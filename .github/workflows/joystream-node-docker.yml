--- conflicted
+++ resolved
@@ -123,11 +123,7 @@
                           repository=${{ env.REPOSITORY }} dockerfile=${{ matrix.file }} \
                           platform=${{ matrix.platform }} \
                           cargo_features='' \
-<<<<<<< HEAD
-                          code_shasum=${{ needs.repo_check.outputs.shasum }}"
-=======
                           code_shasum=${{ needs.repo-check.outputs.shasum }}"
->>>>>>> 04695996
         if: ${{ steps.compute_image_exists.outputs.image_exists == 1 }}
 
       - name: Delete CloudFormation Stack
