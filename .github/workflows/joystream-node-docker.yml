--- conflicted
+++ resolved
@@ -24,11 +24,7 @@
         id: buildx
         uses: docker/setup-buildx-action@v1
         with:
-<<<<<<< HEAD
-          version: latest
-=======
           node-version: '14.x'
->>>>>>> 1bda353c
 
       - id: compute_shasum
         name: Compute runtime code shasum
