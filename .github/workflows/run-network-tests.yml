--- conflicted
+++ resolved
@@ -152,13 +152,8 @@
       - name: Initialize the content directory
         run: yarn workspace cd-schemas initialize:dev
 
-<<<<<<< HEAD
-  network_tests_4:
-    name: Content Direcotry Integration Tests
-=======
   query_node:
     name: Query Node Integration Tests
->>>>>>> 4526caa9
     needs: build_images
     runs-on: ubuntu-latest
     steps:
@@ -178,19 +173,12 @@
         run: yarn install --frozen-lockfile
       - name: Ensure tests are runnable
         run: yarn workspace network-tests build
-<<<<<<< HEAD
-      - name: Execute network tests
-        run: tests/network-tests/run-tests.sh content-directory
-  
-  network_tests_5:
-=======
       # Bring up hydra query-node development instance, then run content directory
       # integration tests
       - name: Execute Tests
         run: tests/query-node/run-tests.sh
   
   storage_node:
->>>>>>> 4526caa9
     name: Storage Node Tests
     needs: build_images
     runs-on: ubuntu-latest
