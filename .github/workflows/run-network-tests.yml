name: run-network-tests
on:
  pull_request:
    types: [opened, synchronize]

  workflow_dispatch:
    # TODO: add an input so dispatcher can specify a list of tests to run,
    # composed of the job ids separated by `:`
    # for eg.
    #   'network_tests_1:network_tests_3'
    #   'network_tests_2'
    # inputs:
    #   test_to_run:
    #     description: 'Tests to run'
    #     required: false
    #     default: 'all'

jobs:
  build_images:
    name: Build joystream/node
    runs-on: ubuntu-latest
    outputs:
      use_artifact: ${{ steps.compute_shasum.outputs.shasum }}-joystream-node-docker-image.tar.gz
    steps:
      - name: Maximize build space
        run: |
          df -h
          sudo rm -rf /usr/share/dotnet
          sudo rm -rf /usr/local/lib/android
          sudo rm -rf /opt/ghc
          df -h

      - uses: actions/checkout@v1
      - uses: actions/setup-node@v1
        with:
<<<<<<< HEAD
          node-version: '12.x'
      - name: Set up QEMU
        uses: docker/setup-qemu-action@v1
      - name: install buildx
        id: buildx
        uses: docker/setup-buildx-action@v1
        with:
          version: latest
=======
          node-version: '14.x'
>>>>>>> 1bda353c

      - id: compute_shasum
        name: Compute runtime code shasum
        run: |
          export RUNTIME_CODE_SHASUM=`scripts/runtime-code-shasum.sh`
          echo "::set-output name=shasum::${RUNTIME_CODE_SHASUM}"

      - name: Setup cache directory
        run: mkdir ~/docker-images

      - name: Cache docker images
        uses: actions/cache@v2
        env:
          cache-name: joystream-node-docker
        with:
          path: ~/docker-images
          key: ${{ env.cache-name }}-${{ steps.compute_shasum.outputs.shasum }}

      - name: Check if we have cached image
        continue-on-error: true
        run: |
          if [ -f ~/docker-images/joystream-node-docker-image.tar.gz ]; then
            docker load --input ~/docker-images/joystream-node-docker-image.tar.gz
            cp ~/docker-images/joystream-node-docker-image.tar.gz .
          fi

      - name: Check if we have pre-built image on Dockerhub
        continue-on-error: true
        run: |
          if ! [ -f joystream-node-docker-image.tar.gz ]; then
            docker pull joystream/node:${{ steps.compute_shasum.outputs.shasum }}
            docker image tag joystream/node:${{ steps.compute_shasum.outputs.shasum }} joystream/node:latest
            docker save --output joystream-node-docker-image.tar joystream/node:latest
            gzip joystream-node-docker-image.tar
            cp joystream-node-docker-image.tar.gz ~/docker-images/
          fi

      - name: Build new joystream/node image
        run: |
          if ! [ -f joystream-node-docker-image.tar.gz ]; then
            docker buildx build . --file joystream-node.Dockerfile --tag joystream/node \
              --platform linux/amd64,linux/arm/v7,linux/arm64 --load
            docker save --output joystream-node-docker-image.tar joystream/node
            gzip joystream-node-docker-image.tar
            cp joystream-node-docker-image.tar.gz ~/docker-images/
          fi

      - name: Save joystream/node image to Artifacts
        uses: actions/upload-artifact@v2
        with:
          name: ${{ steps.compute_shasum.outputs.shasum }}-joystream-node-docker-image.tar.gz
          path: joystream-node-docker-image.tar.gz

  basic_runtime_with_upgrade:
    # if: ${{ false }}
    name: Integration Tests (Runtime Upgrade)
    needs: build_images
    runs-on: ubuntu-latest
    steps:
      - uses: actions/checkout@v1
      - uses: actions/setup-node@v1
        with:
          node-version: '14.x'
      - name: Get artifacts
        uses: actions/download-artifact@v2
        with:
          name: ${{ needs.build_images.outputs.use_artifact }}
      - name: Install artifacts
        run: |
          docker load --input joystream-node-docker-image.tar.gz
          docker images
      - name: Install packages and dependencies
        run: |
          yarn install --frozen-lockfile
          yarn workspace @joystream/types build
      - name: Ensure tests are runnable
        run: yarn workspace network-tests build
      - name: Execute network tests
        run: RUNTIME=antioch tests/network-tests/run-tests.sh full

  basic_runtime:
    name: Integration Tests (New Chain)
    needs: build_images
    runs-on: ubuntu-latest
    steps:
      - uses: actions/checkout@v1
      - uses: actions/setup-node@v1
        with:
          node-version: '14.x'
      - name: Get artifacts
        uses: actions/download-artifact@v2
        with:
          name: ${{ needs.build_images.outputs.use_artifact }}
      - name: Install artifacts
        run: |
          docker load --input joystream-node-docker-image.tar.gz
          docker images
      - name: Install packages and dependencies
        run: |
          yarn install --frozen-lockfile
          yarn workspace @joystream/types build
      - name: Ensure tests are runnable
        run: yarn workspace network-tests build
      - name: Execute network tests
        run: tests/network-tests/run-tests.sh full

  query_node:
    name: Query Node Integration Tests
    needs: build_images
    runs-on: ubuntu-latest
    steps:
      - uses: actions/checkout@v1
      - uses: actions/setup-node@v1
        with:
          node-version: '14.x'
      - name: Get artifacts
        uses: actions/download-artifact@v2
        with:
          name: ${{ needs.build_images.outputs.use_artifact }}
      - name: Install artifacts
        run: |
          docker load --input joystream-node-docker-image.tar.gz
          docker images
      - name: Install packages and dependencies
        run: |
          yarn install --frozen-lockfile
          yarn workspace @joystream/types build
          yarn workspace @joystream/content-metadata-protobuf build:ts
      - name: Ensure query-node builds
        run: yarn workspace query-node-root build
      - name: Ensure tests are runnable
        run: yarn workspace network-tests build
      # Bring up hydra query-node development instance, then run content directory
      # integration tests
      - name: Execute Tests
        run: |
          docker-compose up -d joystream-node
          query-node/run-tests.sh

  storage_node:
    name: Storage Node Tests
    needs: build_images
    runs-on: ubuntu-latest
    steps:
      - uses: actions/checkout@v1
      - uses: actions/setup-node@v1
        with:
          node-version: '14.x'
      - name: Get artifacts
        uses: actions/download-artifact@v2
        with:
          name: ${{ needs.build_images.outputs.use_artifact }}
      - name: Install artifacts
        run: |
          docker load --input joystream-node-docker-image.tar.gz
          docker images
      - name: Install packages and dependencies
        run: |
          yarn install --frozen-lockfile
          yarn workspace @joystream/types build
      - name: Build storage node
        run: yarn workspace storage-node build
      - name: Start Services
        run: |
          docker-compose up -d ipfs
          docker-compose up -d joystream-node
      - name: Configure and start development storage node
        run: |
          DEBUG=* yarn storage-cli dev-init
          docker-compose up -d colossus
      - name: Test uploading
        run: |
          sleep 6
          export DEBUG=joystream:*
          yarn storage-cli upload ./tests/network-tests/assets/joystream.MOV 1 0
          # Wait for storage-node to set status Accepted on uploaded content
          sleep 6
          cd utils/api-scripts/
          # Assume only one accepted data object was created
          CONTENT_ID=`yarn --silent script get-first-content-id | tail -n2 | head -n1`
          yarn storage-cli download ${CONTENT_ID} ./joystream.mov<|MERGE_RESOLUTION|>--- conflicted
+++ resolved
@@ -33,8 +33,7 @@
       - uses: actions/checkout@v1
       - uses: actions/setup-node@v1
         with:
-<<<<<<< HEAD
-          node-version: '12.x'
+          node-version: '14.x'
       - name: Set up QEMU
         uses: docker/setup-qemu-action@v1
       - name: install buildx
@@ -42,9 +41,6 @@
         uses: docker/setup-buildx-action@v1
         with:
           version: latest
-=======
-          node-version: '14.x'
->>>>>>> 1bda353c
 
       - id: compute_shasum
         name: Compute runtime code shasum
