--- conflicted
+++ resolved
@@ -99,11 +99,7 @@
       - name: Install packages and dependencies
         run: |
           yarn install --frozen-lockfile
-<<<<<<< HEAD
-          yarn workspace @joystream/types build
-=======
-          yarn build:packages
->>>>>>> c5a8bbaf
+          yarn workspace @joystream/types build
       - name: Ensure tests are runnable
         run: yarn workspace network-tests build
       - name: Execute network tests
@@ -129,11 +125,7 @@
       - name: Install packages and dependencies
         run: |
           yarn install --frozen-lockfile
-<<<<<<< HEAD
-          yarn workspace @joystream/types build
-=======
-          yarn build:packages
->>>>>>> c5a8bbaf
+          yarn workspace @joystream/types build
       - name: Ensure tests are runnable
         run: yarn workspace network-tests build
       - name: Execute network tests
@@ -160,13 +152,6 @@
         run: |
           yarn install --frozen-lockfile
           yarn workspace @joystream/types build
-<<<<<<< HEAD
-=======
-          yarn workspace @joystream/cd-schemas generate:all
-          yarn workspace @joystream/cd-schemas build
-      - name: Ensure tests are runnable
-        run: yarn workspace @joystream/cd-schemas checks --quiet
->>>>>>> c5a8bbaf
       - name: Start chain
         run: docker-compose up -d joystream-node
       - name: Initialize the content directory
@@ -193,14 +178,8 @@
         run: |
           yarn install --frozen-lockfile
           yarn workspace @joystream/types build
-<<<<<<< HEAD
       - name: Ensure query-node builds
         run: yarn workspace query-node-root build
-=======
-          yarn workspace @joystream/cd-schemas generate:all
-          yarn workspace @joystream/cd-schemas build
-          yarn workspace query-node-root build
->>>>>>> c5a8bbaf
       - name: Ensure tests are runnable
         run: yarn workspace network-tests build
       # Bring up hydra query-node development instance, then run content directory
