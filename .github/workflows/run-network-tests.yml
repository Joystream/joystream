--- conflicted
+++ resolved
@@ -100,12 +100,8 @@
         run: |
           yarn install --frozen-lockfile
           yarn workspace @joystream/types build
-<<<<<<< HEAD
-          yarn workspace @joystream/content-metadata-protobuf build:ts
-=======
           yarn workspace @joystream/metadata-protobuf build
           yarn workspace @joystream/cli build
->>>>>>> c7711424
       - name: Ensure tests are runnable
         run: yarn workspace network-tests build
       - name: Execute network tests
