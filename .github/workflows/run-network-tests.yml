name: run-network-tests
on:
  pull_request:
    types: [opened, synchronize]

  workflow_dispatch:
  push:

jobs:
  tests_build_ubuntu:
    name: Ubuntu Checks
    runs-on: ubuntu-latest
    strategy:
      matrix:
        node-version: [14.x]
    steps:
      - uses: actions/checkout@v1
      - name: Use Node.js ${{ matrix.node-version }}
        uses: actions/setup-node@v1
        with:
          node-version: ${{ matrix.node-version }}
      - name: checks
        run: |
          yarn install --frozen-lockfile
          yarn workspace @joystream/types build
          yarn workspace @joystream/metadata-protobuf build
          yarn workspace @joystream/js build
          yarn workspace @joystream/cli build
          yarn workspace network-tests build

  tests_build_osx:
    name: MacOS Checks
    runs-on: macos-latest
    strategy:
      matrix:
        node-version: [14.x]
    steps:
      - uses: actions/checkout@v1
      - name: Use Node.js ${{ matrix.node-version }}
        uses: actions/setup-node@v1
        with:
          node-version: ${{ matrix.node-version }}
      - name: checks
        run: |
          yarn install --frozen-lockfile --network-timeout 120000
          yarn workspace @joystream/types build
          yarn workspace @joystream/metadata-protobuf build
          yarn workspace @joystream/js build
          yarn workspace @joystream/cli build
          yarn workspace network-tests build

  build_images:
    name: Build joystream/node
    needs: tests_build_ubuntu
    runs-on: ubuntu-latest
    outputs:
      use_artifact: ${{ steps.compute_shasum.outputs.shasum }}-joystream-node-docker-image.tar.gz
    steps:
      - uses: actions/checkout@v3
      - uses: actions/setup-node@v3
        with:
          node-version: '14.x'

      - id: compute_shasum
        name: Compute runtime code shasum
        env:
          RUNTIME_PROFILE: 'TESTING'
        run: |
          export RUNTIME_CODE_SHASUM=`scripts/runtime-code-shasum.sh`
          echo "::set-output name=shasum::${RUNTIME_CODE_SHASUM}"

      - name: Setup cache directory
        run: mkdir ~/docker-images

      - name: Cache docker images
        uses: actions/cache@v3
        env:
          cache-name: joystream-node-docker
        with:
          path: ~/docker-images
          key: ${{ env.cache-name }}-${{ steps.compute_shasum.outputs.shasum }}

      - name: Check if we have cached image
        continue-on-error: true
        run: |
          if [ -f ~/docker-images/joystream-node-docker-image.tar.gz ]; then
            docker load --input ~/docker-images/joystream-node-docker-image.tar.gz
            cp ~/docker-images/joystream-node-docker-image.tar.gz .
          fi

      - name: Check if we have pre-built image on Dockerhub
        continue-on-error: true
        run: |
          if ! [ -f joystream-node-docker-image.tar.gz ]; then
            docker pull joystream/node:${{ steps.compute_shasum.outputs.shasum }}
            docker image tag joystream/node:${{ steps.compute_shasum.outputs.shasum }} joystream/node:latest
            docker save --output joystream-node-docker-image.tar joystream/node:latest
            gzip joystream-node-docker-image.tar
            cp joystream-node-docker-image.tar.gz ~/docker-images/
          fi

      - name: Check we now have an image
        id: check_files
        uses: andstor/file-existence-action@v1
        with:
          files: 'joystream-node-docker-image.tar.gz'

      - name: Set up Docker Buildx
        uses: docker/setup-buildx-action@dc7b9719a96d48369863986a06765841d7ea23f6 # v1.7
        id: builder1
        if: steps.check_files.outputs.files_exists == 'false'

      - name: Cache Docker layers
        uses: actions/cache@v3
        with:
          path: /tmp/.buildx-cache
          key: ${{ runner.os }}-buildx
        if: steps.check_files.outputs.files_exists == 'false'

      - name: Build
        uses: docker/build-push-action@v3
        with:
          context: .
          file: joystream-node.Dockerfile
          platforms: linux/amd64
          build-args: |
            CARGO_FEATURES=testing-runtime
            CODE_SHASUM=${{ steps.compute_shasum.outputs.shasum }}
          push: false
          tags: joystream/node
          cache-from: type=local,src=/tmp/.buildx-cache
          cache-to: type=local,dest=/tmp/.buildx-cache
          builder: ${{ steps.builder1.outputs.name }}
          load: true
        if: steps.check_files.outputs.files_exists == 'false'

      - name: Save joystream/node image to cache
        run: |
          docker save --output joystream-node-docker-image.tar joystream/node
          gzip joystream-node-docker-image.tar
          cp joystream-node-docker-image.tar.gz ~/docker-images/
        if: steps.check_files.outputs.files_exists == 'false'

      - name: Save joystream/node image to Artifacts
        uses: actions/upload-artifact@v3
        with:
          name: ${{ steps.compute_shasum.outputs.shasum }}-joystream-node-docker-image.tar.gz
          path: joystream-node-docker-image.tar.gz

  run_test_scenarios:
    name: Tests
    needs: build_images
    runs-on: ubuntu-latest
    strategy:
      matrix:
<<<<<<< HEAD
        scenario: ['full', 'setupNewChain', 'setupNewChainMultiStorage', 'bonding']
=======
        scenario: ['full', 'setupNewChain', 'setupNewChainMultiStorage']
>>>>>>> 723c0a8e
        include:
          - scenario: 'full'
            no_storage: 'false'
    steps:
      - uses: actions/checkout@v3
      - uses: actions/setup-node@v3
        with:
          node-version: '14.x'
      - name: Get artifacts
        uses: actions/download-artifact@v3
        with:
          name: ${{ needs.build_images.outputs.use_artifact }}
      - name: Install artifacts
        run: |
          docker load --input joystream-node-docker-image.tar.gz
          docker images
      - name: Install packages and dependencies
        run: |
          yarn install --frozen-lockfile
          yarn workspace @joystream/types build
          yarn workspace @joystream/metadata-protobuf build
          yarn workspace @joystream/js build
          yarn workspace @joystream/cli build
      - name: Ensure tests are runnable
        run: yarn workspace network-tests build
      - name: Execute network tests
        run: |
          export RUNTIME=latest
          export NO_STORAGE=${{ matrix.no_storage }}
          tests/network-tests/run-tests.sh ${{ matrix.scenario }}

  runtime_upgrade:
    name: Runtime Upgrade From Mainnet To Ephesus 
    needs: build_images
    runs-on: ubuntu-latest
    steps:
      - uses: actions/checkout@v3
      - uses: actions/setup-node@v3
        with:
          node-version: '14.x'
      - name: Get artifacts
        uses: actions/download-artifact@v3
        with:
          name: ${{ needs.build_images.outputs.use_artifact }}
      - name: Install artifacts
        run: |
          docker load --input joystream-node-docker-image.tar.gz
          docker images
      - name: Install packages and dependencies
        run: |
          yarn install --frozen-lockfile
          yarn workspace @joystream/types build
          yarn workspace @joystream/metadata-protobuf build
          yarn workspace @joystream/js build
          yarn workspace @joystream/cli build
      - name: Ensure tests are runnable
        run: yarn workspace network-tests build
      - name: Execute network tests
        run: |
          export HOME=${PWD}
          mkdir -p ${HOME}/.local/share/joystream-cli
          yarn joystream-cli api:setUri ws://localhost:9944
          git clone https://github.com/Joystream/joystream.git joystream_master 
          export RUNTIME_PROFILE=TESTING
          export RUNTIME_TAG=$(joystream_master/scripts/runtime-code-shasum.sh)
          export TARGET_RUNTIME_TAG=latest
          tests/network-tests/run-migration-tests.sh<|MERGE_RESOLUTION|>--- conflicted
+++ resolved
@@ -153,11 +153,7 @@
     runs-on: ubuntu-latest
     strategy:
       matrix:
-<<<<<<< HEAD
-        scenario: ['full', 'setupNewChain', 'setupNewChainMultiStorage', 'bonding']
-=======
         scenario: ['full', 'setupNewChain', 'setupNewChainMultiStorage']
->>>>>>> 723c0a8e
         include:
           - scenario: 'full'
             no_storage: 'false'
