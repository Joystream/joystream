name: run-network-tests
on:
  pull_request:
    types: [opened, synchronize]

  workflow_dispatch:
  push:

jobs:
  tests_build_ubuntu:
    name: Ubuntu Checks
    runs-on: ubuntu-latest
    strategy:
      matrix:
        node-version: [14.x]
    steps:
    - uses: actions/checkout@v3
    - name: Use Node.js ${{ matrix.node-version }}
      uses: actions/setup-node@v3
      with:
        node-version: ${{ matrix.node-version }}
    - name: checks
      run: |
        yarn build:packages

  tests_build_osx:
    name: MacOS Checks
    runs-on: macos-latest
    strategy:
      matrix:
        node-version: [14.x]
    steps:
    - uses: actions/checkout@v3
    - name: Use Node.js ${{ matrix.node-version }}
      uses: actions/setup-node@v3
      with:
        node-version: ${{ matrix.node-version }}
    - name: checks
      run: |
        yarn build:packages

  build_images:
    name: Build joystream/node
    needs: tests_build_ubuntu
    runs-on: ubuntu-latest
    outputs:
      use_artifact: ${{ steps.compute_shasum.outputs.shasum }}-joystream-node-docker-image.tar.gz
    steps:
      - uses: actions/checkout@v3
      - uses: actions/setup-node@v3
        with:
          node-version: '14.x'

      - id: compute_shasum
        name: Compute runtime code shasum
        env:
          RUNTIME_PROFILE: 'TESTING'
        run: |
          export RUNTIME_CODE_SHASUM=`scripts/runtime-code-shasum.sh`
          echo "::set-output name=shasum::${RUNTIME_CODE_SHASUM}"

      - name: Setup cache directory
        run: mkdir ~/docker-images

      - name: Cache docker images
        uses: actions/cache@v3
        env:
          cache-name: joystream-node-docker
        with:
          path: ~/docker-images
          key: ${{ env.cache-name }}-${{ steps.compute_shasum.outputs.shasum }}

      - name: Check if we have cached image
        continue-on-error: true
        run: |
          if [ -f ~/docker-images/joystream-node-docker-image.tar.gz ]; then
            docker load --input ~/docker-images/joystream-node-docker-image.tar.gz
            cp ~/docker-images/joystream-node-docker-image.tar.gz .
          fi

      - name: Check if we have pre-built image on Dockerhub
        continue-on-error: true
        run: |
          if ! [ -f joystream-node-docker-image.tar.gz ]; then
            docker pull joystream/node:${{ steps.compute_shasum.outputs.shasum }}
            docker image tag joystream/node:${{ steps.compute_shasum.outputs.shasum }} joystream/node:latest
            docker save --output joystream-node-docker-image.tar joystream/node:latest
            gzip joystream-node-docker-image.tar
            cp joystream-node-docker-image.tar.gz ~/docker-images/
          fi

      - name: Check we now have an image
        id: check_files
        uses: andstor/file-existence-action@v1
        with:
          files: 'joystream-node-docker-image.tar.gz'

      - name: Set up Docker Buildx
        uses: docker/setup-buildx-action@dc7b9719a96d48369863986a06765841d7ea23f6 # v1.7
        id: builder1
        if: steps.check_files.outputs.files_exists == 'false'

      - name: Cache Docker layers
        uses: actions/cache@v3
        with:
          path: /tmp/.buildx-cache
          key: ${{ runner.os }}-buildx
        if: steps.check_files.outputs.files_exists == 'false'

      - name: Build
        uses: docker/build-push-action@v3
        with:
          context: .
          file: joystream-node.Dockerfile
          platforms: linux/amd64
          build-args: |
            CARGO_FEATURES=testing-runtime
            CODE_SHASUM=${{ steps.compute_shasum.outputs.shasum }}
          push: false
          tags: joystream/node
          cache-from: type=local,src=/tmp/.buildx-cache
          cache-to: type=local,dest=/tmp/.buildx-cache
          builder: ${{ steps.builder1.outputs.name }}
          load: true
        if: steps.check_files.outputs.files_exists == 'false'

      - name: Save joystream/node image to cache
        run: |
          docker save --output joystream-node-docker-image.tar joystream/node
          gzip joystream-node-docker-image.tar
          cp joystream-node-docker-image.tar.gz ~/docker-images/
        if: steps.check_files.outputs.files_exists == 'false'

      - name: Save joystream/node image to Artifacts
        uses: actions/upload-artifact@v3
        with:
          name: ${{ steps.compute_shasum.outputs.shasum }}-joystream-node-docker-image.tar.gz
          path: joystream-node-docker-image.tar.gz

  run_test_scenarios:
    name: Tests
    needs: build_images
    runs-on: ubuntu-latest
    strategy:
      matrix:
        scenario: ['full', 'setupNewChain', 'setupNewChainMultiStorage', 'bonding', 'storageSync']
        include:
          - scenario: 'full'
            no_storage: 'false'
          - scenario: 'setupNewChain'
            no_storage: 'true'
          - scenario: 'setupNewChainMultiStorage'
            no_storage: 'true'
    steps:
      - uses: actions/checkout@v3
      - uses: actions/setup-node@v3
        with:
          node-version: '14.x'
      - name: Get artifacts
        uses: actions/download-artifact@v3
        with:
          name: ${{ needs.build_images.outputs.use_artifact }}
      - name: Install artifacts
        run: |
          docker load --input joystream-node-docker-image.tar.gz
          docker images
      - name: Install packages and dependencies
        run: |
          yarn build:packages
      - name: Ensure tests are runnable
        run: yarn workspace network-tests build
      - name: Execute network tests
        run: |
          export RUNTIME=latest
          export NO_STORAGE=${{ matrix.no_storage }}
          tests/network-tests/run-tests.sh ${{ matrix.scenario }}

  build_master_testing:
    name: Build joystream node images for mainnet-testing
    runs-on: ubuntu-latest
    if: github.ref != 'refs/heads/master'
    outputs:
      use_artifact: ${{ steps.compute_shasum.outputs.shasum }}-joystream-node-docker-image.tar.gz
    steps:
      - name: check out master repo
        uses: actions/checkout@v3
        with:
          repository: Joystream/joystream
          ref: master

      - id: compute_shasum
        env:
          RUNTIME_PROFILE: 'TESTING'
        run: |
          export RUNTIME_CODE_SHASUM=`scripts/runtime-code-shasum.sh`
          echo "::set-output name=shasum::${RUNTIME_CODE_SHASUM}"

      - name: Setup cache directory
        run: mkdir ~/docker-images

      - name: Cache docker images
        uses: actions/cache@v3
        env:
          cache-name: joystream-node-docker-image-master
        with:
          path: ~/docker-images
          key: ${{ env.cache-name }}-${{ steps.compute_shasum.outputs.shasum }}

      - name: Check if we have cached image
        continue-on-error: true
        run: |
          if [ -f ~/docker-images/joystream-node-docker-image-master.tar.gz ]; then
            docker load --input ~/docker-images/joystream-node-docker-image-master.tar.gz
            cp ~/docker-images/joystream-node-docker-image-master.tar.gz .
          fi

      - name: Check if we have pre-built image on Dockerhub
        continue-on-error: true
        run: |
          if ! [ -f joystream-node-docker-image-master.tar.gz ]; then
            docker pull joystream/node:${{ steps.compute_shasum.outputs.shasum }}
            docker image tag joystream/node:${{ steps.compute_shasum.outputs.shasum }} joystream/node:mainnetDev
            docker save --output joystream-node-docker-image-master.tar joystream/node:mainnetDev
            gzip joystream-node-docker-image.tar
            cp joystream-node-docker-image-master.tar.gz ~/docker-images/
          fi

      - name: Check we now have an image
        id: check_master_image
        uses: andstor/file-existence-action@v1
        with:
          files: 'joystream-node-docker-image-master.tar.gz'

      - name: Set up Docker Buildx master
        uses: docker/setup-buildx-action@dc7b9719a96d48369863986a06765841d7ea23f6 # v1.7
        id: builder2
        if: steps.check_master_image.outputs.files_exists == 'false'

      - name: Build master image
        uses: docker/build-push-action@v3
        with:
          context: .
          file: joystream-node.Dockerfile
          platforms: linux/amd64
          build-args: |
            CARGO_FEATURES=testing-runtime
            CODE_SHASUM=${{ steps.compute_shasum_master.outputs.shasum }}
          push: false
          tags: joystream/node:mainnetDev
          builder: ${{ steps.builder2.outputs.name }}
          load: true
        if: steps.check_master_image.outputs.files_exists == 'false'

      - name: Save joystream/node image to cache
        run: |
          docker save --output joystream-node-docker-image-master.tar joystream/node:mainnetDev
          gzip joystream-node-docker-image-master.tar
          cp joystream-node-docker-image-master.tar.gz ~/docker-images/
        if: steps.check_master_image.outputs.files_exists == 'false'

      - name: Save joystream/node image (master) to Artifacts
        uses: actions/upload-artifact@v3
        with:
          name: ${{ steps.compute_shasum.outputs.shasum }}-joystream-node-docker-image.tar.gz
          path: joystream-node-docker-image-master.tar.gz

  runtime_upgrade:
    name: Runtime Upgrade From production runtime
    needs: [build_master_testing, build_images]
    if: github.ref != 'refs/heads/master'
    runs-on: ubuntu-latest
    steps:
      - uses: actions/checkout@v3
      - uses: actions/setup-node@v3
        with:
          node-version: '14.x'
      - name: Install artifacts
        uses: actions/download-artifact@v3
      - name: load docker images
        run: |
          docker load --input ${{needs.build_images.outputs.use_artifact}}/*
          docker load --input ${{needs.build_master_testing.outputs.use_artifact}}/*
          docker images
      - name: Install packages and dependencies
        run: |
<<<<<<< HEAD
          yarn build:packages
=======
          yarn install --frozen-lockfile
          yarn workspace @joystream/types build
          yarn workspace @joystream/metadata-protobuf build
          yarn workspace @joystream/js build
          yarn workspace @joystream/cli build
>>>>>>> 11c0853b
      - name: Ensure tests are runnable
        run: yarn workspace network-tests build
      - name: Execute network tests
        env:
          RUNTIME: mainnetDev
          TARGET_RUNTIME: latest
        run: |
          export HOME=${PWD}
          mkdir -p ${HOME}/.local/share/joystream-cli
          yarn joystream-cli api:setUri ws://localhost:9944
          tests/network-tests/run-runtime-upgrade-tests.sh<|MERGE_RESOLUTION|>--- conflicted
+++ resolved
@@ -283,15 +283,7 @@
           docker images
       - name: Install packages and dependencies
         run: |
-<<<<<<< HEAD
           yarn build:packages
-=======
-          yarn install --frozen-lockfile
-          yarn workspace @joystream/types build
-          yarn workspace @joystream/metadata-protobuf build
-          yarn workspace @joystream/js build
-          yarn workspace @joystream/cli build
->>>>>>> 11c0853b
       - name: Ensure tests are runnable
         run: yarn workspace network-tests build
       - name: Execute network tests
