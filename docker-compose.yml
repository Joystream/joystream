--- conflicted
+++ resolved
@@ -152,11 +152,7 @@
     command: >
       sh -c "yarn db:bootstrap && yarn start:prod"
 
-<<<<<<< HEAD
   hydra-indexer-gateway:
-=======
-  indexer-api-gateway:
->>>>>>> 090ebaa0
     image: joystream/hydra-indexer-gateway:3.0.0
     restart: unless-stopped
     env_file:
