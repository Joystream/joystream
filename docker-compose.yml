--- conflicted
+++ resolved
@@ -26,10 +26,11 @@
     volumes:
       - colossus-1-data:/data
       - colossus-1-keystore:/keystore
-      - type: bind
-        source: .
-        target: /joystream
-    working_dir: /joystream/storage-node-v2
+      - colossus-1-logs:/logs
+      - type: bind
+        source: .
+        target: /joystream
+    working_dir: /joystream/storage-node
     ports:
       - 3333:3333
     env_file:
@@ -42,7 +43,8 @@
       'yarn', 'storage-node', 'server', '--worker=${COLOSSUS_1_WORKER_ID}', '--port=3333', '--uploads=/data',
       '--sync', '--syncInterval=1',
       '--queryNodeEndpoint=${COLOSSUS_QUERY_NODE_URL}',
-      '--apiUrl=${JOYSTREAM_NODE_WS}'
+      '--apiUrl=${JOYSTREAM_NODE_WS}',
+      '--logFilePath=/logs'
     ]
 
   distributor-1:
@@ -89,68 +91,27 @@
     container_name: colossus-2
     restart: on-failure
     volumes:
-<<<<<<< HEAD
-      - /data
-      - /keystore
-      - /logs
-=======
       - colossus-2-data:/data
       - colossus-2-keystore:/keystore
-      - type: bind
-        source: .
-        target: /joystream
-    working_dir: /joystream/storage-node-v2
->>>>>>> 6e0cd9d2
+      - colossus-2-logs:/logs
+      - type: bind
+        source: .
+        target: /joystream
+    working_dir: /joystream/storage-node
     ports:
       - 3335:3333
     env_file:
       # relative to working directory where docker-compose was run from
       - .env
     environment:
-<<<<<<< HEAD
-      - COLOSSUS_PORT=3333
-      - QUERY_NODE_ENDPOINT=http://graphql-server-mnt:${GRAPHQL_SERVER_PORT}/graphql
-      - WORKER_ID=0
-      - ACCOUNT_URI=//Alice
-      # enable ElasticSearch server
-      # - ELASTIC_SEARCH_ENDPOINT=host.docker.internal:9200
-
-  distributor-node:
-    image: joystream/distributor-node
-    restart: on-failure
-    build:
-      context: .
-      dockerfile: distributor-node.Dockerfile
-    volumes:
-      - /data
-      - /cache
-    ports:
-      - 127.0.0.1:3334:3334
-    # Node configuration can be overriden via env, for exampe:
-    # environment:
-    #   JOYSTREAM_DISTRIBUTOR__ID: node-id
-    #   JOYSTREAM_DISTRIBUTOR__ENDPOINTS__QUERY_NODE: qn-endpoint
-    #   JOYSTREAM_DISTRIBUTOR__ENDPOINTS__JOYSTREAM_NODE_WS: sn-endpoint
-    #   JOYSTREAM_DISTRIBUTOR__DIRECTORIES__ASSETS: assets-dir
-    #   JOYSTREAM_DISTRIBUTOR__DIRECTORIES__CACHE_STATE: cache-state-dir
-    #   JOYSTREAM_DISTRIBUTOR__LOGS__CONSOLE: "off"
-    #   JOYSTREAM_DISTRIBUTOR__LOGS__FILE__LEVEL: debug
-    #   JOYSTREAM_DISTRIBUTOR__LOGS__FILE__PATH: /tmp
-    #   JOYSTREAM_DISTRIBUTOR__LOGS__ELASTIC: "off"
-    #   JOYSTREAM_DISTRIBUTOR__LIMITS__STORAGE: 50G
-    #   JOYSTREAM_DISTRIBUTOR__PORT: 1234
-    #   JOYSTREAM_DISTRIBUTOR__KEYS: "[{\"suri\":\"//Bob\"}]"
-    #   JOYSTREAM_DISTRIBUTOR__BUCKETS: "[\"1:0\",\"1:1\"]"
-    #   JOYSTREAM_DISTRIBUTOR__WORKER_ID: 0
-    command: ["start"]
-=======
       # ACCOUNT_URI overrides command line arg --accountUri
       - ACCOUNT_URI=${COLOSSUS_2_TRANSACTOR_URI}
     command: [
       'yarn', 'storage-node', 'server', '--worker=${COLOSSUS_2_WORKER_ID}', '--port=3333', '--uploads=/data',
       '--sync', '--syncInterval=1',
       '--queryNodeEndpoint=${COLOSSUS_QUERY_NODE_URL}',
-      '--apiUrl=${JOYSTREAM_NODE_WS}'
+      '--apiUrl=${JOYSTREAM_NODE_WS}',
+      '--logFilePath=/logs'
     ]
 
   distributor-2:
@@ -191,7 +152,6 @@
     #   JOYSTREAM_DISTRIBUTOR__LIMITS__STORAGE: 50G
     #   JOYSTREAM_DISTRIBUTOR__BUCKETS: "[\"1:0\",\"1:1\"]"
     command: ['yarn', 'joystream-distributor', 'start']
->>>>>>> 6e0cd9d2
 
   db:
     image: postgres:12
@@ -356,9 +316,13 @@
     driver: local
   colossus-1-keystore:
     driver: local
+  colossus-1-logs:
+    driver: local
   colossus-2-data:
     driver: local
   colossus-2-keystore:
+    driver: local
+  colossus-2-logs:
     driver: local
   distributor-1-logs:
     driver: local
