# Compiles new joystream/node and joystream/apps images if local images not found
# and runs a complete joystream development network
# To prevent build of docker images run docker-compose with "--no-build" arg
version: '3.4'
services:
  joystream-node:
    image: joystream/node:$JOYSTREAM_NODE_TAG
    restart: unless-stopped
    build:
      # context is relative to the compose file
      context: .
      # dockerfile is relative to the context
      dockerfile: joystream-node.Dockerfile
    container_name: joystream-node
    volumes:
      - chain-data:/data
    command: --dev --alice --validator --unsafe-ws-external --unsafe-rpc-external --rpc-methods Unsafe --rpc-cors=all --log runtime --base-path /data
    ports:
      - '127.0.0.1:9944:9944'
      - '127.0.0.1:9933:9933'

<<<<<<< HEAD
  colossus:
    image: joystream/colossus:latest
    restart: on-failure
    build:
      context: .
      dockerfile: colossus.Dockerfile
    depends_on:
      - graphql-server-mnt
    volumes:
      - /data
      - /keystore
    ports:
      - '127.0.0.1:3333:3333'
    env_file:
      # relative to working directory where docker-compose was run from
      - .env
    environment:
      - COLOSSUS_PORT=3333
      - QUERY_NODE_ENDPOINT=http://graphql-server-mnt:${GRAPHQL_SERVER_PORT}/graphql
      - WORKER_ID=0
      - ACCOUNT_URI=//Alice
      # enable ElasticSearch server
      # - ELASTIC_SEARCH_ENDPOINT=host.docker.internal:9200
=======
  colossus-1:
    image: node:14
    container_name: colossus-1
    restart: on-failure
    volumes:
      - colossus-1-data:/data
      - colossus-1-keystore:/keystore
      - type: bind
        source: .
        target: /joystream
    working_dir: /joystream/storage-node-v2
    ports:
      - '127.0.0.1:3333:3333'
    env_file:
      # relative to working directory where docker-compose was run from
      - .env
    environment:
      # ACCOUNT_URI overrides command line arg --accountUri
      - ACCOUNT_URI=${COLOSSUS_1_ACCOUNT_URI}
    command: [
      'yarn', 'storage-node', 'server', '--worker=${COLOSSUS_1_WORKER_ID}', '--port=3333', '--uploads=/data',
      '--sync', '--syncInterval=1',
      '--queryNodeHost=${COLOSSUS_QUERY_NODE_HOST}',
      '--apiUrl=${JOYSTREAM_NODE_WS}'
    ]

  distributor-1:
    image: node:14
    container_name: distributor-1
    restart: on-failure
    volumes:
      - distributor-1-data:/data
      - distributor-1-cache:/cache
      - distributor-1-logs:/logs
      - type: bind
        source: .
        target: /joystream
    # let the working_dir be the distributor node to pickup the config.yml file
    working_dir: /joystream/distributor-node
    ports:
      - 127.0.0.1:3334:3334
      - 127.0.0.1:4334:4334
    env_file:
      # relative to working directory where docker-compose was run from
      - .env
    # Node configuration can be overriden via env, for exampe:
    environment:
      JOYSTREAM_DISTRIBUTOR__ID: distributor-1
      JOYSTREAM_DISTRIBUTOR__ENDPOINTS__QUERY_NODE: ${DISTRIBUTOR_QUERY_NODE_URL}
      JOYSTREAM_DISTRIBUTOR__KEYS: "[{\"suri\":\"${DISTRIBUTOR_1_ACCOUNT_URI}\"}]"
      JOYSTREAM_DISTRIBUTOR__WORKER_ID: ${DISTRIBUTOR_1_WORKER_ID}
      JOYSTREAM_DISTRIBUTOR__PUBLIC_API__PORT: 3334
      JOYSTREAM_DISTRIBUTOR__OPERATOR_API__PORT: 4334
      JOYSTREAM_DISTRIBUTOR__ENDPOINTS__JOYSTREAM_NODE_WS: ${JOYSTREAM_NODE_WS}
      JOYSTREAM_DISTRIBUTOR__DIRECTORIES__ASSETS: /data
      JOYSTREAM_DISTRIBUTOR__DIRECTORIES__CACHE_STATE: /cache
      JOYSTREAM_DISTRIBUTOR__LOGS__FILE__PATH: /logs
    #   JOYSTREAM_DISTRIBUTOR__ENDPOINTS__ELASTIC_SEARCH: es-endpoint
    #   JOYSTREAM_DISTRIBUTOR__LOGS__CONSOLE: "off"
    #   JOYSTREAM_DISTRIBUTOR__LOGS__FILE: "off"
    #   JOYSTREAM_DISTRIBUTOR__LOGS__ELASTIC: "off"
    #   JOYSTREAM_DISTRIBUTOR__LIMITS__STORAGE: 50G
    #   JOYSTREAM_DISTRIBUTOR__BUCKETS: "[1,2]"
    command: ['yarn', 'joystream-distributor', 'start']

  colossus-2:
    image: node:14
    container_name: colossus-2
    restart: on-failure
    volumes:
      - colossus-2-data:/data
      - colossus-2-keystore:/keystore
      - type: bind
        source: .
        target: /joystream
    working_dir: /joystream/storage-node-v2
    ports:
      - '127.0.0.1:3335:3333'
    env_file:
      # relative to working directory where docker-compose was run from
      - .env
    environment:
      # ACCOUNT_URI overrides command line arg --accountUri
      - ACCOUNT_URI=${COLOSSUS_2_ACCOUNT_URI}
    command: [
      'yarn', 'storage-node', 'server', '--worker=${COLOSSUS_2_WORKER_ID}', '--port=3333', '--uploads=/data',
      '--sync', '--syncInterval=1',
      '--queryNodeHost=${COLOSSUS_QUERY_NODE_HOST}',
      '--apiUrl=${JOYSTREAM_NODE_WS}'
    ]

  distributor-2:
    image: node:14
    container_name: distributor-2
    restart: on-failure
    volumes:
      - distributor-2-data:/data
      - distributor-2-cache:/cache
      - distributor-2-logs:/logs
      - type: bind
        source: .
        target: /joystream
    # let the working_dir be the distributor node to pickup the config.yml file
    working_dir: /joystream/distributor-node
    ports:
      - 127.0.0.1:3336:3334
      - 127.0.0.1:4336:4334
    env_file:
      # relative to working directory where docker-compose was run from
      - .env
    # Node configuration can be overriden via env, for exampe:
    environment:
      JOYSTREAM_DISTRIBUTOR__ID: distributor-2
      JOYSTREAM_DISTRIBUTOR__ENDPOINTS__QUERY_NODE: ${DISTRIBUTOR_QUERY_NODE_URL}
      JOYSTREAM_DISTRIBUTOR__KEYS: "[{\"suri\":\"${DISTRIBUTOR_2_ACCOUNT_URI}\"}]"
      JOYSTREAM_DISTRIBUTOR__WORKER_ID: ${DISTRIBUTOR_2_WORKER_ID}
      JOYSTREAM_DISTRIBUTOR__PUBLIC_API__PORT: 3334
      JOYSTREAM_DISTRIBUTOR__OPERATOR_API__PORT: 4334
      JOYSTREAM_DISTRIBUTOR__ENDPOINTS__JOYSTREAM_NODE_WS: ${JOYSTREAM_NODE_WS}
      JOYSTREAM_DISTRIBUTOR__DIRECTORIES__ASSETS: /data
      JOYSTREAM_DISTRIBUTOR__DIRECTORIES__CACHE_STATE: /cache
      JOYSTREAM_DISTRIBUTOR__LOGS__FILE__PATH: /logs
    #   JOYSTREAM_DISTRIBUTOR__ENDPOINTS__ELASTIC_SEARCH: es-endpoint
    #   JOYSTREAM_DISTRIBUTOR__LOGS__CONSOLE: "off"
    #   JOYSTREAM_DISTRIBUTOR__LOGS__FILE: "off"
    #   JOYSTREAM_DISTRIBUTOR__LOGS__ELASTIC: "off"
    #   JOYSTREAM_DISTRIBUTOR__LIMITS__STORAGE: 50G
    #   JOYSTREAM_DISTRIBUTOR__BUCKETS: "[1,2]"
    command: ['yarn', 'joystream-distributor', 'start']

>>>>>>> 464b5d83
  db:
    image: postgres:12
    container_name: db
    restart: unless-stopped
    ports:
      - '127.0.0.1:${DB_PORT}:${DB_PORT}'
    volumes:
      - query-node-data:/var/lib/postgresql/data
    env_file:
      # relative to working directory where docker-compose was run from
      - .env
    environment:
      POSTGRES_USER: ${DB_USER}
      POSTGRES_PASSWORD: ${DB_PASS}
      POSTGRES_DB: ${INDEXER_DB_NAME}
      PGPORT: ${DB_PORT}

  graphql-server:
    image: node:14
    container_name: graphql-server
    restart: unless-stopped
    env_file:
      # relative to working directory where docker-compose was run from
      - .env
    environment:
      - DB_HOST=db
      - WARTHOG_APP_PORT=${GRAPHQL_SERVER_PORT}
    ports:
      - '127.0.0.1:${GRAPHQL_SERVER_PORT}:${GRAPHQL_SERVER_PORT}'
    depends_on:
      - db
    volumes:
      - type: bind
        source: .
        target: /joystream
    working_dir: /joystream
    command: ['yarn', 'workspace', 'query-node-root', 'query-node:start:prod']

  processor:
    image: node:14
    container_name: processor
    restart: unless-stopped
    env_file:
      # relative to working directory where docker-compose was run from
      - .env
    environment:
      - INDEXER_ENDPOINT_URL=${PROCESSOR_INDEXER_GATEWAY}
      - TYPEORM_HOST=db
      - TYPEORM_DATABASE=${DB_NAME}
    depends_on:
      - db
    volumes:
      - type: bind
        source: .
        target: /joystream
    working_dir: /joystream
    command: ['yarn', 'workspace', 'query-node-root', 'processor:start']

  indexer:
    image: joystream/hydra-indexer:3.0.0
    container_name: indexer
    restart: unless-stopped
    env_file:
      # relative to working directory where docker-compose was run from
      - .env
    environment:
      - DB_NAME=${INDEXER_DB_NAME}
      - INDEXER_WORKERS=5
      - REDIS_URI=redis://redis:6379/0
      - TYPES_JSON=types.json
      - WS_PROVIDER_ENDPOINT_URI=${JOYSTREAM_NODE_WS}
      - DB_HOST=db
    depends_on:
      - db
      - redis
    volumes:
      - ./types/augment/all/defs.json:/home/hydra/packages/hydra-indexer/types.json
    command: >
      sh -c "yarn db:bootstrap && yarn start:prod"

  hydra-indexer-gateway:
    image: joystream/hydra-indexer-gateway:3.0.0
    container_name: hydra-indexer-gateway
    restart: unless-stopped
    env_file:
      # relative to working directory where docker-compose was run from
      - .env
    environment:
      - WARTHOG_STARTER_DB_DATABASE=${INDEXER_DB_NAME}
      - WARTHOG_STARTER_DB_HOST=db
      - WARTHOG_STARTER_DB_PASSWORD=${DB_PASS}
      - WARTHOG_STARTER_DB_PORT=${DB_PORT}
      - WARTHOG_STARTER_DB_USERNAME=${DB_USER}
      - WARTHOG_STARTER_REDIS_URI=redis://redis:6379/0
      - WARTHOG_APP_PORT=${HYDRA_INDEXER_GATEWAY_PORT}
      - PORT=${HYDRA_INDEXER_GATEWAY_PORT}
      - DEBUG=*
    ports:
      - '127.0.0.1:${HYDRA_INDEXER_GATEWAY_PORT}:${HYDRA_INDEXER_GATEWAY_PORT}'
    depends_on:
      - db
      - redis

  redis:
    image: redis:6.0-alpine
    container_name: redis
    restart: unless-stopped
    ports:
      - '127.0.0.1:6379:6379'

  pioneer:
    image: nginx
    container_name: pioneer
    restart: unless-stopped
    volumes:
      - ./pioneer/packages/apps/build:/usr/share/nginx/html
    ports:
      - "127.0.0.1:3000:80"
    environment:
      - NGINX_PORT=80

  faucet:
    image: joystream/faucet:giza
    restart: on-failure
    container_name: faucet
    environment:
      - SCREENING_AUTHORITY_SEED=//Alice
      - PORT=3002
      - PROVIDER=ws://joystream-node:9944
      - ENDOWMENT=0
    ports:
      - "127.0.0.1:3002:3002"

  orion:
    container_name: orion
    image: joystream/orion
    environment:
      - ORION_PORT=6116
      - ORION_MONGO_HOSTNAME=mongo
      - ORION_FEATURED_CONTENT_SECRET=password123
    ports:
      - "6116:6116"
    depends_on:
      - mongo
    restart: always

  mongo:
    restart: always
    container_name: mongo
    image: library/mongo:4.4
    volumes:
      - orion-mongo-data:/data/db

volumes:
  chain-data:
    driver: local
  query-node-data:
    driver: local
  colossus-1-data:
    driver: local
  colossus-1-keystore:
    driver: local
  colossus-2-data:
    driver: local
  colossus-2-keystore:
    driver: local
  distributor-1-logs:
    driver: local
  distributor-1-cache:
    driver: local
  distributor-1-data:
    driver: local
  distributor-2-logs:
    driver: local
  distributor-2-cache:
    driver: local
  distributor-2-data:
    driver: local
  orion-mongo-data:
    driver: local<|MERGE_RESOLUTION|>--- conflicted
+++ resolved
@@ -19,31 +19,6 @@
       - '127.0.0.1:9944:9944'
       - '127.0.0.1:9933:9933'
 
-<<<<<<< HEAD
-  colossus:
-    image: joystream/colossus:latest
-    restart: on-failure
-    build:
-      context: .
-      dockerfile: colossus.Dockerfile
-    depends_on:
-      - graphql-server-mnt
-    volumes:
-      - /data
-      - /keystore
-    ports:
-      - '127.0.0.1:3333:3333'
-    env_file:
-      # relative to working directory where docker-compose was run from
-      - .env
-    environment:
-      - COLOSSUS_PORT=3333
-      - QUERY_NODE_ENDPOINT=http://graphql-server-mnt:${GRAPHQL_SERVER_PORT}/graphql
-      - WORKER_ID=0
-      - ACCOUNT_URI=//Alice
-      # enable ElasticSearch server
-      # - ELASTIC_SEARCH_ENDPOINT=host.docker.internal:9200
-=======
   colossus-1:
     image: node:14
     container_name: colossus-1
@@ -66,7 +41,7 @@
     command: [
       'yarn', 'storage-node', 'server', '--worker=${COLOSSUS_1_WORKER_ID}', '--port=3333', '--uploads=/data',
       '--sync', '--syncInterval=1',
-      '--queryNodeHost=${COLOSSUS_QUERY_NODE_HOST}',
+      '--queryNodeEndpoint=${COLOSSUS_QUERY_NODE_URL}',
       '--apiUrl=${JOYSTREAM_NODE_WS}'
     ]
 
@@ -131,7 +106,7 @@
     command: [
       'yarn', 'storage-node', 'server', '--worker=${COLOSSUS_2_WORKER_ID}', '--port=3333', '--uploads=/data',
       '--sync', '--syncInterval=1',
-      '--queryNodeHost=${COLOSSUS_QUERY_NODE_HOST}',
+      '--queryNodeEndpoint=${COLOSSUS_QUERY_NODE_URL}',
       '--apiUrl=${JOYSTREAM_NODE_WS}'
     ]
 
@@ -174,7 +149,6 @@
     #   JOYSTREAM_DISTRIBUTOR__BUCKETS: "[1,2]"
     command: ['yarn', 'joystream-distributor', 'start']
 
->>>>>>> 464b5d83
   db:
     image: postgres:12
     container_name: db
