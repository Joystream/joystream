// Copyright 2019 Joystream Contributors
// This file is part of Joystream node.

// Joystream node is free software: you can redistribute it and/or modify
// it under the terms of the GNU General Public License as published by
// the Free Software Foundation, either version 3 of the License, or
// (at your option) any later version.

// Joystream node is distributed in the hope that it will be useful,
// but WITHOUT ANY WARRANTY; without even the implied warranty of
// MERCHANTABILITY or FITNESS FOR A PARTICULAR PURPOSE.  See the
// GNU General Public License for more details.

// You should have received a copy of the GNU General Public License
// along with Joystream node.  If not, see <http://www.gnu.org/licenses/>.

// Clippy linter warning.
// Disable it because we use such syntax for a code readability.
// Example:  voting_period: 1 * DAY
#![allow(clippy::identity_op)]

pub mod content_config;
pub mod council_config;
pub mod forum_config;
pub mod initial_balances;
pub mod project_token_config;
pub mod storage_config;

use grandpa_primitives::AuthorityId as GrandpaId;

use node_runtime::{
    constants::currency::{DOLLARS, MIN_NOMINATOR_BOND, MIN_VALIDATOR_BOND},
    wasm_binary_unwrap, AuthorityDiscoveryConfig, BabeConfig, BalancesConfig, Block, ContentConfig,
    ExistentialDeposit, GrandpaConfig, ImOnlineConfig, MaxNominations, ProjectTokenConfig,
    SessionConfig, SessionKeys, StakerStatus, StakingConfig, StorageConfig, SudoConfig,
    SystemConfig, TransactionPaymentConfig, VestingConfig,
};
use pallet_im_online::sr25519::AuthorityId as ImOnlineId;
use sc_chain_spec::ChainSpecExtension;
use sc_service::ChainType;

use pallet_staking::Forcing;
use serde::{Deserialize, Serialize};
use serde_json as json;
use sp_authority_discovery::AuthorityId as AuthorityDiscoveryId;
use sp_consensus_babe::AuthorityId as BabeId;
use sp_core::{sr25519, Pair, Public};
use sp_runtime::{
    traits::{IdentifyAccount, Verify},
    Perbill,
};

pub use node_runtime::constants::JOY_ADDRESS_PREFIX;
pub use node_runtime::primitives::{AccountId, Balance, BlockNumber, Signature};
pub use node_runtime::GenesisConfig;

type AccountPublic = <Signature as Verify>::Signer;

/// Node `ChainSpec` extensions.
///
/// Additional parameters for some Substrate core modules,
/// customizable from the chain spec.
#[derive(Default, Clone, Serialize, Deserialize, ChainSpecExtension)]
#[serde(rename_all = "camelCase")]
pub struct Extensions {
    /// Block numbers with known hashes.
    pub fork_blocks: sc_client_api::ForkBlocks<Block>,
    /// Known bad block hashes.
    pub bad_blocks: sc_client_api::BadBlocks<Block>,
    /// The light sync state extension used by the sync-state rpc.
    pub light_sync_state: sc_sync_state_rpc::LightSyncStateExtension,
}

/// Specialized `ChainSpec`.
pub type ChainSpec = sc_service::GenericChainSpec<GenesisConfig, Extensions>;

fn session_keys(
    grandpa: GrandpaId,
    babe: BabeId,
    im_online: ImOnlineId,
    authority_discovery: AuthorityDiscoveryId,
) -> SessionKeys {
    SessionKeys {
        grandpa,
        babe,
        im_online,
        authority_discovery,
    }
}

/// Helper function to generate a crypto pair from seed
pub fn get_from_seed<TPublic: Public>(seed: &str) -> <TPublic::Pair as Pair>::Public {
    let password = None;
    TPublic::Pair::from_string(seed, password)
        .expect("static values are valid; qed")
        .public()
}

/// Helper function to generate an account ID from seed
pub fn get_account_id_from_seed<TPublic: Public>(seed: &str) -> AccountId
where
    AccountPublic: From<<TPublic::Pair as Pair>::Public>,
{
    AccountPublic::from(get_from_seed::<TPublic>(seed)).into_account()
}

/// Helper function to generate stash, controller and session key from seed
pub fn authority_keys_from_seed(
    seed: &str,
) -> (
    AccountId,
    AccountId,
    GrandpaId,
    BabeId,
    ImOnlineId,
    AuthorityDiscoveryId,
) {
    (
        get_account_id_from_seed::<sr25519::Public>(&format!("{}//stash", seed)),
        get_account_id_from_seed::<sr25519::Public>(seed),
        get_from_seed::<GrandpaId>(seed),
        get_from_seed::<BabeId>(seed),
        get_from_seed::<ImOnlineId>(seed),
        get_from_seed::<AuthorityDiscoveryId>(seed),
    )
}

// Accounts to endow on dev and local test networks
fn development_endowed_accounts() -> Vec<AccountId> {
    vec![
        get_account_id_from_seed::<sr25519::Public>("//Alice"),
        get_account_id_from_seed::<sr25519::Public>("//Bob"),
        get_account_id_from_seed::<sr25519::Public>("//Charlie"),
        get_account_id_from_seed::<sr25519::Public>("//Dave"),
        get_account_id_from_seed::<sr25519::Public>("//Eve"),
        get_account_id_from_seed::<sr25519::Public>("//Ferdie"),
        get_account_id_from_seed::<sr25519::Public>("//Alice//stash"),
        get_account_id_from_seed::<sr25519::Public>("//Bob//stash"),
        get_account_id_from_seed::<sr25519::Public>("//Charlie//stash"),
        get_account_id_from_seed::<sr25519::Public>("//Dave//stash"),
        get_account_id_from_seed::<sr25519::Public>("//Eve//stash"),
        get_account_id_from_seed::<sr25519::Public>("//Ferdie//stash"),
    ]
}

pub fn joy_chain_spec_properties() -> json::map::Map<String, json::Value> {
    let mut properties: json::map::Map<String, json::Value> = json::map::Map::new();
    properties.insert(
        String::from("tokenDecimals"),
        json::Value::Number(json::Number::from(10)),
    );
    properties.insert(
        String::from("tokenSymbol"),
        json::Value::String(String::from("JOY")),
    );
    properties.insert(
        String::from("ss58Format"),
        json::Value::Number(json::Number::from(JOY_ADDRESS_PREFIX)),
    );
    properties
}

#[allow(clippy::too_many_arguments)]
/// Helper function to create GenesisConfig for testing
pub fn testnet_genesis(
    fund_accounts: bool,
    initial_authorities: Vec<(
        AccountId,
        AccountId,
        GrandpaId,
        BabeId,
        ImOnlineId,
        AuthorityDiscoveryId,
    )>,
    initial_nominators: Vec<AccountId>,
    root_key: AccountId,
    endowed_accounts: Vec<AccountId>,
    mut genesis_balances: Vec<(AccountId, Balance)>,
    vesting_accounts: Vec<(AccountId, BlockNumber, BlockNumber, Balance)>,
    content_cfg: ContentConfig,
    storage_cfg: StorageConfig,
    project_token_cfg: ProjectTokenConfig,
) -> GenesisConfig {
    // staking benchmakrs is not sensitive to actual value of min bonds so
    // accounts are not funded with sufficient funds and fail with InsufficientBond err
    // so for benchmarks we set min bond to zero.
    const GENESIS_MIN_NOMINATOR_BOND: Balance = if cfg!(feature = "runtime-benchmarks") {
        0
    } else {
        MIN_NOMINATOR_BOND
    };
    const GENESIS_MIN_VALIDATOR_BOND: Balance = if cfg!(feature = "runtime-benchmarks") {
        0
    } else {
        MIN_VALIDATOR_BOND
    };

    // How much each initial validator at genesis will bond
    let initial_validator_bond: Balance = GENESIS_MIN_VALIDATOR_BOND
        .saturating_mul(10)
        .saturating_add(ExistentialDeposit::get());
    // How much each initial nominator at genesis will bond per nomination
    let initial_nominator_bond: Balance =
        GENESIS_MIN_NOMINATOR_BOND.saturating_add(ExistentialDeposit::get());

    let mut funded: Vec<AccountId> = genesis_balances
        .iter()
        .cloned()
        .map(|(account, _)| account)
        .collect();

    // For every account missing from genesis_balances add it and fund it
    if fund_accounts {
        // Genesis balance for each endowed account.
        let endowment: Balance = DOLLARS
            .saturating_mul(1_000_000)
            .max(initial_validator_bond)
            .max(if !initial_nominators.is_empty() {
                initial_nominator_bond.saturating_mul(initial_authorities.len() as u128)
            } else {
                0
            });

        initial_authorities.iter().for_each(|x| {
            // stash
            if !funded.contains(&x.0) {
                funded.push(x.0.clone());
                genesis_balances.push((x.0.clone(), endowment));
            }
            // controller
            if !funded.contains(&x.1) {
                funded.push(x.1.clone());
                genesis_balances.push((x.1.clone(), endowment));
            }
        });

        initial_nominators.iter().for_each(|account| {
            if !funded.contains(account) {
                funded.push(account.clone());
                genesis_balances.push((account.clone(), endowment));
            }
        });

        endowed_accounts.iter().for_each(|account| {
            if !funded.contains(account) {
                funded.push(account.clone());
                genesis_balances.push((account.clone(), endowment));
            }
        });

        if !funded.contains(&root_key) {
            funded.push(root_key.clone());
            genesis_balances.push((root_key.clone(), endowment));
        }
    }

    // Make sure sudo is in initial balances sufficient funds
    if !genesis_balances
        .iter()
        .cloned()
        .any(|(account, _)| account == root_key)
    {
        println!("# WARNING - root_key is not assigned an initial balance");
    }

    // stakers: all validators and nominators.
    let mut rng = rand::thread_rng();
    let stakers = initial_authorities
        .iter()
        .map(|x| {
            (
                x.0.clone(),
                x.1.clone(),
                initial_validator_bond,
                StakerStatus::Validator,
            )
        })
        .chain(initial_nominators.iter().map(|x| {
            use rand::{seq::SliceRandom, Rng};
            let limit = (MaxNominations::get() as usize).min(initial_authorities.len());
            let count = (rng.gen::<usize>() % limit).saturating_add(1); // at least one nomination
            let nominations = initial_authorities
                .as_slice()
                .choose_multiple(&mut rng, count)
                .into_iter()
                .map(|choice| choice.0.clone())
                .collect::<Vec<_>>();
            (
                x.clone(),
                x.clone(),
                initial_nominator_bond,
                StakerStatus::Nominator(nominations),
            )
        }))
        .collect::<Vec<_>>();

    GenesisConfig {
        system: SystemConfig {
            code: wasm_binary_unwrap().to_vec(),
        },
        balances: BalancesConfig {
            balances: genesis_balances,
        },
        session: SessionConfig {
            keys: initial_authorities
                .iter()
                .map(|x| {
                    (
                        x.0.clone(),
                        x.0.clone(),
                        session_keys(x.2.clone(), x.3.clone(), x.4.clone(), x.5.clone()),
                    )
                })
                .collect::<Vec<_>>(),
        },
        staking: StakingConfig {
            validator_count: initial_authorities.len() as u32,
            minimum_validator_count: initial_authorities.len() as u32,
            invulnerables: initial_authorities.iter().map(|x| x.0.clone()).collect(),
            slash_reward_fraction: Perbill::from_percent(10),
            force_era: Forcing::ForceNone,
            stakers,
            min_nominator_bond: GENESIS_MIN_NOMINATOR_BOND,
            min_validator_bond: GENESIS_MIN_VALIDATOR_BOND,
            ..Default::default()
        },
        sudo: SudoConfig {
            key: Some(root_key),
        },
        babe: BabeConfig {
            authorities: vec![],
            epoch_config: Some(node_runtime::BABE_GENESIS_EPOCH_CONFIG),
        },
        im_online: ImOnlineConfig { keys: vec![] },
        authority_discovery: AuthorityDiscoveryConfig { keys: vec![] },
        grandpa: GrandpaConfig {
            authorities: vec![],
        },
        transaction_payment: TransactionPaymentConfig {},
        vesting: VestingConfig {
            vesting: vesting_accounts,
        },
        council: council_config::create_council_config(),
        forum: forum_config::empty(),
        content: content_cfg,
        storage: storage_cfg,
<<<<<<< HEAD
        project_token: Default::default(),
=======
        project_token: project_token_cfg,
>>>>>>> 83495133
        proposals_discussion: Default::default(),
        members: Default::default(),
    }
}

fn development_config_genesis() -> GenesisConfig {
    testnet_genesis(
        true,
        vec![authority_keys_from_seed("//Alice")],
        vec![
            get_account_id_from_seed::<sr25519::Public>("//Bob"),
            get_account_id_from_seed::<sr25519::Public>("//Charlie"),
        ],
        get_account_id_from_seed::<sr25519::Public>("//Alice"),
        development_endowed_accounts(),
        vec![],
        vec![],
        content_config::testing_config(),
        storage_config::testing_config(),
        project_token_config::testing_config(),
    )
}

/// Development config (single validator Alice)
pub fn development_config() -> ChainSpec {
    ChainSpec::from_genesis(
        "Development",
        "dev",
        ChainType::Development,
        development_config_genesis,
        vec![],
        None,
        None,
        None,
        Some(joy_chain_spec_properties()),
        Default::default(),
    )
}

fn local_testnet_genesis() -> GenesisConfig {
    testnet_genesis(
        true,
        vec![
            authority_keys_from_seed("//Alice"),
            authority_keys_from_seed("//Bob"),
        ],
        vec![],
        get_account_id_from_seed::<sr25519::Public>("//Alice"),
        development_endowed_accounts(),
        vec![],
        vec![],
        content_config::testing_config(),
        storage_config::testing_config(),
        project_token_config::testing_config(),
    )
}

/// Local testnet config (multivalidator Alice + Bob)
pub fn local_testnet_config() -> ChainSpec {
    ChainSpec::from_genesis(
        "Local Testnet",
        "local_testnet",
        ChainType::Local,
        local_testnet_genesis,
        vec![],
        None,
        None,
        None,
        Some(joy_chain_spec_properties()),
        Default::default(),
    )
}

#[cfg(test)]
pub(crate) mod tests {
    use super::*;
    use crate::service::{new_full_base, NewFullBase};
    use sc_service_test;
    use sp_runtime::BuildStorage;

    fn local_testnet_genesis_instant_single() -> GenesisConfig {
        testnet_genesis(
            true,
            vec![authority_keys_from_seed("//Alice")],
            vec![],
            get_account_id_from_seed::<sr25519::Public>("//Alice"),
            development_endowed_accounts(),
            vec![],
            vec![],
            content_config::testing_config(),
            storage_config::testing_config(),
            project_token_config::testing_config(),
        )
    }

    /// Local testnet config (single validator - Alice)
    pub fn integration_test_config_with_single_authority() -> ChainSpec {
        ChainSpec::from_genesis(
            "Integration Test",
            "test",
            ChainType::Development,
            local_testnet_genesis_instant_single,
            vec![],
            None,
            None,
            None,
            Some(joy_chain_spec_properties()),
            Default::default(),
        )
    }

    /// Local testnet config (multivalidator Alice + Bob)
    pub fn integration_test_config_with_two_authorities() -> ChainSpec {
        ChainSpec::from_genesis(
            "Integration Test",
            "test",
            ChainType::Development,
            local_testnet_genesis,
            vec![],
            None,
            None,
            None,
            Some(joy_chain_spec_properties()),
            Default::default(),
        )
    }

    #[test]
    #[ignore]
    fn test_connectivity() {
        sp_tracing::try_init_simple();

        sc_service_test::connectivity(integration_test_config_with_two_authorities(), |config| {
            let NewFullBase {
                task_manager,
                client,
                network,
                transaction_pool,
                ..
            } = new_full_base(config, false, |_, _| ())?;
            Ok(sc_service_test::TestNetComponents::new(
                task_manager,
                client,
                network,
                transaction_pool,
            ))
        });
    }

    #[test]
    fn test_create_development_chain_spec() {
        development_config().build_storage().unwrap();
    }

    #[test]
    fn test_create_local_testnet_chain_spec() {
        local_testnet_config().build_storage().unwrap();
    }
}<|MERGE_RESOLUTION|>--- conflicted
+++ resolved
@@ -344,11 +344,7 @@
         forum: forum_config::empty(),
         content: content_cfg,
         storage: storage_cfg,
-<<<<<<< HEAD
-        project_token: Default::default(),
-=======
         project_token: project_token_cfg,
->>>>>>> 83495133
         proposals_discussion: Default::default(),
         members: Default::default(),
     }
