{
  "name": "@joystream/distributor-cli",
  "description": "Joystream distributor node CLI",
<<<<<<< HEAD
  "version": "2.1.0",
=======
  "version": "2.1.1",
>>>>>>> b65a2c03
  "author": "Joystream contributors",
  "bin": {
    "joystream-distributor": "./bin/run"
  },
  "bugs": "https://github.com/Joystream/joystream/issues",
  "dependencies": {
    "@apollo/client": "^3.2.5",
    "@elastic/ecs-winston-format": "^1.1.0",
<<<<<<< HEAD
    "@joystream/metadata-protobuf": "^2.9.0",
=======
    "@joystream/metadata-protobuf": "^2.15.0",
>>>>>>> b65a2c03
    "@joystream/opentelemetry": "1.0.0",
    "@joystream/storage-node-client": "^4.0.0",
    "@joystream/types": "^4.4.0",
    "@nerdwallet/apollo-cache-policies": "2.10.0",
    "@oclif/command": "^1",
    "@oclif/config": "^1",
    "@oclif/plugin-help": "^3",
    "@types/url-join": "^4.0.1",
    "ajv": "^8.0.0",
    "ajv-formats": "^2.1.1",
    "axios": "^0.21.1",
    "blake3-wasm": "^2.1.5",
    "cors": "^2.8.5",
    "cross-fetch": "^3.1.4",
    "express": "^4.17.1",
    "express-http-proxy": "^1.6.2",
    "express-openapi-validator": "^4.12.4",
    "express-winston": "^4.1.0",
    "fast-safe-stringify": "^2.1.1",
    "file-type": "^16.5.1",
    "graphql": "^15.3.0",
    "graphql-tag": "^2.12.6",
    "inquirer": "^8.1.2",
    "inquirer-datepicker": "2.0.2",
    "js-image-generator": "^1.0.3",
    "jsonwebtoken": "^8.5.1",
    "lodash": "^4.17.21",
    "lru-cache": "^6.0.0",
    "mime": "^3.0.0",
    "multihashes": "^4.0.3",
    "node-cache": "^5.1.2",
    "node-cleanup": "^2.1.2",
    "proper-lockfile": "^4.1.2",
    "queue": "^6.0.2",
    "send": "^0.17.1",
    "subscriptions-transport-ws": "^0.11.0",
    "tslib": "^1",
    "url-join": "^4.0.1",
    "winston": "^3.3.3",
    "winston-daily-rotate-file": "^4.5.5",
    "winston-elasticsearch": "^0.17.4",
    "yaml": "^1.10.2"
  },
  "devDependencies": {
    "@adobe/jsonschema2md": "https://github.com/adobe/jsonschema2md#3926af64f38409811a8f4627e95557199c9c8c71",
    "@graphql-codegen/cli": "^1.21.4",
    "@graphql-codegen/import-types-preset": "^1.18.1",
    "@graphql-codegen/typescript": "^1.22.0",
    "@graphql-codegen/typescript-document-nodes": "^1.17.11",
    "@graphql-codegen/typescript-operations": "^1.17.16",
    "@oclif/dev-cli": "^1",
    "@oclif/test": "^1",
    "@openapitools/openapi-generator-cli": "^2.3.6",
    "@types/chai": "^4",
    "@types/cors": "^2.8.12",
    "@types/express-http-proxy": "^1.6.2",
    "@types/inquirer": "^8.1.1",
    "@types/mime": "^3.0.1",
    "@types/mocha": "^5",
    "@types/node": "^18.6.0",
    "@types/node-cache": "^4.2.5",
    "@types/node-cleanup": "^2.1.1",
    "@types/send": "^0.17.0",
    "@types/ws": "^5.1.2",
    "chai": "^4",
    "globby": "^10",
    "json-schema-to-typescript": "^10.1.4",
    "markdown-magic": "^2.5.2",
    "mocha": "^5",
    "nyc": "^14",
    "openapi-typescript": "^4.0.2",
    "ts-node": "^10.9.1",
    "typescript": "^5.0.2",
    "widdershins": "^4.0.1"
  },
  "engines": {
    "node": ">=14.18.0"
  },
  "volta": {
    "node": "18.6.0",
    "yarn": "1.22.19"
  },
  "files": [
    "/bin",
    "/lib",
    "/npm-shrinkwrap.json",
    "/oclif.manifest.json"
  ],
  "homepage": "https://github.com/Joystream/joystream",
  "keywords": [
    "joystream",
    "distributor-node",
    "distributor-cli"
  ],
  "license": "GPL-3.0-only",
  "main": "lib/index.js",
  "oclif": {
    "commands": "./lib/commands",
    "bin": "joystream-distributor",
    "plugins": [
      "@oclif/plugin-help"
    ],
    "topics": {
      "leader": {
        "description": "Commands for performing Distribution Working Group leader on-chain duties (like setting distribution module limits and parameters, assigning bags and buckets etc.)"
      },
      "operator": {
        "description": "Commands for performing node operator (Distribution Working Group worker) on-chain duties (like accepting bucket invitations, setting node metadata)"
      },
      "node": {
        "description": "Commands for interacting with a running distributor node through OperatorApi"
      },
      "dev": {
        "description": "Developer utility commands"
      }
    },
    "repositoryPrefix": "<%- repo %>/blob/master/<%- commandPath %>"
  },
  "repository": {
    "type": "git",
    "url": "https://github.com/Joystream/joystream",
    "directory": "distributor-node"
  },
  "scripts": {
    "postpack": "rm -f oclif.manifest.json",
    "prepack": "rm -rf lib && tsc -b && oclif-dev manifest && generate:all",
    "test": "nyc --extension .ts mocha --forbid-only \"test/**/*.test.ts\"",
    "version": "generate:docs:cli && git add docs/cli/*",
    "generate:schema:graphql": "../scripts/save-storage-squid-schema.sh src/services/networking/query-node/schema.graphql",
    "generate:types:json-schema": "yarn ts-node --transpile-only ./src/schemas/scripts/generateTypes.ts",
    "generate:types:graphql": "yarn graphql-codegen -c ./src/services/networking/query-node/codegen.yml",
    "generate:types:public-api": "yarn openapi-typescript ./src/api-spec/public.yml -o ./src/types/generated/PublicApi.ts -c ../prettierrc.js",
    "generate:types:operator-api": "yarn openapi-typescript ./src/api-spec/operator.yml -o ./src/types/generated/OperatorApi.ts -c ../prettierrc.js",
    "generate:types:api": "yarn generate:types:public-api && yarn generate:types:operator-api",
    "generate:types:all": "yarn generate:types:graphql && yarn generate:types:api && yarn generate:types:json-schema",
    "generate:client": "yarn openapi-generator-cli generate -i ./src/api-spec/public.yml -g typescript-axios -o ./client",
    "generate:docs:cli": "yarn oclif-dev readme --multi --dir ./docs/commands",
    "generate:docs:config": "yarn ts-node --transpile-only ./src/schemas/scripts/generateConfigDoc.ts",
    "generate:docs:public-api": "yarn widdershins ./src/api-spec/public.yml --language_tabs javascript:JavaScript shell:Shell -o ./docs/api/public/index.md -u ./docs/api/templates",
    "generate:docs:operator-api": "yarn widdershins ./src/api-spec/operator.yml --language_tabs javascript:JavaScript shell:Shell -o ./docs/api/operator/index.md -u ./docs/api/templates",
    "generate:docs:api": "yarn generate:docs:public-api && yarn generate:docs:operator-api",
    "generate:docs:toc": "yarn md-magic --path ./docs/**/*.md",
    "generate:docs:all": "yarn generate:docs:cli && yarn generate:docs:config && yarn generate:docs:api && yarn generate:docs:toc",
    "generate:all": "yarn generate:types:all && yarn generate:client && yarn generate:docs:all",
    "build:client": "tsc --build ./client/tsconfig.json",
    "build:node": "tsc --build tsconfig.json && mkdir -p lib/api-spec/ && cp src/api-spec/*.yml lib/api-spec/",
    "build": "yarn generate:types:all && yarn build:client && yarn build:node",
    "lint": "eslint ./src --ext .ts",
    "format": "prettier ./ --write",
    "checks": "tsc --noEmit --pretty && prettier ./ --check && yarn lint",
    "cli": "./bin/run",
    "start": "./bin/run start",
    "start:with-instrumentation": "export OTEL_APPLICATION=distributor-node; export OTEL_EXPORTER_OTLP_ENDPOINT=http://localhost:8200; export OTEL_RESOURCE_ATTRIBUTES=service.name=argus,deployment.environment=production; node --require @joystream/opentelemetry ./bin/run start"
  },
  "types": "lib/index.d.ts"
}<|MERGE_RESOLUTION|>--- conflicted
+++ resolved
@@ -1,11 +1,7 @@
 {
   "name": "@joystream/distributor-cli",
   "description": "Joystream distributor node CLI",
-<<<<<<< HEAD
-  "version": "2.1.0",
-=======
-  "version": "2.1.1",
->>>>>>> b65a2c03
+  "version": "2.2.0",
   "author": "Joystream contributors",
   "bin": {
     "joystream-distributor": "./bin/run"
@@ -14,11 +10,7 @@
   "dependencies": {
     "@apollo/client": "^3.2.5",
     "@elastic/ecs-winston-format": "^1.1.0",
-<<<<<<< HEAD
-    "@joystream/metadata-protobuf": "^2.9.0",
-=======
     "@joystream/metadata-protobuf": "^2.15.0",
->>>>>>> b65a2c03
     "@joystream/opentelemetry": "1.0.0",
     "@joystream/storage-node-client": "^4.0.0",
     "@joystream/types": "^4.4.0",
