{
  "name": "@joystream/distributor-cli",
  "description": "Joystream distributor node CLI",
<<<<<<< HEAD
  "version": "2.2.0",
=======
  "version": "2.1.2",
>>>>>>> dabaa45c
  "author": "Joystream contributors",
  "bin": {
    "joystream-distributor": "./bin/run"
  },
  "bugs": "https://github.com/Joystream/joystream/issues",
  "dependencies": {
    "@apollo/client": "^3.2.5",
    "@elastic/ecs-winston-format": "^1.1.0",
    "@joystream/metadata-protobuf": "^2.15.0",
    "@joystream/opentelemetry": "1.0.0",
    "@joystream/storage-node-client": "^4.0.0",
    "@joystream/types": "^4.6.0",
    "@nerdwallet/apollo-cache-policies": "2.10.0",
    "@oclif/command": "^1",
    "@oclif/config": "^1",
    "@oclif/plugin-help": "^3",
    "@types/url-join": "^4.0.1",
    "ajv": "^8.0.0",
    "ajv-formats": "^2.1.1",
    "axios": "^0.21.1",
    "blake3-wasm": "^2.1.5",
    "cors": "^2.8.5",
    "cross-fetch": "^3.1.4",
    "express": "^4.17.1",
    "express-http-proxy": "^1.6.2",
    "express-openapi-validator": "^4.12.4",
    "express-winston": "^4.1.0",
    "fast-safe-stringify": "^2.1.1",
    "file-type": "^16.5.1",
    "graphql": "^15.3.0",
    "graphql-tag": "^2.12.6",
    "inquirer": "^8.1.2",
    "inquirer-datepicker": "2.0.2",
    "js-image-generator": "^1.0.3",
    "jsonwebtoken": "^8.5.1",
    "lodash": "^4.17.21",
    "lru-cache": "^6.0.0",
    "mime": "^3.0.0",
    "multihashes": "^4.0.3",
    "node-cache": "^5.1.2",
    "node-cleanup": "^2.1.2",
    "proper-lockfile": "^4.1.2",
    "queue": "^6.0.2",
    "send": "^0.17.1",
    "subscriptions-transport-ws": "^0.11.0",
    "tslib": "^1",
    "url-join": "^4.0.1",
    "winston": "^3.3.3",
    "winston-daily-rotate-file": "^4.5.5",
    "winston-elasticsearch": "^0.17.4",
    "yaml": "^1.10.2"
  },
  "devDependencies": {
    "@adobe/jsonschema2md": "https://github.com/adobe/jsonschema2md#3926af64f38409811a8f4627e95557199c9c8c71",
    "@graphql-codegen/cli": "^1.21.4",
    "@graphql-codegen/import-types-preset": "^1.18.1",
    "@graphql-codegen/typescript": "^1.22.0",
    "@graphql-codegen/typescript-document-nodes": "^1.17.11",
    "@graphql-codegen/typescript-operations": "^1.17.16",
    "@oclif/dev-cli": "^1",
    "@oclif/test": "^1",
    "@openapitools/openapi-generator-cli": "^2.3.6",
    "@types/chai": "^4",
    "@types/cors": "^2.8.12",
    "@types/express-http-proxy": "^1.6.2",
    "@types/inquirer": "^8.1.1",
    "@types/mime": "^3.0.1",
    "@types/mocha": "^5",
    "@types/node": "^18.6.0",
    "@types/node-cache": "^4.2.5",
    "@types/node-cleanup": "^2.1.1",
    "@types/send": "^0.17.0",
    "@types/ws": "^5.1.2",
    "chai": "^4",
    "globby": "^10",
    "json-schema-to-typescript": "^10.1.4",
    "markdown-magic": "^2.5.2",
    "mocha": "^5",
    "nyc": "^14",
    "openapi-typescript": "^4.0.2",
    "ts-node": "^10.9.1",
    "typescript": "^5.0.2",
    "widdershins": "^4.0.1"
  },
  "engines": {
    "node": ">=14.18.0"
  },
  "volta": {
    "node": "18.6.0",
    "yarn": "1.22.19"
  },
  "files": [
    "/bin",
    "/lib",
    "/npm-shrinkwrap.json",
    "/oclif.manifest.json"
  ],
  "homepage": "https://github.com/Joystream/joystream",
  "keywords": [
    "joystream",
    "distributor-node",
    "distributor-cli"
  ],
  "license": "GPL-3.0-only",
  "main": "lib/index.js",
  "oclif": {
    "commands": "./lib/commands",
    "bin": "joystream-distributor",
    "plugins": [
      "@oclif/plugin-help"
    ],
    "topics": {
      "leader": {
        "description": "Commands for performing Distribution Working Group leader on-chain duties (like setting distribution module limits and parameters, assigning bags and buckets etc.)"
      },
      "operator": {
        "description": "Commands for performing node operator (Distribution Working Group worker) on-chain duties (like accepting bucket invitations, setting node metadata)"
      },
      "node": {
        "description": "Commands for interacting with a running distributor node through OperatorApi"
      },
      "dev": {
        "description": "Developer utility commands"
      }
    },
    "repositoryPrefix": "<%- repo %>/blob/master/<%- commandPath %>"
  },
  "repository": {
    "type": "git",
    "url": "https://github.com/Joystream/joystream",
    "directory": "distributor-node"
  },
  "scripts": {
    "postpack": "rm -f oclif.manifest.json",
    "prepack": "rm -rf lib && tsc -b && oclif-dev manifest && generate:all",
    "test": "nyc --extension .ts mocha --forbid-only \"test/**/*.test.ts\"",
    "version": "generate:docs:cli && git add docs/cli/*",
    "generate:schema:graphql": "../scripts/save-storage-squid-schema.sh src/services/networking/query-node/schema.graphql",
    "generate:types:json-schema": "yarn ts-node --transpile-only ./src/schemas/scripts/generateTypes.ts",
    "generate:types:graphql": "yarn graphql-codegen -c ./src/services/networking/query-node/codegen.yml",
    "generate:types:public-api": "yarn openapi-typescript ./src/api-spec/public.yml -o ./src/types/generated/PublicApi.ts -c ../prettierrc.js",
    "generate:types:operator-api": "yarn openapi-typescript ./src/api-spec/operator.yml -o ./src/types/generated/OperatorApi.ts -c ../prettierrc.js",
    "generate:types:api": "yarn generate:types:public-api && yarn generate:types:operator-api",
    "generate:types:all": "yarn generate:types:graphql && yarn generate:types:api && yarn generate:types:json-schema",
    "generate:client": "yarn openapi-generator-cli generate -i ./src/api-spec/public.yml -g typescript-axios -o ./client",
    "generate:docs:cli": "yarn oclif-dev readme --multi --dir ./docs/commands",
    "generate:docs:config": "yarn ts-node --transpile-only ./src/schemas/scripts/generateConfigDoc.ts",
    "generate:docs:public-api": "yarn widdershins ./src/api-spec/public.yml --language_tabs javascript:JavaScript shell:Shell -o ./docs/api/public/index.md -u ./docs/api/templates",
    "generate:docs:operator-api": "yarn widdershins ./src/api-spec/operator.yml --language_tabs javascript:JavaScript shell:Shell -o ./docs/api/operator/index.md -u ./docs/api/templates",
    "generate:docs:api": "yarn generate:docs:public-api && yarn generate:docs:operator-api",
    "generate:docs:toc": "yarn md-magic --path ./docs/**/*.md",
    "generate:docs:all": "yarn generate:docs:cli && yarn generate:docs:config && yarn generate:docs:api && yarn generate:docs:toc",
    "generate:all": "yarn generate:types:all && yarn generate:client && yarn generate:docs:all",
    "build:client": "tsc --build ./client/tsconfig.json",
    "build:node": "tsc --build tsconfig.json && mkdir -p lib/api-spec/ && cp src/api-spec/*.yml lib/api-spec/",
    "build": "yarn generate:types:all && yarn build:client && yarn build:node",
    "lint": "eslint ./src --ext .ts",
    "format": "prettier ./ --write",
    "checks": "tsc --noEmit --pretty && prettier ./ --check && yarn lint",
    "cli": "./bin/run",
    "start": "./bin/run start",
    "start:with-instrumentation": "export OTEL_APPLICATION=distributor-node; export OTEL_EXPORTER_OTLP_ENDPOINT=http://localhost:8200; export OTEL_RESOURCE_ATTRIBUTES=service.name=argus,deployment.environment=production; node --require @joystream/opentelemetry ./bin/run start"
  },
  "types": "lib/index.d.ts"
}<|MERGE_RESOLUTION|>--- conflicted
+++ resolved
@@ -1,11 +1,7 @@
 {
   "name": "@joystream/distributor-cli",
   "description": "Joystream distributor node CLI",
-<<<<<<< HEAD
   "version": "2.2.0",
-=======
-  "version": "2.1.2",
->>>>>>> dabaa45c
   "author": "Joystream contributors",
   "bin": {
     "joystream-distributor": "./bin/run"
