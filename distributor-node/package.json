{
  "name": "@joystream/distributor-cli",
  "description": "Joystream distributor node CLI",
<<<<<<< HEAD
  "version": "1.3.2",
=======
  "version": "1.4.0",
>>>>>>> 8d3d5b4e
  "author": "Joystream contributors",
  "bin": {
    "joystream-distributor": "./bin/run"
  },
  "bugs": "https://github.com/Joystream/joystream/issues",
  "dependencies": {
    "@apollo/client": "^3.2.5",
    "@elastic/ecs-winston-format": "^1.1.0",
    "@joystream/metadata-protobuf": "^2.8.0",
    "@joystream/opentelemetry": "1.0.0",
    "@joystream/storage-node-client": "^3.0.0",
    "@joystream/types": "^2.0.0",
    "@nerdwallet/apollo-cache-policies": "2.10.0",
    "@oclif/command": "^1",
    "@oclif/config": "^1",
    "@oclif/plugin-help": "^3",
    "@types/url-join": "^4.0.1",
    "ajv": "^8.0.0",
    "ajv-formats": "^2.1.1",
    "axios": "^0.21.1",
    "blake3-wasm": "^2.1.5",
    "cors": "^2.8.5",
    "cross-fetch": "^3.1.4",
    "express": "^4.17.1",
    "express-http-proxy": "^1.6.2",
    "express-openapi-validator": "^4.12.4",
    "express-winston": "^4.1.0",
    "fast-safe-stringify": "^2.1.1",
    "file-type": "^16.5.1",
    "graphql": "^14.7.0",
    "graphql-tag": "^2.12.6",
    "inquirer": "^8.1.2",
    "js-image-generator": "^1.0.3",
    "jsonwebtoken": "^8.5.1",
    "lodash": "^4.17.21",
    "lru-cache": "^6.0.0",
    "mime": "^3.0.0",
    "multihashes": "^4.0.3",
    "node-cache": "^5.1.2",
    "node-cleanup": "^2.1.2",
    "proper-lockfile": "^4.1.2",
    "queue": "^6.0.2",
    "send": "^0.17.1",
    "subscriptions-transport-ws": "^0.11.0",
    "tslib": "^1",
    "url-join": "^4.0.1",
    "winston": "^3.3.3",
    "winston-daily-rotate-file": "^4.5.5",
    "winston-elasticsearch": "^0.15.8",
    "yaml": "^1.10.2"
  },
  "devDependencies": {
    "@adobe/jsonschema2md": "https://github.com/adobe/jsonschema2md#3926af64f38409811a8f4627e95557199c9c8c71",
    "@graphql-codegen/cli": "^1.21.4",
    "@graphql-codegen/import-types-preset": "^1.18.1",
    "@graphql-codegen/typescript": "^1.22.0",
    "@graphql-codegen/typescript-document-nodes": "^1.17.11",
    "@graphql-codegen/typescript-operations": "^1.17.16",
    "@oclif/dev-cli": "^1",
    "@oclif/test": "^1",
    "@openapitools/openapi-generator-cli": "^2.3.6",
    "@types/chai": "^4",
    "@types/cors": "^2.8.12",
    "@types/express-http-proxy": "^1.6.2",
    "@types/inquirer": "^8.1.1",
    "@types/mime": "^3.0.1",
    "@types/mocha": "^5",
    "@types/node": "^14",
    "@types/node-cache": "^4.2.5",
    "@types/node-cleanup": "^2.1.1",
    "@types/send": "^0.17.0",
    "@types/ws": "^5.1.2",
    "chai": "^4",
    "globby": "^10",
    "json-schema-to-typescript": "^10.1.4",
    "markdown-magic": "^2.5.2",
    "mocha": "^5",
    "nyc": "^14",
    "openapi-typescript": "^4.0.2",
    "ts-node": "^10.9.1",
    "typescript": "^3.3",
    "widdershins": "^4.0.1"
  },
  "engines": {
    "node": ">=14.18.0"
  },
  "volta": {
    "node": "18.6.0",
    "yarn": "1.22.19"
  },
  "files": [
    "/bin",
    "/lib",
    "/npm-shrinkwrap.json",
    "/oclif.manifest.json"
  ],
  "homepage": "https://github.com/Joystream/joystream",
  "keywords": [
    "joystream",
    "distributor-node",
    "distributor-cli"
  ],
  "license": "GPL-3.0-only",
  "main": "lib/index.js",
  "oclif": {
    "commands": "./lib/commands",
    "bin": "joystream-distributor",
    "plugins": [
      "@oclif/plugin-help"
    ],
    "topics": {
      "leader": {
        "description": "Commands for performing Distribution Working Group leader on-chain duties (like setting distribution module limits and parameters, assigning bags and buckets etc.)"
      },
      "operator": {
        "description": "Commands for performing node operator (Distribution Working Group worker) on-chain duties (like accepting bucket invitations, setting node metadata)"
      },
      "node": {
        "description": "Commands for interacting with a running distributor node through OperatorApi"
      },
      "dev": {
        "description": "Developer utility commands"
      }
    },
    "repositoryPrefix": "<%- repo %>/blob/master/<%- commandPath %>"
  },
  "repository": {
    "type": "git",
    "url": "https://github.com/Joystream/joystream",
    "directory": "distributor-node"
  },
  "scripts": {
    "postpack": "rm -f oclif.manifest.json",
    "prepack": "rm -rf lib && tsc -b && oclif-dev manifest && generate:all",
    "test": "nyc --extension .ts mocha --forbid-only \"test/**/*.test.ts\"",
    "version": "generate:docs:cli && git add docs/cli/*",
    "generate:types:json-schema": "yarn ts-node --transpile-only ./src/schemas/scripts/generateTypes.ts",
    "generate:types:graphql": "yarn graphql-codegen -c ./src/services/networking/query-node/codegen.yml",
    "generate:types:public-api": "yarn openapi-typescript ./src/api-spec/public.yml -o ./src/types/generated/PublicApi.ts -c ../prettierrc.js",
    "generate:types:operator-api": "yarn openapi-typescript ./src/api-spec/operator.yml -o ./src/types/generated/OperatorApi.ts -c ../prettierrc.js",
    "generate:types:api": "yarn generate:types:public-api && yarn generate:types:operator-api",
    "generate:types:all": "yarn generate:types:graphql && yarn generate:types:api && yarn generate:types:json-schema",
    "generate:client": "yarn openapi-generator-cli generate -i ./src/api-spec/public.yml -g typescript-axios -o ./client",
    "generate:docs:cli": "yarn oclif-dev readme --multi --dir ./docs/commands",
    "generate:docs:config": "yarn ts-node --transpile-only ./src/schemas/scripts/generateConfigDoc.ts",
    "generate:docs:public-api": "yarn widdershins ./src/api-spec/public.yml --language_tabs javascript:JavaScript shell:Shell -o ./docs/api/public/index.md -u ./docs/api/templates",
    "generate:docs:operator-api": "yarn widdershins ./src/api-spec/operator.yml --language_tabs javascript:JavaScript shell:Shell -o ./docs/api/operator/index.md -u ./docs/api/templates",
    "generate:docs:api": "yarn generate:docs:public-api && yarn generate:docs:operator-api",
    "generate:docs:toc": "yarn md-magic --path ./docs/**/*.md",
    "generate:docs:all": "yarn generate:docs:cli && yarn generate:docs:config && yarn generate:docs:api && yarn generate:docs:toc",
    "generate:all": "yarn generate:types:all && yarn generate:client && yarn generate:docs:all",
    "build:client": "tsc --build ./client/tsconfig.json",
    "build:node": "tsc --build tsconfig.json && mkdir -p lib/api-spec/ && cp src/api-spec/*.yml lib/api-spec/",
    "build": "yarn generate:types:all && yarn build:client && yarn build:node",
    "lint": "eslint ./src --ext .ts",
    "format": "prettier ./ --write",
    "checks": "tsc --noEmit --pretty && prettier ./ --check && yarn lint",
    "cli": "./bin/run",
    "start": "./bin/run start",
    "start:with-instrumentation": "export OTEL_APPLICATION=distributor-node; node --require @joystream/opentelemetry ./bin/run start"
  },
  "types": "lib/index.d.ts"
}<|MERGE_RESOLUTION|>--- conflicted
+++ resolved
@@ -1,11 +1,7 @@
 {
   "name": "@joystream/distributor-cli",
   "description": "Joystream distributor node CLI",
-<<<<<<< HEAD
-  "version": "1.3.2",
-=======
   "version": "1.4.0",
->>>>>>> 8d3d5b4e
   "author": "Joystream contributors",
   "bin": {
     "joystream-distributor": "./bin/run"
