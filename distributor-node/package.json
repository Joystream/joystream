--- conflicted
+++ resolved
@@ -1,11 +1,7 @@
 {
   "name": "@joystream/distributor-cli",
   "description": "Joystream distributor node CLI",
-<<<<<<< HEAD
   "version": "1.1.0",
-=======
-  "version": "1.0.1",
->>>>>>> 5db2c088
   "author": "Joystream contributors",
   "bin": {
     "joystream-distributor": "./bin/run"
@@ -16,11 +12,7 @@
     "@elastic/ecs-winston-format": "^1.1.0",
     "@joystream/metadata-protobuf": "^2.8.0",
     "@joystream/storage-node-client": "^3.0.0",
-<<<<<<< HEAD
     "@joystream/types": "^2.0.0",
-=======
-    "@joystream/types": "^1.0.0",
->>>>>>> 5db2c088
     "@oclif/command": "^1",
     "@oclif/config": "^1",
     "@oclif/plugin-help": "^3",
