#![cfg(feature = "runtime-benchmarks")]
// Substrate macro issue:
#![allow(clippy::no_effect)]

use super::*;
use crate::Module as Codex;
use balances::Pallet as Balances;
use codec::Decode;
use common::working_group::WorkingGroup;
use common::BalanceKind;
//use content::NftLimitPeriod;
use frame_benchmarking::{account, benchmarks, Zero};
use frame_support::sp_runtime::traits::Bounded;
use frame_support::traits::Currency;
use frame_system::EventRecord;
use frame_system::Pallet as System;
use frame_system::RawOrigin;
use membership::Module as Membership;
use proposals_discussion::Module as Discussion;
use proposals_engine::Module as Engine;
use sp_core::Hasher;
use sp_runtime::traits::{One, TrailingZeroInput};
use sp_std::convert::TryInto;
use sp_std::iter::FromIterator;
use sp_std::prelude::*;

const SEED: u32 = 0;
const MAX_BYTES: u32 = 16384;

fn assert_last_event<T: Config>(generic_event: <T as Config>::Event) {
    let events = System::<T>::events();
    let system_event: <T as frame_system::Config>::Event = generic_event.into();
    assert!(
        !events.is_empty(),
        "If you are checking for last event there must be at least 1 event"
    );
    let EventRecord { event, .. } = &events[events.len() - 1];
    assert_eq!(event, &system_event);
}

fn get_byte(num: u32, byte_number: u8) -> u8 {
    ((num & (0xff << (8 * byte_number))) >> (8 * byte_number)) as u8
}

// Method to generate a distintic valid handle
// for a membership. For each index.
fn handle_from_id(id: u32) -> Vec<u8> {
    let mut handle = vec![];

    for i in 0..4 {
        handle.push(get_byte(id, i));
    }

    handle
}

fn member_funded_account<T: Config + membership::Config>(
    name: &'static str,
    id: u32,
) -> (T::AccountId, T::MemberId) {
    let account_id = account::<T::AccountId>(name, id, SEED);
    let handle = handle_from_id(id);

    // Give balance for buying membership
    let _ = Balances::<T>::make_free_balance_be(&account_id, T::Balance::max_value());

    let params = membership::BuyMembershipParameters {
        root_account: account_id.clone(),
        controller_account: account_id.clone(),
        handle: Some(handle),
        metadata: Vec::new(),
        referrer_id: None,
    };

    Membership::<T>::buy_membership(RawOrigin::Signed(account_id.clone()).into(), params).unwrap();

    let _ = Balances::<T>::make_free_balance_be(&account_id, T::Balance::max_value());

    let member_id = T::MemberId::from(id.try_into().unwrap());
    Membership::<T>::add_staking_account_candidate(
        RawOrigin::Signed(account_id.clone()).into(),
        member_id,
    )
    .unwrap();
    Membership::<T>::confirm_staking_account(
        RawOrigin::Signed(account_id.clone()).into(),
        member_id,
        account_id.clone(),
    )
    .unwrap();

    (account_id, T::MemberId::from(id.try_into().unwrap()))
}

fn create_proposal_parameters<T: Config + membership::Config>(
    title_length: u32,
    description_length: u32,
) -> (T::AccountId, T::MemberId, GeneralProposalParameters<T>) {
    let (account_id, member_id) = member_funded_account::<T>("account", 0);

    let general_proposal_paramters = GeneralProposalParameters::<T> {
        member_id,
        title: vec![0u8; title_length.try_into().unwrap()],
        description: vec![0u8; description_length.try_into().unwrap()],
        staking_account_id: Some(account_id.clone()),
        exact_execution_block: None,
    };

    (account_id, member_id, general_proposal_paramters)
}

fn create_proposal_verify<T: Config>(
    account_id: T::AccountId,
    member_id: T::MemberId,
    proposal_parameters: GeneralProposalParameters<T>,
    proposal_details: ProposalDetailsOf<T>,
) {
    assert_eq!(Discussion::<T>::thread_count(), 1, "No threads created");
    let thread_id = T::ThreadId::from(1);
    assert!(
        proposals_discussion::ThreadById::<T>::contains_key(thread_id),
        "No thread created"
    );

    let proposal_id = T::ProposalId::from(1);
    assert!(
        proposals_engine::Proposals::<T>::contains_key(proposal_id),
        "Proposal not inserted in engine"
    );

    assert_eq!(
        Engine::<T>::proposals(proposal_id),
        proposals_engine::Proposal {
            activated_at: System::<T>::block_number(),
            parameters: Codex::<T>::get_proposal_parameters(&proposal_details),
            proposer_id: member_id,
            status: proposals_engine::ProposalStatus::Active,
            voting_results: proposals_engine::VotingResults::default(),
            exact_execution_block: None,
            nr_of_council_confirmations: 0,
            staking_account_id: Some(account_id)
        },
        "Proposal not correctly created"
    );

    assert!(
        proposals_engine::DispatchableCallCode::<T>::contains_key(proposal_id),
        "Dispatchable code not stored"
    );

    assert_eq!(
        Engine::<T>::proposal_codes(proposal_id),
        T::ProposalEncoder::encode_proposal(proposal_details.clone()),
        "Stored proposal code doesn't match"
    );

    assert_eq!(
        Engine::<T>::proposal_count(),
        1,
        "Proposal count not updated"
    );

    assert_eq!(
        Engine::<T>::active_proposal_count(),
        1,
        "Active proposal count not updated"
    );

    assert_last_event::<T>(
        RawEvent::ProposalCreated(
            proposal_id,
            proposal_parameters,
            proposal_details,
            thread_id,
        )
        .into(),
    );

    assert!(
        ThreadIdByProposalId::<T>::contains_key(proposal_id),
        "Proposal thread not stored"
    );
    assert_eq!(
        Codex::<T>::thread_id_by_proposal_id(proposal_id),
        thread_id,
        "Proposal and thread ID doesn't match"
    );
}

benchmarks! {
    where_clause {
        where T: membership::Config,
        T: council::Config,
        T: working_group::Config<working_group::Instance1>
    }

    create_proposal_signal {
        let i in 1 .. MAX_BYTES;
        let t in 1 .. T::TitleMaxLength::get();
        let d in 1 .. T::DescriptionMaxLength::get();

        let (account_id, member_id, general_proposal_paramters) =
            create_proposal_parameters::<T>(t, d);

        let proposal_details = ProposalDetails::Signal(vec![0u8; i.try_into().unwrap()]);
    }: create_proposal(
        RawOrigin::Signed(account_id.clone()),
        general_proposal_paramters.clone(),
        proposal_details.clone()
    )
    verify {
        create_proposal_verify::<T>(
            account_id,
            member_id,
            general_proposal_paramters,
            proposal_details,
        );
    }

    create_proposal_runtime_upgrade {
        let i in 1 .. MAX_BYTES;
        let t in 1 .. T::TitleMaxLength::get();
        let d in 1 .. T::DescriptionMaxLength::get();

        let (account_id, member_id, general_proposal_paramters) =
            create_proposal_parameters::<T>(t, d);

        let proposal_details = ProposalDetails::RuntimeUpgrade(vec![0u8; i.try_into().unwrap()]);
    }: create_proposal(
        RawOrigin::Signed(account_id.clone()),
        general_proposal_paramters.clone(),
        proposal_details.clone()
    )
    verify {
        create_proposal_verify::<T>(
            account_id,
            member_id,
            general_proposal_paramters,
            proposal_details
        );
    }

    create_proposal_funding_request {
        let i in 1 .. MAX_FUNDING_REQUEST_ACCOUNTS.try_into().unwrap();
        let t in 1 .. T::TitleMaxLength::get();
        let d in 1 .. T::DescriptionMaxLength::get();

        let (account_id, member_id, general_proposal_paramters) =
            create_proposal_parameters::<T>(t, d);

        council::Module::<T>::set_budget(
            RawOrigin::Root.into(),
            council::Balance::<T>::max_value()
        ).unwrap();

        let mut funding_requests =
            Vec::<common::FundingRequestParameters<council::Balance::<T>, T::AccountId>>::new();

        for id in 0 .. i {
            funding_requests.push(common::FundingRequestParameters {
                account: account::<T::AccountId>("reciever", id, SEED),
                amount: One::one(),
            });
        }

        let proposal_details = ProposalDetails::FundingRequest(funding_requests);
    }: create_proposal(
        RawOrigin::Signed(account_id.clone()),
        general_proposal_paramters.clone(),
        proposal_details.clone()
    )
    verify {
        create_proposal_verify::<T>(
            account_id,
            member_id,
            general_proposal_paramters,
            proposal_details
        );
    }

    create_proposal_set_max_validator_count {
        let t in 1 .. T::TitleMaxLength::get();
        let d in 1 .. T::DescriptionMaxLength::get();

        let (account_id, member_id, general_proposal_paramters) =
            create_proposal_parameters::<T>(t, d);

        let proposal_details = ProposalDetails::SetMaxValidatorCount(MAX_VALIDATOR_COUNT);
    }: create_proposal(
        RawOrigin::Signed(account_id.clone()),
        general_proposal_paramters.clone(),
        proposal_details.clone()
    )
    verify {
        create_proposal_verify::<T>(
            account_id,
            member_id,
            general_proposal_paramters,
            proposal_details
        );
    }

    create_proposal_veto_proposal {
        let t in 1 .. T::TitleMaxLength::get();
        let d in 1 .. T::DescriptionMaxLength::get();

        let (account_id, member_id, general_proposal_paramters) =
            create_proposal_parameters::<T>(t, d);

        let proposal_details = ProposalDetails::VetoProposal(0.into());
    }: create_proposal(
        RawOrigin::Signed(account_id.clone()),
        general_proposal_paramters.clone(),
        proposal_details.clone()
    )
    verify {
        create_proposal_verify::<T>(
            account_id,
            member_id,
            general_proposal_paramters,
            proposal_details
        );
    }

    create_proposal_create_working_group_lead_opening {
        let i in 1 .. MAX_BYTES;
        let t in 1 .. T::TitleMaxLength::get();
        let d in 1 .. T::DescriptionMaxLength::get();

        let (account_id, member_id, general_proposal_paramters) =
            create_proposal_parameters::<T>(t, d);

        let proposal_details = ProposalDetails::CreateWorkingGroupLeadOpening(
            CreateOpeningParameters {
                description: vec![0u8; i.try_into().unwrap()],
                stake_policy: working_group::StakePolicy {
                    stake_amount:
                        <T as working_group::Config<working_group::Instance1>>
                            ::MinimumApplicationStake::get(),
                    leaving_unstaking_period: Zero::zero(),
                },
                reward_per_block: None,
                group: WorkingGroup::Forum,
        });
    }: create_proposal(
        RawOrigin::Signed(account_id.clone()),
        general_proposal_paramters.clone(),
        proposal_details.clone()
    )
    verify {
        create_proposal_verify::<T>(
            account_id,
            member_id,
            general_proposal_paramters,
            proposal_details
        );
    }

    create_proposal_fill_working_group_lead_opening {
        let t in 1 .. T::TitleMaxLength::get();
        let d in 1 .. T::DescriptionMaxLength::get();

        let (account_id, member_id, general_proposal_paramters) =
            create_proposal_parameters::<T>(t, d);

        let proposal_details = ProposalDetails::FillWorkingGroupLeadOpening(FillOpeningParameters {
            opening_id: working_group::OpeningId::zero(),
            application_id: working_group::ApplicationId::zero(),
            working_group: WorkingGroup::Forum,
        });
    }: create_proposal(
        RawOrigin::Signed(account_id.clone()),
        general_proposal_paramters.clone(),
        proposal_details.clone()
    )
    verify {
        create_proposal_verify::<T>(
            account_id,
            member_id,
            general_proposal_paramters.clone(),
            proposal_details
        );
    }

    create_proposal_update_working_group_budget {
        let t in 1 .. T::TitleMaxLength::get();
        let d in 1 .. T::DescriptionMaxLength::get();

        let (account_id, member_id, general_proposal_paramters) =
            create_proposal_parameters::<T>(t, d);

        let proposal_details = ProposalDetails::UpdateWorkingGroupBudget(
            One::one(),
            WorkingGroup::Forum,
            BalanceKind::Positive
        );
    }: create_proposal(
        RawOrigin::Signed(account_id.clone()),
        general_proposal_paramters.clone(),
        proposal_details.clone()
    )
    verify {
        create_proposal_verify::<T>(
            account_id,
            member_id,
            general_proposal_paramters,
            proposal_details
        );
    }

    create_proposal_decrease_working_group_lead_stake {
        let t in 1 .. T::TitleMaxLength::get();
        let d in 1 .. T::DescriptionMaxLength::get();

        let (account_id, member_id, general_proposal_paramters) =
            create_proposal_parameters::<T>(t, d);

        let proposal_details = ProposalDetails::DecreaseWorkingGroupLeadStake(
            working_group::WorkerId::<T>::zero(),
            BalanceOf::<T>::one(),
            WorkingGroup::Forum,
        );
    }: create_proposal(
        RawOrigin::Signed(account_id.clone()),
        general_proposal_paramters.clone(),
        proposal_details.clone()
    )
    verify {
        create_proposal_verify::<T>(
            account_id,
            member_id,
            general_proposal_paramters,
            proposal_details
        );
    }

    create_proposal_slash_working_group_lead {
        let t in 1 .. T::TitleMaxLength::get();
        let d in 1 .. T::DescriptionMaxLength::get();

        let (account_id, member_id, general_proposal_paramters) =
            create_proposal_parameters::<T>(t, d);

        let proposal_details = ProposalDetails::SlashWorkingGroupLead(
            working_group::WorkerId::<T>::zero(),
            BalanceOf::<T>::one(),
            WorkingGroup::Forum,
        );
    }: create_proposal(
        RawOrigin::Signed(account_id.clone()),
        general_proposal_paramters.clone(),
        proposal_details.clone()
    )
    verify {
        create_proposal_verify::<T>(
            account_id,
            member_id,
            general_proposal_paramters,
            proposal_details
        );
    }

    create_proposal_set_working_group_lead_reward {
        let t in 1 .. T::TitleMaxLength::get();
        let d in 1 .. T::DescriptionMaxLength::get();

        let (account_id, member_id, general_proposal_paramters) =
            create_proposal_parameters::<T>(t, d);

        let proposal_details = ProposalDetails::SetWorkingGroupLeadReward(
            working_group::WorkerId::<T>::zero(),
            None,
            WorkingGroup::Forum,
        );
    }: create_proposal(
        RawOrigin::Signed(account_id.clone()),
        general_proposal_paramters.clone(),
        proposal_details.clone()
    )
    verify {
        create_proposal_verify::<T>(
            account_id,
            member_id,
            general_proposal_paramters,
            proposal_details
        );
    }

    create_proposal_terminate_working_group_lead {
        let t in 1 .. T::TitleMaxLength::get();
        let d in 1 .. T::DescriptionMaxLength::get();

        let (account_id, member_id, general_proposal_paramters) =
            create_proposal_parameters::<T>(t, d);

        let proposal_details = ProposalDetails::TerminateWorkingGroupLead(
            TerminateRoleParameters {
                worker_id: working_group::WorkerId::<T>::zero(),
                slashing_amount: None,
                group: WorkingGroup::Forum,
            }
        );
    }: create_proposal(
        RawOrigin::Signed(account_id.clone()),
        general_proposal_paramters.clone(),
        proposal_details.clone()
    )
    verify {
        create_proposal_verify::<T>(
            account_id,
            member_id,
            general_proposal_paramters,
            proposal_details
        );
    }

    create_proposal_amend_constitution {
        let i in 1 .. MAX_BYTES;
        let t in 1 .. T::TitleMaxLength::get();
        let d in 1 .. T::DescriptionMaxLength::get();

        let (account_id, member_id, general_proposal_paramters) =
            create_proposal_parameters::<T>(t, d);

        let proposal_details =
            ProposalDetails::AmendConstitution(vec![0u8; i.try_into().unwrap()]);
    }: create_proposal(
        RawOrigin::Signed(account_id.clone()),
        general_proposal_paramters.clone(),
        proposal_details.clone()
    )
    verify {
        create_proposal_verify::<T>(
            account_id,
            member_id,
            general_proposal_paramters,
            proposal_details
        );
    }

    create_proposal_cancel_working_group_lead_opening {
        let t in 1 .. T::TitleMaxLength::get();
        let d in 1 .. T::DescriptionMaxLength::get();

        let (account_id, member_id, general_proposal_paramters) =
            create_proposal_parameters::<T>(t, d);

        let proposal_details = ProposalDetails::CancelWorkingGroupLeadOpening(
            working_group::OpeningId::zero(),
            WorkingGroup::Forum);
    }: create_proposal(
        RawOrigin::Signed(account_id.clone()),
        general_proposal_paramters.clone(),
        proposal_details.clone()
    )
    verify {
        create_proposal_verify::<T>(
            account_id,
            member_id,
            general_proposal_paramters,
            proposal_details
        );
    }

    create_proposal_set_membership_price {
        let t in 1 .. T::TitleMaxLength::get();
        let d in 1 .. T::DescriptionMaxLength::get();

        let (account_id, member_id, general_proposal_parameters) =
            create_proposal_parameters::<T>(t, d);

        let proposal_details = ProposalDetails::SetMembershipPrice(BalanceOf::<T>::one());
    }: create_proposal(
        RawOrigin::Signed(account_id.clone()),
        general_proposal_parameters.clone(),
        proposal_details.clone()
    )
    verify {
        create_proposal_verify::<T>(
            account_id,
            member_id,
            general_proposal_parameters,
            proposal_details
        );
    }

    create_proposal_set_council_budget_increment {
        let t in 1 .. T::TitleMaxLength::get();
        let d in 1 .. T::DescriptionMaxLength::get();

        let (account_id, member_id, general_proposal_paramters) =
            create_proposal_parameters::<T>(t, d);

        let proposal_details = ProposalDetails::SetCouncilBudgetIncrement(BalanceOf::<T>::one());
    }: create_proposal(
        RawOrigin::Signed(account_id.clone()),
        general_proposal_paramters.clone(),
        proposal_details.clone()
    )
    verify {
        create_proposal_verify::<T>(
            account_id,
            member_id,
            general_proposal_paramters,
            proposal_details
        );
    }

    create_proposal_set_councilor_reward {
        let t in 1 .. T::TitleMaxLength::get();
        let d in 1 .. T::DescriptionMaxLength::get();

        let (account_id, member_id, general_proposal_paramters) =
            create_proposal_parameters::<T>(t, d);

        let proposal_details = ProposalDetails::SetCouncilorReward(BalanceOf::<T>::one());
    }: create_proposal(
        RawOrigin::Signed(account_id.clone()),
        general_proposal_paramters.clone(),
        proposal_details.clone()
    )
    verify {
        create_proposal_verify::<T>(
            account_id,
            member_id,
            general_proposal_paramters,
            proposal_details
        );
    }

    create_proposal_set_initial_invitation_balance {
        let t in 1 .. T::TitleMaxLength::get();
        let d in 1 .. T::DescriptionMaxLength::get();

        let (account_id, member_id, general_proposal_paramters) =
            create_proposal_parameters::<T>(t, d);

        let proposal_details = ProposalDetails::SetInitialInvitationBalance(BalanceOf::<T>::one());
    }: create_proposal(
        RawOrigin::Signed(account_id.clone()),
        general_proposal_paramters.clone(),
        proposal_details.clone()
    )
    verify {
        create_proposal_verify::<T>(
            account_id,
            member_id,
            general_proposal_paramters,
            proposal_details
        );
    }

    create_proposal_set_initial_invitation_count {
        let t in 1 .. T::TitleMaxLength::get();
        let d in 1 .. T::DescriptionMaxLength::get();

        let (account_id, member_id, general_proposal_paramters) =
            create_proposal_parameters::<T>(t, d);

        let proposal_details = ProposalDetails::SetInitialInvitationCount(One::one());
    }: create_proposal(
        RawOrigin::Signed(account_id.clone()),
        general_proposal_paramters.clone(),
        proposal_details.clone()
    )
    verify {
        create_proposal_verify::<T>(
            account_id,
            member_id,
            general_proposal_paramters,
            proposal_details
        );
    }

    create_proposal_set_membership_lead_invitation_quota {
        let t in 1 .. T::TitleMaxLength::get();
        let d in 1 .. T::DescriptionMaxLength::get();

        let (account_id, member_id, general_proposal_paramters) =
            create_proposal_parameters::<T>(t, d);

        let proposal_details = ProposalDetails::SetMembershipLeadInvitationQuota(One::one());
    }: create_proposal(
        RawOrigin::Signed(account_id.clone()),
        general_proposal_paramters.clone(),
        proposal_details.clone()
    )
    verify {
        create_proposal_verify::<T>(
            account_id,
            member_id,
            general_proposal_paramters,
            proposal_details
        );
    }

    create_proposal_set_referral_cut {
        let t in 1 .. T::TitleMaxLength::get();
        let d in 1 .. T::DescriptionMaxLength::get();

        let (account_id, member_id, general_proposal_paramters) =
            create_proposal_parameters::<T>(t, d);

        let proposal_details = ProposalDetails::SetReferralCut(One::one());
    }: create_proposal(
        RawOrigin::Signed(account_id.clone()),
        general_proposal_paramters.clone(),
        proposal_details.clone()
    )
    verify {
        create_proposal_verify::<T>(
            account_id,
            member_id,
            general_proposal_paramters,
            proposal_details
        );
    }

<<<<<<< HEAD
    create_proposal_create_blog_post {
        let t in 1 .. T::TitleMaxLength::get();
        let d in 1 .. T::DescriptionMaxLength::get();
        let h in 1 .. MAX_BYTES;
        let b in 1 .. MAX_BYTES;
=======
    create_proposal_update_global_nft_limit {
        let t in 1 .. T::TitleMaxLength::get();
        let d in 1 .. T::DescriptionMaxLength::get();
>>>>>>> f5608857

        let (account_id, member_id, general_proposal_paramters) =
            create_proposal_parameters::<T>(t, d);

<<<<<<< HEAD
        let proposal_details = ProposalDetails::CreateBlogPost(
                vec![0; h.try_into().unwrap()],
                vec![0; b.try_into().unwrap()],
            );
    }: create_proposal(
        RawOrigin::Signed(account_id.clone()),
        general_proposal_paramters.clone(),
        proposal_details.clone()
    )
    verify {
        create_proposal_verify::<T>(
            account_id,
            member_id,
            general_proposal_paramters,
            proposal_details
        );
    }

    create_proposal_edit_blog_post {
        let t in 1 .. T::TitleMaxLength::get();
        let d in 1 .. T::DescriptionMaxLength::get();
        let h in 1 .. MAX_BYTES;
        let b in 1 .. MAX_BYTES;

        let (account_id, member_id, general_proposal_paramters) =
            create_proposal_parameters::<T>(t, d);

        let proposal_details = ProposalDetails::EditBlogPost(
                0,
                Some(vec![0; h.try_into().unwrap()]),
                Some(vec![0; b.try_into().unwrap()]),
            );
    }: create_proposal(
        RawOrigin::Signed(account_id.clone()),
        general_proposal_paramters.clone(),
        proposal_details.clone()
    )
    verify {
        create_proposal_verify::<T>(
            account_id,
            member_id,
            general_proposal_paramters,
            proposal_details
        );
    }

    create_proposal_lock_blog_post {
        let t in 1 .. T::TitleMaxLength::get();
        let d in 1 .. T::DescriptionMaxLength::get();

        let (account_id, member_id, general_proposal_paramters) =
            create_proposal_parameters::<T>(t, d);

        let proposal_details = ProposalDetails::LockBlogPost(0);
    }: create_proposal(
        RawOrigin::Signed(account_id.clone()),
        general_proposal_paramters.clone(),
        proposal_details.clone()
    )
    verify {
        create_proposal_verify::<T>(
            account_id,
            member_id,
            general_proposal_paramters,
            proposal_details
        );
    }

    create_proposal_unlock_blog_post {
        let t in 1 .. T::TitleMaxLength::get();
        let d in 1 .. T::DescriptionMaxLength::get();

        let (account_id, member_id, general_proposal_paramters) =
            create_proposal_parameters::<T>(t, d);

        let proposal_details = ProposalDetails::UnlockBlogPost(0);
=======
        let proposal_details = ProposalDetails::UpdateGlobalNftLimit(
            NftLimitPeriod::Daily,
            100
        );
>>>>>>> f5608857
    }: create_proposal(
        RawOrigin::Signed(account_id.clone()),
        general_proposal_paramters.clone(),
        proposal_details.clone()
    )
    verify {
        create_proposal_verify::<T>(
            account_id,
            member_id,
            general_proposal_paramters,
            proposal_details
        );
    }

<<<<<<< HEAD
    // TODO: enable after Carthage
    // create_proposal_update_global_nft_limit {
    //     let t in ...;
    //     let d in ...;
    //     let (account_id, member_id, general_proposal_paramters) =
    //         create_proposal_parameters::<T>(t, d);

    //     let proposal_details = ProposalDetails::UpdateGlobalNftLimit(
    //         NftLimitPeriod::Daily,
    //         100
    //     );
    // }: create_proposal(
    //     RawOrigin::Signed(account_id.clone()),
    //     general_proposal_paramters.clone(),
    //     proposal_details.clone()
    // )
    // verify {
    //     create_proposal_verify::<T>(
    //         account_id,
    //         member_id,
    //         general_proposal_paramters,
    //         proposal_details
    //     );
    // }
=======
>>>>>>> f5608857

    create_proposal_update_channel_payouts {
        let i in 1 .. MAX_BYTES;
        let t in 1 .. T::TitleMaxLength::get();
        let d in 1 .. T::DescriptionMaxLength::get();

        let (account_id, member_id, general_proposal_paramters) =
            create_proposal_parameters::<T>(t, d);

        let commitment = T::Hashing::hash(&b"commitment".to_vec());
        let payload = content::ChannelPayoutsPayloadParametersRecord {
            uploader_account: T::AccountId::decode(&mut TrailingZeroInput::zeroes()).unwrap(),
            object_creation_params: content::DataObjectCreationParameters {
                size: u64::MAX,
                ipfs_content_id: Vec::from_iter((0..i).map(|v| u8::MAX))
            },
            expected_data_size_fee: u128::MAX.saturated_into::<T::Balance>(),
            expected_data_object_state_bloat_bond: u128::MAX.saturated_into::<T::Balance>()
        };
        let proposal_details = ProposalDetails::UpdateChannelPayouts(
            content::UpdateChannelPayoutsParameters::<T> {
                commitment: Some(commitment),
                payload: Some(payload),
                min_cashout_allowed: Some(u128::MAX.saturated_into::<T::Balance>()),
                max_cashout_allowed: Some(u128::MAX.saturated_into::<T::Balance>()),
                channel_cashouts_enabled: Some(true),
            }
        );
    }: create_proposal(
        RawOrigin::Signed(account_id.clone()),
        general_proposal_paramters.clone(),
        proposal_details.clone()
    )
    verify {
        create_proposal_verify::<T>(
            account_id,
            member_id,
            general_proposal_paramters,
            proposal_details
        );
    }
}

#[cfg(test)]
mod tests {
    use super::*;
    use crate::tests::{initial_test_ext, Test};
    use frame_support::assert_ok;
    type ProposalsCodex = crate::Module<Test>;

    #[test]
    fn test_create_proposal_signal() {
        initial_test_ext().execute_with(|| {
            assert_ok!(ProposalsCodex::test_benchmark_create_proposal_signal());
        });
    }

    #[test]
    fn test_create_proposal_funding_request() {
        initial_test_ext().execute_with(|| {
            assert_ok!(ProposalsCodex::test_benchmark_create_proposal_funding_request());
        });
    }

    #[test]
    fn test_create_proposal_set_max_validator_count() {
        initial_test_ext().execute_with(|| {
            assert_ok!(ProposalsCodex::test_benchmark_create_proposal_set_max_validator_count());
        });
    }

    #[test]
    fn test_create_proposal_create_working_group_lead_opening() {
        initial_test_ext().execute_with(|| {
            assert_ok!(
                ProposalsCodex::test_benchmark_create_proposal_create_working_group_lead_opening()
            );
        });
    }

    #[test]
    fn test_create_proposal_fill_working_group_lead_opening() {
        initial_test_ext().execute_with(|| {
            assert_ok!(
                ProposalsCodex::test_benchmark_create_proposal_fill_working_group_lead_opening()
            );
        });
    }

    #[test]
    fn test_create_proposal_update_working_group_budget() {
        initial_test_ext().execute_with(|| {
            assert_ok!(
                ProposalsCodex::test_benchmark_create_proposal_update_working_group_budget()
            );
        });
    }

    #[test]
    fn test_create_proposal_decrease_working_group_lead_stake() {
        initial_test_ext().execute_with(|| {
            assert_ok!(
                ProposalsCodex::test_benchmark_create_proposal_decrease_working_group_lead_stake()
            );
        });
    }

    #[test]
    fn test_create_proposal_slash_working_group_lead() {
        initial_test_ext().execute_with(|| {
            assert_ok!(ProposalsCodex::test_benchmark_create_proposal_slash_working_group_lead());
        });
    }

    #[test]
    fn test_create_proposal_set_working_group_lead_reward() {
        initial_test_ext().execute_with(|| {
            assert_ok!(
                ProposalsCodex::test_benchmark_create_proposal_set_working_group_lead_reward()
            );
        });
    }

    #[test]
    fn test_create_proposal_terminate_working_group_lead() {
        initial_test_ext().execute_with(|| {
            assert_ok!(
                ProposalsCodex::test_benchmark_create_proposal_terminate_working_group_lead()
            );
        });
    }

    #[test]
    fn test_create_proposal_amend_constitution() {
        initial_test_ext().execute_with(|| {
            assert_ok!(ProposalsCodex::test_benchmark_create_proposal_amend_constitution());
        });
    }

    #[test]
    fn test_create_proposal_cancel_working_group_lead_opening() {
        initial_test_ext().execute_with(|| {
            assert_ok!(ProposalsCodex::test_benchmark_create_proposal_amend_constitution());
        });
    }

    #[test]
    fn test_create_proposal_set_membership_price() {
        initial_test_ext().execute_with(|| {
            assert_ok!(ProposalsCodex::test_benchmark_create_proposal_set_membership_price());
        });
    }

    #[test]
    fn test_create_proposal_set_council_budget_increment() {
        initial_test_ext().execute_with(|| {
            assert_ok!(
                ProposalsCodex::test_benchmark_create_proposal_set_council_budget_increment()
            );
        });
    }

    #[test]
    fn test_create_proposal_set_councior_reward() {
        initial_test_ext().execute_with(|| {
            assert_ok!(ProposalsCodex::test_benchmark_create_proposal_set_councilor_reward());
        });
    }

    #[test]
    fn test_create_proposal_set_initial_invitation_balance() {
        initial_test_ext().execute_with(|| {
            assert_ok!(
                ProposalsCodex::test_benchmark_create_proposal_set_initial_invitation_balance()
            );
        });
    }

    #[test]
    fn test_create_proposal_set_initial_invitation_count() {
        initial_test_ext().execute_with(|| {
            assert_ok!(
                ProposalsCodex::test_benchmark_create_proposal_set_initial_invitation_count()
            );
        });
    }

    #[test]
    fn test_create_proposal_set_membership_lead_invitation_quota() {
        initial_test_ext().execute_with(|| {
            assert_ok!(
                ProposalsCodex::test_benchmark_create_proposal_set_membership_lead_invitation_quota(
                )
            );
        });
    }

    #[test]
    fn test_create_proposal_set_referral_cut() {
        initial_test_ext().execute_with(|| {
            assert_ok!(ProposalsCodex::test_benchmark_create_proposal_set_referral_cut());
        });
    }

    #[test]
    fn test_create_proposal_veto_proposal() {
        initial_test_ext().execute_with(|| {
            assert_ok!(ProposalsCodex::test_benchmark_create_proposal_veto_proposal());
        });
    }

    // TODO: enable after Carthage
    // #[test]
    // fn test_update_global_nft_limit_proposal() {
    //     initial_test_ext().execute_with(|| {
    //         assert_ok!(test_benchmark_create_proposal_update_global_nft_limit::<Test>());
    //     })
    // }

    #[test]
    fn test_update_channel_payouts_proposal() {
        initial_test_ext().execute_with(|| {
            assert_ok!(ProposalsCodex::test_benchmark_create_proposal_update_channel_payouts());
        });
    }
}<|MERGE_RESOLUTION|>--- conflicted
+++ resolved
@@ -716,126 +716,13 @@
         );
     }
 
-<<<<<<< HEAD
-    create_proposal_create_blog_post {
-        let t in 1 .. T::TitleMaxLength::get();
-        let d in 1 .. T::DescriptionMaxLength::get();
-        let h in 1 .. MAX_BYTES;
-        let b in 1 .. MAX_BYTES;
-=======
-    create_proposal_update_global_nft_limit {
-        let t in 1 .. T::TitleMaxLength::get();
-        let d in 1 .. T::DescriptionMaxLength::get();
->>>>>>> f5608857
-
-        let (account_id, member_id, general_proposal_paramters) =
-            create_proposal_parameters::<T>(t, d);
-
-<<<<<<< HEAD
-        let proposal_details = ProposalDetails::CreateBlogPost(
-                vec![0; h.try_into().unwrap()],
-                vec![0; b.try_into().unwrap()],
-            );
-    }: create_proposal(
-        RawOrigin::Signed(account_id.clone()),
-        general_proposal_paramters.clone(),
-        proposal_details.clone()
-    )
-    verify {
-        create_proposal_verify::<T>(
-            account_id,
-            member_id,
-            general_proposal_paramters,
-            proposal_details
-        );
-    }
-
-    create_proposal_edit_blog_post {
-        let t in 1 .. T::TitleMaxLength::get();
-        let d in 1 .. T::DescriptionMaxLength::get();
-        let h in 1 .. MAX_BYTES;
-        let b in 1 .. MAX_BYTES;
-
-        let (account_id, member_id, general_proposal_paramters) =
-            create_proposal_parameters::<T>(t, d);
-
-        let proposal_details = ProposalDetails::EditBlogPost(
-                0,
-                Some(vec![0; h.try_into().unwrap()]),
-                Some(vec![0; b.try_into().unwrap()]),
-            );
-    }: create_proposal(
-        RawOrigin::Signed(account_id.clone()),
-        general_proposal_paramters.clone(),
-        proposal_details.clone()
-    )
-    verify {
-        create_proposal_verify::<T>(
-            account_id,
-            member_id,
-            general_proposal_paramters,
-            proposal_details
-        );
-    }
-
-    create_proposal_lock_blog_post {
-        let t in 1 .. T::TitleMaxLength::get();
-        let d in 1 .. T::DescriptionMaxLength::get();
-
-        let (account_id, member_id, general_proposal_paramters) =
-            create_proposal_parameters::<T>(t, d);
-
-        let proposal_details = ProposalDetails::LockBlogPost(0);
-    }: create_proposal(
-        RawOrigin::Signed(account_id.clone()),
-        general_proposal_paramters.clone(),
-        proposal_details.clone()
-    )
-    verify {
-        create_proposal_verify::<T>(
-            account_id,
-            member_id,
-            general_proposal_paramters,
-            proposal_details
-        );
-    }
-
-    create_proposal_unlock_blog_post {
-        let t in 1 .. T::TitleMaxLength::get();
-        let d in 1 .. T::DescriptionMaxLength::get();
-
-        let (account_id, member_id, general_proposal_paramters) =
-            create_proposal_parameters::<T>(t, d);
-
-        let proposal_details = ProposalDetails::UnlockBlogPost(0);
-=======
-        let proposal_details = ProposalDetails::UpdateGlobalNftLimit(
-            NftLimitPeriod::Daily,
-            100
-        );
->>>>>>> f5608857
-    }: create_proposal(
-        RawOrigin::Signed(account_id.clone()),
-        general_proposal_paramters.clone(),
-        proposal_details.clone()
-    )
-    verify {
-        create_proposal_verify::<T>(
-            account_id,
-            member_id,
-            general_proposal_paramters,
-            proposal_details
-        );
-    }
-
-<<<<<<< HEAD
-    // TODO: enable after Carthage
     // create_proposal_update_global_nft_limit {
-    //     let t in ...;
-    //     let d in ...;
+    //     let t in 1 .. T::TitleMaxLength::get();
+    //     let d in 1 .. T::DescriptionMaxLength::get();
+    //
     //     let (account_id, member_id, general_proposal_paramters) =
     //         create_proposal_parameters::<T>(t, d);
-
+    //
     //     let proposal_details = ProposalDetails::UpdateGlobalNftLimit(
     //         NftLimitPeriod::Daily,
     //         100
@@ -853,8 +740,6 @@
     //         proposal_details
     //     );
     // }
-=======
->>>>>>> f5608857
 
     create_proposal_update_channel_payouts {
         let i in 1 .. MAX_BYTES;
