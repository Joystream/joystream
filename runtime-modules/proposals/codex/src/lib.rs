//! # Proposals codex module
//! Proposals `codex` module for the Joystream platform.
//! Component of the proposals frame_system. It contains preset proposal types.
//!
//! ## Overview
//!
//! The proposals codex module serves as a facade and entry point of the proposals frame_system. It uses
//! proposals `engine` module to maintain a lifecycle of the proposal and to execute proposals.
//! During the proposal creation, `codex` also create a discussion thread using the `discussion`
//! proposals module. `Codex` uses predefined parameters (eg.:`voting_period`) for each proposal and
//! encodes extrinsic calls from dependency modules in order to create proposals inside the `engine`
//! module.
//!
//! To create a proposal you need to call the extrinsic `create_proposal` with the `ProposalDetails` variant
//! corresponding to the proposal you want to create. [See the possible details with their proposal](./enum.ProposalDetails.html)
//!
//! ## Extrinsics
//!
//! - [create_proposal](./struct.Module.html#method.create_proposal) - creates proposal
//!
//! ### Dependencies:
//! - [proposals engine](../substrate_proposals_engine_module/index.html)
//! - [proposals discussion](../substrate_proposals_discussion_module/index.html)
//! - [membership](../substrate_membership_module/index.html)
//! - [council](../substrate_council_module/index.html)
//! - [common](../substrate_common_module/index.html)
//! - [staking](../substrate_staking_module/index.html)
//! - [working_group](../substrate_working_group_module/index.html)
//!
//! ### Notes
//! The module uses [ProposalEncoder](./trait.ProposalEncoder.html) to encode the proposal using its
//! details. Encoded byte vector is passed to the _proposals engine_ as serialized executable code.

// `decl_module!` does a lot of recursion and requires us to increase the limit to 256.
#![recursion_limit = "256"]
// Ensure we're `no_std` when compiling for Wasm.
#![cfg_attr(not(feature = "std"), no_std)]
// Disable this lint warning because Substrate generates function without an alias for
// the ProposalDetailsOf type.
#![allow(clippy::too_many_arguments)]
#![allow(clippy::unused_unit)]
#![cfg_attr(
    not(any(test, feature = "runtime-benchmarks")),
    deny(clippy::panic),
    deny(clippy::panic_in_result_fn),
    deny(clippy::unwrap_used),
    deny(clippy::expect_used),
    deny(clippy::indexing_slicing),
    deny(clippy::integer_arithmetic),
    deny(clippy::match_on_vec_items),
    deny(clippy::unreachable)
)]
#![cfg_attr(test, feature(int_roundings))]
#[cfg(not(any(test, feature = "runtime-benchmarks")))]
#[allow(unused_imports)]
#[macro_use]
extern crate common;

mod types;

#[cfg(test)]
mod tests;

mod benchmarking;
pub mod weights;
pub use weights::WeightInfo;

use frame_support::dispatch::DispatchResult;
use frame_support::traits::Get;
use frame_support::weights::Weight;
use frame_support::{decl_error, decl_event, decl_module, decl_storage, ensure};
use sp_arithmetic::traits::Zero;
use sp_runtime::traits::CheckedAdd;
use sp_runtime::SaturatedConversion;
use sp_std::clone::Clone;
use sp_std::collections::btree_set::BTreeSet;
use sp_std::convert::TryInto;
use sp_std::vec;

use common::membership::MemberOriginValidator;
use common::to_kb;
use common::working_group::*;
use common::MemberId;
use frame_support::traits::Instance;
use proposals_discussion::ThreadMode;
use proposals_engine::{
    BalanceOf, ProposalCreationParameters, ProposalObserver, ProposalParameters,
};
pub use types::{
    CreateOpeningParameters, FillOpeningParameters, GeneralProposalParams, ProposalDetails,
    ProposalDetailsOf, ProposalEncoder, TerminateRoleParameters,
};
use working_group::{ApplicationId, OpeningId, OpeningType, WorkerId};

type WeightInfoCodex<T> = <T as Config>::WeightInfo;

// The forum working group instance alias.
pub type ForumWorkingGroupInstance = working_group::Instance1;

// The storage working group instance alias.
pub type StorageWorkingGroupInstance = working_group::Instance2;

// The content directory working group instance alias.
pub type ContentWorkingGroupInstance = working_group::Instance3;

// The builder working group instance alias.
pub type OperationsWorkingGroupInstanceAlpha = working_group::Instance4;

// The app working group instance alias.
pub type AppWorkingGroupInstance = working_group::Instance5;

// The membership working group instance alias.
pub type MembershipWorkingGroupInstance = working_group::Instance6;

// The builder working group instance alias.
pub type OperationsWorkingGroupInstanceBeta = working_group::Instance7;

// The builder working group instance alias.
pub type OperationsWorkingGroupInstanceGamma = working_group::Instance8;

// The distribution working group instance alias.
pub type DistributionWorkingGroupInstance = working_group::Instance9;

/// 'Proposals codex' substrate module Trait
pub trait Config:
    frame_system::Config
    + proposals_engine::Config
    + proposals_discussion::Config
    + common::membership::MembershipTypes
    + staking::Config
    + proposals_engine::Config
    + working_group::Config<ForumWorkingGroupInstance>
    + working_group::Config<StorageWorkingGroupInstance>
    + working_group::Config<ContentWorkingGroupInstance>
    + working_group::Config<OperationsWorkingGroupInstanceAlpha>
    + working_group::Config<AppWorkingGroupInstance>
    + working_group::Config<MembershipWorkingGroupInstance>
    + working_group::Config<OperationsWorkingGroupInstanceBeta>
    + working_group::Config<OperationsWorkingGroupInstanceGamma>
    + working_group::Config<DistributionWorkingGroupInstance>
    + council::Config
{
    /// Proposal Codex module event type.
    type RuntimeEvent: From<Event<Self>> + Into<<Self as frame_system::Config>::RuntimeEvent>;

    /// Validates member id and origin combination.
    type MembershipOriginValidator: MemberOriginValidator<
        Self::RuntimeOrigin,
        MemberId<Self>,
        Self::AccountId,
    >;

    /// Encodes the proposal usint its details.
    type ProposalEncoder: ProposalEncoder<Self>;

    /// Weight information for extrinsics in this pallet.
    type WeightInfo: WeightInfo;

    /// 'Set Max Validator Count' proposal parameters.
    type SetMaxValidatorCountProposalParameters: Get<
        ProposalParameters<Self::BlockNumber, BalanceOf<Self>>,
    >;

    /// 'Runtime Upgrade' proposal parameters.
    type RuntimeUpgradeProposalParameters: Get<
        ProposalParameters<Self::BlockNumber, BalanceOf<Self>>,
    >;

    /// 'Signal' proposal parameters.
    type SignalProposalParameters: Get<ProposalParameters<Self::BlockNumber, BalanceOf<Self>>>;

    /// 'Funding Request' proposal parameters.
    type FundingRequestProposalParameters: Get<
        ProposalParameters<Self::BlockNumber, BalanceOf<Self>>,
    >;

    /// 'Create Working Group Lead Opening' proposal parameters.
    type CreateWorkingGroupLeadOpeningProposalParameters: Get<
        ProposalParameters<Self::BlockNumber, BalanceOf<Self>>,
    >;

    /// 'Fill Working Group Lead Opening' proposal parameters.
    type FillWorkingGroupLeadOpeningProposalParameters: Get<
        ProposalParameters<Self::BlockNumber, BalanceOf<Self>>,
    >;

    /// 'Update Working Group Budget' proposal parameters.
    type UpdateWorkingGroupBudgetProposalParameters: Get<
        ProposalParameters<Self::BlockNumber, BalanceOf<Self>>,
    >;

    /// 'Decrease Working Group Lead Stake' proposal parameters.
    type DecreaseWorkingGroupLeadStakeProposalParameters: Get<
        ProposalParameters<Self::BlockNumber, BalanceOf<Self>>,
    >;

    /// 'Slash Working Group Lead Stake' proposal parameters.
    type SlashWorkingGroupLeadProposalParameters: Get<
        ProposalParameters<Self::BlockNumber, BalanceOf<Self>>,
    >;

    /// 'Set Working Group Lead Reward' proposal parameters.
    type SetWorkingGroupLeadRewardProposalParameters: Get<
        ProposalParameters<Self::BlockNumber, BalanceOf<Self>>,
    >;

    /// 'Terminate Working Group Lead' proposal parameters.
    type TerminateWorkingGroupLeadProposalParameters: Get<
        ProposalParameters<Self::BlockNumber, BalanceOf<Self>>,
    >;

    /// 'Amend Constitution' proposal parameters.
    type AmendConstitutionProposalParameters: Get<
        ProposalParameters<Self::BlockNumber, BalanceOf<Self>>,
    >;

    /// `Cancel Working Group Lead Opening` proposal parameters.
    type CancelWorkingGroupLeadOpeningProposalParameters: Get<
        ProposalParameters<Self::BlockNumber, BalanceOf<Self>>,
    >;

    /// `Set Membership Price Parameters` proposal parameters.
    type SetMembershipPriceProposalParameters: Get<
        ProposalParameters<Self::BlockNumber, BalanceOf<Self>>,
    >;

    /// `Set Council Budget Increment` proposal parameters.
    type SetCouncilBudgetIncrementProposalParameters: Get<
        ProposalParameters<Self::BlockNumber, BalanceOf<Self>>,
    >;

    /// `Set Councilor Reward` proposal parameters
    type SetCouncilorRewardProposalParameters: Get<
        ProposalParameters<Self::BlockNumber, BalanceOf<Self>>,
    >;

    /// `Set Initial Invitation Balance` proposal parameters
    type SetInitialInvitationBalanceProposalParameters: Get<
        ProposalParameters<Self::BlockNumber, BalanceOf<Self>>,
    >;

    /// `Set Invitation Count` proposal parameters
    type SetInvitationCountProposalParameters: Get<
        ProposalParameters<Self::BlockNumber, BalanceOf<Self>>,
    >;

    /// `Set Membership Lead Invitaiton Quota` proposal parameters
    type SetMembershipLeadInvitationQuotaProposalParameters: Get<
        ProposalParameters<Self::BlockNumber, BalanceOf<Self>>,
    >;

    /// `Set Referral Cut` proposal parameters
    type SetReferralCutProposalParameters: Get<
        ProposalParameters<Self::BlockNumber, BalanceOf<Self>>,
    >;

    /// `Veto Proposal` proposal parameters
    type VetoProposalProposalParameters: Get<ProposalParameters<Self::BlockNumber, BalanceOf<Self>>>;

    /// `Update Nft limit` proposal parameters
    type UpdateGlobalNftLimitProposalParameters: Get<
        ProposalParameters<Self::BlockNumber, BalanceOf<Self>>,
    >;

    /// `Update Channel Payouts` proposal parameters
    type UpdateChannelPayoutsProposalParameters: Get<
        ProposalParameters<Self::BlockNumber, BalanceOf<Self>>,
    >;

    /// Maximum total amount in funding request proposal
    type FundingRequestProposalMaxTotalAmount: Get<BalanceOf<Self>>;

    /// Max number of accounts per funding request proposal
    type FundingRequestProposalMaxAccounts: Get<u32>;

    /// Max allowed number of validators in set max validator count proposal
    type SetMaxValidatorCountProposalMaxValidators: Get<u32>;

    /// `Freeze Pallet` proposal parameters
    type SetPalletFozenStatusProposalParameters: Get<
        ProposalParameters<Self::BlockNumber, BalanceOf<Self>>,
    >;

<<<<<<< HEAD
    /// `Set Era Payout Damping Factor` proposal parameters
    type SetEraPayoutDampingFactorProposalParameters: Get<
=======
    /// `Decrease Council Budget` proposal parameters
    type DecreaseCouncilBudgetProposalParameters: Get<
>>>>>>> ab93b734
        ProposalParameters<Self::BlockNumber, BalanceOf<Self>>,
    >;
}

/// Specialized alias of GeneralProposalParams
pub type GeneralProposalParameters<T> = GeneralProposalParams<
    MemberId<T>,
    <T as frame_system::Config>::AccountId,
    <T as frame_system::Config>::BlockNumber,
>;

decl_event! {
    pub enum Event<T> where
        GeneralProposalParameters = GeneralProposalParameters<T>,
        ProposalDetailsOf = ProposalDetailsOf<T>,
        <T as proposals_engine::Config>::ProposalId,
        <T as proposals_discussion::Config>::ThreadId
    {
        /// A proposal was created
        /// Params:
        /// - Id of a newly created proposal after it was saved in storage.
        /// - General proposal parameter. Parameters shared by all proposals
        /// - Proposal Details. Parameter of proposal with a variant for each kind of proposal
        /// - Id of a newly created proposal thread
        ProposalCreated(ProposalId, GeneralProposalParameters, ProposalDetailsOf, ThreadId),
    }
}

decl_error! {
    /// Codex module predefined errors
    pub enum Error for Module<T: Config> {
        /// Provided text for text proposal is empty
        SignalProposalIsEmpty,

        /// Provided WASM code for the runtime upgrade proposal is empty
        RuntimeProposalIsEmpty,

        /// Invalid balance value for the spending proposal
        InvalidFundingRequestProposalBalance,

        /// Invalid validator count for the 'set validator count' proposal
        InvalidValidatorCount,

        /// Require root origin in extrinsics
        RequireRootOrigin,

        /// Invalid council election parameter - council_size
        InvalidCouncilElectionParameterCouncilSize,

        /// Invalid council election parameter - candidacy-limit
        InvalidCouncilElectionParameterCandidacyLimit,

        /// Invalid council election parameter - min-voting_stake
        InvalidCouncilElectionParameterMinVotingStake,

        /// Invalid council election parameter - new_term_duration
        InvalidCouncilElectionParameterNewTermDuration,

        /// Invalid council election parameter - min_council_stake
        InvalidCouncilElectionParameterMinCouncilStake,

        /// Invalid council election parameter - revealing_period
        InvalidCouncilElectionParameterRevealingPeriod,

        /// Invalid council election parameter - voting_period
        InvalidCouncilElectionParameterVotingPeriod,

        /// Invalid council election parameter - announcing_period
        InvalidCouncilElectionParameterAnnouncingPeriod,

        /// Invalid working group budget capacity parameter
        InvalidWorkingGroupBudgetCapacity,

        /// Invalid 'set lead proposal' parameter - proposed lead cannot be a councilor
        InvalidSetLeadParameterCannotBeCouncilor,

        /// Invalid 'slash stake proposal' parameter - cannot slash by zero balance.
        SlashingStakeIsZero,

        /// Invalid 'decrease stake proposal' parameter - cannot decrease by zero balance.
        DecreasingStakeIsZero,

        /// Insufficient funds for 'Update Working Group Budget' proposal execution
        InsufficientFundsForBudgetUpdate,

        /// Invalid number of accounts recieving funding request for 'Funding Request' proposal.
        InvalidFundingRequestProposalNumberOfAccount,

        /// Repeated account in 'Funding Request' proposal.
        InvalidFundingRequestProposalRepeatedAccount,

        /// The specified min channel cashout is greater than the specified max channel cashout in `Update Channel Payouts` proposal.
        InvalidChannelPayoutsProposalMinCashoutExceedsMaxCashout,

        /// Provided lead worker id is not valid
        InvalidLeadWorkerId,

        /// Provided lead opening id is not valid
        InvalidLeadOpeningId,

        /// Provided lead application id is not valid
        InvalidLeadApplicationId,

        /// Provided proposal id is not valid
        InvalidProposalId,

        /// Arithmeic Error
        ArithmeticError,

        /// Reduction Amount Zero
        ReductionAmountZero,
    }
}

// Storage for the proposals codex module
decl_storage! { generate_storage_info
    pub trait Store for Module<T: Config> as ProposalsCodex {
        /// Map proposal id to its discussion thread id
        pub ThreadIdByProposalId get(fn thread_id_by_proposal_id):
            map hasher(blake2_128_concat) T::ProposalId => T::ThreadId;
    }
}

decl_module! {
    /// Proposal codex substrate module Call
    pub struct Module<T: Config> for enum Call where origin: T::RuntimeOrigin {
        /// Predefined errors
        type Error = Error<T>;

        fn deposit_event() = default;

        /// Exports 'Set Max Validator Count' proposal parameters.
        const SetMaxValidatorCountProposalParameters: ProposalParameters<T::BlockNumber, BalanceOf<T>>
            = T::SetMaxValidatorCountProposalParameters::get();

        /// Exports 'Runtime Upgrade' proposal parameters.
        const RuntimeUpgradeProposalParameters: ProposalParameters<T::BlockNumber, BalanceOf<T>>
            = T::RuntimeUpgradeProposalParameters::get();

        /// Exports 'Signal' proposal parameters.
        const SignalProposalParameters: ProposalParameters<T::BlockNumber, BalanceOf<T>>
            = T::SignalProposalParameters::get();

        /// Exports 'Funding Request' proposal parameters.
        const FundingRequestProposalParameters: ProposalParameters<T::BlockNumber, BalanceOf<T>>
            = T::FundingRequestProposalParameters::get();

        /// Exports 'Create Working Group Lead Opening' proposal parameters.
        const CreateWorkingGroupLeadOpeningProposalParameters: ProposalParameters<T::BlockNumber, BalanceOf<T>>
            = T::CreateWorkingGroupLeadOpeningProposalParameters::get();

        /// Exports 'Fill Working Group Lead Opening' proposal parameters.
        const FillWorkingGroupOpeningProposalParameters: ProposalParameters<T::BlockNumber, BalanceOf<T>>
            = T::FillWorkingGroupLeadOpeningProposalParameters::get();

        /// Exports 'Update Working Group Budget' proposal parameters.
        const UpdateWorkingGroupBudgetProposalParameters: ProposalParameters<T::BlockNumber, BalanceOf<T>>
            = T::UpdateWorkingGroupBudgetProposalParameters::get();

        /// Exports 'Decrease Working Group Lead Stake' proposal parameters.
        const DecreaseWorkingGroupLeadStakeProposalParameters: ProposalParameters<T::BlockNumber, BalanceOf<T>>
            = T::DecreaseWorkingGroupLeadStakeProposalParameters::get();

        /// Exports 'Slash Working Group Lead' proposal parameters.
        const SlashWorkingGroupLeadProposalParameters: ProposalParameters<T::BlockNumber, BalanceOf<T>>
            = T::SlashWorkingGroupLeadProposalParameters::get();

        /// Exports 'Set Working Group Lead Reward' proposal parameters.
        const SetWorkingGroupLeadRewardProposalParameters: ProposalParameters<T::BlockNumber, BalanceOf<T>>
            = T::SetWorkingGroupLeadRewardProposalParameters::get();

        /// Exports 'Terminate Working Group Lead' proposal parameters.
        const TerminateWorkingGroupLeadProposalParameters: ProposalParameters<T::BlockNumber, BalanceOf<T>>
            = T::TerminateWorkingGroupLeadProposalParameters::get();

        /// Exports 'Amend Constitution' proposal parameters.
        const AmendConstitutionProposalParameters: ProposalParameters<T::BlockNumber, BalanceOf<T>>
            = T::AmendConstitutionProposalParameters::get();

        /// Exports 'Cancel Working Group Lead Opening' proposal parameters.
        const CancelWorkingGroupLeadOpeningProposalParameters: ProposalParameters<T::BlockNumber, BalanceOf<T>>
            = T::CancelWorkingGroupLeadOpeningProposalParameters::get();

        /// Exports 'Set Membership Price' proposal parameters.
        const SetMembershipPriceProposalParameters: ProposalParameters<T::BlockNumber, BalanceOf<T>>
            = T::SetMembershipPriceProposalParameters::get();

        /// Exports `Set Council Budget Increment` proposal parameters.
        const SetCouncilBudgetIncrementProposalParameters:
            ProposalParameters<T::BlockNumber, BalanceOf<T>> = T::SetCouncilBudgetIncrementProposalParameters::get();

        /// Exports `Set Councilor Reward Proposal Parameters` proposal parameters.
        const SetCouncilorRewardProposalParameters:
            ProposalParameters<T::BlockNumber, BalanceOf<T>> = T::SetCouncilorRewardProposalParameters::get();

        /// Exports `Set Initial Invitation Balance` proposal parameters.
        const SetInitialInvitationBalanceProposalParameters:
            ProposalParameters<T::BlockNumber, BalanceOf<T>> = T::SetInitialInvitationBalanceProposalParameters::get();

        const SetInvitationCountProposalParameters:
            ProposalParameters<T::BlockNumber, BalanceOf<T>> = T::SetInvitationCountProposalParameters::get();

        const SetMembershipLeadInvitationQuotaProposalParameters:
            ProposalParameters<T::BlockNumber, BalanceOf<T>> = T::SetMembershipLeadInvitationQuotaProposalParameters::get();

        const SetReferralCutProposalParameters:
            ProposalParameters<T::BlockNumber, BalanceOf<T>> = T::SetReferralCutProposalParameters::get();

        const VetoProposalProposalParameters:
            ProposalParameters<T::BlockNumber, BalanceOf<T>> = T::VetoProposalProposalParameters::get();

        const UpdateGlobalNftLimitProposalParameters:
            ProposalParameters<T::BlockNumber, BalanceOf<T>> = T::UpdateGlobalNftLimitProposalParameters::get();

        const UpdateChannelPayoutsProposalParameters:
            ProposalParameters<T::BlockNumber, BalanceOf<T>> = T::UpdateChannelPayoutsProposalParameters::get();

        /// Maximum total amount in funding request proposal
        const FundingRequestProposalMaxTotalAmount: BalanceOf<T> =
            T::FundingRequestProposalMaxTotalAmount::get();

        /// Max number of accounts per funding request proposal
        const FundingRequestProposalMaxAccounts: u32 =
            T::FundingRequestProposalMaxAccounts::get();

        /// Max allowed number of validators in set max validator count proposal
        const SetMaxValidatorCountProposalMaxValidators: u32 =
            T::SetMaxValidatorCountProposalMaxValidators::get();

<<<<<<< HEAD
        /// Setting pallet as frozen
=======
        /// Decrease Council budget parameters
        const DecreaseCouncilBudgetProposalParameters:
            ProposalParameters<T::BlockNumber, BalanceOf<T>> = T::DecreaseCouncilBudgetProposalParameters::get();

        /// Set Pallet Frozen status
>>>>>>> ab93b734
        const SetPalletFozenStatusProposalParameters:
            ProposalParameters<T::BlockNumber, BalanceOf<T>> = T::SetPalletFozenStatusProposalParameters::get();

        /// Era payout damping factor
        const SetEraPayoutDampingFactorProposalParameters:
            ProposalParameters<T::BlockNumber, BalanceOf<T>> = T::SetEraPayoutDampingFactorProposalParameters::get();


        /// Create a proposal, the type of proposal depends on the `proposal_details` variant
        ///
        /// <weight>
        ///
        /// ## Weight
        /// `O (T + D + I)` where:
        /// - `T` is the title size in kilobytes
        /// - `D` is the description size in kilobytes
        /// - `I` is the size of any parameter in `proposal_details`
        ///   (in kilobytes if it's metadata)
        /// - DB:
        ///    - O(1) doesn't depend on the state or parameters
        /// # </weight>
        #[weight = Module::<T>::get_create_proposal_weight(
                general_proposal_parameters,
                proposal_details
            )
        ]
        pub fn create_proposal(
            origin,
            general_proposal_parameters: GeneralProposalParameters<T>,
            proposal_details: ProposalDetailsOf<T>,
        ) {
            Self::ensure_details_checks(&proposal_details)?;

            let account_id =
                T::MembershipOriginValidator::ensure_member_controller_account_origin(
                    origin,
                    general_proposal_parameters.member_id
                )?;

            let proposal_parameters = Self::get_proposal_parameters(&proposal_details);
            // TODO: encode_proposal could take a reference instead of moving to prevent cloning
            // since the encode trait takes a reference to `self`.
            // (Note: this is an useful change since this could be a ~3MB copy in the case of
            // a Runtime Upgrade). See: https://github.com/Joystream/joystream/issues/2161
            let proposal_code = T::ProposalEncoder::encode_proposal(
                proposal_details.clone(),
                account_id.clone()
            );

            <proposals_engine::Module<T>>::ensure_create_proposal_parameters_are_valid(
                &proposal_parameters,
                &general_proposal_parameters.title,
                &general_proposal_parameters.description,
                general_proposal_parameters.staking_account_id.clone(),
                general_proposal_parameters.exact_execution_block,
                general_proposal_parameters.member_id,
            )?;

            let initial_thread_mode = ThreadMode::Open;

            let discussion_thread_id = <proposals_discussion::Module<T>>::create_thread(
                general_proposal_parameters.member_id,
                initial_thread_mode,
            )?;

            let proposal_creation_params = ProposalCreationParameters {
                account_id,
                proposer_id: general_proposal_parameters.member_id,
                proposal_parameters,
                title: general_proposal_parameters.title.clone(),
                description: general_proposal_parameters.description.clone(),
                staking_account_id: general_proposal_parameters.staking_account_id.clone(),
                encoded_dispatchable_call_code: proposal_code,
                exact_execution_block: general_proposal_parameters.exact_execution_block,
            };

            let proposal_id =
                <proposals_engine::Module<T>>::create_proposal(proposal_creation_params)?;

            <ThreadIdByProposalId<T>>::insert(proposal_id, discussion_thread_id);

            Self::deposit_event(RawEvent::ProposalCreated(proposal_id, general_proposal_parameters, proposal_details, discussion_thread_id));
        }
    }
}

impl<T: Config> Module<T> {
    fn is_lead_worker_id<I: Instance>(worker_id: &WorkerId<T>) -> bool
    where
        T: working_group::Config<I>,
    {
        working_group::Module::<T, I>::current_lead()
            .map(|id| id == *worker_id)
            .unwrap_or(false)
    }

    // Ensure worker exists in given working group
    fn ensure_valid_lead_worker_id(wg: &WorkingGroup, worker_id: &WorkerId<T>) -> DispatchResult {
        let is_lead_id_valid = match wg {
            WorkingGroup::Forum => Self::is_lead_worker_id::<ForumWorkingGroupInstance>(worker_id),
            WorkingGroup::Storage => {
                Self::is_lead_worker_id::<StorageWorkingGroupInstance>(worker_id)
            }
            WorkingGroup::Content => {
                Self::is_lead_worker_id::<ContentWorkingGroupInstance>(worker_id)
            }
            WorkingGroup::OperationsAlpha => {
                Self::is_lead_worker_id::<OperationsWorkingGroupInstanceAlpha>(worker_id)
            }
            WorkingGroup::App => Self::is_lead_worker_id::<AppWorkingGroupInstance>(worker_id),
            WorkingGroup::Membership => {
                Self::is_lead_worker_id::<MembershipWorkingGroupInstance>(worker_id)
            }
            WorkingGroup::OperationsBeta => {
                Self::is_lead_worker_id::<OperationsWorkingGroupInstanceBeta>(worker_id)
            }
            WorkingGroup::OperationsGamma => {
                Self::is_lead_worker_id::<OperationsWorkingGroupInstanceGamma>(worker_id)
            }
            WorkingGroup::Distribution => {
                Self::is_lead_worker_id::<DistributionWorkingGroupInstance>(worker_id)
            }
        };
        ensure!(is_lead_id_valid, Error::<T>::InvalidLeadWorkerId);
        Ok(())
    }

    fn is_lead_opening_id<I: Instance>(opening_id: &OpeningId) -> bool
    where
        T: working_group::Config<I>,
    {
        working_group::OpeningById::<T, I>::contains_key(opening_id)
            && working_group::OpeningById::<T, I>::get(opening_id).opening_type
                == OpeningType::Leader
    }

    // Ensure lead opening exists in given working group
    fn ensure_valid_lead_opening_id(wg: &WorkingGroup, opening_id: &OpeningId) -> DispatchResult {
        let is_opening_id_valid = match wg {
            WorkingGroup::Forum => {
                Self::is_lead_opening_id::<ForumWorkingGroupInstance>(opening_id)
            }
            WorkingGroup::Storage => {
                Self::is_lead_opening_id::<StorageWorkingGroupInstance>(opening_id)
            }
            WorkingGroup::Content => {
                Self::is_lead_opening_id::<ContentWorkingGroupInstance>(opening_id)
            }
            WorkingGroup::OperationsAlpha => {
                Self::is_lead_opening_id::<OperationsWorkingGroupInstanceAlpha>(opening_id)
            }
            WorkingGroup::App => Self::is_lead_opening_id::<AppWorkingGroupInstance>(opening_id),
            WorkingGroup::Membership => {
                Self::is_lead_opening_id::<MembershipWorkingGroupInstance>(opening_id)
            }
            WorkingGroup::OperationsBeta => {
                Self::is_lead_opening_id::<OperationsWorkingGroupInstanceBeta>(opening_id)
            }
            WorkingGroup::OperationsGamma => {
                Self::is_lead_opening_id::<OperationsWorkingGroupInstanceGamma>(opening_id)
            }
            WorkingGroup::Distribution => {
                Self::is_lead_opening_id::<DistributionWorkingGroupInstance>(opening_id)
            }
        };
        ensure!(is_opening_id_valid, Error::<T>::InvalidLeadOpeningId);
        Ok(())
    }

    fn is_lead_application_id<I: Instance>(application_id: &ApplicationId) -> bool
    where
        T: working_group::Config<I>,
    {
        if let Some(application) = working_group::ApplicationById::<T, I>::get(application_id) {
            working_group::ApplicationById::<T, I>::contains_key(application_id)
                && working_group::OpeningById::<T, I>::get(application.opening_id).opening_type
                    == OpeningType::Leader
        } else {
            false
        }
    }

    // Ensure lead application exists in given working group
    fn ensure_valid_lead_application_id(
        wg: &WorkingGroup,
        application_id: &ApplicationId,
    ) -> DispatchResult {
        let is_application_id_valid = match wg {
            WorkingGroup::Forum => {
                Self::is_lead_application_id::<ForumWorkingGroupInstance>(application_id)
            }
            WorkingGroup::Storage => {
                Self::is_lead_application_id::<StorageWorkingGroupInstance>(application_id)
            }
            WorkingGroup::Content => {
                Self::is_lead_application_id::<ContentWorkingGroupInstance>(application_id)
            }
            WorkingGroup::OperationsAlpha => {
                Self::is_lead_application_id::<OperationsWorkingGroupInstanceAlpha>(application_id)
            }
            WorkingGroup::App => {
                Self::is_lead_application_id::<AppWorkingGroupInstance>(application_id)
            }
            WorkingGroup::Membership => {
                Self::is_lead_application_id::<MembershipWorkingGroupInstance>(application_id)
            }
            WorkingGroup::OperationsBeta => {
                Self::is_lead_application_id::<OperationsWorkingGroupInstanceBeta>(application_id)
            }
            WorkingGroup::OperationsGamma => {
                Self::is_lead_application_id::<OperationsWorkingGroupInstanceGamma>(application_id)
            }
            WorkingGroup::Distribution => {
                Self::is_lead_application_id::<DistributionWorkingGroupInstance>(application_id)
            }
        };
        ensure!(
            is_application_id_valid,
            Error::<T>::InvalidLeadApplicationId
        );
        Ok(())
    }

    // Ensure proposal id is valid
    fn ensure_valid_proposal_id(
        proposal_id: &<T as proposals_engine::Config>::ProposalId,
    ) -> DispatchResult {
        ensure!(
            proposals_engine::Proposals::<T>::contains_key(proposal_id),
            Error::<T>::InvalidProposalId
        );
        Ok(())
    }

    // Ensure that the proposal details respects all the checks
    fn ensure_details_checks(details: &ProposalDetailsOf<T>) -> DispatchResult {
        match details {
            ProposalDetails::Signal(ref signal) => {
                ensure!(!signal.is_empty(), Error::<T>::SignalProposalIsEmpty);
            }
            ProposalDetails::RuntimeUpgrade(ref blob) => {
                ensure!(!blob.is_empty(), Error::<T>::RuntimeProposalIsEmpty);
            }
            ProposalDetails::FundingRequest(ref funding_requests) => {
                ensure!(
                    !funding_requests.is_empty(),
                    Error::<T>::InvalidFundingRequestProposalNumberOfAccount
                );

                ensure!(
                    funding_requests.len() <= T::FundingRequestProposalMaxAccounts::get() as usize,
                    Error::<T>::InvalidFundingRequestProposalNumberOfAccount
                );

                // Ideally we would use hashset but it's not available in substrate
                let mut visited_accounts = BTreeSet::new();

                for funding_request in funding_requests {
                    let account = &funding_request.account;

                    ensure!(
                        !visited_accounts.contains(&account),
                        Error::<T>::InvalidFundingRequestProposalRepeatedAccount
                    );

                    visited_accounts.insert(account);
                }

                let total_funding_amount =
                    funding_requests
                        .iter()
                        .try_fold(BalanceOf::<T>::zero(), |sum, el| {
                            // ensure funding_amount in non zero
                            ensure!(
                                !el.amount.is_zero(),
                                Error::<T>::InvalidFundingRequestProposalBalance
                            );

                            sum.checked_add(&el.amount)
                                .ok_or(Error::<T>::ArithmeticError)
                        })?;

                // ensure total funding amount <= MAX
                ensure!(
                    total_funding_amount <= T::FundingRequestProposalMaxTotalAmount::get(),
                    Error::<T>::InvalidFundingRequestProposalBalance
                );
            }
            ProposalDetails::SetMaxValidatorCount(ref new_validator_count) => {
                // Since `set_validator_count` doesn't check that `new_validator_count`
                // isn't less than `minimum_validator_count` we need to do this here.
                // We shouldn't access the storage for creation checks but we do it here for the
                // reasons just explained **as an exception**.
                ensure!(
                    *new_validator_count >= <staking::Pallet<T>>::minimum_validator_count(),
                    Error::<T>::InvalidValidatorCount
                );

                ensure!(
                    *new_validator_count <= T::SetMaxValidatorCountProposalMaxValidators::get(),
                    Error::<T>::InvalidValidatorCount
                );
            }
            ProposalDetails::CreateWorkingGroupLeadOpening(..) => {
                // Note: No checks for this proposal for now
            }
            ProposalDetails::FillWorkingGroupLeadOpening(params) => {
                Self::ensure_valid_lead_opening_id(&params.working_group, &params.opening_id)?;
                Self::ensure_valid_lead_application_id(
                    &params.working_group,
                    &params.application_id,
                )?;
            }
            ProposalDetails::UpdateWorkingGroupBudget(..) => {
                // Note: No checks for this proposal for now
            }
            ProposalDetails::DecreaseWorkingGroupLeadStake(worker_id, ref stake_amount, wg) => {
                Self::ensure_valid_lead_worker_id(wg, worker_id)?;
                ensure!(
                    *stake_amount != Zero::zero(),
                    Error::<T>::DecreasingStakeIsZero
                );
            }
            ProposalDetails::SlashWorkingGroupLead(worker_id, _, wg) => {
                Self::ensure_valid_lead_worker_id(wg, worker_id)?;
            }
            ProposalDetails::SetWorkingGroupLeadReward(worker_id, _, wg) => {
                Self::ensure_valid_lead_worker_id(wg, worker_id)?;
            }
            ProposalDetails::TerminateWorkingGroupLead(params) => {
                Self::ensure_valid_lead_worker_id(&params.group, &params.worker_id)?;
            }
            ProposalDetails::AmendConstitution(..) => {
                // Note: No checks for this proposal for now
            }
            ProposalDetails::CancelWorkingGroupLeadOpening(opening_id, wg) => {
                Self::ensure_valid_lead_opening_id(wg, opening_id)?;
            }
            ProposalDetails::SetMembershipPrice(..) => {
                // Note: No checks for this proposal for now
            }
            ProposalDetails::SetCouncilBudgetIncrement(..) => {
                // Note: No checks for this proposal for now
            }
            ProposalDetails::SetCouncilorReward(..) => {
                // Note: No checks for this proposal for now
            }
            ProposalDetails::SetInitialInvitationBalance(..) => {
                // Note: No checks for this proposal for now
            }
            ProposalDetails::SetInitialInvitationCount(..) => {
                // Note: No checks for this proposal for now
            }
            ProposalDetails::SetMembershipLeadInvitationQuota(..) => {
                // Note: No checks for this proposal for now
            }
            ProposalDetails::SetReferralCut(..) => {
                // Note: No checks for this proposal for now
            }
            ProposalDetails::VetoProposal(proposal_id) => {
                Self::ensure_valid_proposal_id(proposal_id)?;
            }
            ProposalDetails::UpdateGlobalNftLimit(..) => {
                // Note: No checks for this proposal for now
            }
            ProposalDetails::UpdateChannelPayouts(params) => {
                if let (Some(min_cashout_allowed), Some(max_cashout_allowed)) =
                    (params.min_cashout_allowed, params.max_cashout_allowed)
                {
                    ensure!(
                        max_cashout_allowed >= min_cashout_allowed,
                        Error::<T>::InvalidChannelPayoutsProposalMinCashoutExceedsMaxCashout
                    );
                }
            }
            ProposalDetails::SetPalletFozenStatus(..) => {
                // Note: No checks for this proposal for now
            }
<<<<<<< HEAD
            ProposalDetails::SetEraPayoutDampingFactor(..) => {
                // Note: No checks for this proposal for now
=======
            ProposalDetails::DecreaseCouncilBudget(reduction_amount) => {
                ensure!(
                    !(*reduction_amount).is_zero(),
                    Error::<T>::ReductionAmountZero
                );
>>>>>>> ab93b734
            }
        }

        Ok(())
    }

    // Returns the proposal parameters according to ProposalDetials
    fn get_proposal_parameters(
        details: &ProposalDetailsOf<T>,
    ) -> ProposalParameters<T::BlockNumber, BalanceOf<T>> {
        match details {
            ProposalDetails::Signal(..) => T::SignalProposalParameters::get(),
            ProposalDetails::RuntimeUpgrade(..) => T::RuntimeUpgradeProposalParameters::get(),
            ProposalDetails::FundingRequest(..) => T::FundingRequestProposalParameters::get(),
            ProposalDetails::SetMaxValidatorCount(..) => {
                T::SetMaxValidatorCountProposalParameters::get()
            }
            ProposalDetails::FillWorkingGroupLeadOpening(..) => {
                T::FillWorkingGroupLeadOpeningProposalParameters::get()
            }
            ProposalDetails::UpdateWorkingGroupBudget(..) => {
                T::UpdateWorkingGroupBudgetProposalParameters::get()
            }
            ProposalDetails::DecreaseWorkingGroupLeadStake(..) => {
                T::DecreaseWorkingGroupLeadStakeProposalParameters::get()
            }
            ProposalDetails::SlashWorkingGroupLead(..) => {
                T::SlashWorkingGroupLeadProposalParameters::get()
            }
            ProposalDetails::SetWorkingGroupLeadReward(..) => {
                T::SetWorkingGroupLeadRewardProposalParameters::get()
            }
            ProposalDetails::TerminateWorkingGroupLead(..) => {
                T::TerminateWorkingGroupLeadProposalParameters::get()
            }
            ProposalDetails::CreateWorkingGroupLeadOpening(..) => {
                T::CreateWorkingGroupLeadOpeningProposalParameters::get()
            }
            ProposalDetails::AmendConstitution(..) => T::AmendConstitutionProposalParameters::get(),
            ProposalDetails::SetMembershipPrice(..) => {
                T::SetMembershipPriceProposalParameters::get()
            }
            ProposalDetails::CancelWorkingGroupLeadOpening(..) => {
                T::CancelWorkingGroupLeadOpeningProposalParameters::get()
            }
            ProposalDetails::SetCouncilBudgetIncrement(..) => {
                T::SetCouncilBudgetIncrementProposalParameters::get()
            }
            ProposalDetails::SetCouncilorReward(..) => {
                T::SetCouncilorRewardProposalParameters::get()
            }
            ProposalDetails::SetInitialInvitationBalance(..) => {
                T::SetInitialInvitationBalanceProposalParameters::get()
            }
            ProposalDetails::SetInitialInvitationCount(..) => {
                T::SetInvitationCountProposalParameters::get()
            }
            ProposalDetails::SetMembershipLeadInvitationQuota(..) => {
                T::SetMembershipLeadInvitationQuotaProposalParameters::get()
            }
            ProposalDetails::SetReferralCut(..) => T::SetReferralCutProposalParameters::get(),
            ProposalDetails::VetoProposal(..) => T::VetoProposalProposalParameters::get(),
            ProposalDetails::UpdateGlobalNftLimit(..) => {
                T::UpdateGlobalNftLimitProposalParameters::get()
            }
            ProposalDetails::UpdateChannelPayouts(..) => {
                T::UpdateChannelPayoutsProposalParameters::get()
            }
            ProposalDetails::SetPalletFozenStatus(..) => {
                T::SetPalletFozenStatusProposalParameters::get()
            }
<<<<<<< HEAD
            ProposalDetails::SetEraPayoutDampingFactor(..) => {
                T::SetEraPayoutDampingFactorProposalParameters::get()
=======
            ProposalDetails::DecreaseCouncilBudget(..) => {
                T::DecreaseCouncilBudgetProposalParameters::get()
>>>>>>> ab93b734
            }
        }
    }

    // Returns weight for the proposal creation according to parameters
    fn get_create_proposal_weight(
        general: &GeneralProposalParameters<T>,
        details: &ProposalDetailsOf<T>,
    ) -> Weight {
        let title_length = general.title.len();
        let description_length = general.description.len();
        match details {
            ProposalDetails::Signal(signal) => WeightInfoCodex::<T>::create_proposal_signal(
                to_kb(signal.len().saturated_into()),
                to_kb(title_length.saturated_into()),
                to_kb(description_length.saturated_into()),
            ),
            ProposalDetails::RuntimeUpgrade(blob) => {
                WeightInfoCodex::<T>::create_proposal_runtime_upgrade(
                    to_kb(blob.len().saturated_into()),
                    to_kb(title_length.saturated_into()),
                    to_kb(description_length.saturated_into()),
                )
            }
            ProposalDetails::FundingRequest(params) => {
                WeightInfoCodex::<T>::create_proposal_funding_request(
                    params.len().saturated_into(),
                    to_kb(title_length.saturated_into()),
                    to_kb(description_length.saturated_into()),
                )
            }
            ProposalDetails::SetMaxValidatorCount(..) => {
                WeightInfoCodex::<T>::create_proposal_set_max_validator_count(
                    to_kb(title_length.saturated_into()),
                    to_kb(description_length.saturated_into()),
                )
            }
            ProposalDetails::CreateWorkingGroupLeadOpening(opening_params) => {
                WeightInfoCodex::<T>::create_proposal_create_working_group_lead_opening(
                    to_kb(opening_params.description.len().saturated_into()),
                    to_kb(title_length.saturated_into()),
                    to_kb(description_length.saturated_into()),
                )
            }
            ProposalDetails::FillWorkingGroupLeadOpening(..) => {
                WeightInfoCodex::<T>::create_proposal_fill_working_group_lead_opening(
                    to_kb(title_length.saturated_into()),
                    to_kb(description_length.saturated_into()),
                )
            }
            ProposalDetails::UpdateWorkingGroupBudget(..) => {
                WeightInfoCodex::<T>::create_proposal_update_working_group_budget(
                    to_kb(title_length.saturated_into()),
                    to_kb(description_length.saturated_into()),
                )
            }
            ProposalDetails::DecreaseWorkingGroupLeadStake(..) => {
                WeightInfoCodex::<T>::create_proposal_decrease_working_group_lead_stake(
                    to_kb(title_length.saturated_into()),
                    to_kb(description_length.saturated_into()),
                )
            }
            ProposalDetails::SlashWorkingGroupLead(..) => {
                WeightInfoCodex::<T>::create_proposal_slash_working_group_lead(
                    to_kb(title_length.saturated_into()),
                    to_kb(description_length.saturated_into()),
                )
            }
            ProposalDetails::SetWorkingGroupLeadReward(..) => {
                WeightInfoCodex::<T>::create_proposal_set_working_group_lead_reward(
                    to_kb(title_length.saturated_into()),
                    to_kb(description_length.saturated_into()),
                )
            }
            ProposalDetails::TerminateWorkingGroupLead(..) => {
                WeightInfoCodex::<T>::create_proposal_terminate_working_group_lead(
                    to_kb(title_length.saturated_into()),
                    to_kb(description_length.saturated_into()),
                )
            }
            ProposalDetails::AmendConstitution(new_constitution) => {
                WeightInfoCodex::<T>::create_proposal_amend_constitution(
                    to_kb(new_constitution.len().saturated_into()),
                    to_kb(title_length.saturated_into()),
                    to_kb(description_length.saturated_into()),
                )
            }
            ProposalDetails::SetMembershipPrice(..) => {
                WeightInfoCodex::<T>::create_proposal_set_membership_price(
                    to_kb(title_length.saturated_into()),
                    to_kb(description_length.saturated_into()),
                )
            }
            ProposalDetails::CancelWorkingGroupLeadOpening(..) => {
                WeightInfoCodex::<T>::create_proposal_cancel_working_group_lead_opening(
                    to_kb(title_length.saturated_into()),
                    to_kb(description_length.saturated_into()),
                )
            }
            ProposalDetails::SetCouncilBudgetIncrement(..) => {
                WeightInfoCodex::<T>::create_proposal_set_council_budget_increment(
                    to_kb(title_length.saturated_into()),
                    to_kb(description_length.saturated_into()),
                )
            }
            ProposalDetails::SetCouncilorReward(..) => {
                WeightInfoCodex::<T>::create_proposal_set_councilor_reward(
                    to_kb(title_length.saturated_into()),
                    to_kb(description_length.saturated_into()),
                )
            }
            ProposalDetails::SetInitialInvitationBalance(..) => {
                WeightInfoCodex::<T>::create_proposal_set_initial_invitation_balance(
                    to_kb(title_length.saturated_into()),
                    to_kb(description_length.saturated_into()),
                )
            }
            ProposalDetails::SetInitialInvitationCount(..) => {
                WeightInfoCodex::<T>::create_proposal_set_initial_invitation_count(
                    to_kb(title_length.saturated_into()),
                    to_kb(description_length.saturated_into()),
                )
            }
            ProposalDetails::SetMembershipLeadInvitationQuota(..) => {
                WeightInfoCodex::<T>::create_proposal_set_membership_lead_invitation_quota(
                    to_kb(title_length.saturated_into()),
                    to_kb(description_length.saturated_into()),
                )
            }
            ProposalDetails::SetReferralCut(..) => {
                WeightInfoCodex::<T>::create_proposal_set_referral_cut(
                    to_kb(title_length.saturated_into()),
                    to_kb(description_length.saturated_into()),
                )
            }
            ProposalDetails::VetoProposal(..) => {
                WeightInfoCodex::<T>::create_proposal_veto_proposal(
                    to_kb(title_length.saturated_into()),
                    to_kb(description_length.saturated_into()),
                )
                .saturated_into()
            }
            ProposalDetails::UpdateGlobalNftLimit(..) => {
                WeightInfoCodex::<T>::create_proposal_update_global_nft_limit(
                    to_kb(title_length.saturated_into()),
                    to_kb(description_length.saturated_into()),
                )
                .saturated_into()
            }
            ProposalDetails::UpdateChannelPayouts(params) => {
                WeightInfoCodex::<T>::create_proposal_update_channel_payouts(
                    to_kb(
                        params
                            .payload
                            .as_ref()
                            .map_or(0, |p| p.object_creation_params.ipfs_content_id.len() as u32),
                    ),
                    to_kb(title_length.saturated_into()),
                    to_kb(description_length.saturated_into()),
                )
                .saturated_into()
            }
            ProposalDetails::SetPalletFozenStatus(..) => {
                WeightInfoCodex::<T>::create_proposal_freeze_pallet(
                    to_kb(title_length.saturated_into()),
                    to_kb(description_length.saturated_into()),
                )
            }
<<<<<<< HEAD
            ProposalDetails::SetEraPayoutDampingFactor(..) => {
                WeightInfoCodex::<T>::create_proposal_set_era_payout_damping_factor(
=======
            ProposalDetails::DecreaseCouncilBudget(..) => {
                WeightInfoCodex::<T>::create_proposal_decrease_council_budget(
>>>>>>> ab93b734
                    to_kb(title_length.saturated_into()),
                    to_kb(description_length.saturated_into()),
                )
            }
        }
    }
}

impl<T: Config> ProposalObserver<T> for Module<T> {
    fn proposal_removed(proposal_id: &<T as proposals_engine::Config>::ProposalId) {
        <ThreadIdByProposalId<T>>::remove(proposal_id);

        let thread_id = Self::thread_id_by_proposal_id(proposal_id);

        proposals_discussion::ThreadById::<T>::remove(thread_id);
    }
}

impl<T: Config> frame_support::traits::Hooks<T::BlockNumber> for Pallet<T> {
    #[cfg(feature = "try-runtime")]
    fn try_state(_: T::BlockNumber) -> Result<(), &'static str> {
        Ok(())
    }
}<|MERGE_RESOLUTION|>--- conflicted
+++ resolved
@@ -281,13 +281,13 @@
         ProposalParameters<Self::BlockNumber, BalanceOf<Self>>,
     >;
 
-<<<<<<< HEAD
     /// `Set Era Payout Damping Factor` proposal parameters
     type SetEraPayoutDampingFactorProposalParameters: Get<
-=======
+        ProposalParameters<Self::BlockNumber, BalanceOf<Self>>,
+    >;
+
     /// `Decrease Council Budget` proposal parameters
     type DecreaseCouncilBudgetProposalParameters: Get<
->>>>>>> ab93b734
         ProposalParameters<Self::BlockNumber, BalanceOf<Self>>,
     >;
 }
@@ -517,15 +517,11 @@
         const SetMaxValidatorCountProposalMaxValidators: u32 =
             T::SetMaxValidatorCountProposalMaxValidators::get();
 
-<<<<<<< HEAD
-        /// Setting pallet as frozen
-=======
         /// Decrease Council budget parameters
         const DecreaseCouncilBudgetProposalParameters:
             ProposalParameters<T::BlockNumber, BalanceOf<T>> = T::DecreaseCouncilBudgetProposalParameters::get();
 
         /// Set Pallet Frozen status
->>>>>>> ab93b734
         const SetPalletFozenStatusProposalParameters:
             ProposalParameters<T::BlockNumber, BalanceOf<T>> = T::SetPalletFozenStatusProposalParameters::get();
 
@@ -904,16 +900,14 @@
             ProposalDetails::SetPalletFozenStatus(..) => {
                 // Note: No checks for this proposal for now
             }
-<<<<<<< HEAD
             ProposalDetails::SetEraPayoutDampingFactor(..) => {
                 // Note: No checks for this proposal for now
-=======
+            }
             ProposalDetails::DecreaseCouncilBudget(reduction_amount) => {
                 ensure!(
                     !(*reduction_amount).is_zero(),
                     Error::<T>::ReductionAmountZero
                 );
->>>>>>> ab93b734
             }
         }
 
@@ -985,13 +979,11 @@
             ProposalDetails::SetPalletFozenStatus(..) => {
                 T::SetPalletFozenStatusProposalParameters::get()
             }
-<<<<<<< HEAD
             ProposalDetails::SetEraPayoutDampingFactor(..) => {
                 T::SetEraPayoutDampingFactorProposalParameters::get()
-=======
+            }
             ProposalDetails::DecreaseCouncilBudget(..) => {
                 T::DecreaseCouncilBudgetProposalParameters::get()
->>>>>>> ab93b734
             }
         }
     }
@@ -1160,13 +1152,14 @@
                     to_kb(description_length.saturated_into()),
                 )
             }
-<<<<<<< HEAD
             ProposalDetails::SetEraPayoutDampingFactor(..) => {
                 WeightInfoCodex::<T>::create_proposal_set_era_payout_damping_factor(
-=======
+                    to_kb(title_length.saturated_into()),
+                    to_kb(description_length.saturated_into()),
+                )
+            }
             ProposalDetails::DecreaseCouncilBudget(..) => {
                 WeightInfoCodex::<T>::create_proposal_decrease_council_budget(
->>>>>>> ab93b734
                     to_kb(title_length.saturated_into()),
                     to_kb(description_length.saturated_into()),
                 )
