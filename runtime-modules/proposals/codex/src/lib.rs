//! # Proposals codex module
//! Proposals `codex` module for the Joystream platform. Version 2.
//! Component of the proposals system. It contains preset proposal types.
//!
//! ## Overview
//!
//! The proposals codex module serves as a facade and entry point of the proposals system. It uses
//! proposals `engine` module to maintain a lifecycle of the proposal and to execute proposals.
//! During the proposal creation, `codex` also create a discussion thread using the `discussion`
//! proposals module. `Codex` uses predefined parameters (eg.:`voting_period`) for each proposal and
//! encodes extrinsic calls from dependency modules in order to create proposals inside the `engine`
//! module. For each proposal, [its crucial details](./enum.ProposalDetails.html) are saved to the
//! `ProposalDetailsByProposalId` map.
//!
//! ### General proposals
//! - [create_text_proposal](./struct.Module.html#method.create_text_proposal)
//! - [create_runtime_upgrade_proposal](./struct.Module.html#method.create_runtime_upgrade_proposal)
//! - [create_set_validator_count_proposal](./struct.Module.html#method.create_set_validator_count_proposal)
//!
//! ### Council and election proposals
//! - [create_set_election_parameters_proposal](./struct.Module.html#method.create_set_election_parameters_proposal)
//! - [create_spending_proposal](./struct.Module.html#method.create_spending_proposal)
//!
//! ### Content working group proposals
//! - [create_set_lead_proposal](./struct.Module.html#method.create_set_lead_proposal)
//! - [create_set_content_working_group_mint_capacity_proposal](./struct.Module.html#method.create_set_content_working_group_mint_capacity_proposal)
//!
//! ### Working group proposals
//! - [create_add_working_group_leader_opening_proposal](./struct.Module.html#method.create_add_working_group_leader_opening_proposal)
//! - [create_begin_review_working_group_leader_applications_proposal](./struct.Module.html#method.create_begin_review_working_group_leader_applications_proposal)
//! - [create_fill_working_group_leader_opening_proposal](./struct.Module.html#method.create_fill_working_group_leader_opening_proposal)
//! - [create_set_working_group_mint_capacity_proposal](./struct.Module.html#method.create_set_working_group_mint_capacity_proposal)
//! - [create_decrease_working_group_leader_stake_proposal](./struct.Module.html#method.create_decrease_working_group_leader_stake_proposal)
//! - [create_slash_working_group_leader_stake_proposal](./struct.Module.html#method.create_slash_working_group_leader_stake_proposal)
//! - [create_set_working_group_leader_reward_proposal](./struct.Module.html#method.create_set_working_group_leader_reward_proposal)
<<<<<<< HEAD
=======
//! - [create_terminate_working_group_leader_role_proposal](./struct.Module.html#method.create_terminate_working_group_leader_role_proposal)
>>>>>>> 95a0f7c5
//!
//! ### Proposal implementations of this module
//! - execute_text_proposal - prints the proposal to the log
//! - execute_runtime_upgrade_proposal - sets the runtime code
//!
//! ### Dependencies:
//! - [proposals engine](../substrate_proposals_engine_module/index.html)
//! - [proposals discussion](../substrate_proposals_discussion_module/index.html)
//! - [membership](../substrate_membership_module/index.html)
//! - [governance](../substrate_governance_module/index.html)
//! - [content_working_group](../substrate_content_working_group_module/index.html)
//!
//! ### Notes
//! The module uses [ProposalEncoder](./trait.ProposalEncoder.html) to encode the proposal using
//! its details. Encoded byte vector is passed to the _proposals engine_ as serialized executable code.

// `decl_module!` does a lot of recursion and requires us to increase the limit to 256.
#![recursion_limit = "256"]
// Ensure we're `no_std` when compiling for Wasm.
#![cfg_attr(not(feature = "std"), no_std)]
// Disable this lint warning because Substrate generates function without an alias for the ProposalDetailsOf type.
#![allow(clippy::too_many_arguments)]

// Do not delete! Cannot be uncommented by default, because of Parity decl_module! issue.
// #![warn(missing_docs)]

// TODO Working group proposals parameters & default
// TODO Working group proposals validation limits
// TODO module comments update.

mod proposal_types;

#[cfg(test)]
mod tests;

use common::origin::ActorOriginValidator;
use common::working_group::WorkingGroup;
use governance::election_params::ElectionParameters;
use proposal_engine::ProposalParameters;
use rstd::clone::Clone;
use rstd::prelude::*;
use rstd::str::from_utf8;
use rstd::vec::Vec;
use sr_primitives::traits::Zero;
use srml_support::dispatch::DispatchResult;
use srml_support::traits::{Currency, Get};
use srml_support::{decl_error, decl_module, decl_storage, ensure, print};
use system::ensure_root;

pub use crate::proposal_types::{
<<<<<<< HEAD
    AddOpeningParameters, FillOpeningParameters, ProposalsConfigParameters,
=======
    AddOpeningParameters, FillOpeningParameters, ProposalsConfigParameters, TerminateRoleParameters,
>>>>>>> 95a0f7c5
};
pub use proposal_types::{ProposalDetails, ProposalDetailsOf, ProposalEncoder};

// 'Set working group mint capacity' proposal limit
const WORKING_GROUP_MINT_CAPACITY_MAX_VALUE: u32 = 5_000_000;
// 'Set content working group mint capacity' proposal limit
const CONTENT_WORKING_GROUP_MINT_CAPACITY_MAX_VALUE: u32 = 1_000_000;
// Max allowed value for 'spending' proposal
const MAX_SPENDING_PROPOSAL_VALUE: u32 = 2_000_000_u32;
// Max validator count for the 'set validator count' proposal
const MAX_VALIDATOR_COUNT: u32 = 100;
// council_size min value for the 'set election parameters' proposal
const ELECTION_PARAMETERS_COUNCIL_SIZE_MIN_VALUE: u32 = 4;
// council_size max value for the 'set election parameters' proposal
const ELECTION_PARAMETERS_COUNCIL_SIZE_MAX_VALUE: u32 = 20;
// candidacy_limit min value for the 'set election parameters' proposal
const ELECTION_PARAMETERS_CANDIDACY_LIMIT_MIN_VALUE: u32 = 25;
// candidacy_limit max value for the 'set election parameters' proposal
const ELECTION_PARAMETERS_CANDIDACY_LIMIT_MAX_VALUE: u32 = 100;
// min_voting_stake min value for the 'set election parameters' proposal
const ELECTION_PARAMETERS_MIN_STAKE_MIN_VALUE: u32 = 1;
// min_voting_stake max value for the 'set election parameters' proposal
const ELECTION_PARAMETERS_MIN_STAKE_MAX_VALUE: u32 = 100_000_u32;
// new_term_duration min value for the 'set election parameters' proposal
const ELECTION_PARAMETERS_NEW_TERM_DURATION_MIN_VALUE: u32 = 14400;
// new_term_duration max value for the 'set election parameters' proposal
const ELECTION_PARAMETERS_NEW_TERM_DURATION_MAX_VALUE: u32 = 432_000;
// revealing_period min value for the 'set election parameters' proposal
const ELECTION_PARAMETERS_REVEALING_PERIOD_MIN_VALUE: u32 = 14400;
// revealing_period max value for the 'set election parameters' proposal
const ELECTION_PARAMETERS_REVEALING_PERIOD_MAX_VALUE: u32 = 28800;
// voting_period min value for the 'set election parameters' proposal
const ELECTION_PARAMETERS_VOTING_PERIOD_MIN_VALUE: u32 = 14400;
// voting_period max value for the 'set election parameters' proposal
const ELECTION_PARAMETERS_VOTING_PERIOD_MAX_VALUE: u32 = 28800;
// announcing_period min value for the 'set election parameters' proposal
const ELECTION_PARAMETERS_ANNOUNCING_PERIOD_MIN_VALUE: u32 = 14400;
// announcing_period max value for the 'set election parameters' proposal
const ELECTION_PARAMETERS_ANNOUNCING_PERIOD_MAX_VALUE: u32 = 43200;
// min_council_stake min value for the 'set election parameters' proposal
const ELECTION_PARAMETERS_MIN_COUNCIL_STAKE_MIN_VALUE: u32 = 1;
// min_council_stake max value for the 'set election parameters' proposal
const ELECTION_PARAMETERS_MIN_COUNCIL_STAKE_MAX_VALUE: u32 = 100_000_u32;

// Data container struct to fix linter warning 'too many arguments for the function' for the
// create_proposal() function.
struct CreateProposalParameters<T: Trait> {
    pub origin: T::Origin,
    pub member_id: MemberId<T>,
    pub title: Vec<u8>,
    pub description: Vec<u8>,
    pub stake_balance: Option<BalanceOf<T>>,
    pub proposal_code: Vec<u8>,
    pub proposal_parameters: ProposalParameters<T::BlockNumber, BalanceOf<T>>,
    pub proposal_details: ProposalDetailsOf<T>,
}

/// 'Proposals codex' substrate module Trait
pub trait Trait:
    system::Trait
    + proposal_engine::Trait
    + proposal_discussion::Trait
    + membership::members::Trait
    + governance::election::Trait
    + content_working_group::Trait
    + staking::Trait
{
    /// Defines max allowed text proposal length.
    type TextProposalMaxLength: Get<u32>;

    /// Defines max wasm code length of the runtime upgrade proposal.
    type RuntimeUpgradeWasmProposalMaxLength: Get<u32>;

    /// Validates member id and origin combination
    type MembershipOriginValidator: ActorOriginValidator<
        Self::Origin,
        MemberId<Self>,
        Self::AccountId,
    >;

    /// Encodes the proposal usint its details
    type ProposalEncoder: ProposalEncoder<Self>;
}

/// Balance alias for `stake` module
pub type BalanceOf<T> =
    <<T as stake::Trait>::Currency as Currency<<T as system::Trait>::AccountId>>::Balance;

/// Currency alias for `stake` module
pub type CurrencyOf<T> = <T as stake::Trait>::Currency;

/// Balance alias for GovernanceCurrency from `common` module. TODO: replace with BalanceOf
pub type BalanceOfGovernanceCurrency<T> =
    <<T as common::currency::GovernanceCurrency>::Currency as Currency<
        <T as system::Trait>::AccountId,
    >>::Balance;

/// Balance alias for token mint balance from `token mint` module. TODO: replace with BalanceOf
pub type BalanceOfMint<T> =
    <<T as mint::Trait>::Currency as Currency<<T as system::Trait>::AccountId>>::Balance;

/// Negative imbalance alias for staking
pub type NegativeImbalance<T> =
    <<T as stake::Trait>::Currency as Currency<<T as system::Trait>::AccountId>>::NegativeImbalance;

type MemberId<T> = <T as membership::members::Trait>::MemberId;

decl_error! {
    /// Codex module predefined errors
    pub enum Error {
        /// The size of the provided text for text proposal exceeded the limit
        TextProposalSizeExceeded,

        /// Provided text for text proposal is empty
        TextProposalIsEmpty,

        /// The size of the provided WASM code for the runtime upgrade proposal exceeded the limit
        RuntimeProposalSizeExceeded,

        /// Provided WASM code for the runtime upgrade proposal is empty
        RuntimeProposalIsEmpty,

        /// Invalid balance value for the spending proposal
        InvalidSpendingProposalBalance,

        /// Invalid validator count for the 'set validator count' proposal
        InvalidValidatorCount,

        /// Require root origin in extrinsics
        RequireRootOrigin,

        /// Invalid council election parameter - council_size
        InvalidCouncilElectionParameterCouncilSize,

        /// Invalid council election parameter - candidacy-limit
        InvalidCouncilElectionParameterCandidacyLimit,

        /// Invalid council election parameter - min-voting_stake
        InvalidCouncilElectionParameterMinVotingStake,

        /// Invalid council election parameter - new_term_duration
        InvalidCouncilElectionParameterNewTermDuration,

        /// Invalid council election parameter - min_council_stake
        InvalidCouncilElectionParameterMinCouncilStake,

        /// Invalid council election parameter - revealing_period
        InvalidCouncilElectionParameterRevealingPeriod,

        /// Invalid council election parameter - voting_period
        InvalidCouncilElectionParameterVotingPeriod,

        /// Invalid council election parameter - announcing_period
        InvalidCouncilElectionParameterAnnouncingPeriod,

        /// Invalid content working group mint capacity parameter
        InvalidContentWorkingGroupMintCapacity,

        /// Invalid working group mint capacity parameter
        InvalidWorkingGroupMintCapacity,

        /// Invalid 'set lead proposal' parameter - proposed lead cannot be a councilor
        InvalidSetLeadParameterCannotBeCouncilor,

        /// Invalid 'slash stake proposal' parameter - cannot slash by zero balance.
        SlashingStakeIsZero,

        /// Invalid 'decrease stake proposal' parameter - cannot decrease by zero balance.
        DecreasingStakeIsZero,
    }
}

impl From<system::Error> for Error {
    fn from(error: system::Error) -> Self {
        match error {
            system::Error::Other(msg) => Error::Other(msg),
            system::Error::RequireRootOrigin => Error::RequireRootOrigin,
            _ => Error::Other(error.into()),
        }
    }
}

impl From<proposal_engine::Error> for Error {
    fn from(error: proposal_engine::Error) -> Self {
        match error {
            proposal_engine::Error::Other(msg) => Error::Other(msg),
            proposal_engine::Error::RequireRootOrigin => Error::RequireRootOrigin,
            _ => Error::Other(error.into()),
        }
    }
}

impl From<proposal_discussion::Error> for Error {
    fn from(error: proposal_discussion::Error) -> Self {
        match error {
            proposal_discussion::Error::Other(msg) => Error::Other(msg),
            proposal_discussion::Error::RequireRootOrigin => Error::RequireRootOrigin,
            _ => Error::Other(error.into()),
        }
    }
}

// Storage for the proposals codex module
decl_storage! {
    pub trait Store for Module<T: Trait> as ProposalCodex{
        /// Map proposal id to its discussion thread id
        pub ThreadIdByProposalId get(fn thread_id_by_proposal_id):
            map T::ProposalId => T::ThreadId;

        /// Map proposal id to proposal details
        pub ProposalDetailsByProposalId get(fn proposal_details_by_proposal_id):
            map T::ProposalId => ProposalDetailsOf<T>;

        /// Voting period for the 'set validator count' proposal
        pub SetValidatorCountProposalVotingPeriod get(set_validator_count_proposal_voting_period)
            config(): T::BlockNumber;

        /// Grace period for the 'set validator count' proposal
        pub SetValidatorCountProposalGracePeriod get(set_validator_count_proposal_grace_period)
            config(): T::BlockNumber;

        /// Voting period for the 'runtime upgrade' proposal
        pub RuntimeUpgradeProposalVotingPeriod get(runtime_upgrade_proposal_voting_period)
            config(): T::BlockNumber;

        /// Grace period for the 'runtime upgrade' proposal
        pub RuntimeUpgradeProposalGracePeriod get(runtime_upgrade_proposal_grace_period)
            config(): T::BlockNumber;

        /// Voting period for the 'set election parameters' proposal
        pub SetElectionParametersProposalVotingPeriod get(set_election_parameters_proposal_voting_period)
            config(): T::BlockNumber;

        /// Grace period for the 'set election parameters' proposal
        pub SetElectionParametersProposalGracePeriod get(set_election_parameters_proposal_grace_period)
            config(): T::BlockNumber;

        /// Voting period for the 'text' proposal
        pub TextProposalVotingPeriod get(text_proposal_voting_period) config(): T::BlockNumber;

        /// Grace period for the 'text' proposal
        pub TextProposalGracePeriod get(text_proposal_grace_period) config(): T::BlockNumber;

        /// Voting period for the 'set content working group mint capacity' proposal
        pub SetContentWorkingGroupMintCapacityProposalVotingPeriod get(set_content_working_group_mint_capacity_proposal_voting_period)
            config(): T::BlockNumber;

        /// Grace period for the 'set content working group mint capacity' proposal
        pub SetContentWorkingGroupMintCapacityProposalGracePeriod get(set_content_working_group_mint_capacity_proposal_grace_period)
            config(): T::BlockNumber;

        /// Voting period for the 'set lead' proposal
        pub SetLeadProposalVotingPeriod get(set_lead_proposal_voting_period)
            config(): T::BlockNumber;

        /// Grace period for the 'set lead' proposal
        pub SetLeadProposalGracePeriod get(set_lead_proposal_grace_period)
            config(): T::BlockNumber;

        /// Voting period for the 'spending' proposal
        pub SpendingProposalVotingPeriod get(spending_proposal_voting_period) config(): T::BlockNumber;

        /// Grace period for the 'spending' proposal
        pub SpendingProposalGracePeriod get(spending_proposal_grace_period) config(): T::BlockNumber;

        /// Voting period for the 'add working group opening' proposal
        pub AddWorkingGroupOpeningProposalVotingPeriod get(add_working_group_opening_proposal_voting_period) config(): T::BlockNumber;

        /// Grace period for the 'add working group opening' proposal
        pub AddWorkingGroupOpeningProposalGracePeriod get(add_working_group_opening_proposal_grace_period) config(): T::BlockNumber;

        /// Voting period for the 'begin review working group leader applications' proposal
        pub BeginReviewWorkingGroupLeaderApplicationsProposalVotingPeriod get(begin_review_working_group_leader_applications_proposal_voting_period) config(): T::BlockNumber;

        /// Grace period for the 'begin review working group leader applications' proposal
        pub BeginReviewWorkingGroupLeaderApplicationsProposalGracePeriod get(begin_review_working_group_leader_applications_proposal_grace_period) config(): T::BlockNumber;

        /// Voting period for the 'fill working group leader opening' proposal
        pub FillWorkingGroupLeaderOpeningProposalVotingPeriod get(fill_working_group_leader_opening_proposal_voting_period) config(): T::BlockNumber;

        /// Grace period for the 'fill working group leader opening' proposal
        pub FillWorkingGroupLeaderOpeningProposalGracePeriod get(fill_working_group_leader_opening_proposal_grace_period) config(): T::BlockNumber;

        /// Voting period for the 'set working group mint capacity' proposal
        pub SetWorkingGroupMintCapacityProposalVotingPeriod get(set_working_group_mint_capacity_proposal_voting_period)
            config(): T::BlockNumber;

        /// Grace period for the 'set working group mint capacity' proposal
        pub SetWorkingGroupMintCapacityProposalGracePeriod get(set_working_group_mint_capacity_proposal_grace_period)
            config(): T::BlockNumber;

        /// Voting period for the 'decrease working group leader stake' proposal
        pub DecreaseWorkingGroupLeaderStakeProposalVotingPeriod get(decrease_working_group_leader_stake_proposal_voting_period)
            config(): T::BlockNumber;

        /// Grace period for the 'decrease working group leader stake' proposal
        pub DecreaseWorkingGroupLeaderStakeProposalGracePeriod get(decrease_working_group_leader_stake_proposal_grace_period)
            config(): T::BlockNumber;

        /// Voting period for the 'slash working group leader stake' proposal
        pub SlashWorkingGroupLeaderStakeProposalVotingPeriod get(slash_working_group_leader_stake_proposal_voting_period)
            config(): T::BlockNumber;

        /// Grace period for the 'slash working group leader stake' proposal
        pub SlashWorkingGroupLeaderStakeProposalGracePeriod get(slash_working_group_leader_stake_proposal_grace_period)
            config(): T::BlockNumber;

        /// Voting period for the 'set working group leader reward' proposal
        pub SetWorkingGroupLeaderRewardProposalVotingPeriod get(set_working_group_leader_reward_proposal_voting_period)
            config(): T::BlockNumber;

        /// Grace period for the 'set working group leader reward' proposal
        pub SetWorkingGroupLeaderRewardProposalGracePeriod get(set_working_group_leader_reward_proposal_grace_period)
            config(): T::BlockNumber;
<<<<<<< HEAD
=======

        /// Voting period for the 'terminate working group leader role' proposal
        pub TerminateWorkingGroupLeaderRoleProposalVotingPeriod get(terminate_working_group_leader_role_proposal_voting_period)
            config(): T::BlockNumber;

        /// Grace period for the 'terminate working group leader role' proposal
        pub TerminateWorkingGroupLeaderRoleProposalGracePeriod get(terminate_working_group_leader_role_proposal_grace_period)
            config(): T::BlockNumber;
>>>>>>> 95a0f7c5
    }
}

decl_module! {
    /// Proposal codex substrate module Call
    pub struct Module<T: Trait> for enum Call where origin: T::Origin {
        /// Predefined errors
        type Error = Error;

        /// Exports max allowed text proposal length const.
        const TextProposalMaxLength: u32 = T::TextProposalMaxLength::get();

        /// Exports max wasm code length of the runtime upgrade proposal const.
        const RuntimeUpgradeWasmProposalMaxLength: u32 = T::RuntimeUpgradeWasmProposalMaxLength::get();

        /// Create 'Text (signal)' proposal type.
        pub fn create_text_proposal(
            origin,
            member_id: MemberId<T>,
            title: Vec<u8>,
            description: Vec<u8>,
            stake_balance: Option<BalanceOf<T>>,
            text: Vec<u8>,
        ) {
            ensure!(!text.is_empty(), Error::TextProposalIsEmpty);
            ensure!(text.len() as u32 <=  T::TextProposalMaxLength::get(),
                Error::TextProposalSizeExceeded);

            let proposal_details = ProposalDetails::Text(text);
            let params = CreateProposalParameters{
                origin,
                member_id,
                title,
                description,
                stake_balance,
                proposal_details: proposal_details.clone(),
                proposal_parameters: proposal_types::parameters::text_proposal::<T>(),
                proposal_code: T::ProposalEncoder::encode_proposal(proposal_details)
            };

            Self::create_proposal(params)?;
        }

        /// Create 'Runtime upgrade' proposal type. Runtime upgrade can be initiated only by
        /// members from the hardcoded list `RuntimeUpgradeProposalAllowedProposers`
        pub fn create_runtime_upgrade_proposal(
            origin,
            member_id: MemberId<T>,
            title: Vec<u8>,
            description: Vec<u8>,
            stake_balance: Option<BalanceOf<T>>,
            wasm: Vec<u8>,
        ) {
            ensure!(!wasm.is_empty(), Error::RuntimeProposalIsEmpty);
            ensure!(wasm.len() as u32 <= T::RuntimeUpgradeWasmProposalMaxLength::get(),
                Error::RuntimeProposalSizeExceeded);

            let proposal_details = ProposalDetails::RuntimeUpgrade(wasm);
            let params = CreateProposalParameters{
                origin,
                member_id,
                title,
                description,
                stake_balance,
                proposal_details: proposal_details.clone(),
                proposal_parameters: proposal_types::parameters::runtime_upgrade_proposal::<T>(),
                proposal_code: T::ProposalEncoder::encode_proposal(proposal_details)
            };

            Self::create_proposal(params)?;
        }

        /// Create 'Set election parameters' proposal type. This proposal uses `set_election_parameters()`
        /// extrinsic from the `governance::election module`.
        pub fn create_set_election_parameters_proposal(
            origin,
            member_id: MemberId<T>,
            title: Vec<u8>,
            description: Vec<u8>,
            stake_balance: Option<BalanceOf<T>>,
            election_parameters: ElectionParameters<BalanceOfGovernanceCurrency<T>, T::BlockNumber>,
        ) {
            election_parameters.ensure_valid()?;

            Self::ensure_council_election_parameters_valid(&election_parameters)?;

            let proposal_details = ProposalDetails::SetElectionParameters(election_parameters);
            let params = CreateProposalParameters{
                origin,
                member_id,
                title,
                description,
                stake_balance,
                proposal_details: proposal_details.clone(),
                proposal_parameters: proposal_types::parameters::set_election_parameters_proposal::<T>(),
                proposal_code: T::ProposalEncoder::encode_proposal(proposal_details)
            };

            Self::create_proposal(params)?;
        }

        /// Create 'Set content working group mint capacity' proposal type.
        /// This proposal uses `set_mint_capacity()` extrinsic from the `content-working-group`  module.
        pub fn create_set_content_working_group_mint_capacity_proposal(
            origin,
            member_id: MemberId<T>,
            title: Vec<u8>,
            description: Vec<u8>,
            stake_balance: Option<BalanceOf<T>>,
            mint_balance: BalanceOfMint<T>,
        ) {
            ensure!(
                mint_balance <= <BalanceOfMint<T>>::from(CONTENT_WORKING_GROUP_MINT_CAPACITY_MAX_VALUE),
                Error::InvalidContentWorkingGroupMintCapacity
            );

            let proposal_details = ProposalDetails::SetContentWorkingGroupMintCapacity(mint_balance);
            let params = CreateProposalParameters{
                origin,
                member_id,
                title,
                description,
                stake_balance,
                proposal_details: proposal_details.clone(),
                proposal_parameters: proposal_types::parameters::set_content_working_group_mint_capacity_proposal::<T>(),
                proposal_code: T::ProposalEncoder::encode_proposal(proposal_details)
            };

            Self::create_proposal(params)?;
        }

        /// Create 'Spending' proposal type.
        /// This proposal uses `spend_from_council_mint()` extrinsic from the `governance::council`  module.
        pub fn create_spending_proposal(
            origin,
            member_id: MemberId<T>,
            title: Vec<u8>,
            description: Vec<u8>,
            stake_balance: Option<BalanceOf<T>>,
            balance: BalanceOfMint<T>,
            destination: T::AccountId,
        ) {
            ensure!(balance != BalanceOfMint::<T>::zero(), Error::InvalidSpendingProposalBalance);
            ensure!(
                balance <= <BalanceOfMint<T>>::from(MAX_SPENDING_PROPOSAL_VALUE),
                Error::InvalidSpendingProposalBalance
            );

            let proposal_details = ProposalDetails::Spending(balance, destination);
            let params = CreateProposalParameters{
                origin,
                member_id,
                title,
                description,
                stake_balance,
                proposal_details: proposal_details.clone(),
                proposal_parameters: proposal_types::parameters::spending_proposal::<T>(),
                proposal_code: T::ProposalEncoder::encode_proposal(proposal_details)
            };

            Self::create_proposal(params)?;
        }

        /// Create 'Set lead' proposal type.
        /// This proposal uses `replace_lead()` extrinsic from the `content_working_group`  module.
        pub fn create_set_lead_proposal(
            origin,
            member_id: MemberId<T>,
            title: Vec<u8>,
            description: Vec<u8>,
            stake_balance: Option<BalanceOf<T>>,
            new_lead: Option<(T::MemberId, T::AccountId)>
        ) {
            if let Some(lead) = new_lead.clone() {
                let account_id = lead.1;
                ensure!(
                    !<governance::council::Module<T>>::is_councilor(&account_id),
                    Error::InvalidSetLeadParameterCannotBeCouncilor
                );
            }
            let proposal_details = ProposalDetails::SetLead(new_lead);
            let params = CreateProposalParameters{
                origin,
                member_id,
                title,
                description,
                stake_balance,
                proposal_details: proposal_details.clone(),
                proposal_parameters: proposal_types::parameters::set_lead_proposal::<T>(),
                proposal_code: T::ProposalEncoder::encode_proposal(proposal_details)
            };

            Self::create_proposal(params)?;
        }

        /// Create 'Evict storage provider' proposal type.
        /// This proposal uses `set_validator_count()` extrinsic from the Substrate `staking`  module.
        pub fn create_set_validator_count_proposal(
            origin,
            member_id: MemberId<T>,
            title: Vec<u8>,
            description: Vec<u8>,
            stake_balance: Option<BalanceOf<T>>,
            new_validator_count: u32,
        ) {
            ensure!(
                new_validator_count >= <staking::Module<T>>::minimum_validator_count(),
                Error::InvalidValidatorCount
            );

            ensure!(
                new_validator_count <= MAX_VALIDATOR_COUNT,
                Error::InvalidValidatorCount
            );

            let proposal_details = ProposalDetails::SetValidatorCount(new_validator_count);
            let params = CreateProposalParameters{
                origin,
                member_id,
                title,
                description,
                stake_balance,
                proposal_details: proposal_details.clone(),
                proposal_parameters: proposal_types::parameters::set_validator_count_proposal::<T>(),
                proposal_code: T::ProposalEncoder::encode_proposal(proposal_details)
            };

            Self::create_proposal(params)?;
        }

        /// Create 'Add working group leader opening' proposal type.
        /// This proposal uses `add_opening()` extrinsic from the Joystream `working group` module.
        pub fn create_add_working_group_leader_opening_proposal(
            origin,
            member_id: MemberId<T>,
            title: Vec<u8>,
            description: Vec<u8>,
            stake_balance: Option<BalanceOf<T>>,
            add_opening_parameters: AddOpeningParameters<T::BlockNumber, BalanceOfGovernanceCurrency<T>>,
        ) {

            let proposal_details = ProposalDetails::AddWorkingGroupLeaderOpening(add_opening_parameters);
            let params = CreateProposalParameters{
                origin,
                member_id,
                title,
                description,
                stake_balance,
                proposal_details: proposal_details.clone(),
                proposal_parameters: proposal_types::parameters::add_working_group_leader_opening_proposal::<T>(),
                proposal_code: T::ProposalEncoder::encode_proposal(proposal_details)
            };

            Self::create_proposal(params)?;
        }

        /// Create 'Begin review working group leader applications' proposal type.
        /// This proposal uses `begin_applicant_review()` extrinsic from the Joystream `working group` module.
        pub fn create_begin_review_working_group_leader_applications_proposal(
            origin,
            member_id: MemberId<T>,
            title: Vec<u8>,
            description: Vec<u8>,
            stake_balance: Option<BalanceOf<T>>,
            opening_id: working_group::OpeningId<T>,
            working_group: WorkingGroup,
        ) {

            let proposal_details = ProposalDetails::BeginReviewWorkingGroupLeaderApplications(opening_id, working_group);
            let params = CreateProposalParameters{
                origin,
                member_id,
                title,
                description,
                stake_balance,
                proposal_details: proposal_details.clone(),
                proposal_parameters: proposal_types::parameters::begin_review_working_group_leader_applications_proposal::<T>(),
                proposal_code: T::ProposalEncoder::encode_proposal(proposal_details)
            };

            Self::create_proposal(params)?;
        }
<<<<<<< HEAD

        /// Create 'Fill working group leader opening' proposal type.
        /// This proposal uses `fill_opening()` extrinsic from the Joystream `working group` module.
        pub fn create_fill_working_group_leader_opening_proposal(
            origin,
            member_id: MemberId<T>,
            title: Vec<u8>,
            description: Vec<u8>,
            stake_balance: Option<BalanceOf<T>>,
            params: FillOpeningParameters<
                T::BlockNumber,
                BalanceOfMint<T>,
                working_group::OpeningId<T>,
                working_group::ApplicationId<T>
            >
        ) {

            let proposal_details = ProposalDetails::FillWorkingGroupLeaderOpening(params);
            let params = CreateProposalParameters{
                origin,
                member_id,
                title,
                description,
                stake_balance,
                proposal_details: proposal_details.clone(),
                proposal_parameters: proposal_types::parameters::fill_working_group_leader_opening_proposal::<T>(),
                proposal_code: T::ProposalEncoder::encode_proposal(proposal_details)
            };

            Self::create_proposal(params)?;
        }

        /// Create 'Set working group mint capacity' proposal type.
        /// This proposal uses `set_mint_capacity()` extrinsic from the `working-group`  module.
        pub fn create_set_working_group_mint_capacity_proposal(
            origin,
            member_id: MemberId<T>,
            title: Vec<u8>,
            description: Vec<u8>,
            stake_balance: Option<BalanceOf<T>>,
            mint_balance: BalanceOfMint<T>,
            working_group: WorkingGroup,
        ) {
            ensure!(
                mint_balance <= <BalanceOfMint<T>>::from(WORKING_GROUP_MINT_CAPACITY_MAX_VALUE),
                Error::InvalidWorkingGroupMintCapacity
            );

            let proposal_details = ProposalDetails::SetWorkingGroupMintCapacity(mint_balance, working_group);
            let params = CreateProposalParameters{
                origin,
                member_id,
                title,
                description,
                stake_balance,
                proposal_details: proposal_details.clone(),
                proposal_parameters: proposal_types::parameters::set_working_group_mint_capacity_proposal::<T>(),
                proposal_code: T::ProposalEncoder::encode_proposal(proposal_details)
            };

            Self::create_proposal(params)?;
        }

        /// Create 'decrease working group leader stake' proposal type.
        /// This proposal uses `decrease_stake()` extrinsic from the `working-group`  module.
        pub fn create_decrease_working_group_leader_stake_proposal(
            origin,
            member_id: MemberId<T>,
            title: Vec<u8>,
            description: Vec<u8>,
            stake_balance: Option<BalanceOf<T>>,
            worker_id: working_group::WorkerId<T>,
            decreasing_stake: BalanceOf<T>,
            working_group: WorkingGroup,
        ) {

            ensure!(decreasing_stake != Zero::zero(), Error::DecreasingStakeIsZero);

            let proposal_details = ProposalDetails::DecreaseWorkingGroupLeaderStake(
                worker_id,
                decreasing_stake,
                working_group
            );

            let params = CreateProposalParameters{
                origin,
                member_id,
                title,
                description,
                stake_balance,
                proposal_details: proposal_details.clone(),
                proposal_parameters: proposal_types::parameters::decrease_working_group_leader_stake_proposal::<T>(),
                proposal_code: T::ProposalEncoder::encode_proposal(proposal_details)
            };

            Self::create_proposal(params)?;
        }

        /// Create 'slash working group leader stake' proposal type.
        /// This proposal uses `slash_stake()` extrinsic from the `working-group`  module.
        pub fn create_slash_working_group_leader_stake_proposal(
            origin,
            member_id: MemberId<T>,
            title: Vec<u8>,
            description: Vec<u8>,
            stake_balance: Option<BalanceOf<T>>,
            worker_id: working_group::WorkerId<T>,
            slashing_stake: BalanceOf<T>,
            working_group: WorkingGroup,
        ) {

            ensure!(slashing_stake != Zero::zero(), Error::SlashingStakeIsZero);

            let proposal_details = ProposalDetails::SlashWorkingGroupLeaderStake(
                worker_id,
                slashing_stake,
                working_group
            );

=======

        /// Create 'Fill working group leader opening' proposal type.
        /// This proposal uses `fill_opening()` extrinsic from the Joystream `working group` module.
        pub fn create_fill_working_group_leader_opening_proposal(
            origin,
            member_id: MemberId<T>,
            title: Vec<u8>,
            description: Vec<u8>,
            stake_balance: Option<BalanceOf<T>>,
            fill_opening_parameters: FillOpeningParameters<
                T::BlockNumber,
                BalanceOfMint<T>,
                working_group::OpeningId<T>,
                working_group::ApplicationId<T>
            >
        ) {

            let proposal_details = ProposalDetails::FillWorkingGroupLeaderOpening(fill_opening_parameters);
>>>>>>> 95a0f7c5
            let params = CreateProposalParameters{
                origin,
                member_id,
                title,
                description,
                stake_balance,
                proposal_details: proposal_details.clone(),
<<<<<<< HEAD
                proposal_parameters: proposal_types::parameters::slash_working_group_leader_stake_proposal::<T>(),
=======
                proposal_parameters: proposal_types::parameters::fill_working_group_leader_opening_proposal::<T>(),
>>>>>>> 95a0f7c5
                proposal_code: T::ProposalEncoder::encode_proposal(proposal_details)
            };

            Self::create_proposal(params)?;
        }

<<<<<<< HEAD
=======
        /// Create 'Set working group mint capacity' proposal type.
        /// This proposal uses `set_mint_capacity()` extrinsic from the `working-group`  module.
        pub fn create_set_working_group_mint_capacity_proposal(
            origin,
            member_id: MemberId<T>,
            title: Vec<u8>,
            description: Vec<u8>,
            stake_balance: Option<BalanceOf<T>>,
            mint_balance: BalanceOfMint<T>,
            working_group: WorkingGroup,
        ) {
            ensure!(
                mint_balance <= <BalanceOfMint<T>>::from(WORKING_GROUP_MINT_CAPACITY_MAX_VALUE),
                Error::InvalidWorkingGroupMintCapacity
            );

            let proposal_details = ProposalDetails::SetWorkingGroupMintCapacity(mint_balance, working_group);
            let params = CreateProposalParameters{
                origin,
                member_id,
                title,
                description,
                stake_balance,
                proposal_details: proposal_details.clone(),
                proposal_parameters: proposal_types::parameters::set_working_group_mint_capacity_proposal::<T>(),
                proposal_code: T::ProposalEncoder::encode_proposal(proposal_details)
            };

            Self::create_proposal(params)?;
        }

        /// Create 'decrease working group leader stake' proposal type.
        /// This proposal uses `decrease_stake()` extrinsic from the `working-group`  module.
        pub fn create_decrease_working_group_leader_stake_proposal(
            origin,
            member_id: MemberId<T>,
            title: Vec<u8>,
            description: Vec<u8>,
            stake_balance: Option<BalanceOf<T>>,
            worker_id: working_group::WorkerId<T>,
            decreasing_stake: BalanceOf<T>,
            working_group: WorkingGroup,
        ) {

            ensure!(decreasing_stake != Zero::zero(), Error::DecreasingStakeIsZero);

            let proposal_details = ProposalDetails::DecreaseWorkingGroupLeaderStake(
                worker_id,
                decreasing_stake,
                working_group
            );

            let params = CreateProposalParameters{
                origin,
                member_id,
                title,
                description,
                stake_balance,
                proposal_details: proposal_details.clone(),
                proposal_parameters: proposal_types::parameters::decrease_working_group_leader_stake_proposal::<T>(),
                proposal_code: T::ProposalEncoder::encode_proposal(proposal_details)
            };

            Self::create_proposal(params)?;
        }

        /// Create 'slash working group leader stake' proposal type.
        /// This proposal uses `slash_stake()` extrinsic from the `working-group`  module.
        pub fn create_slash_working_group_leader_stake_proposal(
            origin,
            member_id: MemberId<T>,
            title: Vec<u8>,
            description: Vec<u8>,
            stake_balance: Option<BalanceOf<T>>,
            worker_id: working_group::WorkerId<T>,
            slashing_stake: BalanceOf<T>,
            working_group: WorkingGroup,
        ) {

            ensure!(slashing_stake != Zero::zero(), Error::SlashingStakeIsZero);

            let proposal_details = ProposalDetails::SlashWorkingGroupLeaderStake(
                worker_id,
                slashing_stake,
                working_group
            );

            let params = CreateProposalParameters{
                origin,
                member_id,
                title,
                description,
                stake_balance,
                proposal_details: proposal_details.clone(),
                proposal_parameters: proposal_types::parameters::slash_working_group_leader_stake_proposal::<T>(),
                proposal_code: T::ProposalEncoder::encode_proposal(proposal_details)
            };

            Self::create_proposal(params)?;
        }

>>>>>>> 95a0f7c5
        /// Create 'set working group leader reward' proposal type.
        /// This proposal uses `update_reward_amount()` extrinsic from the `working-group`  module.
        pub fn create_set_working_group_leader_reward_proposal(
            origin,
            member_id: MemberId<T>,
            title: Vec<u8>,
            description: Vec<u8>,
            stake_balance: Option<BalanceOf<T>>,
            worker_id: working_group::WorkerId<T>,
            reward_amount: BalanceOfMint<T>,
            working_group: WorkingGroup,
        ) {

            let proposal_details = ProposalDetails::SetWorkingGroupLeaderReward(
                worker_id,
                reward_amount,
                working_group
            );

            let params = CreateProposalParameters{
                origin,
                member_id,
                title,
                description,
                stake_balance,
                proposal_details: proposal_details.clone(),
                proposal_parameters: proposal_types::parameters::set_working_group_leader_reward_proposal::<T>(),
                proposal_code: T::ProposalEncoder::encode_proposal(proposal_details)
            };

            Self::create_proposal(params)?;
        }

<<<<<<< HEAD
=======
        /// Create 'terminate working group leader rolw' proposal type.
        /// This proposal uses `terminate_role()` extrinsic from the `working-group`  module.
        pub fn create_terminate_working_group_leader_role_proposal(
            origin,
            member_id: MemberId<T>,
            title: Vec<u8>,
            description: Vec<u8>,
            stake_balance: Option<BalanceOf<T>>,
            terminate_role_parameters: TerminateRoleParameters<working_group::WorkerId<T>>,
        ) {
            let proposal_details = ProposalDetails::TerminateWorkingGroupLeaderRole(terminate_role_parameters);

            let params = CreateProposalParameters{
                origin,
                member_id,
                title,
                description,
                stake_balance,
                proposal_details: proposal_details.clone(),
                proposal_parameters: proposal_types::parameters::terminate_working_group_leader_role_proposal::<T>(),
                proposal_code: T::ProposalEncoder::encode_proposal(proposal_details)
            };

            Self::create_proposal(params)?;
        }

>>>>>>> 95a0f7c5

// *************** Extrinsic to execute

        /// Text proposal extrinsic. Should be used as callable object to pass to the `engine` module.
        pub fn execute_text_proposal(
            origin,
            text: Vec<u8>,
        ) {
            ensure_root(origin)?;
            print("Text proposal: ");
            let text_string_result = from_utf8(text.as_slice());
            if let Ok(text_string) = text_string_result{
                print(text_string);
            }
        }

        /// Runtime upgrade proposal extrinsic.
        /// Should be used as callable object to pass to the `engine` module.
        pub fn execute_runtime_upgrade_proposal(
            origin,
            wasm: Vec<u8>,
        ) {
            let (cloned_origin1, cloned_origin2) = common::origin::double_origin::<T>(origin);
            ensure_root(cloned_origin1)?;

            print("Runtime upgrade proposal execution started.");

            <system::Module<T>>::set_code(cloned_origin2, wasm)?;

            print("Runtime upgrade proposal execution finished.");
        }
    }
}

impl<T: Trait> Module<T> {
    // Generic template proposal builder
    fn create_proposal(params: CreateProposalParameters<T>) -> DispatchResult<Error> {
        let account_id =
            T::MembershipOriginValidator::ensure_actor_origin(params.origin, params.member_id)?;

        <proposal_engine::Module<T>>::ensure_create_proposal_parameters_are_valid(
            &params.proposal_parameters,
            &params.title,
            &params.description,
            params.stake_balance,
        )?;

        <proposal_discussion::Module<T>>::ensure_can_create_thread(
            params.member_id,
            &params.title,
        )?;

        let discussion_thread_id = <proposal_discussion::Module<T>>::create_thread(
            params.member_id,
            params.title.clone(),
        )?;

        let proposal_id = <proposal_engine::Module<T>>::create_proposal(
            account_id,
            params.member_id,
            params.proposal_parameters,
            params.title,
            params.description,
            params.stake_balance,
            params.proposal_code,
        )?;

        <ThreadIdByProposalId<T>>::insert(proposal_id, discussion_thread_id);
        <ProposalDetailsByProposalId<T>>::insert(proposal_id, params.proposal_details);

        Ok(())
    }

    // validates council election parameters for the 'Set election parameters' proposal
    pub(crate) fn ensure_council_election_parameters_valid(
        election_parameters: &ElectionParameters<BalanceOfGovernanceCurrency<T>, T::BlockNumber>,
    ) -> Result<(), Error> {
        ensure!(
            election_parameters.council_size >= ELECTION_PARAMETERS_COUNCIL_SIZE_MIN_VALUE,
            Error::InvalidCouncilElectionParameterCouncilSize
        );

        ensure!(
            election_parameters.council_size <= ELECTION_PARAMETERS_COUNCIL_SIZE_MAX_VALUE,
            Error::InvalidCouncilElectionParameterCouncilSize
        );

        ensure!(
            election_parameters.candidacy_limit >= ELECTION_PARAMETERS_CANDIDACY_LIMIT_MIN_VALUE,
            Error::InvalidCouncilElectionParameterCandidacyLimit
        );

        ensure!(
            election_parameters.candidacy_limit <= ELECTION_PARAMETERS_CANDIDACY_LIMIT_MAX_VALUE,
            Error::InvalidCouncilElectionParameterCandidacyLimit
        );

        ensure!(
            election_parameters.min_voting_stake
                >= <BalanceOfGovernanceCurrency<T>>::from(ELECTION_PARAMETERS_MIN_STAKE_MIN_VALUE),
            Error::InvalidCouncilElectionParameterMinVotingStake
        );

        ensure!(
            election_parameters.min_voting_stake
                <= <BalanceOfGovernanceCurrency<T>>::from(ELECTION_PARAMETERS_MIN_STAKE_MAX_VALUE),
            Error::InvalidCouncilElectionParameterMinVotingStake
        );

        ensure!(
            election_parameters.new_term_duration
                >= T::BlockNumber::from(ELECTION_PARAMETERS_NEW_TERM_DURATION_MIN_VALUE),
            Error::InvalidCouncilElectionParameterNewTermDuration
        );

        ensure!(
            election_parameters.new_term_duration
                <= T::BlockNumber::from(ELECTION_PARAMETERS_NEW_TERM_DURATION_MAX_VALUE),
            Error::InvalidCouncilElectionParameterNewTermDuration
        );

        ensure!(
            election_parameters.revealing_period
                >= T::BlockNumber::from(ELECTION_PARAMETERS_REVEALING_PERIOD_MIN_VALUE),
            Error::InvalidCouncilElectionParameterRevealingPeriod
        );

        ensure!(
            election_parameters.revealing_period
                <= T::BlockNumber::from(ELECTION_PARAMETERS_REVEALING_PERIOD_MAX_VALUE),
            Error::InvalidCouncilElectionParameterRevealingPeriod
        );

        ensure!(
            election_parameters.voting_period
                >= T::BlockNumber::from(ELECTION_PARAMETERS_VOTING_PERIOD_MIN_VALUE),
            Error::InvalidCouncilElectionParameterVotingPeriod
        );

        ensure!(
            election_parameters.voting_period
                <= T::BlockNumber::from(ELECTION_PARAMETERS_VOTING_PERIOD_MAX_VALUE),
            Error::InvalidCouncilElectionParameterVotingPeriod
        );

        ensure!(
            election_parameters.announcing_period
                >= T::BlockNumber::from(ELECTION_PARAMETERS_ANNOUNCING_PERIOD_MIN_VALUE),
            Error::InvalidCouncilElectionParameterAnnouncingPeriod
        );

        ensure!(
            election_parameters.announcing_period
                <= T::BlockNumber::from(ELECTION_PARAMETERS_ANNOUNCING_PERIOD_MAX_VALUE),
            Error::InvalidCouncilElectionParameterAnnouncingPeriod
        );

        ensure!(
            election_parameters.min_council_stake
                >= <BalanceOfGovernanceCurrency<T>>::from(
                    ELECTION_PARAMETERS_MIN_COUNCIL_STAKE_MIN_VALUE
                ),
            Error::InvalidCouncilElectionParameterMinCouncilStake
        );

        ensure!(
            election_parameters.min_council_stake
                <= <BalanceOfGovernanceCurrency<T>>::from(
                    ELECTION_PARAMETERS_MIN_COUNCIL_STAKE_MAX_VALUE
                ),
            Error::InvalidCouncilElectionParameterMinCouncilStake
        );

        Ok(())
    }

    /// Sets default config values for the proposals.
    /// Should be called on the migration to the new runtime version.
    pub fn set_default_config_values() {
        let p = ProposalsConfigParameters::default();

        <SetValidatorCountProposalVotingPeriod<T>>::put(T::BlockNumber::from(
            p.set_validator_count_proposal_voting_period,
        ));
        <SetValidatorCountProposalGracePeriod<T>>::put(T::BlockNumber::from(
            p.set_validator_count_proposal_grace_period,
        ));
        <RuntimeUpgradeProposalVotingPeriod<T>>::put(T::BlockNumber::from(
            p.runtime_upgrade_proposal_voting_period,
        ));
        <RuntimeUpgradeProposalGracePeriod<T>>::put(T::BlockNumber::from(
            p.runtime_upgrade_proposal_grace_period,
        ));
        <TextProposalVotingPeriod<T>>::put(T::BlockNumber::from(p.text_proposal_voting_period));
        <TextProposalGracePeriod<T>>::put(T::BlockNumber::from(p.text_proposal_grace_period));
        <SetElectionParametersProposalVotingPeriod<T>>::put(T::BlockNumber::from(
            p.set_election_parameters_proposal_voting_period,
        ));
        <SetElectionParametersProposalGracePeriod<T>>::put(T::BlockNumber::from(
            p.set_election_parameters_proposal_grace_period,
        ));
        <SetContentWorkingGroupMintCapacityProposalVotingPeriod<T>>::put(T::BlockNumber::from(
            p.set_content_working_group_mint_capacity_proposal_voting_period,
        ));
        <SetContentWorkingGroupMintCapacityProposalGracePeriod<T>>::put(T::BlockNumber::from(
            p.set_content_working_group_mint_capacity_proposal_grace_period,
        ));
        <SetLeadProposalVotingPeriod<T>>::put(T::BlockNumber::from(
            p.set_lead_proposal_voting_period,
        ));
        <SetLeadProposalGracePeriod<T>>::put(T::BlockNumber::from(
            p.set_lead_proposal_grace_period,
        ));
        <SpendingProposalVotingPeriod<T>>::put(T::BlockNumber::from(
            p.spending_proposal_voting_period,
        ));
        <SpendingProposalGracePeriod<T>>::put(T::BlockNumber::from(
            p.spending_proposal_grace_period,
        ));
        <AddWorkingGroupOpeningProposalVotingPeriod<T>>::put(T::BlockNumber::from(
            p.add_working_group_opening_proposal_voting_period,
        ));
        <AddWorkingGroupOpeningProposalGracePeriod<T>>::put(T::BlockNumber::from(
            p.add_working_group_opening_proposal_grace_period,
        ));
        <BeginReviewWorkingGroupLeaderApplicationsProposalVotingPeriod<T>>::put(
            T::BlockNumber::from(
                p.begin_review_working_group_leader_applications_proposal_voting_period,
            ),
        );
        <BeginReviewWorkingGroupLeaderApplicationsProposalGracePeriod<T>>::put(
            T::BlockNumber::from(
                p.begin_review_working_group_leader_applications_proposal_grace_period,
            ),
        );
        <FillWorkingGroupLeaderOpeningProposalVotingPeriod<T>>::put(T::BlockNumber::from(
            p.fill_working_group_leader_opening_proposal_voting_period,
        ));
        <FillWorkingGroupLeaderOpeningProposalGracePeriod<T>>::put(T::BlockNumber::from(
            p.fill_working_group_leader_opening_proposal_grace_period,
        ));
        <SetWorkingGroupMintCapacityProposalVotingPeriod<T>>::put(T::BlockNumber::from(
            p.set_working_group_mint_capacity_proposal_voting_period,
        ));
        <SetWorkingGroupMintCapacityProposalGracePeriod<T>>::put(T::BlockNumber::from(
            p.set_working_group_mint_capacity_proposal_grace_period,
        ));
        <DecreaseWorkingGroupLeaderStakeProposalVotingPeriod<T>>::put(T::BlockNumber::from(
            p.decrease_working_group_leader_stake_proposal_voting_period,
        ));
        <DecreaseWorkingGroupLeaderStakeProposalGracePeriod<T>>::put(T::BlockNumber::from(
            p.decrease_working_group_leader_stake_proposal_grace_period,
        ));
        <SlashWorkingGroupLeaderStakeProposalVotingPeriod<T>>::put(T::BlockNumber::from(
            p.slash_working_group_leader_stake_proposal_voting_period,
        ));
        <SlashWorkingGroupLeaderStakeProposalGracePeriod<T>>::put(T::BlockNumber::from(
            p.slash_working_group_leader_stake_proposal_grace_period,
        ));
        <SetWorkingGroupLeaderRewardProposalVotingPeriod<T>>::put(T::BlockNumber::from(
            p.set_working_group_leader_reward_proposal_voting_period,
        ));
        <SetWorkingGroupLeaderRewardProposalGracePeriod<T>>::put(T::BlockNumber::from(
            p.set_working_group_leader_reward_proposal_grace_period,
        ));
<<<<<<< HEAD
    } //TODO set defaults for new proposals
=======
        <TerminateWorkingGroupLeaderRoleProposalVotingPeriod<T>>::put(T::BlockNumber::from(
            p.terminate_working_group_leader_role_proposal_voting_period,
        ));
        <TerminateWorkingGroupLeaderRoleProposalGracePeriod<T>>::put(T::BlockNumber::from(
            p.terminate_working_group_leader_role_proposal_grace_period,
        ));
    }
>>>>>>> 95a0f7c5
}<|MERGE_RESOLUTION|>--- conflicted
+++ resolved
@@ -33,10 +33,7 @@
 //! - [create_decrease_working_group_leader_stake_proposal](./struct.Module.html#method.create_decrease_working_group_leader_stake_proposal)
 //! - [create_slash_working_group_leader_stake_proposal](./struct.Module.html#method.create_slash_working_group_leader_stake_proposal)
 //! - [create_set_working_group_leader_reward_proposal](./struct.Module.html#method.create_set_working_group_leader_reward_proposal)
-<<<<<<< HEAD
-=======
 //! - [create_terminate_working_group_leader_role_proposal](./struct.Module.html#method.create_terminate_working_group_leader_role_proposal)
->>>>>>> 95a0f7c5
 //!
 //! ### Proposal implementations of this module
 //! - execute_text_proposal - prints the proposal to the log
@@ -63,10 +60,6 @@
 // Do not delete! Cannot be uncommented by default, because of Parity decl_module! issue.
 // #![warn(missing_docs)]
 
-// TODO Working group proposals parameters & default
-// TODO Working group proposals validation limits
-// TODO module comments update.
-
 mod proposal_types;
 
 #[cfg(test)]
@@ -87,11 +80,7 @@
 use system::ensure_root;
 
 pub use crate::proposal_types::{
-<<<<<<< HEAD
-    AddOpeningParameters, FillOpeningParameters, ProposalsConfigParameters,
-=======
     AddOpeningParameters, FillOpeningParameters, ProposalsConfigParameters, TerminateRoleParameters,
->>>>>>> 95a0f7c5
 };
 pub use proposal_types::{ProposalDetails, ProposalDetailsOf, ProposalEncoder};
 
@@ -406,8 +395,6 @@
         /// Grace period for the 'set working group leader reward' proposal
         pub SetWorkingGroupLeaderRewardProposalGracePeriod get(set_working_group_leader_reward_proposal_grace_period)
             config(): T::BlockNumber;
-<<<<<<< HEAD
-=======
 
         /// Voting period for the 'terminate working group leader role' proposal
         pub TerminateWorkingGroupLeaderRoleProposalVotingPeriod get(terminate_working_group_leader_role_proposal_voting_period)
@@ -416,7 +403,6 @@
         /// Grace period for the 'terminate working group leader role' proposal
         pub TerminateWorkingGroupLeaderRoleProposalGracePeriod get(terminate_working_group_leader_role_proposal_grace_period)
             config(): T::BlockNumber;
->>>>>>> 95a0f7c5
     }
 }
 
@@ -699,127 +685,6 @@
 
             Self::create_proposal(params)?;
         }
-<<<<<<< HEAD
-
-        /// Create 'Fill working group leader opening' proposal type.
-        /// This proposal uses `fill_opening()` extrinsic from the Joystream `working group` module.
-        pub fn create_fill_working_group_leader_opening_proposal(
-            origin,
-            member_id: MemberId<T>,
-            title: Vec<u8>,
-            description: Vec<u8>,
-            stake_balance: Option<BalanceOf<T>>,
-            params: FillOpeningParameters<
-                T::BlockNumber,
-                BalanceOfMint<T>,
-                working_group::OpeningId<T>,
-                working_group::ApplicationId<T>
-            >
-        ) {
-
-            let proposal_details = ProposalDetails::FillWorkingGroupLeaderOpening(params);
-            let params = CreateProposalParameters{
-                origin,
-                member_id,
-                title,
-                description,
-                stake_balance,
-                proposal_details: proposal_details.clone(),
-                proposal_parameters: proposal_types::parameters::fill_working_group_leader_opening_proposal::<T>(),
-                proposal_code: T::ProposalEncoder::encode_proposal(proposal_details)
-            };
-
-            Self::create_proposal(params)?;
-        }
-
-        /// Create 'Set working group mint capacity' proposal type.
-        /// This proposal uses `set_mint_capacity()` extrinsic from the `working-group`  module.
-        pub fn create_set_working_group_mint_capacity_proposal(
-            origin,
-            member_id: MemberId<T>,
-            title: Vec<u8>,
-            description: Vec<u8>,
-            stake_balance: Option<BalanceOf<T>>,
-            mint_balance: BalanceOfMint<T>,
-            working_group: WorkingGroup,
-        ) {
-            ensure!(
-                mint_balance <= <BalanceOfMint<T>>::from(WORKING_GROUP_MINT_CAPACITY_MAX_VALUE),
-                Error::InvalidWorkingGroupMintCapacity
-            );
-
-            let proposal_details = ProposalDetails::SetWorkingGroupMintCapacity(mint_balance, working_group);
-            let params = CreateProposalParameters{
-                origin,
-                member_id,
-                title,
-                description,
-                stake_balance,
-                proposal_details: proposal_details.clone(),
-                proposal_parameters: proposal_types::parameters::set_working_group_mint_capacity_proposal::<T>(),
-                proposal_code: T::ProposalEncoder::encode_proposal(proposal_details)
-            };
-
-            Self::create_proposal(params)?;
-        }
-
-        /// Create 'decrease working group leader stake' proposal type.
-        /// This proposal uses `decrease_stake()` extrinsic from the `working-group`  module.
-        pub fn create_decrease_working_group_leader_stake_proposal(
-            origin,
-            member_id: MemberId<T>,
-            title: Vec<u8>,
-            description: Vec<u8>,
-            stake_balance: Option<BalanceOf<T>>,
-            worker_id: working_group::WorkerId<T>,
-            decreasing_stake: BalanceOf<T>,
-            working_group: WorkingGroup,
-        ) {
-
-            ensure!(decreasing_stake != Zero::zero(), Error::DecreasingStakeIsZero);
-
-            let proposal_details = ProposalDetails::DecreaseWorkingGroupLeaderStake(
-                worker_id,
-                decreasing_stake,
-                working_group
-            );
-
-            let params = CreateProposalParameters{
-                origin,
-                member_id,
-                title,
-                description,
-                stake_balance,
-                proposal_details: proposal_details.clone(),
-                proposal_parameters: proposal_types::parameters::decrease_working_group_leader_stake_proposal::<T>(),
-                proposal_code: T::ProposalEncoder::encode_proposal(proposal_details)
-            };
-
-            Self::create_proposal(params)?;
-        }
-
-        /// Create 'slash working group leader stake' proposal type.
-        /// This proposal uses `slash_stake()` extrinsic from the `working-group`  module.
-        pub fn create_slash_working_group_leader_stake_proposal(
-            origin,
-            member_id: MemberId<T>,
-            title: Vec<u8>,
-            description: Vec<u8>,
-            stake_balance: Option<BalanceOf<T>>,
-            worker_id: working_group::WorkerId<T>,
-            slashing_stake: BalanceOf<T>,
-            working_group: WorkingGroup,
-        ) {
-
-            ensure!(slashing_stake != Zero::zero(), Error::SlashingStakeIsZero);
-
-            let proposal_details = ProposalDetails::SlashWorkingGroupLeaderStake(
-                worker_id,
-                slashing_stake,
-                working_group
-            );
-
-=======
 
         /// Create 'Fill working group leader opening' proposal type.
         /// This proposal uses `fill_opening()` extrinsic from the Joystream `working group` module.
@@ -838,27 +703,20 @@
         ) {
 
             let proposal_details = ProposalDetails::FillWorkingGroupLeaderOpening(fill_opening_parameters);
->>>>>>> 95a0f7c5
-            let params = CreateProposalParameters{
-                origin,
-                member_id,
-                title,
-                description,
-                stake_balance,
-                proposal_details: proposal_details.clone(),
-<<<<<<< HEAD
-                proposal_parameters: proposal_types::parameters::slash_working_group_leader_stake_proposal::<T>(),
-=======
+            let params = CreateProposalParameters{
+                origin,
+                member_id,
+                title,
+                description,
+                stake_balance,
+                proposal_details: proposal_details.clone(),
                 proposal_parameters: proposal_types::parameters::fill_working_group_leader_opening_proposal::<T>(),
->>>>>>> 95a0f7c5
-                proposal_code: T::ProposalEncoder::encode_proposal(proposal_details)
-            };
-
-            Self::create_proposal(params)?;
-        }
-
-<<<<<<< HEAD
-=======
+                proposal_code: T::ProposalEncoder::encode_proposal(proposal_details)
+            };
+
+            Self::create_proposal(params)?;
+        }
+
         /// Create 'Set working group mint capacity' proposal type.
         /// This proposal uses `set_mint_capacity()` extrinsic from the `working-group`  module.
         pub fn create_set_working_group_mint_capacity_proposal(
@@ -960,7 +818,6 @@
             Self::create_proposal(params)?;
         }
 
->>>>>>> 95a0f7c5
         /// Create 'set working group leader reward' proposal type.
         /// This proposal uses `update_reward_amount()` extrinsic from the `working-group`  module.
         pub fn create_set_working_group_leader_reward_proposal(
@@ -994,8 +851,6 @@
             Self::create_proposal(params)?;
         }
 
-<<<<<<< HEAD
-=======
         /// Create 'terminate working group leader rolw' proposal type.
         /// This proposal uses `terminate_role()` extrinsic from the `working-group`  module.
         pub fn create_terminate_working_group_leader_role_proposal(
@@ -1022,7 +877,6 @@
             Self::create_proposal(params)?;
         }
 
->>>>>>> 95a0f7c5
 
 // *************** Extrinsic to execute
 
@@ -1288,9 +1142,6 @@
         <SetWorkingGroupLeaderRewardProposalGracePeriod<T>>::put(T::BlockNumber::from(
             p.set_working_group_leader_reward_proposal_grace_period,
         ));
-<<<<<<< HEAD
-    } //TODO set defaults for new proposals
-=======
         <TerminateWorkingGroupLeaderRoleProposalVotingPeriod<T>>::put(T::BlockNumber::from(
             p.terminate_working_group_leader_role_proposal_voting_period,
         ));
@@ -1298,5 +1149,4 @@
             p.terminate_working_group_leader_role_proposal_grace_period,
         ));
     }
->>>>>>> 95a0f7c5
 }