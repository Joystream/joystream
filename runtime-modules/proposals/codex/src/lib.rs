--- conflicted
+++ resolved
@@ -55,15 +55,7 @@
 use sp_std::clone::Clone;
 use sp_std::collections::btree_set::BTreeSet;
 
-<<<<<<< HEAD
-pub use crate::types::{
-    BalanceKind, CreateOpeningParameters, FillOpeningParameters, GeneralProposalParams,
-    ProposalDetails, ProposalDetailsOf, ProposalEncoder, TerminateRoleParameters,
-};
 use common::membership::MemberOriginValidator;
-=======
-use common::origin::MemberOriginValidator;
->>>>>>> 3c946b24
 use common::MemberId;
 use proposals_discussion::ThreadMode;
 use proposals_engine::{
@@ -118,12 +110,7 @@
     frame_system::Trait
     + proposals_engine::Trait
     + proposals_discussion::Trait
-<<<<<<< HEAD
     + common::membership::Trait
-    + council::Trait
-=======
-    + common::Trait
->>>>>>> 3c946b24
     + staking::Trait
     + proposals_engine::Trait
 {
