--- conflicted
+++ resolved
@@ -670,11 +670,8 @@
     type FundingRequestProposalMaxAccounts = FundingRequestProposalMaxAccounts;
     type SetMaxValidatorCountProposalMaxValidators = SetMaxValidatorCountProposalMaxValidators;
     type SetPalletFozenStatusProposalParameters = DefaultProposalParameters;
-<<<<<<< HEAD
     type SetEraPayoutDampingFactorProposalParameters = DefaultProposalParameters;
-=======
     type DecreaseCouncilBudgetProposalParameters = DefaultProposalParameters;
->>>>>>> ab93b734
 }
 
 parameter_types! {
