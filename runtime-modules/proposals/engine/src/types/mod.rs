//! Proposals types module for the Joystream platform. Version 2.
//! Provides types for the proposal engine.

#![warn(missing_docs)]

use codec::{Decode, Encode};
use frame_support::dispatch::DispatchResult;
#[cfg(feature = "std")]
use serde::{Deserialize, Serialize};
use sp_runtime::Perbill;
use sp_std::boxed::Box;
use sp_std::cmp::PartialOrd;
use sp_std::ops::Add;
use sp_std::vec::Vec;

use common::MemberId;

mod proposal_statuses;

pub use proposal_statuses::{
    ApprovedProposalDecision, ExecutionStatus, ProposalDecision, ProposalStatus,
};

pub(crate) type Balances<T> = balances::Module<T>;

/// Vote kind for the proposal. Sum of all votes defines proposal status.
#[cfg_attr(feature = "std", derive(Serialize, Deserialize))]
#[derive(Encode, Decode, Clone, PartialEq, Eq, Debug)]
pub enum VoteKind {
    /// Pass, an alternative or a ranking, for binary, multiple choice
    /// and ranked choice propositions, respectively.
    Approve,

    /// Against proposal.
    Reject,

    /// Reject proposal and slash it stake.
    Slash,

    /// Signals presence, but unwillingness to cast judgment on substance of vote.
    Abstain,
}

impl Default for VoteKind {
    fn default() -> Self {
        VoteKind::Reject
    }
}

/// Proposal parameters required to manage proposal risk.
#[cfg_attr(feature = "std", derive(Serialize, Deserialize))]
#[derive(Encode, Decode, Default, Clone, Copy, PartialEq, Eq, Debug)]
pub struct ProposalParameters<BlockNumber, Balance> {
    /// During this period, votes can be accepted
    pub voting_period: BlockNumber,

    /// A pause before execution of the approved proposal. Zero means approved proposal would be
    /// executed immediately.
    pub grace_period: BlockNumber,

    /// Quorum percentage of approving voters required to pass the proposal.
    pub approval_quorum_percentage: u32,

    /// Approval votes percentage threshold to pass the proposal.
    pub approval_threshold_percentage: u32,

    /// Quorum percentage of voters required to slash the proposal.
    pub slashing_quorum_percentage: u32,

    /// Slashing votes percentage threshold to slash the proposal.
    pub slashing_threshold_percentage: u32,

    /// Proposal stake
    pub required_stake: Option<Balance>,

    /// The number of councils in that must approve the proposal in a row before it has its
    /// intended effect. Integer no less than 1.
    pub constitutionality: u32,
}

/// Contains current voting results
#[cfg_attr(feature = "std", derive(Serialize, Deserialize))]
#[derive(Encode, Decode, Default, Clone, PartialEq, Eq, Debug)]
pub struct VotingResults {
    /// 'Abstain' votes counter
    pub abstentions: u32,

    /// 'Approve' votes counter
    pub approvals: u32,

    /// 'Reject' votes counter
    pub rejections: u32,

    /// 'Slash' votes counter
    pub slashes: u32,
}

impl VotingResults {
    /// Add vote to the related counter
    pub fn add_vote(&mut self, vote: VoteKind) {
        match vote {
            VoteKind::Abstain => self.abstentions += 1,
            VoteKind::Approve => self.approvals += 1,
            VoteKind::Reject => self.rejections += 1,
            VoteKind::Slash => self.slashes += 1,
        }
    }

    /// Calculates number of votes so far
    pub fn votes_number(&self) -> u32 {
        self.abstentions + self.approvals + self.rejections + self.slashes
    }

    /// Returns True if there were no votes. False otherwise.
    pub fn no_votes_yet(&self) -> bool {
        self.votes_number() == 0
    }
}

/// 'Proposal' contains information necessary for the proposal frame_system functioning.
#[cfg_attr(feature = "std", derive(Serialize, Deserialize))]
#[derive(Encode, Decode, Default, Clone, PartialEq, Eq, Debug)]
pub struct Proposal<BlockNumber, ProposerId, Balance, AccountId> {
    /// Proposals parameter, characterize different proposal types.
    pub parameters: ProposalParameters<BlockNumber, Balance>,

    /// Identifier of member proposing.
    pub proposer_id: ProposerId,

    /// It contains the block number when it was first created or the beginning of a new council
    /// where the proposal was automatically activated due to constitutionality.
    pub activated_at: BlockNumber,

    /// Current proposal status
    pub status: ProposalStatus<BlockNumber>,

    /// Curring voting result for the proposal
    pub voting_results: VotingResults,

    /// Optional exact block height which triggers the execution.
    pub exact_execution_block: Option<BlockNumber>,

    /// The number of councils in that must approve the proposal in a row before it has its
    /// intended effect.
    pub nr_of_council_confirmations: u32,

    /// Optional account id for staking.
    pub staking_account_id: Option<AccountId>,
}

impl<BlockNumber, ProposerId, Balance, AccountId>
    Proposal<BlockNumber, ProposerId, Balance, AccountId>
where
    BlockNumber: Add<Output = BlockNumber> + PartialOrd + Copy,
    AccountId: Clone,
{
    /// Increases proposal constitutionality level.
    pub fn increase_constitutionality_level(&mut self) {
        self.nr_of_council_confirmations += 1;
    }

    /// Returns whether voting period expired by now
    pub fn is_voting_period_expired(&self, now: BlockNumber) -> bool {
        now >= self.activated_at + self.parameters.voting_period
    }

    /// Returns whether grace period expired by now.
    /// Grace period can be expired only if proposal is finalized with Approved status.
    /// Returns false otherwise.
    pub fn is_grace_period_expired(&self, now: BlockNumber) -> bool {
        if let ProposalStatus::PendingExecution(finalized_at) = self.status.clone() {
            return now >= finalized_at + self.parameters.grace_period;
        }

        false
    }

    /// Returns whether the proposal is ready for execution by now.
    /// It compares grace period and exact execution block with the current block.
    pub fn is_ready_for_execution(&self, now: BlockNumber) -> bool {
        self.is_grace_period_expired(now) && self.is_execution_block_reached_or_not_set(now)
    }

    /// Returns whether exact execution block reached by now.
    /// If not set returns True.
    /// Returns False otherwise.
    pub fn is_execution_block_reached_or_not_set(&self, now: BlockNumber) -> bool {
        self.exact_execution_block
            .map(|block_number| block_number <= now)
            .unwrap_or(true)
    }

    /// Determines the finalized proposal status using voting results tally for current proposal.
    /// Calculates votes, takes in account voting period expiration.
    /// If voting process is in progress, then decision status is None.
    /// Parameters: current time, total voters number involved (council size).
    /// Returns the proposal finalized status if any.
    pub fn define_proposal_decision(
        &self,
        total_voters_count: u32,
        now: BlockNumber,
    ) -> Option<ProposalDecision> {
        let proposal_status_resolution = ProposalStatusResolution {
            proposal: self,
            approvals: self.voting_results.approvals,
            slashes: self.voting_results.slashes,
            now,
            votes_count: self.voting_results.votes_number(),
            total_voters_count,
        };

        if proposal_status_resolution.is_approval_quorum_reached()
            && proposal_status_resolution.is_approval_threshold_reached()
        {
            let approved_status =
                if proposal_status_resolution.is_constitutionality_reached_on_approval() {
                    ApprovedProposalDecision::PendingExecution
                } else {
                    ApprovedProposalDecision::PendingConstitutionality
                };

            Some(ProposalDecision::Approved(approved_status))
        } else if proposal_status_resolution.is_slashing_quorum_reached()
            && proposal_status_resolution.is_slashing_threshold_reached()
        {
            Some(ProposalDecision::Slashed)
        } else if proposal_status_resolution.is_rejection_imminent() {
            Some(ProposalDecision::Rejected)
        } else if proposal_status_resolution.is_expired() {
            Some(ProposalDecision::Expired)
        } else if proposal_status_resolution.is_voting_completed() {
            Some(ProposalDecision::Rejected)
        } else {
            None
        }
    }

    /// Reset the proposal in Active status. Proposal with other status won't be changed.
    /// Reset proposal operation clears voting results.
    pub fn reset_proposal_votes(&mut self) {
        if self.status == ProposalStatus::Active {
            self.voting_results = VotingResults::default();
        }
    }
}

/// Provides data for the voting.
pub trait VotersParameters {
    /// Defines maximum voters count for the proposal
    fn total_voters_count() -> u32;
}

// Calculates quorum, votes threshold, expiration status
pub(crate) struct ProposalStatusResolution<'a, BlockNumber, ProposerId, Balance, AccountId> {
    /// Proposal data
    pub proposal: &'a Proposal<BlockNumber, ProposerId, Balance, AccountId>,
    /// Current block
    pub now: BlockNumber,
    /// Total votes number so far
    pub votes_count: u32,
    /// Council size
    pub total_voters_count: u32,
    /// Approval votes number
    pub approvals: u32,
    /// Slash votes number
    pub slashes: u32,
}

impl<'a, BlockNumber, ProposerId, Balance, AccountId>
    ProposalStatusResolution<'a, BlockNumber, ProposerId, Balance, AccountId>
where
    BlockNumber: Add<Output = BlockNumber> + PartialOrd + Copy,
    AccountId: Clone,
{
    // Proposal has been expired and quorum not reached.
    pub fn is_expired(&self) -> bool {
        self.proposal.is_voting_period_expired(self.now)
    }

    // Approval quorum reached for the proposal. Compares predefined parameter with actual
    // votes sum divided by total possible votes number.
    pub(crate) fn is_approval_quorum_reached(&self) -> bool {
        let actual_votes_fraction =
            Perbill::from_rational_approximation(self.votes_count, self.total_voters_count);
        let approval_quorum_fraction =
            Perbill::from_percent(self.proposal.parameters.approval_quorum_percentage);

        actual_votes_fraction.deconstruct() >= approval_quorum_fraction.deconstruct()
    }

    // Verifies that approval threshold is still achievable for the proposal.
    // Compares actual approval votes sum with remaining possible votes number.
    pub(crate) fn is_approval_threshold_achievable(&self) -> bool {
        let remaining_votes_count = self.total_voters_count - self.votes_count;
        let possible_approval_votes_fraction = Perbill::from_rational_approximation(
            self.approvals + remaining_votes_count,
            self.votes_count + remaining_votes_count,
        );

        let required_threshold_fraction =
            Perbill::from_percent(self.proposal.parameters.approval_threshold_percentage);

        possible_approval_votes_fraction.deconstruct() >= required_threshold_fraction.deconstruct()
    }

    // Verifies that both approval and slashing thresholds cannot be achieved.
    pub fn is_rejection_imminent(&self) -> bool {
        !self.is_approval_threshold_achievable() && !self.is_slashing_threshold_achievable()
    }

    // Verifies that slashing threshold is still achievable for the proposal.
    // Compares actual slashing votes sum with remaining possible votes number.
    pub(crate) fn is_slashing_threshold_achievable(&self) -> bool {
        let remaining_votes_count = self.total_voters_count - self.votes_count;
        let possible_slashing_votes_fraction = Perbill::from_rational_approximation(
            self.slashes + remaining_votes_count,
            self.votes_count + remaining_votes_count,
        );

        let required_threshold_fraction =
            Perbill::from_percent(self.proposal.parameters.slashing_threshold_percentage);

        possible_slashing_votes_fraction.deconstruct() >= required_threshold_fraction.deconstruct()
    }

    // Slashing quorum reached for the proposal. Compares predefined parameter with actual
    // votes sum divided by total possible votes number.
    pub fn is_slashing_quorum_reached(&self) -> bool {
        let actual_votes_fraction =
            Perbill::from_rational_approximation(self.votes_count, self.total_voters_count);
        let slashing_quorum_fraction =
            Perbill::from_percent(self.proposal.parameters.slashing_quorum_percentage);

        actual_votes_fraction.deconstruct() >= slashing_quorum_fraction.deconstruct()
    }

    // Approval threshold reached for the proposal. Compares predefined parameter with 'approve'
    // votes sum divided by actual votes number.
    pub fn is_approval_threshold_reached(&self) -> bool {
        let approval_votes_fraction =
            Perbill::from_rational_approximation(self.approvals, self.votes_count);
        let required_threshold_fraction =
            Perbill::from_percent(self.proposal.parameters.approval_threshold_percentage);

        approval_votes_fraction.deconstruct() >= required_threshold_fraction.deconstruct()
    }

    // Slashing threshold reached for the proposal. Compares predefined parameter with 'approve'
    // votes sum divided by actual votes count.
    pub fn is_slashing_threshold_reached(&self) -> bool {
        let slashing_votes_fraction =
            Perbill::from_rational_approximation(self.slashes, self.votes_count);
        let required_threshold_fraction =
            Perbill::from_percent(self.proposal.parameters.slashing_threshold_percentage);

        slashing_votes_fraction.deconstruct() >= required_threshold_fraction.deconstruct()
    }

    // All voters had voted
    pub fn is_voting_completed(&self) -> bool {
        self.votes_count == self.total_voters_count
    }

    // Council approved the proposal enough times.
    pub fn is_constitutionality_reached_on_approval(&self) -> bool {
        self.proposal.nr_of_council_confirmations + 1 >= self.proposal.parameters.constitutionality
    }
}

/// Proposal executable code wrapper
pub trait ProposalExecutable {
    /// Executes proposal code
    fn execute(&self) -> DispatchResult;
}

/// Proposal code binary converter
pub trait ProposalCodeDecoder<T: frame_system::Trait> {
    /// Converts proposal code binary to executable representation
    fn decode_proposal(
        proposal_type: u32,
        proposal_code: Vec<u8>,
    ) -> Result<Box<dyn ProposalExecutable>, &'static str>;
}

<<<<<<< HEAD
/// Containter-type for a proposal creation method.
pub struct ProposalCreationParameters<BlockNumber, Balance, MemberId, AccountId> {
    /// Account id of the proposer.
    pub account_id: AccountId,
=======
/// Balance alias
pub type BalanceOf<T> =
    <<T as stake::Trait>::Currency as Currency<<T as frame_system::Trait>::AccountId>>::Balance;

/// Balance alias for staking
pub type NegativeImbalance<T> = <<T as stake::Trait>::Currency as Currency<
    <T as frame_system::Trait>::AccountId,
>>::NegativeImbalance;

/// Balance type of runtime
pub type CurrencyOf<T> = <T as stake::Trait>::Currency;

/// Data container for the finalized proposal results
pub(crate) struct FinalizedProposalData<
    ProposalId,
    BlockNumber,
    ProposerId,
    Balance,
    StakeId,
    AccountId,
> {
    /// Proposal id
    pub proposal_id: ProposalId,

    /// Proposal to be finalized
    pub proposal: Proposal<BlockNumber, ProposerId, Balance, StakeId, AccountId>,

    /// Proposal finalization status
    pub status: ProposalDecisionStatus,

    /// Proposal finalization block number
    pub finalized_at: BlockNumber,
}

/// Data container for the approved proposal results
pub(crate) struct ApprovedProposalData<
    ProposalId,
    BlockNumber,
    ProposerId,
    Balance,
    StakeId,
    AccountId,
> {
    /// Proposal id
    pub proposal_id: ProposalId,

    /// Proposal to be finalized
    pub proposal: Proposal<BlockNumber, ProposerId, Balance, StakeId, AccountId>,

    /// Proposal finalisation status data
    pub finalisation_status_data: FinalizationData<BlockNumber, StakeId, AccountId>,
}

#[cfg(test)]
mod tests {
    use crate::types::ProposalStatusResolution;
    use crate::*;

    // Alias introduced for simplicity of changing Proposal exact types.
    type ProposalObject = Proposal<u64, u64, u64, u64, u64>;

    #[test]
    fn proposal_voting_period_expired() {
        let mut proposal = ProposalObject::default();

        proposal.created_at = 1;
        proposal.parameters.voting_period = 3;

        assert!(proposal.is_voting_period_expired(4));
    }

    #[test]
    fn proposal_voting_period_not_expired() {
        let mut proposal = ProposalObject::default();

        proposal.created_at = 1;
        proposal.parameters.voting_period = 3;

        assert!(!proposal.is_voting_period_expired(3));
    }

    #[test]
    fn proposal_grace_period_expired() {
        let mut proposal = ProposalObject::default();

        proposal.parameters.grace_period = 3;
        proposal.status = ProposalStatus::finalized_successfully(
            ProposalDecisionStatus::Approved(ApprovedProposalStatus::PendingExecution),
            0,
        );

        assert!(proposal.is_grace_period_expired(4));
    }

    #[test]
    fn proposal_grace_period_auto_expired() {
        let mut proposal = ProposalObject::default();

        proposal.parameters.grace_period = 0;
        proposal.status = ProposalStatus::finalized_successfully(
            ProposalDecisionStatus::Approved(ApprovedProposalStatus::PendingExecution),
            0,
        );

        assert!(proposal.is_grace_period_expired(1));
    }

    #[test]
    fn proposal_grace_period_not_expired() {
        let mut proposal = ProposalObject::default();

        proposal.parameters.grace_period = 3;
>>>>>>> b2765ec0

    /// Proposer member id.
    pub proposer_id: MemberId,

    /// Risk management proposal parameters.
    pub proposal_parameters: ProposalParameters<BlockNumber, Balance>,

    /// Proposal title.
    pub title: Vec<u8>,

    /// Proposal description.
    pub description: Vec<u8>,

    /// Staking account for the proposal.
    pub staking_account_id: Option<AccountId>,

    /// Encoded executable proposal code.
    pub encoded_dispatchable_call_code: Vec<u8>,

    /// Exact block for the proposal execution.
    /// Should be greater than starting block + grace_period if set.
    pub exact_execution_block: Option<BlockNumber>,
}

/// Balance alias for `balances` module.
pub type BalanceOf<T> = <T as balances::Trait>::Balance;

// Simplification of the 'Proposal' type
pub(crate) type ProposalOf<T> = Proposal<
    <T as frame_system::Trait>::BlockNumber,
    MemberId<T>,
    BalanceOf<T>,
    <T as frame_system::Trait>::AccountId,
>;<|MERGE_RESOLUTION|>--- conflicted
+++ resolved
@@ -20,8 +20,6 @@
 pub use proposal_statuses::{
     ApprovedProposalDecision, ExecutionStatus, ProposalDecision, ProposalStatus,
 };
-
-pub(crate) type Balances<T> = balances::Module<T>;
 
 /// Vote kind for the proposal. Sum of all votes defines proposal status.
 #[cfg_attr(feature = "std", derive(Serialize, Deserialize))]
@@ -382,125 +380,10 @@
     ) -> Result<Box<dyn ProposalExecutable>, &'static str>;
 }
 
-<<<<<<< HEAD
 /// Containter-type for a proposal creation method.
 pub struct ProposalCreationParameters<BlockNumber, Balance, MemberId, AccountId> {
     /// Account id of the proposer.
     pub account_id: AccountId,
-=======
-/// Balance alias
-pub type BalanceOf<T> =
-    <<T as stake::Trait>::Currency as Currency<<T as frame_system::Trait>::AccountId>>::Balance;
-
-/// Balance alias for staking
-pub type NegativeImbalance<T> = <<T as stake::Trait>::Currency as Currency<
-    <T as frame_system::Trait>::AccountId,
->>::NegativeImbalance;
-
-/// Balance type of runtime
-pub type CurrencyOf<T> = <T as stake::Trait>::Currency;
-
-/// Data container for the finalized proposal results
-pub(crate) struct FinalizedProposalData<
-    ProposalId,
-    BlockNumber,
-    ProposerId,
-    Balance,
-    StakeId,
-    AccountId,
-> {
-    /// Proposal id
-    pub proposal_id: ProposalId,
-
-    /// Proposal to be finalized
-    pub proposal: Proposal<BlockNumber, ProposerId, Balance, StakeId, AccountId>,
-
-    /// Proposal finalization status
-    pub status: ProposalDecisionStatus,
-
-    /// Proposal finalization block number
-    pub finalized_at: BlockNumber,
-}
-
-/// Data container for the approved proposal results
-pub(crate) struct ApprovedProposalData<
-    ProposalId,
-    BlockNumber,
-    ProposerId,
-    Balance,
-    StakeId,
-    AccountId,
-> {
-    /// Proposal id
-    pub proposal_id: ProposalId,
-
-    /// Proposal to be finalized
-    pub proposal: Proposal<BlockNumber, ProposerId, Balance, StakeId, AccountId>,
-
-    /// Proposal finalisation status data
-    pub finalisation_status_data: FinalizationData<BlockNumber, StakeId, AccountId>,
-}
-
-#[cfg(test)]
-mod tests {
-    use crate::types::ProposalStatusResolution;
-    use crate::*;
-
-    // Alias introduced for simplicity of changing Proposal exact types.
-    type ProposalObject = Proposal<u64, u64, u64, u64, u64>;
-
-    #[test]
-    fn proposal_voting_period_expired() {
-        let mut proposal = ProposalObject::default();
-
-        proposal.created_at = 1;
-        proposal.parameters.voting_period = 3;
-
-        assert!(proposal.is_voting_period_expired(4));
-    }
-
-    #[test]
-    fn proposal_voting_period_not_expired() {
-        let mut proposal = ProposalObject::default();
-
-        proposal.created_at = 1;
-        proposal.parameters.voting_period = 3;
-
-        assert!(!proposal.is_voting_period_expired(3));
-    }
-
-    #[test]
-    fn proposal_grace_period_expired() {
-        let mut proposal = ProposalObject::default();
-
-        proposal.parameters.grace_period = 3;
-        proposal.status = ProposalStatus::finalized_successfully(
-            ProposalDecisionStatus::Approved(ApprovedProposalStatus::PendingExecution),
-            0,
-        );
-
-        assert!(proposal.is_grace_period_expired(4));
-    }
-
-    #[test]
-    fn proposal_grace_period_auto_expired() {
-        let mut proposal = ProposalObject::default();
-
-        proposal.parameters.grace_period = 0;
-        proposal.status = ProposalStatus::finalized_successfully(
-            ProposalDecisionStatus::Approved(ApprovedProposalStatus::PendingExecution),
-            0,
-        );
-
-        assert!(proposal.is_grace_period_expired(1));
-    }
-
-    #[test]
-    fn proposal_grace_period_not_expired() {
-        let mut proposal = ProposalObject::default();
-
-        proposal.parameters.grace_period = 3;
->>>>>>> b2765ec0
 
     /// Proposer member id.
     pub proposer_id: MemberId,
