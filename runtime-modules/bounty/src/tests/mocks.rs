#![cfg(test)]

use frame_support::dispatch::{DispatchError, DispatchResult};
use frame_support::parameter_types;
use frame_support::traits::{Currency, LockIdentifier};
use frame_support::weights::Weight;
use frame_system::{EnsureOneOf, EnsureRoot, EnsureSigned};
use sp_core::H256;
use sp_runtime::{
    testing::Header,
    traits::{BlakeTwo256, IdentityLookup},
    ModuleId,
};

use crate as bounty;
use crate::Config;
use staking_handler::{LockComparator, StakingManager};

parameter_types! {
    pub const BlockHashCount: u64 = 250;
    pub const BountyModuleId: ModuleId = ModuleId(*b"m:bounty"); // module : bounty
    pub const BountyLockId: [u8; 8] = [12; 8];
    pub const ClosedContractSizeLimit: u32 = 3;
    pub const MinCherryLimit: u64 = 10;
    pub const MinFundingLimit: u64 = 50;
    pub const MinWorkEntrantStake: u64 = 10;
}

type UncheckedExtrinsic = frame_system::mocking::MockUncheckedExtrinsic<Test>;
type Block = frame_system::mocking::MockBlock<Test>;

frame_support::construct_runtime!(
    pub enum Test where
        Block = Block,
        NodeBlock = Block,
        UncheckedExtrinsic = UncheckedExtrinsic,
    {
        System: frame_system::{Module, Call, Config, Storage, Event<T>},
        Membership: membership::{Module, Call, Storage, Event<T>},
        Balances: balances::{Module, Call, Storage, Config<T>, Event<T>},
        Bounty: bounty::{Module, Call, Storage, Event<T>},
        Referendum: referendum::<Instance1>::{Module, Call, Storage, Event<T>},
        Council: council::{Module, Call, Storage, Event<T>},
    }
);

impl frame_system::Config for Test {
    type BaseCallFilter = ();
    type BlockWeights = ();
    type BlockLength = ();
    type Origin = Origin;
    type Call = Call;
    type Index = u64;
    type BlockNumber = u64;
    type Hash = H256;
    type Hashing = BlakeTwo256;
    type AccountId = u128;
    type Lookup = IdentityLookup<Self::AccountId>;
    type Header = Header;
    type Event = Event;
    type BlockHashCount = BlockHashCount;
    type DbWeight = ();
    type Version = ();
    type AccountData = balances::AccountData<u64>;
    type OnNewAccount = ();
    type OnKilledAccount = ();
    type PalletInfo = PalletInfo;
    type SystemWeightInfo = ();
    type SS58Prefix = ();
}

impl Config for Test {
    type Event = Event;
    type ModuleId = BountyModuleId;
    type BountyId = u64;
    type Membership = ();
    type WeightInfo = ();
    type CouncilBudgetManager = CouncilBudgetManager;
    type StakingHandler = StakingManager<Test, BountyLockId>;
    type EntryId = u64;
    type ClosedContractSizeLimit = ClosedContractSizeLimit;
    type MinCherryLimit = MinCherryLimit;
    type MinFundingLimit = MinFundingLimit;
    type MinWorkEntrantStake = MinWorkEntrantStake;
}

pub const STAKING_ACCOUNT_ID_NOT_BOUND_TO_MEMBER: u128 = 10000;
impl common::StakingAccountValidator<Test> for () {
    fn is_member_staking_account(_: &u64, account_id: &u128) -> bool {
        *account_id != STAKING_ACCOUNT_ID_NOT_BOUND_TO_MEMBER
    }
}

impl common::membership::MembershipInfoProvider<Test> for () {
    fn controller_account_id(member_id: u64) -> Result<u128, DispatchError> {
        if member_id < 10 {
            return Ok(member_id as u128); // similar account_id
        }

        Err(membership::Error::<Test>::MemberProfileNotFound.into())
    }
}

pub const COUNCIL_BUDGET_ACCOUNT_ID: u128 = 90000000;
pub struct CouncilBudgetManager;
impl common::council::CouncilBudgetManager<u128, u64> for CouncilBudgetManager {
    fn get_budget() -> u64 {
        balances::Module::<Test>::usable_balance(&COUNCIL_BUDGET_ACCOUNT_ID)
    }

    fn set_budget(budget: u64) {
        let old_budget = Self::get_budget();

        if budget > old_budget {
            let _ = balances::Module::<Test>::deposit_creating(
                &COUNCIL_BUDGET_ACCOUNT_ID,
                budget - old_budget,
            );
        }

        if budget < old_budget {
            let _ =
                balances::Module::<Test>::slash(&COUNCIL_BUDGET_ACCOUNT_ID, old_budget - budget);
        }
    }

    fn try_withdraw(account_id: &u128, amount: u64) -> DispatchResult {
        let _ = Balances::deposit_creating(account_id, amount);

        let current_budget = Self::get_budget();
        let new_budget = current_budget.saturating_sub(amount);
        Self::set_budget(new_budget);

        Ok(())
    }
}

impl crate::WeightInfo for () {
    fn create_bounty_by_council(_i: u32, _j: u32) -> u64 {
        0
    }
    fn create_bounty_by_member(_i: u32, _j: u32) -> u64 {
        0
    }
    fn cancel_bounty_by_member() -> u64 {
        0
    }
    fn cancel_bounty_by_council() -> u64 {
        0
    }
    fn veto_bounty() -> u64 {
        0
    }
    fn fund_bounty_by_member() -> u64 {
        0
    }
    fn fund_bounty_by_council() -> u64 {
        0
    }
    fn withdraw_funding_by_member() -> u64 {
        0
    }
    fn withdraw_funding_by_council() -> u64 {
        0
    }
    fn announce_work_entry(_i: u32) -> u64 {
        0
    }
    fn withdraw_work_entry() -> u64 {
        0
    }
    fn submit_work(_i: u32) -> u64 {
        0
    }
    fn submit_oracle_judgment_by_council_all_winners(_i: u32) -> u64 {
        0
    }
    fn submit_oracle_judgment_by_council_all_rejected(_i: u32) -> u64 {
        0
    }
    fn submit_oracle_judgment_by_member_all_winners(_i: u32) -> u64 {
        0
    }
    fn submit_oracle_judgment_by_member_all_rejected(_i: u32) -> u64 {
        0
    }
    fn withdraw_work_entrant_funds() -> u64 {
        0
    }
    fn contributor_remark() -> u64 {
        0
    }
    fn oracle_remark() -> u64 {
        0
    }
    fn entrant_remark() -> u64 {
        0
    }
    fn creator_remark() -> u64 {
        0
    }
}

impl common::membership::MembershipTypes for Test {
    type MemberId = u64;
    type ActorId = u64;
}

impl common::membership::MemberOriginValidator<Origin, u64, u128> for () {
    fn ensure_member_controller_account_origin(
        origin: Origin,
        _member_id: u64,
    ) -> Result<u128, DispatchError> {
        let signed_account_id = frame_system::ensure_signed(origin)?;

        Ok(signed_account_id)
    }

    fn is_member_controller_account(_member_id: &u64, _account_id: &u128) -> bool {
        true
    }
}

parameter_types! {
    pub const DefaultMembershipPrice: u64 = 100;
    pub const InvitedMemberLockId: [u8; 8] = [2; 8];
    pub const ReferralCutMaximumPercent: u8 = 50;
    pub const MinimumStakeForOpening: u32 = 50;
    pub const MinimumApplicationStake: u32 = 50;
    pub const LeaderOpeningStake: u32 = 20;
    pub const StakingCandidateLockId: [u8; 8] = [3; 8];
    pub const DefaultInitialInvitationBalance: u64 = 100;
    pub const CandidateStake: u64 = 130;
}

// Weights info stub
pub struct Weights;
impl membership::WeightInfo for Weights {
    fn buy_membership_without_referrer(_: u32, _: u32) -> Weight {
        unimplemented!()
    }
    fn buy_membership_with_referrer(_: u32, _: u32) -> Weight {
        unimplemented!()
    }
    fn update_profile(_: u32) -> Weight {
        unimplemented!()
    }
    fn update_accounts_none() -> Weight {
        unimplemented!()
    }
    fn update_accounts_root() -> Weight {
        unimplemented!()
    }
    fn update_accounts_controller() -> Weight {
        unimplemented!()
    }
    fn update_accounts_both() -> Weight {
        unimplemented!()
    }
    fn set_referral_cut() -> Weight {
        unimplemented!()
    }
    fn transfer_invites() -> Weight {
        unimplemented!()
    }
    fn invite_member(_: u32, _: u32) -> Weight {
        unimplemented!()
    }
    fn set_membership_price() -> Weight {
        unimplemented!()
    }
    fn update_profile_verification() -> Weight {
        unimplemented!()
    }
    fn set_leader_invitation_quota() -> Weight {
        unimplemented!()
    }
    fn set_initial_invitation_balance() -> Weight {
        unimplemented!()
    }
    fn set_initial_invitation_count() -> Weight {
        unimplemented!()
    }
    fn add_staking_account_candidate() -> Weight {
        unimplemented!()
    }
    fn confirm_staking_account() -> Weight {
        unimplemented!()
    }
    fn remove_staking_account() -> Weight {
        unimplemented!()
    }
    fn member_remark() -> Weight {
        unimplemented!()
    }
}

impl pallet_timestamp::Config for Test {
    type Moment = u64;
    type OnTimestampSet = ();
    type MinimumPeriod = MinimumPeriod;
    type WeightInfo = ();
}

impl membership::Config for Test {
    type Event = Event;
    type DefaultMembershipPrice = DefaultMembershipPrice;
    type ReferralCutMaximumPercent = ReferralCutMaximumPercent;
    type WorkingGroup = Wg;
    type DefaultInitialInvitationBalance = DefaultInitialInvitationBalance;
    type InvitedMemberStakingHandler = staking_handler::StakingManager<Self, InvitedMemberLockId>;
    type StakingCandidateStakingHandler =
        staking_handler::StakingManager<Self, StakingCandidateLockId>;
    type WeightInfo = Weights;
    type CandidateStake = CandidateStake;
}

impl LockComparator<<Test as balances::Config>::Balance> for Test {
    fn are_locks_conflicting(new_lock: &LockIdentifier, existing_locks: &[LockIdentifier]) -> bool {
        if *new_lock != BountyLockId::get() {
            return false;
        }

        existing_locks.contains(new_lock)
    }
}

pub struct Wg;
impl common::working_group::WorkingGroupBudgetHandler<u128, u64> for Wg {
    fn get_budget() -> u64 {
        unimplemented!()
    }

    fn set_budget(_new_value: u64) {
        unimplemented!()
    }

    fn try_withdraw(_account_id: &u128, _amount: u64) -> DispatchResult {
        unimplemented!()
    }
}

impl common::working_group::WorkingGroupAuthenticator<Test> for Wg {
    fn ensure_worker_origin(
        _origin: <Test as frame_system::Config>::Origin,
        _worker_id: &<Test as common::membership::MembershipTypes>::ActorId,
    ) -> DispatchResult {
        unimplemented!();
    }

    fn ensure_leader_origin(_origin: <Test as frame_system::Config>::Origin) -> DispatchResult {
        unimplemented!()
    }

    fn get_leader_member_id() -> Option<<Test as common::membership::MembershipTypes>::MemberId> {
        unimplemented!();
    }

<<<<<<< HEAD
    fn get_worker_member_id(
        _: &<Test as common::membership::MembershipTypes>::ActorId,
    ) -> Option<<Test as common::membership::MembershipTypes>::MemberId> {
        unimplemented!()
    }

    fn is_leader_account_id(_account_id: &<Test as frame_system::Trait>::AccountId) -> bool {
=======
    fn is_leader_account_id(_account_id: &<Test as frame_system::Config>::AccountId) -> bool {
>>>>>>> cb9e9295
        unimplemented!()
    }

    fn is_worker_account_id(
        _account_id: &<Test as frame_system::Config>::AccountId,
        _worker_id: &<Test as common::membership::MembershipTypes>::ActorId,
    ) -> bool {
        unimplemented!()
    }

    fn worker_exists(_worker_id: &<Test as common::membership::MembershipTypes>::ActorId) -> bool {
        unimplemented!();
    }

    fn ensure_worker_exists(
        _worker_id: &<Test as common::membership::MembershipTypes>::ActorId,
    ) -> DispatchResult {
        unimplemented!();
    }
}

parameter_types! {
    pub const ExistentialDeposit: u32 = 0;
    pub const MinimumPeriod: u64 = 5;
}

impl balances::Config for Test {
    type Balance = u64;
    type DustRemoval = ();
    type Event = Event;
    type ExistentialDeposit = ExistentialDeposit;
    type AccountStore = System;
    type WeightInfo = ();
    type MaxLocks = ();
}

parameter_types! {
    pub const MinNumberOfExtraCandidates: u64 = 1;
    pub const AnnouncingPeriodDuration: u64 = 15;
    pub const IdlePeriodDuration: u64 = 27;
    pub const CouncilSize: u64 = 3;
    pub const MinCandidateStake: u64 = 11000;
    pub const CandidacyLockId: LockIdentifier = *b"council1";
    pub const CouncilorLockId: LockIdentifier = *b"council2";
    pub const ElectedMemberRewardPeriod: u64 = 10;
    pub const BudgetRefillAmount: u64 = 1000;
    // intentionally high number that prevents side-effecting tests other than  budget refill tests
    pub const BudgetRefillPeriod: u64 = 1000;
}

pub type ReferendumInstance = referendum::Instance1;

impl council::Config for Test {
    type Event = Event;
    type Referendum = referendum::Pallet<Test, ReferendumInstance>;
    type MinNumberOfExtraCandidates = MinNumberOfExtraCandidates;
    type CouncilSize = CouncilSize;
    type AnnouncingPeriodDuration = AnnouncingPeriodDuration;
    type IdlePeriodDuration = IdlePeriodDuration;
    type MinCandidateStake = MinCandidateStake;
    type CandidacyLock = StakingManager<Self, CandidacyLockId>;
    type CouncilorLock = StakingManager<Self, CouncilorLockId>;
    type ElectedMemberRewardPeriod = ElectedMemberRewardPeriod;
    type BudgetRefillPeriod = BudgetRefillPeriod;
    type StakingAccountValidator = ();
    type WeightInfo = CouncilWeightInfo;
    type MemberOriginValidator = ();

    fn new_council_elected(_: &[council::CouncilMemberOf<Self>]) {}
}

pub struct CouncilWeightInfo;
impl council::WeightInfo for CouncilWeightInfo {
    fn try_process_budget() -> Weight {
        0
    }
    fn try_progress_stage_idle() -> Weight {
        0
    }
    fn try_progress_stage_announcing_start_election(_: u32) -> Weight {
        0
    }
    fn try_progress_stage_announcing_restart() -> Weight {
        0
    }
    fn announce_candidacy() -> Weight {
        0
    }
    fn release_candidacy_stake() -> Weight {
        0
    }
    fn set_candidacy_note(_: u32) -> Weight {
        0
    }
    fn withdraw_candidacy() -> Weight {
        0
    }
    fn set_budget() -> Weight {
        0
    }
    fn plan_budget_refill() -> Weight {
        0
    }
    fn set_budget_increment() -> Weight {
        0
    }
    fn set_councilor_reward() -> Weight {
        0
    }
    fn funding_request(_: u32) -> Weight {
        0
    }
    fn fund_council_budget() -> Weight {
        0
    }
    fn councilor_remark() -> Weight {
        0
    }
    fn candidate_remark() -> Weight {
        0
    }
}

parameter_types! {
    pub const VoteStageDuration: u64 = 19;
    pub const RevealStageDuration: u64 = 23;
    pub const MinimumVotingStake: u64 = 10000;
    pub const MaxSaltLength: u64 = 32; // use some multiple of 8 for ez testing
    pub const VotingLockId: LockIdentifier = *b"referend";
    pub const MaxWinnerTargetCount: u64 = 10;
}

impl referendum::Config<ReferendumInstance> for Test {
    type Event = Event;
    type MaxSaltLength = MaxSaltLength;
    type StakingHandler = staking_handler::StakingManager<Self, VotingLockId>;
    type ManagerOrigin =
        EnsureOneOf<Self::AccountId, EnsureSigned<Self::AccountId>, EnsureRoot<Self::AccountId>>;
    type VotePower = u64;
    type VoteStageDuration = VoteStageDuration;
    type RevealStageDuration = RevealStageDuration;
    type MinimumStake = MinimumVotingStake;
    type WeightInfo = ReferendumWeightInfo;
    type MaxWinnerTargetCount = MaxWinnerTargetCount;

    fn calculate_vote_power(
        _: &<Self as frame_system::Config>::AccountId,
        _: &Self::Balance,
    ) -> Self::VotePower {
        1
    }

    fn can_unlock_vote_stake(
        _: &referendum::CastVote<Self::Hash, Self::Balance, Self::MemberId>,
    ) -> bool {
        true
    }

    fn process_results(winners: &[referendum::OptionResult<Self::MemberId, Self::VotePower>]) {
        let tmp_winners: Vec<referendum::OptionResult<Self::MemberId, Self::VotePower>> = winners
            .iter()
            .map(|item| referendum::OptionResult {
                option_id: item.option_id,
                vote_power: item.vote_power.into(),
            })
            .collect();
        <council::Module<Test> as council::ReferendumConnection<Test>>::recieve_referendum_results(
            tmp_winners.as_slice(),
        );
    }

    fn is_valid_option_id(option_index: &u64) -> bool {
        <council::Module<Test> as council::ReferendumConnection<Test>>::is_valid_candidate_id(
            option_index,
        )
    }

    fn get_option_power(option_id: &u64) -> Self::VotePower {
        <council::Module<Test> as council::ReferendumConnection<Test>>::get_option_power(option_id)
    }

    fn increase_option_power(option_id: &u64, amount: &Self::VotePower) {
        <council::Module<Test> as council::ReferendumConnection<Test>>::increase_option_power(
            option_id, amount,
        );
    }
}

pub struct ReferendumWeightInfo;
impl referendum::WeightInfo for ReferendumWeightInfo {
    fn on_initialize_revealing(_: u32) -> Weight {
        0
    }
    fn on_initialize_voting() -> Weight {
        0
    }
    fn vote() -> Weight {
        0
    }
    fn reveal_vote_space_for_new_winner(_: u32) -> Weight {
        0
    }
    fn reveal_vote_space_not_in_winners(_: u32) -> Weight {
        0
    }
    fn reveal_vote_space_replace_last_winner(_: u32) -> Weight {
        0
    }
    fn reveal_vote_already_existing(_: u32) -> Weight {
        0
    }
    fn release_vote_stake() -> Weight {
        0
    }
}

pub fn build_test_externalities() -> sp_io::TestExternalities {
    let t = frame_system::GenesisConfig::default()
        .build_storage::<Test>()
        .unwrap();

    t.into()
}<|MERGE_RESOLUTION|>--- conflicted
+++ resolved
@@ -356,7 +356,6 @@
         unimplemented!();
     }
 
-<<<<<<< HEAD
     fn get_worker_member_id(
         _: &<Test as common::membership::MembershipTypes>::ActorId,
     ) -> Option<<Test as common::membership::MembershipTypes>::MemberId> {
@@ -364,9 +363,6 @@
     }
 
     fn is_leader_account_id(_account_id: &<Test as frame_system::Trait>::AccountId) -> bool {
-=======
-    fn is_leader_account_id(_account_id: &<Test as frame_system::Config>::AccountId) -> bool {
->>>>>>> cb9e9295
         unimplemented!()
     }
 
