--- conflicted
+++ resolved
@@ -22,12 +22,15 @@
 use sp_std::collections::btree_set::BTreeSet;
 use sp_std::vec;
 use sp_std::vec::Vec;
+
 pub fn get_funder_state_bloat_bond_amount<T: Trait>() -> T::Balance {
     T::FunderStateBloatBondAmount::get()
 }
+
 pub fn get_creator_state_bloat_bond_amount<T: Trait>() -> T::Balance {
     T::CreatorStateBloatBondAmount::get()
 }
+
 pub fn run_to_block<T: Trait>(target_block: T::BlockNumber) {
     let mut current_block = System::<T>::block_number();
     while current_block < target_block {
@@ -888,57 +891,7 @@
 
         let bounty_id = create_funded_bounty::<T>(params);
 
-<<<<<<< HEAD
-        let (account_id, member_id) = member_funded_account::<T>("member1", 1);
-
-        Bounty::<T>::announce_work_entry(
-            RawOrigin::Signed(account_id.clone()).into(),
-            member_id,
-            bounty_id,
-            account_id.clone()
-        ).unwrap();
-
-        let entry_id: T::EntryId = Bounty::<T>::entry_count().into();
-
-    }: _(RawOrigin::Signed(account_id.clone()), member_id, bounty_id, entry_id)
-    verify {
-        assert!(!Entries::<T>::contains_key(bounty_id, entry_id));
-        assert_last_event::<T>(
-            Event::<T>::WorkEntryWithdrawn(bounty_id, entry_id, member_id).into()
-        );
-    }
-
-    submit_work {
-        let i in 0 .. MAX_BYTES;
-        let work_data = vec![0u8].repeat(i as usize);
-
-        let cherry: BalanceOf<T> = 100u32.into();
-        let funding_amount: BalanceOf<T> = 100u32.into();
-        let max_amount: BalanceOf<T> = 10000u32.into();
-        let entrant_stake: BalanceOf<T> = T::MinWorkEntrantStake::get();
-        let work_period: T::BlockNumber = One::one();
-        let judging_period: T::BlockNumber = One::one();
-        let funding_period: T::BlockNumber = One::one();
-
-        let params = BountyCreationParameters::<T>{
-            work_period,
-            judging_period,
-            cherry,
-            funding_type: FundingType::Limited{
-                min_funding_amount: funding_amount,
-                max_funding_amount: max_amount,
-                funding_period
-            },
-            entrant_stake,
-            ..Default::default()
-        };
-
-        let bounty_id = create_min_funded_bounty::<T>(params);
-
-        run_to_block::<T>((funding_period + One::one()).into());
-=======
         run_to_block::<T>(funding_period + One::one());
->>>>>>> 97149d0c
 
         let bounty = Bounty::<T>::bounties(bounty_id);
 
@@ -976,13 +929,14 @@
 
     submit_oracle_judgment_by_council_all_winners {
         let i in 1 .. MAX_WORK_ENTRIES;
-
+        let j in 0 .. MAX_BYTES;
+
+        let rationale = vec![0u8].repeat(j as usize);
         let cherry: BalanceOf<T> = 100u32.into();
         let oracle_reward: BalanceOf<T> = 100u32.into();
         let funding_amount: BalanceOf<T> = 10000000u32.into();
         let oracle = BountyActor::Council;
         let entrant_stake: BalanceOf<T> = T::MinWorkEntrantStake::get();
-        let rationale = b"text".to_vec();
 
         let params = BountyCreationParameters::<T> {
             creator: BountyActor::Council,
@@ -1024,32 +978,8 @@
             })
             .collect::<BTreeMap<_, _>>();
 
-<<<<<<< HEAD
-        run_to_block::<T>((work_period + One::one()).into());
-
     }: submit_oracle_judgment(
-        RawOrigin::Root,
-        oracle.clone(),
-        bounty_id,
-        judgment.clone(),
-        rationale.clone())
-    verify {
-        for entry_id in entry_ids {
-            let entry = Bounty::<T>::entries(bounty_id, entry_id);
-            let corrected_winner_reward = if entry_id == One::one() {
-                    winner_reward + correction
-                } else {
-                    winner_reward
-                };
-            assert_eq!(
-                entry.oracle_judgment_result,
-                Some(OracleWorkEntryJudgment::Winner {reward : corrected_winner_reward})
-            );
-        }
-        assert_last_event::<T>(
-            Event::<T>::OracleJudgmentSubmitted(bounty_id, oracle, judgment, rationale).into()
-=======
-    }: submit_oracle_judgment(RawOrigin::Root, bounty_id, judgment.clone())
+        RawOrigin::Root, bounty_id, judgment.clone(), rationale.clone())
     verify {
 
         for (member_id, entry_id ) in entry_ids.into_iter().enumerate() {
@@ -1064,22 +994,22 @@
         }
         assert_last_event::<T>(
             Event::<T>::OracleJudgmentSubmitted(
-                bounty_id, oracle, judgment).into()
->>>>>>> 97149d0c
+                bounty_id, oracle, judgment, rationale).into()
         );
     }
 
     submit_oracle_judgment_by_council_all_rejected {
         let i in 1 .. MAX_WORK_ENTRIES;
         let j in 0 .. MAX_BYTES;
-        let action_justification = vec![0u8].repeat(j as usize);
-
+        let k in 0 .. MAX_BYTES;
+
+        let rationale = vec![0u8].repeat(j as usize);
+        let action_justification = vec![0u8].repeat(k as usize);
         let cherry: BalanceOf<T> = 100u32.into();
         let oracle_reward: BalanceOf<T> = 100u32.into();
         let funding_amount: BalanceOf<T> = 100u32.into();
         let oracle = BountyActor::Council;
         let entrant_stake: BalanceOf<T> = T::MinWorkEntrantStake::get();
-        let rationale = b"text".to_vec();
 
         let params = BountyCreationParameters::<T> {
             creator: BountyActor::Council,
@@ -1108,35 +1038,23 @@
         Bounty::<T>::end_working_period(
             RawOrigin::Root.into(), bounty_id).unwrap();
 
-<<<<<<< HEAD
     }: submit_oracle_judgment(
-        RawOrigin::Root,
-        oracle.clone(),
-        bounty_id,
-        judgment.clone(),
-        rationale.clone())
-    verify {
-        for entry_id in entry_ids {
+        RawOrigin::Root, bounty_id, judgment.clone(), rationale.clone())
+    verify {
+        for (entry_id, _) in judgment.iter() {
             assert!(!<Entries<T>>::contains_key(bounty_id, entry_id));
         }
         assert_last_event::<T>(
-            Event::<T>::OracleJudgmentSubmitted(bounty_id, oracle, judgment, rationale).into()
-=======
-    }: submit_oracle_judgment(RawOrigin::Root, bounty_id, judgment.clone())
-    verify {
-        for (entry_id, _) in judgment.iter() {
-            assert!(!<Entries<T>>::contains_key(entry_id));
-        }
-        assert_last_event::<T>(
             Event::<T>::OracleJudgmentSubmitted(
-                bounty_id, oracle, judgment).into()
->>>>>>> 97149d0c
+                bounty_id, oracle, judgment, rationale).into()
         );
     }
 
     submit_oracle_judgment_by_member_all_winners {
         let i in 1 .. MAX_WORK_ENTRIES;
-
+        let j in 0 .. MAX_BYTES;
+
+        let rationale = vec![0u8].repeat(j as usize);
         let cherry: BalanceOf<T> = 100u32.into();
         let oracle_reward: BalanceOf<T> = 100u32.into();
         let funding_amount: BalanceOf<T> = 10000000u32.into();
@@ -1144,7 +1062,6 @@
             member_funded_account::<T>("oracle", 0);
         let oracle = BountyActor::Member(oracle_member_id);
         let entrant_stake: BalanceOf<T> = T::MinWorkEntrantStake::get();
-        let rationale = b"text".to_vec();
 
         let params = BountyCreationParameters::<T> {
             creator: BountyActor::Council,
@@ -1194,22 +1111,6 @@
         judgment.clone(),
         rationale.clone())
     verify {
-<<<<<<< HEAD
-        for entry_id in entry_ids {
-            let entry = Bounty::<T>::entries(bounty_id, entry_id);
-            let corrected_winner_reward = if entry_id == One::one() {
-                    winner_reward + correction
-                } else {
-                    winner_reward
-                };
-            assert_eq!(
-                entry.oracle_judgment_result,
-                Some(OracleWorkEntryJudgment::Winner {reward : corrected_winner_reward})
-            );
-        }
-        assert_last_event::<T>(
-            Event::<T>::OracleJudgmentSubmitted(bounty_id, oracle, judgment, rationale).into()
-=======
         for (member_id, entry_id ) in entry_ids.into_iter().enumerate() {
 
             let member_id = T::MemberId::try_from(member_id + 1)
@@ -1221,16 +1122,17 @@
         }
         assert_last_event::<T>(
             Event::<T>::OracleJudgmentSubmitted(
-                bounty_id, oracle, judgment).into()
->>>>>>> 97149d0c
+                bounty_id, oracle, judgment, rationale).into()
         );
     }
 
     submit_oracle_judgment_by_member_all_rejected {
         let i in 1 .. MAX_WORK_ENTRIES;
         let j in 0 .. MAX_BYTES;
-        let action_justification = vec![0u8].repeat(j as usize);
-
+        let k in 0 .. MAX_BYTES;
+
+        let rationale = vec![0u8].repeat(j as usize);
+        let action_justification = vec![0u8].repeat(k as usize);
         let cherry: BalanceOf<T> = 100u32.into();
         let oracle_reward: BalanceOf<T> = 100u32.into();
         let funding_amount: BalanceOf<T> = 100u32.into();
@@ -1238,7 +1140,6 @@
             member_funded_account::<T>("oracle", 1);
         let oracle = BountyActor::Member(oracle_member_id);
         let entrant_stake: BalanceOf<T> = T::MinWorkEntrantStake::get();
-        let rationale = b"text".to_vec();
 
         let params = BountyCreationParameters::<T> {
             creator: BountyActor::Council,
@@ -1275,20 +1176,12 @@
         judgment.clone(),
         rationale.clone())
     verify {
-<<<<<<< HEAD
-        for entry_id in entry_ids {
+        for (entry_id, _) in judgment.iter() {
             assert!(!<Entries<T>>::contains_key(bounty_id, entry_id));
         }
         assert_last_event::<T>(
-            Event::<T>::OracleJudgmentSubmitted(bounty_id, oracle, judgment, rationale).into()
-=======
-        for (entry_id, _) in judgment.iter() {
-            assert!(!<Entries<T>>::contains_key(entry_id));
-        }
-        assert_last_event::<T>(
             Event::<T>::OracleJudgmentSubmitted(
-                bounty_id, oracle, judgment).into()
->>>>>>> 97149d0c
+                bounty_id, oracle, judgment, rationale).into()
         );
     }
 
@@ -1722,7 +1615,8 @@
         Bounty::<T>::submit_oracle_judgment(
             RawOrigin::Signed(oracle_account_id).into(),
             bounty_id,
-            judgment
+            judgment,
+            Vec::new()
         ).unwrap();
 
     }: withdraw_funding(RawOrigin::Root, funder.clone(), bounty_id)
@@ -1815,12 +1709,8 @@
         Bounty::<T>::submit_oracle_judgment(
             RawOrigin::Signed(oracle_account_id).into(),
             bounty_id,
-<<<<<<< HEAD
-            judgment.clone(),
+            judgment,
             Vec::new(),
-=======
-            judgment
->>>>>>> 97149d0c
         ).unwrap();
 
     }: withdraw_funding(
@@ -1828,11 +1718,6 @@
         funder.clone(),
         bounty_id)
     verify {
-<<<<<<< HEAD
-        assert!(!<Entries<T>>::contains_key(bounty_id, entry_id));
-=======
-
->>>>>>> 97149d0c
         assert_was_fired::<T>(
             Event::<T>::FunderStateBloatBondWithdrawn(
                 bounty_id,
@@ -1935,20 +1820,21 @@
     }
 
     entrant_remark {
+        let i in 0 .. MAX_BYTES;
+
+        let msg = vec![0u8].repeat(i as usize);
         let cherry: BalanceOf<T> = 100u32.into();
         let funding_amount: BalanceOf<T> = 100u32.into();
-        let stake: BalanceOf<T> = 100u32.into();
-
-        let params = BountyCreationParameters::<T>{
-            work_period: One::one(),
-            judging_period: One::one(),
+        let entrant_stake: BalanceOf<T> = 100u32.into();
+
+        let params = BountyCreationParameters::<T>{
             cherry,
             funding_type: FundingType::Perpetual{ target: funding_amount },
-            entrant_stake: stake,
-            ..Default::default()
-        };
-
-        let bounty_id = create_max_funded_bounty::<T>(params);
+            entrant_stake,
+            ..Default::default()
+        };
+
+        let bounty_id = create_funded_bounty::<T>(params);
 
         let (account_id, member_id) = member_funded_account::<T>("member1", 1);
 
@@ -1956,33 +1842,40 @@
             RawOrigin::Signed(account_id.clone()).into(),
             member_id,
             bounty_id,
-            account_id.clone()
+            account_id.clone(),
+            Vec::new()
         ).unwrap();
 
         let entry_id: T::EntryId = Bounty::<T>::entry_count().into();
-        let msg = b"test".to_vec();
-
-    }: _(RawOrigin::Signed(account_id.clone()), member_id, bounty_id, entry_id, msg.clone())
-    verify {
-        assert_last_event::<T>(
-            Event::<T>::BountyEntrantRemarked(member_id, bounty_id, entry_id, msg).into()
+
+    }: _(RawOrigin::Signed(
+        account_id.clone()),
+        member_id,
+        bounty_id,
+        entry_id,
+        msg.clone())
+    verify {
+        assert_last_event::<T>(
+            Event::<T>::BountyEntrantRemarked(
+                member_id, bounty_id, entry_id, msg).into()
         );
     }
 
     contributor_remark {
+        let i in 0 .. MAX_BYTES;
+
+        let msg = vec![0u8].repeat(i as usize);
         let funding_period = 1u32;
         let bounty_amount: BalanceOf<T> = 200u32.into();
         let cherry: BalanceOf<T> = 100u32.into();
         let entrant_stake: BalanceOf<T> = T::MinWorkEntrantStake::get();
 
-        T::CouncilBudgetManager::set_budget(cherry);
-
-        let params = BountyCreationParameters::<T>{
-            work_period: One::one(),
-            judging_period: One::one(),
+        T::CouncilBudgetManager::set_budget(
+            cherry + get_creator_state_bloat_bond_amount::<T>());
+
+        let params = BountyCreationParameters::<T>{
             funding_type: FundingType::Limited{
-                min_funding_amount: bounty_amount,
-                max_funding_amount: bounty_amount,
+                target: bounty_amount,
                 funding_period: funding_period.into(),
             },
             cherry,
@@ -1994,7 +1887,8 @@
 
         let (account_id, member_id) = member_funded_account::<T>("member1", 0);
 
-        Bounty::<T>::create_bounty(RawOrigin::Root.into(), params, Vec::new()).unwrap();
+        Bounty::<T>::create_bounty(
+            RawOrigin::Root.into(), params, Vec::new()).unwrap();
 
         let bounty_id: T::BountyId = Bounty::<T>::bounty_count().into();
 
@@ -2010,9 +1904,11 @@
         ).unwrap();
 
         run_to_block::<T>((funding_period + 1u32).into());
-        let msg = b"test".to_vec();
-
-    }: _(RawOrigin::Signed(account_id.clone()), funder.clone(), bounty_id, msg.clone())
+
+    }: _(RawOrigin::Signed(account_id.clone()),
+    funder.clone(),
+    bounty_id,
+    msg.clone())
     verify {
         assert_last_event::<T>(
             Event::<T>::BountyContributorRemarked(funder, bounty_id, msg).into()
@@ -2020,16 +1916,15 @@
     }
 
     oracle_remark {
-        let work_period: T::BlockNumber = One::one();
+        let i in 0 .. MAX_BYTES;
+
+        let msg = vec![0u8].repeat(i as usize);
         let cherry: BalanceOf<T> = 100u32.into();
         let funding_amount: BalanceOf<T> = 10000000u32.into();
         let oracle = BountyActor::Council;
         let entrant_stake: BalanceOf<T> = T::MinWorkEntrantStake::get();
-        let rationale = b"text".to_vec();
 
         let params = BountyCreationParameters::<T> {
-            work_period,
-            judging_period: One::one(),
             creator: BountyActor::Council,
             cherry,
             entrant_stake,
@@ -2038,45 +1933,43 @@
             ..Default::default()
         };
 
-        let bounty_id = create_max_funded_bounty::<T>(params);
-        let msg = b"test".to_vec();
+        let bounty_id = create_funded_bounty::<T>(params);
 
     }: _(RawOrigin::Root, oracle.clone(), bounty_id, msg.clone())
-        verify {
+    verify {
         assert_last_event::<T>(
             Event::<T>::BountyOracleRemarked(oracle, bounty_id, msg).into()
         );
-        }
+    }
 
     creator_remark {
-        let work_period: T::BlockNumber = One::one();
+        let i in 0 .. MAX_BYTES;
+
+        let msg = vec![0u8].repeat(i as usize);
         let cherry: BalanceOf<T> = 100u32.into();
         let funding_amount: BalanceOf<T> = 10000000u32.into();
         let oracle = BountyActor::Council;
         let entrant_stake: BalanceOf<T> = T::MinWorkEntrantStake::get();
-        let rationale = b"text".to_vec();
+
         let creator = BountyActor::Council;
 
         let params = BountyCreationParameters::<T> {
-            work_period,
-            judging_period: One::one(),
             creator: creator.clone(),
             cherry,
             entrant_stake,
             funding_type: FundingType::Perpetual{ target: funding_amount },
-            oracle: oracle.clone(),
-            ..Default::default()
-        };
-
-        let bounty_id = create_max_funded_bounty::<T>(params);
-        let msg = b"test".to_vec();
+            oracle,
+            ..Default::default()
+        };
+
+        let bounty_id = create_funded_bounty::<T>(params);
 
     }: _(RawOrigin::Root, creator.clone(), bounty_id, msg.clone())
-        verify {
+    verify {
         assert_last_event::<T>(
             Event::<T>::BountyCreatorRemarked(creator, bounty_id, msg).into()
         );
-        }
+    }
 }
 
 #[cfg(test)]
