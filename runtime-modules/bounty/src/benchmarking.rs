--- conflicted
+++ resolved
@@ -69,11 +69,7 @@
 }
 
 //defines initial balance
-<<<<<<< HEAD
 fn initial_balance<T: Config>() -> T::Balance {
-=======
-fn initial_balance<T: Trait>() -> T::Balance {
->>>>>>> d9d9b49b
     1000000u32.into()
 }
 
@@ -964,12 +960,8 @@
             RawOrigin::Signed(oracle_account_id).into(),
             oracle,
             bounty_id,
-<<<<<<< HEAD
-            judgment
-=======
             judgment.clone(),
             Vec::new(),
->>>>>>> d9d9b49b
         ).unwrap();
 
     }: _ (RawOrigin::Signed(work_account_id), work_member_id, bounty_id, entry_id)
