--- conflicted
+++ resolved
@@ -69,44 +69,8 @@
 #[cfg(feature = "runtime-benchmarks")]
 mod benchmarking;
 
-/// pallet_bounty WeightInfo.
-/// Note: This was auto generated through the benchmark CLI using the `--weight-trait` flag
-pub trait WeightInfo {
-    fn create_bounty_by_council(i: u32, j: u32) -> Weight;
-    fn create_bounty_by_member(i: u32, j: u32) -> Weight;
-    fn terminate_bounty_w_oracle_reward_funding_expired() -> Weight;
-    fn terminate_bounty_wo_oracle_reward_funding_expired() -> Weight;
-    fn terminate_bounty_w_oracle_reward_wo_funds_funding() -> Weight;
-    fn terminate_bounty_wo_oracle_reward_wo_funds_funding() -> Weight;
-    fn terminate_bounty_w_oracle_reward_w_funds_funding() -> Weight;
-    fn terminate_bounty_wo_oracle_reward_w_funds_funding() -> Weight;
-    fn terminate_bounty_work_or_judging_period() -> Weight;
-    fn end_working_period() -> Weight;
-    fn switch_oracle_to_council_by_council_successful() -> Weight;
-    fn switch_oracle_to_council_by_oracle_member() -> Weight;
-    fn switch_oracle_to_member_by_oracle_member() -> Weight;
-    fn switch_oracle_to_member_by_oracle_council() -> Weight;
-    fn switch_oracle_to_member_by_council() -> Weight;
-    fn fund_bounty_by_member() -> Weight;
-    fn fund_bounty_by_council() -> Weight;
-    fn withdraw_funding_by_member() -> Weight;
-    fn withdraw_funding_by_council() -> Weight;
-    fn announce_work_entry(i: u32, j: u32) -> Weight;
-    fn submit_work(i: u32) -> Weight;
-    fn submit_oracle_judgment_by_council_all_winners(i: u32, j: u32) -> Weight;
-    fn submit_oracle_judgment_by_council_all_rejected(i: u32, j: u32, k: u32) -> Weight;
-    fn submit_oracle_judgment_by_member_all_winners(i: u32, j: u32) -> Weight;
-    fn submit_oracle_judgment_by_member_all_rejected(i: u32, j: u32, k: u32) -> Weight;
-    fn withdraw_entrant_stake() -> Weight;
-    fn withdraw_funding_state_bloat_bond_by_council() -> Weight;
-    fn withdraw_funding_state_bloat_bond_by_member() -> Weight;
-    fn withdraw_oracle_reward_by_oracle_council() -> Weight;
-    fn withdraw_oracle_reward_by_oracle_member() -> Weight;
-    fn contributor_remark(i: u32) -> Weight;
-    fn oracle_remark(i: u32) -> Weight;
-    fn entrant_remark(i: u32) -> Weight;
-    fn creator_remark(i: u32) -> Weight;
-}
+pub mod weights;
+pub use weights::WeightInfo;
 
 type WeightInfoBounty<T> = <T as Config>::WeightInfo;
 
@@ -118,34 +82,37 @@
 use codec::{Decode, Encode};
 #[cfg(feature = "std")]
 use serde::{Deserialize, Serialize};
-
-use frame_support::dispatch::{DispatchError, DispatchResult};
-use frame_support::traits::{Currency, ExistenceRequirement, Get, LockIdentifier};
-use frame_support::weights::Weight;
-use frame_support::{decl_error, decl_event, decl_module, decl_storage, ensure, Parameter};
-use frame_system::ensure_root;
-use sp_arithmetic::traits::{One, Saturating, Zero};
-use sp_runtime::{traits::AccountIdConversion, ModuleId};
-use sp_runtime::{Perbill, SaturatedConversion};
-use sp_std::collections::btree_map::BTreeMap;
-use sp_std::collections::btree_set::BTreeSet;
-use sp_std::vec::Vec;
 
 use common::council::CouncilBudgetManager;
 use common::membership::{
     MemberId, MemberOriginValidator, MembershipInfoProvider, StakingAccountValidator,
 };
+use frame_support::dispatch::{DispatchError, DispatchResult};
+use frame_support::traits::{Currency, ExistenceRequirement, Get, LockIdentifier};
+use frame_support::weights::Weight;
+use frame_support::{
+    decl_error, decl_event, decl_module, decl_storage, ensure, PalletId, Parameter,
+};
+use frame_system::ensure_root;
+use scale_info::TypeInfo;
+use sp_arithmetic::traits::{One, Saturating, Zero};
+use sp_runtime::traits::AccountIdConversion;
+use sp_runtime::{Perbill, SaturatedConversion};
+use sp_std::collections::btree_map::BTreeMap;
+use sp_std::collections::btree_set::BTreeSet;
+use sp_std::convert::TryInto;
+use sp_std::vec::Vec;
 use staking_handler::StakingHandler;
 
 /// Main pallet-bounty trait.
 pub trait Config:
-    frame_system::Config + balances::Config + common::membership::MembershipTypes
+    frame_system::Config + balances::Config + common::membership::MembershipTypes + TypeInfo
 {
     /// Events
     type Event: From<Event<Self>> + Into<<Self as frame_system::Config>::Event>;
 
     /// The bounty's module id, used for deriving its sovereign account ID.
-    type ModuleId: Get<ModuleId>;
+    type ModuleId: Get<PalletId>;
 
     /// Bounty Id type
     type BountyId: From<u32> + Parameter + Default + Copy;
@@ -197,7 +164,7 @@
 
 /// Defines who can submit the work.
 #[cfg_attr(feature = "std", derive(Serialize, Deserialize))]
-#[derive(Encode, Decode, Clone, PartialEq, Eq, Debug)]
+#[derive(Encode, Decode, Clone, PartialEq, Eq, Debug, TypeInfo)]
 pub enum AssuranceContractType<MemberId: Ord> {
     /// Anyone can submit the work.
     Open,
@@ -214,7 +181,7 @@
 
 /// Defines funding conditions.
 #[cfg_attr(feature = "std", derive(Serialize, Deserialize))]
-#[derive(Encode, Decode, Clone, PartialEq, Eq, Debug)]
+#[derive(Encode, Decode, Clone, PartialEq, Eq, Debug, TypeInfo)]
 pub enum FundingType<BlockNumber, Balance> {
     /// Funding has no time limits.
     Perpetual {
@@ -242,7 +209,7 @@
 
 /// Defines parameters for the bounty creation.
 #[cfg_attr(feature = "std", derive(Serialize, Deserialize))]
-#[derive(Encode, Decode, Default, Clone, PartialEq, Eq, Debug)]
+#[derive(Encode, Decode, Default, Clone, PartialEq, Eq, Debug, TypeInfo)]
 pub struct BountyParameters<Balance, BlockNumber, MemberId: Ord> {
     /// Origin that will select winner(s), is either a given member or a council.
     pub oracle: BountyActor<MemberId>,
@@ -274,7 +241,7 @@
 
 /// Bounty actor to perform operations for a bounty.
 #[cfg_attr(feature = "std", derive(Serialize, Deserialize))]
-#[derive(Encode, Decode, Clone, PartialEq, Eq, Debug)]
+#[derive(Encode, Decode, Clone, PartialEq, Eq, Debug, TypeInfo)]
 pub enum BountyActor<MemberId> {
     /// Council performs operations for a bounty.
     Council,
@@ -318,7 +285,7 @@
 
 /// Defines current bounty state.
 #[cfg_attr(feature = "std", derive(Serialize, Deserialize))]
-#[derive(Encode, Decode, Clone, PartialEq, Eq, Debug)]
+#[derive(Encode, Decode, Clone, PartialEq, Eq, Debug, TypeInfo)]
 pub enum BountyMilestone<BlockNumber> {
     /// Bounty was created at given block number.
     ///
@@ -385,7 +352,7 @@
 
 /// Crowdfunded bounty record.
 #[cfg_attr(feature = "std", derive(Serialize, Deserialize))]
-#[derive(Encode, Decode, Default, Clone, PartialEq, Eq, Debug)]
+#[derive(Encode, Decode, Default, Clone, PartialEq, Eq, Debug, TypeInfo)]
 pub struct BountyRecord<Balance, BlockNumber, MemberId: Ord> {
     /// Bounty creation parameters.
     pub creation_params: BountyParameters<Balance, BlockNumber, MemberId>,
@@ -443,17 +410,12 @@
 pub type Entry<T> = EntryRecord<
     <T as frame_system::Config>::AccountId,
     <T as common::membership::MembershipTypes>::MemberId,
-<<<<<<< HEAD
-    <T as frame_system::Trait>::BlockNumber,
-=======
     <T as frame_system::Config>::BlockNumber,
-    BalanceOf<T>,
->>>>>>> 2b063749
 >;
 
 /// Work entry.
-#[cfg_attr(feature = "std", derive(Serialize, Deserialize))]
-#[derive(Encode, Decode, Default, Clone, PartialEq, Eq, Debug)]
+// #[cfg_attr(feature = "std", derive(Serialize, Deserialize))]
+#[derive(Encode, Decode, Clone, PartialEq, Eq, Debug, TypeInfo)]
 pub struct EntryRecord<AccountId, MemberId, BlockNumber> {
     /// Work entrant member ID.
     pub member_id: MemberId,
@@ -470,7 +432,7 @@
 
 /// Defines the oracle judgment for the work entry.
 #[cfg_attr(feature = "std", derive(Serialize, Deserialize))]
-#[derive(Encode, Decode, Clone, PartialEq, Eq, Debug)]
+#[derive(Encode, Decode, Clone, PartialEq, Eq, Debug, TypeInfo)]
 pub enum OracleWorkEntryJudgment<Balance> {
     /// The work entry is selected as a winner.
     Winner { reward: Balance },
@@ -505,14 +467,14 @@
 }
 
 #[cfg_attr(feature = "std", derive(Serialize, Deserialize))]
-#[derive(Encode, Decode, Clone, PartialEq, Eq, Debug)]
-pub struct Contribution<T: Trait> {
+#[derive(Encode, Decode, Clone, PartialEq, Eq, Debug, TypeInfo)]
+pub struct Contribution<T: Config> {
     // contribution amount
     amount: BalanceOf<T>,
     // amount of bloat bond a funder had to paid
     funder_state_bloat_bond_amount: BalanceOf<T>,
 }
-impl<T: Trait> Contribution<T> {
+impl<T: Config> Contribution<T> {
     ///Adds amount_to_add to the contribution amount,
     fn add_funds(&self, amount_to_add: BalanceOf<T>) -> Contribution<T> {
         Contribution::<T> {
@@ -528,7 +490,7 @@
     }
 }
 
-impl<T: Trait> Default for Contribution<T> {
+impl<T: Config> Default for Contribution<T> {
     fn default() -> Self {
         Self {
             amount: Zero::zero(),
@@ -572,7 +534,7 @@
         /// Work entry storage map.
         pub Entries get(fn entries): double_map
             hasher(blake2_128_concat) T::BountyId,
-            hasher(blake2_128_concat) T::EntryId => Entry<T>;
+            hasher(blake2_128_concat) T::EntryId => Option<Entry<T>>;
 
         /// Count of all work entries that have been created.
         pub EntryCount get(fn entry_count): u32;
@@ -766,12 +728,8 @@
 
 decl_error! {
     /// Bounty pallet predefined errors
-<<<<<<< HEAD
-    pub enum Error for Module<T: Trait> {
-
-=======
     pub enum Error for Module<T: Config> {
->>>>>>> 2b063749
+
         /// Min funding amount cannot be greater than max amount.
         MinFundingAmountCannotBeGreaterThanMaxAmount,
 
@@ -831,12 +789,6 @@
         /// than allowed max work entry limit.
         ClosedContractMemberListIsTooLarge,
 
-        /// 'closed assurance contract' bounty member list can only include existing members
-        ClosedContractMemberNotFound,
-
-        /// Provided oracle member id does not belong to an existing member
-        InvalidOracleMemberId,
-
         /// Staking account doesn't belong to a member.
         InvalidStakingAccountForMember,
 
@@ -869,15 +821,12 @@
 
         /// Invalid Creator Actor for Bounty specified
         InvalidCreatorActorSpecified,
-<<<<<<< HEAD
 
         ///Worker tried to access a work entry that doesn't belong to him
         WorkEntryDoesntBelongToWorker,
 
         ///Oracle have already been withdrawn
         OracleRewardAlreadyWithdrawn
-=======
->>>>>>> 2b063749
     }
 }
 
@@ -912,7 +861,7 @@
         /// - DB:
         ///    - O(M) (O(1) on open contract)
         /// # </weight>
-        #[weight = Module::<T>::create_bounty_weight(&params, &metadata)]
+        #[weight = Module::<T>::create_bounty_weight(params, metadata)]
         pub fn create_bounty(origin, params: BountyCreationParameters<T>, metadata: Vec<u8>) {
 
             let bounty_creator_manager = BountyActorManager::<T>::ensure_bounty_actor_manager(
@@ -1338,7 +1287,14 @@
 
             // Update entry
             <Entries<T>>::mutate(bounty_id, entry_id, |entry| {
-                entry.work_submitted = true;
+                *entry = entry.clone().map(|x| {
+                    Entry::<T> {
+                        member_id: x.member_id,
+                        staking_account_id: x.staking_account_id,
+                        submitted_at: x.submitted_at,
+                        work_submitted: true,
+                    }
+                });
             });
 
             Self::deposit_event(RawEvent::WorkSubmitted(bounty_id, entry_id, member_id, work_data));
@@ -1370,13 +1326,6 @@
 
             Self::ensure_bounty_stage(current_bounty_stage, BountyStage::WorkSubmission)?;
 
-<<<<<<< HEAD
-=======
-            let entry = Self::ensure_work_entry_exists(&bounty_id, &entry_id)?;
-
-            Self::ensure_work_entry_ownership(&entry, &member_id)?;
-
->>>>>>> 2b063749
             //
             // == MUTATION SAFE ==
             //
@@ -1401,7 +1350,7 @@
         ///    - `O(N)`
         /// # </weight>
         #[weight = Module::<T>::submit_oracle_judgment_weight(
-            &judgment,
+            judgment,
             rationale.len().saturated_into())]
         pub fn submit_oracle_judgment(
             origin,
@@ -1448,7 +1397,7 @@
                 match *work_entry_judgment{
                     OracleWorkEntryJudgment::Winner{ reward } => {
 
-                        let entry = Self::entries(&bounty_id, &entry_id);
+                        let entry = Self::ensure_work_entry_exists(&bounty_id, entry_id)?;
                         // Unstake the full work entry state.
                         let worker_account_id = T::Membership::controller_account_id(entry.member_id)?;
 
@@ -1461,7 +1410,7 @@
                             reward
                         );
                         // Delete the work entry record from the storage.
-                        Self::remove_work_entry(&bounty_id, &entry_id);
+                        Self::remove_work_entry(&bounty_id, entry_id);
 
                         // Fire an event.
                         Self::deposit_event(RawEvent::WorkEntrantFundsWithdrawn(bounty_id, *entry_id, entry.member_id));
@@ -1471,7 +1420,7 @@
                         slashing_share,
                         ..
                     } => {
-                        let entry = Self::entries(&bounty_id, &entry_id);
+                        let entry = Self::ensure_work_entry_exists(&bounty_id, entry_id)?;
                         let slashing_amount = slashing_share * bounty.creation_params.entrant_stake;
 
                         if slashing_amount > Zero::zero() {
@@ -1480,7 +1429,7 @@
 
                         T::StakingHandler::unlock(&entry.staking_account_id);
 
-                        Self::remove_work_entry(&bounty_id, &entry_id);
+                        Self::remove_work_entry(&bounty_id, entry_id);
 
                         // Fire a WorkEntrantStakeSlashed event.
                         Self::deposit_event(RawEvent::WorkEntrantStakeSlashed(
@@ -1534,13 +1483,10 @@
 
             Self::ensure_work_entry_ownership(&entry, &member_id)?;
 
-<<<<<<< HEAD
             let bounty_creator_manager = BountyActorManager::<T>::get_bounty_actor_manager(
                 bounty.creation_params.creator.clone(),
             )?;
 
-=======
->>>>>>> 2b063749
             //
             // == MUTATION SAFE ==
             //
@@ -1717,15 +1663,11 @@
             T::Membership::ensure_member_controller_account_origin(origin, entrant_id)?;
 
             let entry = Self::ensure_work_entry_exists(&bounty_id, &entry_id)?;
-<<<<<<< HEAD
 
             ensure!(
                 entry.member_id == entrant_id,
                 Error::<T>::InvalidEntrantWorkerSpecified,
             );
-=======
-            Self::ensure_work_entry_ownership(&entry, &entrant_id)?;
->>>>>>> 2b063749
 
             //
             // == MUTATION SAFE ==
@@ -1773,8 +1715,7 @@
     }
 }
 
-<<<<<<< HEAD
-impl<T: Trait> Module<T> {
+impl<T: Config> Module<T> {
     fn withdraw_funding_mutation(
         bounty_id: &T::BountyId,
         bounty: &Bounty<T>,
@@ -1782,7 +1723,7 @@
         bounty_funder_manager: &BountyActorManager<T>,
         funding: Contribution<T>,
     ) {
-        let cherry_fraction = Self::get_cherry_fraction_for_member(&bounty, funding.amount);
+        let cherry_fraction = Self::get_cherry_fraction_for_member(bounty, funding.amount);
 
         let withdrawal_amount = funding
             .total_bloat_bond_and_funding()
@@ -1823,7 +1764,7 @@
     fn ensure_withdraw_funding_in_valid_stage(
         bounty: &Bounty<T>,
     ) -> Result<ValidWithdrawalStage, DispatchError> {
-        let current_bounty_stage = Self::get_bounty_stage(&bounty);
+        let current_bounty_stage = Self::get_bounty_stage(bounty);
         match current_bounty_stage {
             BountyStage::FailedBountyWithdrawal => Ok(ValidWithdrawalStage::FailedBountyWithdrawal),
             BountyStage::SuccessfulBountyWithdrawal => {
@@ -1833,9 +1774,6 @@
         }
     }
 
-=======
-impl<T: Config> Module<T> {
->>>>>>> 2b063749
     // Wrapper-function over System::block_number()
     pub(crate) fn current_block() -> T::BlockNumber {
         <frame_system::Pallet<T>>::block_number()
@@ -1883,20 +1821,6 @@
                 member_ids.len() <= T::ClosedContractSizeLimit::get().saturated_into(),
                 Error::<T>::ClosedContractMemberListIsTooLarge
             );
-
-            for member_id in member_ids {
-                ensure!(
-                    T::Membership::controller_account_id(*member_id).is_ok(),
-                    Error::<T>::ClosedContractMemberNotFound
-                );
-            }
-        }
-
-        if let BountyActor::Member(member_id) = params.oracle {
-            ensure!(
-                T::Membership::controller_account_id(member_id).is_ok(),
-                Error::<T>::InvalidOracleMemberId
-            );
         }
 
         Ok(())
@@ -1941,7 +1865,7 @@
         bounty: &Bounty<T>,
         terminate_bounty_actor: &BountyActorManager<T>,
     ) -> Result<ValidTerminateBountyStage, DispatchError> {
-        let current_bounty_stage = Self::get_bounty_stage(&bounty);
+        let current_bounty_stage = Self::get_bounty_stage(bounty);
         match terminate_bounty_actor {
             BountyActorManager::Council => {
                 ensure!(
@@ -1966,7 +1890,7 @@
             }
         };
 
-        Ok(match Self::can_remove_bounty(&bounty_id, &bounty) {
+        Ok(match Self::can_remove_bounty(bounty_id, bounty) {
             true => ValidTerminateBountyStage::ValidTerminationRemoveBounty,
             false => ValidTerminateBountyStage::ValidTerminationToFailedStage,
         })
@@ -1980,11 +1904,7 @@
     ) {
         let bounty_account_id = Self::bounty_account_id(bounty_id);
 
-<<<<<<< HEAD
-        let _ = <balances::Module<T> as Currency<T::AccountId>>::transfer(
-=======
-        <balances::Pallet<T> as Currency<T::AccountId>>::transfer(
->>>>>>> 2b063749
+        let _ = <balances::Pallet<T> as Currency<T::AccountId>>::transfer(
             account_id,
             &bounty_account_id,
             amount,
@@ -2000,11 +1920,7 @@
     ) {
         let bounty_account_id = Self::bounty_account_id(bounty_id);
 
-<<<<<<< HEAD
-        let _ = <balances::Module<T> as Currency<T::AccountId>>::transfer(
-=======
-        <balances::Pallet<T> as Currency<T::AccountId>>::transfer(
->>>>>>> 2b063749
+        let _ = <balances::Pallet<T> as Currency<T::AccountId>>::transfer(
             &bounty_account_id,
             account_id,
             amount,
@@ -2043,8 +1959,7 @@
         bounty: &Bounty<T>,
         funding_amount: BalanceOf<T>,
     ) -> BalanceOf<T> {
-        let funding_share =
-            Perbill::from_rational_approximation(funding_amount, bounty.total_funding);
+        let funding_share = Perbill::from_rational(funding_amount, bounty.total_funding);
 
         // cherry share
         funding_share * bounty.creation_params.cherry
@@ -2066,18 +1981,8 @@
         ));
 
         <Bounties<T>>::remove(bounty_id);
-        <BountyContributions<T>>::remove_prefix(bounty_id);
-
-<<<<<<< HEAD
-=======
-        // Slash remaining funds.
-        let bounty_account_id = Self::bounty_account_id(*bounty_id);
-        let all = balances::Pallet::<T>::usable_balance(&bounty_account_id);
-        if all != Zero::zero() {
-            let _ = balances::Pallet::<T>::slash(&bounty_account_id, all);
-        }
-
->>>>>>> 2b063749
+        <BountyContributions<T>>::remove_prefix(bounty_id, None);
+
         Self::deposit_event(RawEvent::BountyRemoved(*bounty_id));
     }
 
@@ -2107,7 +2012,7 @@
 
     // The account ID of a bounty account. Tests require AccountID type to be at least u128.
     pub(crate) fn bounty_account_id(bounty_id: T::BountyId) -> T::AccountId {
-        T::ModuleId::get().into_sub_account(bounty_id)
+        T::ModuleId::get().into_sub_account_truncating(bounty_id)
     }
 
     // Calculates bounty milestone on member funding.
@@ -2197,18 +2102,23 @@
     }
 
     // Verifies work entry existence and retrieves an entry from the storage.
-    fn ensure_work_entry_exists(
+    pub(crate) fn ensure_work_entry_exists(
         bounty_id: &T::BountyId,
         entry_id: &T::EntryId,
     ) -> Result<Entry<T>, DispatchError> {
-        ensure!(
-            <Entries<T>>::contains_key(bounty_id, entry_id),
-            Error::<T>::WorkEntryDoesntExist
-        );
-
-        let entry = Self::entries(bounty_id, entry_id);
-
-        Ok(entry)
+        // ensure!(
+        //     <Entries<T>>::contains_key(bounty_id, entry_id),
+        //     Error::<T>::WorkEntryDoesntExist
+        // );
+
+        // let entry = Self::entries(bounty_id, entry_id);
+
+        // Ok(entry)
+
+        match Self::entries(bounty_id, entry_id) {
+            Some(entry) => Ok(entry),
+            None => Err(Error::<T>::WorkEntryDoesntExist.into()),
+        }
     }
 
     // Ensures entry record ownership for a member.
@@ -2218,30 +2128,7 @@
     ) -> DispatchResult {
         ensure!(
             entry.member_id == *owner_member_id,
-<<<<<<< HEAD
             Error::<T>::WorkEntryDoesntBelongToWorker
-=======
-            Error::<T>::InvalidEntrantWorkerSpecified
-        );
-
-        Ok(())
-    }
-
-    // Unlocks the work entry stake.
-    // It also calculates and slashes the stake on work entry withdrawal.
-    // The slashing amount depends on the entry active period.
-    fn unlock_work_entry_stake_with_possible_penalty(bounty: &Bounty<T>, entry: &Entry<T>) {
-        let staking_account_id = &entry.staking_account_id;
-
-        let now = Self::current_block();
-        let staking_balance = bounty.creation_params.entrant_stake;
-
-        let entry_was_active_period = now.saturating_sub(entry.submitted_at);
-
-        let slashing_share = Perbill::from_rational_approximation(
-            entry_was_active_period,
-            bounty.creation_params.work_period,
->>>>>>> 2b063749
         );
 
         Ok(())
