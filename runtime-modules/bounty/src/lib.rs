--- conflicted
+++ resolved
@@ -802,19 +802,11 @@
         ///Worker tried to access a work entry that doesn't belong to him
         WorkEntryDoesntBelongToWorker,
 
-<<<<<<< HEAD
         ///Cannot withdraw a zero amount reward
         OracleRewardIsZero,
 
         ///Oracle have already been withdrawn
         OracleRewardAlreadyWithdrawn
-=======
-        /// Member specified is not an entrant worker
-        InvalidEntrantWorkerSpecified,
-
-        /// Invalid Creator Actor for Bounty specified
-        InvalidCreatorActorSpecified,
->>>>>>> 0e12e5a8
     }
 }
 
@@ -1266,8 +1258,6 @@
 
             Self::ensure_work_entry_ownership(&entry, &member_id)?;
 
-            Self::ensure_work_entry_ownership(&entry, &member_id)?;
-
             //
             // == MUTATION SAFE ==
             //
@@ -1306,13 +1296,6 @@
 
             Self::ensure_bounty_stage(current_bounty_stage, BountyStage::WorkSubmission)?;
 
-<<<<<<< HEAD
-=======
-            let entry = Self::ensure_work_entry_exists(&bounty_id, &entry_id)?;
-
-            Self::ensure_work_entry_ownership(&entry, &member_id)?;
-
->>>>>>> 0e12e5a8
             //
             // == MUTATION SAFE ==
             //
@@ -1458,8 +1441,6 @@
                 bounty.creation_params.creator.clone(),
             )?;
 
-            Self::ensure_work_entry_ownership(&entry, &member_id)?;
-
             //
             // == MUTATION SAFE ==
             //
@@ -1549,7 +1530,6 @@
     }
 }
 
-<<<<<<< HEAD
 impl<T: Trait> Module<T> {
     fn withdraw_funding_mutation(
         bounty_id: &T::BountyId,
@@ -1559,10 +1539,6 @@
         funding: Contribution<T>,
     ) {
         let cherry_fraction = Self::get_cherry_fraction_for_member(&bounty, funding.amount);
-=======
-            let entry = Self::ensure_work_entry_exists(&bounty_id, &entry_id)?;
-            Self::ensure_work_entry_ownership(&entry, &entrant_id)?;
->>>>>>> 0e12e5a8
 
         let withdrawal_amount = funding
             .total_bloat_bond_and_funding()
@@ -1980,30 +1956,7 @@
     ) -> DispatchResult {
         ensure!(
             entry.member_id == *owner_member_id,
-<<<<<<< HEAD
             Error::<T>::WorkEntryDoesntBelongToWorker
-=======
-            Error::<T>::InvalidEntrantWorkerSpecified
-        );
-
-        Ok(())
-    }
-
-    // Unlocks the work entry stake.
-    // It also calculates and slashes the stake on work entry withdrawal.
-    // The slashing amount depends on the entry active period.
-    fn unlock_work_entry_stake_with_possible_penalty(bounty: &Bounty<T>, entry: &Entry<T>) {
-        let staking_account_id = &entry.staking_account_id;
-
-        let now = Self::current_block();
-        let staking_balance = bounty.creation_params.entrant_stake;
-
-        let entry_was_active_period = now.saturating_sub(entry.submitted_at);
-
-        let slashing_share = Perbill::from_rational_approximation(
-            entry_was_active_period,
-            bounty.creation_params.work_period,
->>>>>>> 0e12e5a8
         );
 
         Ok(())
