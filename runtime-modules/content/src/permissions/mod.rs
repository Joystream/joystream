mod curator_group;
pub use crate::errors::*;
use crate::*;
pub use codec::{Codec, Decode, Encode};
use core::fmt::Debug;
pub use curator_group::*;
use frame_support::{ensure, Parameter};
#[cfg(feature = "std")]
pub use serde::{Deserialize, Serialize};
use sp_arithmetic::traits::BaseArithmetic;
use sp_runtime::traits::{MaybeSerializeDeserialize, Member};

/// CONTENTACTOR ENUM DEFINITION

/// Enum, representing all possible `Actor`s
#[cfg_attr(feature = "std", derive(Serialize, Deserialize))]
#[derive(Encode, Decode, Eq, PartialEq, Clone, Copy, Debug)]
pub enum ContentActor<
    CuratorGroupId: Default + Clone + Copy,
    CuratorId: Default + Clone + Copy,
    MemberId: Default + Clone + Copy,
> {
    Curator(CuratorGroupId, CuratorId),
    Member(MemberId),
    Lead,
}

impl<
        CuratorGroupId: Default + Clone + Copy,
        CuratorId: Default + Clone + Copy,
        MemberId: Default + Clone + Copy,
    > Default for ContentActor<CuratorGroupId, CuratorId, MemberId>
{
    fn default() -> Self {
        Self::Lead
    }
}

/// Model of authentication manager.
pub trait ContentActorAuthenticator: frame_system::Trait + common::MembershipTypes {
    /// Curator identifier
    type CuratorId: Parameter
        + Member
        + BaseArithmetic
        + Codec
        + Default
        + Copy
        + Clone
        + MaybeSerializeDeserialize
        + Eq
        + PartialEq
        + Ord;

    /// Curator group identifier
    type CuratorGroupId: Parameter
        + Member
        + BaseArithmetic
        + Codec
        + Default
        + Copy
        + Clone
        + MaybeSerializeDeserialize
        + Eq
        + PartialEq
        + Ord;

    /// Authorize actor as lead
    fn is_lead(account_id: &Self::AccountId) -> bool;

    /// Checks if Id represents a worker id in the working group
    fn is_valid_curator_id(curator_id: &Self::CuratorId) -> bool;

    /// Authorize actor as curator
    fn is_curator(curator_id: &Self::CuratorId, account_id: &Self::AccountId) -> bool;

    /// Authorize actor as member
    fn is_member(member_id: &Self::MemberId, account_id: &Self::AccountId) -> bool;

    /// Ensure member id is valid
    fn validate_member_id(member_id: &Self::MemberId) -> bool;
}

pub fn ensure_is_valid_curator_id<T: Trait>(curator_id: &T::CuratorId) -> DispatchResult {
    ensure!(
        T::is_valid_curator_id(curator_id),
        Error::<T>::CuratorIdInvalid
    );
    Ok(())
}

/// AUTHENTICATION PRIMITIVES

// Ensure curator authorization performed succesfully
pub fn ensure_curator_auth_success<T: Trait>(
    curator_id: &T::CuratorId,
    account_id: &T::AccountId,
) -> DispatchResult {
    ensure!(
        T::is_curator(curator_id, account_id),
        Error::<T>::CuratorAuthFailed
    );
    Ok(())
}

// Ensure member authorization performed succesfully
pub fn ensure_member_auth_success<T: Trait>(
    account_id: &T::AccountId,
    member_id: &T::MemberId,
) -> DispatchResult {
    ensure!(
        T::is_member(member_id, account_id),
        Error::<T>::MemberAuthFailed
    );
    Ok(())
}

// Ensure lead authorization performed succesfully
pub fn ensure_lead_auth_success<T: Trait>(account_id: &T::AccountId) -> DispatchResult {
    ensure!(T::is_lead(account_id), Error::<T>::LeadAuthFailed);
    Ok(())
}

// authenticate actor
pub fn ensure_actor_auth_success<T: Trait>(
    sender: &T::AccountId,
    actor: &ContentActor<T::CuratorGroupId, T::CuratorId, T::MemberId>,
) -> DispatchResult {
    match actor {
        ContentActor::Lead => ensure_lead_auth_success::<T>(sender),
        ContentActor::Curator(curator_group_id, curator_id) => {
            CuratorGroup::<T>::perform_curator_in_group_auth(curator_id, curator_group_id, &sender)
        }
        ContentActor::Member(member_id) => ensure_member_auth_success::<T>(sender, member_id),
    }
}

/// CHANNEL CORE FIELDS MANAGEMENT PERMISSIONS

/// Ensure actor is authorized to create a channel
pub fn ensure_actor_authorized_to_create_channel<T: Trait>(
    sender: &T::AccountId,
    actor: &ContentActor<T::CuratorGroupId, T::CuratorId, T::MemberId>,
) -> DispatchResult {
    ensure_actor_auth_success::<T>(sender, actor)?;
    actor_to_channel_owner::<T>(actor).map(|_| ())
}

/// Ensure actor is authorized to delete channel
pub fn ensure_actor_authorized_to_delete_channel<T: Trait>(
    sender: &T::AccountId,
    actor: &ContentActor<T::CuratorGroupId, T::CuratorId, T::MemberId>,
    owner: &ChannelOwner<T::MemberId, T::CuratorGroupId>,
) -> DispatchResult {
    ensure_actor_auth_success::<T>(sender, actor)?;
    match actor {
        ContentActor::Lead => ensure_channel_is_owned_by_curators::<T>(owner),
        _ => ensure_actor_is_channel_owner::<T>(actor, owner),
    }
}

/// Ensure actor is authorized to manage collaborator set for a channel
pub fn ensure_actor_can_manage_collaborators<T: Trait>(
    sender: &T::AccountId,
    owner: &ChannelOwner<T::MemberId, T::CuratorGroupId>,
    actor: &ContentActor<T::CuratorGroupId, T::CuratorId, T::MemberId>,
) -> DispatchResult {
    ensure_actor_auth_success::<T>(sender, actor)?;
    match actor {
        ContentActor::Lead => ensure_channel_is_owned_by_curators::<T>(owner),
        _ => ensure_actor_is_channel_owner::<T>(actor, owner),
    }
}

/// Ensure actor is authorized to manage moderator set for a channel
pub fn ensure_actor_can_manage_moderators<T: Trait>(
    sender: &T::AccountId,
    owner: &ChannelOwner<T::MemberId, T::CuratorGroupId>,
    actor: &ContentActor<T::CuratorGroupId, T::CuratorId, T::MemberId>,
) -> DispatchResult {
    ensure_actor_auth_success::<T>(sender, actor)?;
    match actor {
        ContentActor::Lead => ensure_channel_is_owned_by_curators::<T>(owner),
        _ => ensure_actor_is_channel_owner::<T>(actor, owner),
    }
}

/// Ensure actor is authorized to manage reward account for a channel
pub fn ensure_actor_can_manage_reward_account<T: Trait>(
    sender: &T::AccountId,
    owner: &ChannelOwner<T::MemberId, T::CuratorGroupId>,
    actor: &ContentActor<T::CuratorGroupId, T::CuratorId, T::MemberId>,
) -> DispatchResult {
    ensure_actor_auth_success::<T>(sender, actor)?;
    match actor {
        ContentActor::Lead => ensure_channel_is_owned_by_curators::<T>(owner),
        _ => ensure_actor_is_channel_owner::<T>(actor, owner),
    }
}

/// CHANNEL ASSET MANAGEMENT PERMISSIONS

// Ensure channel is owned by curators
pub fn ensure_channel_is_owned_by_curators<T: Trait>(
    owner: &ChannelOwner<T::MemberId, T::CuratorGroupId>,
) -> DispatchResult {
    if let ChannelOwner::CuratorGroup(_) = *owner {
        return Ok(());
    };
    Err(Error::<T>::ActorNotAuthorized.into())
}

// Ensure actor is authorized to manage channel assets & videos
pub fn ensure_actor_authorized_to_update_channel_assets<T: Trait>(
    sender: &T::AccountId,
    actor: &ContentActor<T::CuratorGroupId, T::CuratorId, T::MemberId>,
    channel: &Channel<T>,
) -> DispatchResult {
    // Only owner of a channel can update and delete channel assets.
    // Lead can update and delete curator group owned channel assets.
    ensure_actor_auth_success::<T>(&sender, actor)?;
    match actor {
        ContentActor::Lead => ensure_channel_is_owned_by_curators::<T>(&channel.owner),
        ContentActor::Curator(..) => ensure_actor_is_channel_owner::<T>(actor, &channel.owner),
        ContentActor::Member(member_id) => {
            let is_collaborator = ensure_member_is_collaborator::<T>(member_id, channel);
            let is_owner = ensure_actor_is_channel_owner::<T>(actor, &channel.owner);
            is_owner.or(is_collaborator)
        }
    }
}

// ensure member id is in the channel collaborator set
pub fn ensure_member_is_collaborator<T: Trait>(
    member_id: &T::MemberId,
    channel: &Channel<T>,
) -> DispatchResult {
    ensure!(
        channel.collaborators.contains(member_id),
        Error::<T>::ActorNotAuthorized
    );
    Ok(())
}

// Ensure actor can update channels and videos in the channel
pub fn ensure_actor_is_channel_owner<T: Trait>(
    actor: &ContentActor<T::CuratorGroupId, T::CuratorId, T::MemberId>,
    owner: &ChannelOwner<T::MemberId, T::CuratorGroupId>,
) -> DispatchResult {
    let resulting_owner = actor_to_channel_owner::<T>(actor)?;
    ensure!(resulting_owner == *owner, Error::<T>::ActorNotAuthorized);
    Ok(())
}

/// SET FEATURED VIDEOS & CATEGORIES MANAGEMENT PERMISSION

/// Ensure actor can manage nft
pub fn ensure_actor_authorized_to_manage_nft<T: Trait>(
    origin: T::Origin,
    actor: &ContentActor<T::CuratorGroupId, T::CuratorId, T::MemberId>,
    nft_owner: &NftOwner<T::MemberId>,
    in_channel: T::ChannelId,
) -> DispatchResult {
    let sender = ensure_signed(origin)?;
    ensure_actor_auth_success::<T>(&sender, actor)?;

    if let NftOwner::Member(member_id) = nft_owner {
        ensure!(
            *actor == ContentActor::Member(*member_id),
            Error::<T>::ActorNotAuthorized
        );
    } else {
        // Ensure curator group is the channel owner.
        let channel_owner = Module::<T>::ensure_channel_exists(&in_channel)?.owner;

        match actor {
            ContentActor::Lead => {
                if let ChannelOwner::CuratorGroup(_) = channel_owner {
                    return Ok(());
                } else {
                    return Err(Error::<T>::ActorNotAuthorized.into());
                }
            }
            ContentActor::Curator(curator_group_id, _) => {
                // Ensure curator group is the channel owner.
                ensure!(
                    channel_owner == ChannelOwner::CuratorGroup(*curator_group_id),
                    Error::<T>::ActorNotAuthorized
                );
            }
            ContentActor::Member(member_id) => {
                // Ensure the member is the channel owner.
                ensure!(
                    channel_owner == ChannelOwner::Member(*member_id),
                    Error::<T>::ActorNotAuthorized
                );
            }
        }
    }
    Ok(())
}

// Enure actor can update or delete channels and videos
pub fn ensure_actor_authorized_to_set_featured_videos<T: Trait>(
    origin: T::Origin,
    actor: &ContentActor<T::CuratorGroupId, T::CuratorId, T::MemberId>,
) -> DispatchResult {
    let sender = ensure_signed(origin)?;
    ensure_actor_auth_success::<T>(&sender, actor)?;
    if let ContentActor::Lead = actor {
        Ok(())
    } else {
        Err(Error::<T>::ActorNotAuthorized.into())
    }
}

// Ensure actor can manage categories
pub fn ensure_actor_authorized_to_manage_categories<T: Trait>(
    origin: T::Origin,
    actor: &ContentActor<T::CuratorGroupId, T::CuratorId, T::MemberId>,
) -> DispatchResult {
    // Only lead and curators can manage categories
    let sender = ensure_signed(origin)?;
    ensure_actor_auth_success::<T>(&sender, actor)?;
    if let ContentActor::Member(_) = actor {
        return Err(Error::<T>::ActorNotAuthorized.into());
    }
    Ok(())
}

// POST RELATED PERMISSIONS

// Ensure actor can add a comment
pub fn ensure_actor_authorized_to_add_comment<T: Trait>(
    sender: &T::AccountId,
    actor: &ContentActor<T::CuratorGroupId, T::CuratorId, T::MemberId>,
) -> DispatchResult {
    ensure_actor_auth_success::<T>(sender, actor)
}

// Ensure actor can add a video post
pub fn ensure_actor_authorized_to_add_video_post<T: Trait>(
    sender: &T::AccountId,
    actor: &ContentActor<T::CuratorGroupId, T::CuratorId, T::MemberId>,
    owner: &ChannelOwner<T::MemberId, T::CuratorGroupId>,
) -> DispatchResult {
    ensure_actor_auth_success::<T>(sender, actor)?;
    ensure_actor_is_channel_owner::<T>(actor, owner)
}

// Ensure actor can edit a video post description
pub fn ensure_actor_authorized_to_edit_video_post<T: Trait>(
    sender: &T::AccountId,
    actor: &ContentActor<T::CuratorGroupId, T::CuratorId, T::MemberId>,
    owner: &ChannelOwner<T::MemberId, T::CuratorGroupId>,
) -> DispatchResult {
    ensure_actor_auth_success::<T>(sender, actor)?;
    ensure_actor_is_channel_owner::<T>(actor, owner)
}

// Ensure actor can edit a post comment text
pub fn ensure_actor_authorized_to_edit_comment<T: Trait>(
    sender: &T::AccountId,
    actor: &ContentActor<T::CuratorGroupId, T::CuratorId, T::MemberId>,
    post: &VideoPost<T>,
) -> DispatchResult {
    ensure_actor_auth_success::<T>(sender, actor)?;
    ensure_actor_is_comment_author::<T>(actor, &post.author)
}

// Ensure actor can create post: same rules as if he is trying to update channel
pub fn ensure_actor_authorized_to_remove_comment<T: Trait>(
    sender: &T::AccountId,
    actor: &ContentActor<T::CuratorGroupId, T::CuratorId, T::MemberId>,
    channel: &Channel<T>,
    post: &VideoPost<T>,
) -> Result<CleanupActor, DispatchError> {
    ensure_actor_auth_success::<T>(sender, actor)?;
    let actor_is_owner = ensure_actor_is_channel_owner::<T>(actor, &channel.owner)
        .map(|_| CleanupActor::ChannelOwner);
    let actor_is_author = ensure_actor_is_comment_author::<T>(actor, &post.author)
        .map(|_| CleanupActor::VideoPostAuthor);
    let actor_is_moderator =
        ensure_actor_is_moderator::<T>(actor, &channel.moderators).map(|_| CleanupActor::Moderator);

    actor_is_author.or(actor_is_owner).or(actor_is_moderator)
}

// Ensure actor can create post: same rules as if he is trying to update channel
pub fn ensure_actor_authorized_to_remove_video_post<T: Trait>(
    sender: &T::AccountId,
    actor: &ContentActor<T::CuratorGroupId, T::CuratorId, T::MemberId>,
    channel: &Channel<T>,
) -> DispatchResult {
    ensure_actor_auth_success::<T>(sender, actor)?;
    ensure_actor_is_channel_owner::<T>(actor, &channel.owner)
}

// Ensure actor is a moderator
pub fn ensure_actor_is_moderator<T: Trait>(
    actor: &ContentActor<T::CuratorGroupId, T::CuratorId, T::MemberId>,
    moderators: &BTreeSet<T::MemberId>,
) -> DispatchResult {
    if let ContentActor::Member(member_id) = actor {
        ensure!(
            moderators.contains(member_id),
            Error::<T>::ActorNotAuthorized
        );
        Ok(())
    } else {
        Err(Error::<T>::ActorNotAuthorized.into())
    }
}
// Ensure actor is comment author
pub fn ensure_actor_is_comment_author<T: Trait>(
    actor: &ContentActor<T::CuratorGroupId, T::CuratorId, T::MemberId>,
    author: &ContentActor<T::CuratorGroupId, T::CuratorId, T::MemberId>,
) -> DispatchResult {
    ensure!(actor == author, Error::<T>::ActorNotAuthorized);
    Ok(())
}

pub fn actor_to_channel_owner<T: Trait>(
    actor: &ContentActor<T::CuratorGroupId, T::CuratorId, T::MemberId>,
) -> Result<ChannelOwner<T::MemberId, T::CuratorGroupId>, DispatchError> {
    match actor {
        // Lead should use their member or curator role to create channels
        ContentActor::Lead => Err(Error::<T>::ActorCannotOwnChannel.into()),
        ContentActor::Curator(curator_group_id, _curator_id) => {
            Ok(ChannelOwner::CuratorGroup(*curator_group_id))
        }
        ContentActor::Member(member_id) => Ok(ChannelOwner::Member(*member_id)),
    }
}

/// PAYOUTS-RELATED PERMISSIONS

// authorize actor and claim payment
pub fn ensure_actor_authorized_to_claim_payment<T: Trait>(
    origin: T::Origin,
    actor: &ContentActor<T::CuratorGroupId, T::CuratorId, T::MemberId>,
    owner: &ChannelOwner<T::MemberId, T::CuratorGroupId>,
) -> DispatchResult {
    let sender = ensure_signed(origin)?;
    ensure_actor_auth_success::<T>(&sender, actor)?;
    ensure_actor_is_channel_owner::<T>(actor, owner)
}

// authorized account can update payouts vector commitment
pub fn ensure_authorized_to_update_commitment<T: Trait>(sender: &T::AccountId) -> DispatchResult {
    ensure_lead_auth_success::<T>(sender)
}

pub fn ensure_authorized_to_update_max_reward<T: Trait>(sender: &T::AccountId) -> DispatchResult {
    ensure_lead_auth_success::<T>(sender)
}

pub fn ensure_authorized_to_update_min_cashout<T: Trait>(sender: &T::AccountId) -> DispatchResult {
    ensure_lead_auth_success::<T>(sender)
}

<<<<<<< HEAD
/// MODERATIONS BY CURATORS/LEAD

pub fn ensure_actor_authorized_to_perform_moderation_actions<T: Trait>(
    sender: &T::AccountId,
    actor: &ContentActor<T::CuratorGroupId, T::CuratorId, T::MemberId>,
    actions: &[ContentModerationAction],
    channel_privilege_level: T::ChannelPrivilegeLevel,
) -> DispatchResult {
    ensure_actor_auth_success::<T>(&sender, &actor)?;
    // Ensure actor is either lead of part of curators group with sufficient permissions
    match actor {
        ContentActor::Lead => Ok(()),
        ContentActor::Curator(curator_group_id, ..) => {
            let group = Module::<T>::curator_group_by_id(&curator_group_id);
            group.ensure_can_perform_actions(actions, channel_privilege_level)?;
            Ok(())
        }
        _ => Err(Error::<T>::ActorNotAuthorized.into()),
    }
=======
/// Transfer channels permissions

// Transfer channel check.
pub fn ensure_actor_authorized_to_transfer_channel<T: Trait>(
    origin: T::Origin,
    actor: &ContentActor<T::CuratorGroupId, T::CuratorId, T::MemberId>,
    owner: &ChannelOwner<T::MemberId, T::CuratorGroupId>,
) -> DispatchResult {
    let sender = ensure_signed(origin)?;
    ensure_actor_auth_success::<T>(&sender, actor)?;
    ensure_actor_is_channel_owner::<T>(actor, owner)
}

// Transfer acceptance check.
pub fn ensure_actor_authorized_to_accept_channel<T: Trait>(
    origin: T::Origin,
    actor: &ContentActor<T::CuratorGroupId, T::CuratorId, T::MemberId>,
    channel_acceptor: &ChannelOwner<T::MemberId, T::CuratorGroupId>,
) -> DispatchResult {
    let sender = ensure_signed(origin)?;
    ensure_actor_auth_success::<T>(&sender, actor)?;

    ensure_actor_is_channel_owner::<T>(actor, channel_acceptor)
>>>>>>> dadce54b
}<|MERGE_RESOLUTION|>--- conflicted
+++ resolved
@@ -458,8 +458,7 @@
     ensure_lead_auth_success::<T>(sender)
 }
 
-<<<<<<< HEAD
-/// MODERATIONS BY CURATORS/LEAD
+/// Moderation actions (curator/lead)
 
 pub fn ensure_actor_authorized_to_perform_moderation_actions<T: Trait>(
     sender: &T::AccountId,
@@ -478,7 +477,8 @@
         }
         _ => Err(Error::<T>::ActorNotAuthorized.into()),
     }
-=======
+}
+
 /// Transfer channels permissions
 
 // Transfer channel check.
@@ -502,5 +502,4 @@
     ensure_actor_auth_success::<T>(&sender, actor)?;
 
     ensure_actor_is_channel_owner::<T>(actor, channel_acceptor)
->>>>>>> dadce54b
 }