mod curator_group;
pub use crate::errors::*;
use crate::*;
pub use codec::{Codec, Decode, Encode};
use core::fmt::Debug;
<<<<<<< HEAD
use frame_support::ensure;
#[cfg(feature = "std")]
pub use serde::{Deserialize, Serialize};

pub fn ensure_is_valid_curator_id<T: Trait>(curator_id: &CuratorId<T>) -> DispatchResult {
=======
pub use curator_group::*;
use frame_support::{ensure, Parameter};
#[cfg(feature = "std")]
pub use serde::{Deserialize, Serialize};
use sp_arithmetic::traits::BaseArithmetic;
use sp_runtime::traits::{MaybeSerializeDeserialize, Member};

/// CONTENTACTOR ENUM DEFINITION

/// Enum, representing all possible `Actor`s
#[cfg_attr(feature = "std", derive(Serialize, Deserialize))]
#[derive(Encode, Decode, Eq, PartialEq, Clone, Copy, Debug)]
pub enum ContentActor<
    CuratorGroupId: Default + Clone + Copy,
    CuratorId: Default + Clone + Copy,
    MemberId: Default + Clone + Copy,
> {
    Curator(CuratorGroupId, CuratorId),
    Member(MemberId),
    Lead,
}

impl<
        CuratorGroupId: Default + Clone + Copy,
        CuratorId: Default + Clone + Copy,
        MemberId: Default + Clone + Copy,
    > Default for ContentActor<CuratorGroupId, CuratorId, MemberId>
{
    fn default() -> Self {
        Self::Lead
    }
}

/// Model of authentication manager.
pub trait ContentActorAuthenticator: frame_system::Trait + membership::Trait {
    /// Curator identifier
    type CuratorId: Parameter
        + Member
        + BaseArithmetic
        + Codec
        + Default
        + Copy
        + Clone
        + MaybeSerializeDeserialize
        + Eq
        + PartialEq
        + Ord;

    /// Curator group identifier
    type CuratorGroupId: Parameter
        + Member
        + BaseArithmetic
        + Codec
        + Default
        + Copy
        + Clone
        + MaybeSerializeDeserialize
        + Eq
        + PartialEq
        + Ord;

    /// Authorize actor as lead
    fn is_lead(account_id: &Self::AccountId) -> bool;

    /// Checks if Id represents a worker id in the working group
    fn is_valid_curator_id(curator_id: &Self::CuratorId) -> bool;

    /// Authorize actor as curator
    fn is_curator(curator_id: &Self::CuratorId, account_id: &Self::AccountId) -> bool;

    /// Authorize actor as member
    fn is_member(member_id: &Self::MemberId, account_id: &Self::AccountId) -> bool;

    /// Ensure member id is valid
    fn validate_member_id(member_id: &Self::MemberId) -> bool;
}

pub fn ensure_is_valid_curator_id<T: Trait>(curator_id: &T::CuratorId) -> DispatchResult {
>>>>>>> f62058ba
    ensure!(
        T::WorkingGroup::worker_exists(curator_id),
        Error::<T>::CuratorIdInvalid
    );
    Ok(())
}

/// AUTHENTICATION PRIMITIVES

// Ensure curator authorization performed succesfully
pub fn ensure_curator_auth_success<T: Trait>(
    curator_id: &CuratorId<T>,
    account_id: &T::AccountId,
) -> DispatchResult {
    ensure!(
        T::WorkingGroup::is_worker_account_id(account_id, curator_id),
        Error::<T>::CuratorAuthFailed
    );
    Ok(())
}

// Ensure member authorization performed succesfully
pub fn ensure_member_auth_success<T: Trait>(
    account_id: &T::AccountId,
    member_id: &T::MemberId,
) -> DispatchResult {
    ensure!(
        T::Membership::is_member_controller_account(member_id, account_id),
        Error::<T>::MemberAuthFailed
    );
    Ok(())
}

// Ensure lead authorization performed succesfully
pub fn ensure_lead_auth_success<T: Trait>(account_id: &T::AccountId) -> DispatchResult {
    ensure!(
        T::WorkingGroup::is_leader_account_id(account_id),
        Error::<T>::LeadAuthFailed
    );
    Ok(())
}

// authenticate actor
pub fn ensure_actor_auth_success<T: Trait>(
    sender: &T::AccountId,
    actor: &ContentActor<T::CuratorGroupId, T::CuratorId, T::MemberId>,
) -> DispatchResult {
    match actor {
        ContentActor::Lead => ensure_lead_auth_success::<T>(sender),
        ContentActor::Curator(curator_group_id, curator_id) => {
            CuratorGroup::<T>::perform_curator_in_group_auth(curator_id, curator_group_id, &sender)
        }
        ContentActor::Member(member_id) => ensure_member_auth_success::<T>(sender, member_id),
    }
}

/// CHANNEL CORE FIELDS MANAGEMENT PERMISSIONS

/// Ensure actor is authorized to create a channel
pub fn ensure_actor_authorized_to_create_channel<T: Trait>(
<<<<<<< HEAD
    origin: T::Origin,
    actor: &ContentActor<T::CuratorGroupId, CuratorId<T>, T::MemberId>,
=======
    sender: &T::AccountId,
    actor: &ContentActor<T::CuratorGroupId, T::CuratorId, T::MemberId>,
) -> DispatchResult {
    ensure_actor_auth_success::<T>(sender, actor)?;
    actor_to_channel_owner::<T>(actor).map(|_| ())
}

/// Ensure actor is authorized to delete channel
pub fn ensure_actor_authorized_to_delete_channel<T: Trait>(
    sender: &T::AccountId,
    actor: &ContentActor<T::CuratorGroupId, T::CuratorId, T::MemberId>,
    owner: &ChannelOwner<T::MemberId, T::CuratorGroupId>,
>>>>>>> f62058ba
) -> DispatchResult {
    ensure_actor_auth_success::<T>(sender, actor)?;
    match actor {
        ContentActor::Lead => ensure_channel_is_owned_by_curators::<T>(owner),
        _ => ensure_actor_is_channel_owner::<T>(actor, owner),
    }
}

/// Ensure actor is authorized to manage collaborator set for a channel
pub fn ensure_actor_can_manage_collaborators<T: Trait>(
    sender: &T::AccountId,
    owner: &ChannelOwner<T::MemberId, T::CuratorGroupId>,
    actor: &ContentActor<T::CuratorGroupId, T::CuratorId, T::MemberId>,
) -> DispatchResult {
    ensure_actor_auth_success::<T>(sender, actor)?;
    match actor {
        ContentActor::Lead => ensure_channel_is_owned_by_curators::<T>(owner),
        _ => ensure_actor_is_channel_owner::<T>(actor, owner),
    }
}

<<<<<<< HEAD
// Enure actor can update channels and videos in the channel
pub fn ensure_actor_authorized_to_update_channel<T: Trait>(
    origin: T::Origin,
    actor: &ContentActor<T::CuratorGroupId, CuratorId<T>, T::MemberId>,
    owner: &ChannelOwner<T::MemberId, T::CuratorGroupId, T::DAOId>,
=======
/// Ensure actor is authorized to manage moderator set for a channel
pub fn ensure_actor_can_manage_moderators<T: Trait>(
    sender: &T::AccountId,
    owner: &ChannelOwner<T::MemberId, T::CuratorGroupId>,
    actor: &ContentActor<T::CuratorGroupId, T::CuratorId, T::MemberId>,
>>>>>>> f62058ba
) -> DispatchResult {
    ensure_actor_auth_success::<T>(sender, actor)?;
    match actor {
        ContentActor::Lead => ensure_channel_is_owned_by_curators::<T>(owner),
        _ => ensure_actor_is_channel_owner::<T>(actor, owner),
    }
}

/// Ensure actor is authorized to manage reward account for a channel
pub fn ensure_actor_can_manage_reward_account<T: Trait>(
    sender: &T::AccountId,
    owner: &ChannelOwner<T::MemberId, T::CuratorGroupId>,
    actor: &ContentActor<T::CuratorGroupId, T::CuratorId, T::MemberId>,
) -> DispatchResult {
    ensure_actor_auth_success::<T>(sender, actor)?;
    match actor {
        ContentActor::Lead => ensure_channel_is_owned_by_curators::<T>(owner),
        _ => ensure_actor_is_channel_owner::<T>(actor, owner),
    }
}

/// CHANNEL ASSET MANAGEMENT PERMISSIONS

// Ensure channel is owned by curators
pub fn ensure_channel_is_owned_by_curators<T: Trait>(
    owner: &ChannelOwner<T::MemberId, T::CuratorGroupId>,
) -> DispatchResult {
    if let ChannelOwner::CuratorGroup(_) = *owner {
        return Ok(());
    };
    Err(Error::<T>::ActorNotAuthorized.into())
}

// Ensure actor is authorized to manage channel assets & videos
pub fn ensure_actor_authorized_to_update_channel_assets<T: Trait>(
    sender: &T::AccountId,
    actor: &ContentActor<T::CuratorGroupId, T::CuratorId, T::MemberId>,
    channel: &Channel<T>,
) -> DispatchResult {
    // Only owner of a channel can update and delete channel assets.
    // Lead can update and delete curator group owned channel assets.
    ensure_actor_auth_success::<T>(&sender, actor)?;
    match actor {
        ContentActor::Lead => ensure_channel_is_owned_by_curators::<T>(&channel.owner),
        ContentActor::Curator(..) => ensure_actor_is_channel_owner::<T>(actor, &channel.owner),
        ContentActor::Member(member_id) => {
            let is_collaborator = ensure_member_is_collaborator::<T>(member_id, channel);
            let is_owner = ensure_actor_is_channel_owner::<T>(actor, &channel.owner);
            is_owner.or(is_collaborator)
        }
    }
}

// ensure member id is in the channel collaborator set
pub fn ensure_member_is_collaborator<T: Trait>(
    member_id: &T::MemberId,
    channel: &Channel<T>,
) -> DispatchResult {
    ensure!(
        channel.collaborators.contains(member_id),
        Error::<T>::ActorNotAuthorized
    );
    Ok(())
}

// Ensure actor can update channels and videos in the channel
pub fn ensure_actor_is_channel_owner<T: Trait>(
    actor: &ContentActor<T::CuratorGroupId, T::CuratorId, T::MemberId>,
    owner: &ChannelOwner<T::MemberId, T::CuratorGroupId>,
) -> DispatchResult {
    let resulting_owner = actor_to_channel_owner::<T>(actor)?;
    ensure!(resulting_owner == *owner, Error::<T>::ActorNotAuthorized);
    Ok(())
}

/// SET FEATURED VIDEOS & CATEGORIES MANAGEMENT PERMISSION

/// Ensure actor can manage nft
pub fn ensure_actor_authorized_to_manage_nft<T: Trait>(
    origin: T::Origin,
    actor: &ContentActor<T::CuratorGroupId, T::CuratorId, T::MemberId>,
    nft_owner: &NFTOwner<T::MemberId>,
    in_channel: T::ChannelId,
) -> DispatchResult {
    let sender = ensure_signed(origin)?;
    ensure_actor_auth_success::<T>(&sender, actor)?;

    if let NFTOwner::Member(member_id) = nft_owner {
        ensure!(
            *actor == ContentActor::Member(*member_id),
            Error::<T>::ActorNotAuthorized
        );
    } else {
        // Ensure curator group is the channel owner.
        let channel_owner = Module::<T>::ensure_channel_validity(&in_channel)?.owner;

        match actor {
            ContentActor::Lead => {
                if let ChannelOwner::CuratorGroup(_) = channel_owner {
                    return Ok(());
                } else {
                    return Err(Error::<T>::ActorNotAuthorized.into());
                }
            }
            ContentActor::Curator(curator_group_id, _) => {
                // Ensure curator group is the channel owner.
                ensure!(
                    channel_owner == ChannelOwner::CuratorGroup(*curator_group_id),
                    Error::<T>::ActorNotAuthorized
                );
            }
            ContentActor::Member(member_id) => {
                // Ensure the member is the channel owner.
                ensure!(
                    channel_owner == ChannelOwner::Member(*member_id),
                    Error::<T>::ActorNotAuthorized
                );
            }
        }
    }
    Ok(())
}

// Enure actor can update or delete channels and videos
pub fn ensure_actor_authorized_to_set_featured_videos<T: Trait>(
    origin: T::Origin,
    actor: &ContentActor<T::CuratorGroupId, CuratorId<T>, T::MemberId>,
) -> DispatchResult {
    let sender = ensure_signed(origin)?;
    ensure_actor_auth_success::<T>(&sender, actor)?;
    if let ContentActor::Lead = actor {
        Ok(())
    } else {
        Err(Error::<T>::ActorNotAuthorized.into())
    }
}

// Ensure actor can censor
pub fn ensure_actor_authorized_to_censor<T: Trait>(
    origin: T::Origin,
<<<<<<< HEAD
    actor: &ContentActor<T::CuratorGroupId, CuratorId<T>, T::MemberId>,
    owner: &ChannelOwner<T::MemberId, T::CuratorGroupId, T::DAOId>,
=======
    actor: &ContentActor<T::CuratorGroupId, T::CuratorId, T::MemberId>,
    owner: &ChannelOwner<T::MemberId, T::CuratorGroupId>,
>>>>>>> f62058ba
) -> DispatchResult {
    // Only lead and curators can censor channels and videos
    // Only lead can censor curator group owned channels and videos
    let sender = ensure_signed(origin)?;
    ensure_actor_auth_success::<T>(&sender, actor)?;
    match actor {
        ContentActor::Lead => Ok(()),
        ContentActor::Curator(..) => {
            ensure!(
                !ensure_channel_is_owned_by_curators::<T>(owner).is_ok(),
                Error::<T>::CannotCensoreCuratorGroupOwnedChannels,
            );
            Ok(())
        }
        ContentActor::Member(_) => Err(Error::<T>::ActorNotAuthorized.into()),
    }
}

// Ensure actor can manage categories
pub fn ensure_actor_authorized_to_manage_categories<T: Trait>(
    origin: T::Origin,
    actor: &ContentActor<T::CuratorGroupId, CuratorId<T>, T::MemberId>,
) -> DispatchResult {
    // Only lead and curators can manage categories
    let sender = ensure_signed(origin)?;
    ensure_actor_auth_success::<T>(&sender, actor)?;
    if let ContentActor::Member(_) = actor {
        return Err(Error::<T>::ActorNotAuthorized.into());
    }
    Ok(())
}

// POST RELATED PERMISSIONS

// Ensure actor can add a comment
pub fn ensure_actor_authorized_to_add_comment<T: Trait>(
    sender: &T::AccountId,
    actor: &ContentActor<T::CuratorGroupId, T::CuratorId, T::MemberId>,
) -> DispatchResult {
    ensure_actor_auth_success::<T>(sender, actor)
}

// Ensure actor can add a video post
pub fn ensure_actor_authorized_to_add_video_post<T: Trait>(
    sender: &T::AccountId,
    actor: &ContentActor<T::CuratorGroupId, T::CuratorId, T::MemberId>,
    owner: &ChannelOwner<T::MemberId, T::CuratorGroupId>,
) -> DispatchResult {
    ensure_actor_auth_success::<T>(sender, actor)?;
    ensure_actor_is_channel_owner::<T>(actor, owner)
}

// Ensure actor can edit a video post description
pub fn ensure_actor_authorized_to_edit_video_post<T: Trait>(
    sender: &T::AccountId,
    actor: &ContentActor<T::CuratorGroupId, T::CuratorId, T::MemberId>,
    owner: &ChannelOwner<T::MemberId, T::CuratorGroupId>,
) -> DispatchResult {
    ensure_actor_auth_success::<T>(sender, actor)?;
    ensure_actor_is_channel_owner::<T>(actor, owner)
}

// Ensure actor can edit a post comment text
pub fn ensure_actor_authorized_to_edit_comment<T: Trait>(
    sender: &T::AccountId,
    actor: &ContentActor<T::CuratorGroupId, T::CuratorId, T::MemberId>,
    post: &VideoPost<T>,
) -> DispatchResult {
    ensure_actor_auth_success::<T>(sender, actor)?;
    ensure_actor_is_comment_author::<T>(actor, &post.author)
}

// Ensure actor can create post: same rules as if he is trying to update channel
pub fn ensure_actor_authorized_to_remove_comment<T: Trait>(
    sender: &T::AccountId,
    actor: &ContentActor<T::CuratorGroupId, T::CuratorId, T::MemberId>,
    channel: &Channel<T>,
    post: &VideoPost<T>,
) -> Result<CleanupActor, DispatchError> {
    ensure_actor_auth_success::<T>(sender, actor)?;
    let actor_is_owner = ensure_actor_is_channel_owner::<T>(actor, &channel.owner)
        .map(|_| CleanupActor::ChannelOwner);
    let actor_is_author = ensure_actor_is_comment_author::<T>(actor, &post.author)
        .map(|_| CleanupActor::VideoPostAuthor);
    let actor_is_moderator =
        ensure_actor_is_moderator::<T>(actor, &channel.moderators).map(|_| CleanupActor::Moderator);

    actor_is_author.or(actor_is_owner).or(actor_is_moderator)
}

// Ensure actor can create post: same rules as if he is trying to update channel
pub fn ensure_actor_authorized_to_remove_video_post<T: Trait>(
    sender: &T::AccountId,
    actor: &ContentActor<T::CuratorGroupId, T::CuratorId, T::MemberId>,
    channel: &Channel<T>,
) -> DispatchResult {
    ensure_actor_auth_success::<T>(sender, actor)?;
    ensure_actor_is_channel_owner::<T>(actor, &channel.owner)
}

// Ensure actor is a moderator
pub fn ensure_actor_is_moderator<T: Trait>(
    actor: &ContentActor<T::CuratorGroupId, T::CuratorId, T::MemberId>,
    moderators: &BTreeSet<T::MemberId>,
) -> DispatchResult {
    if let ContentActor::Member(member_id) = actor {
        ensure!(
            moderators.contains(member_id),
            Error::<T>::ActorNotAuthorized
        );
        Ok(())
    } else {
        Err(Error::<T>::ActorNotAuthorized.into())
    }
}
// Ensure actor is comment author
pub fn ensure_actor_is_comment_author<T: Trait>(
    actor: &ContentActor<T::CuratorGroupId, T::CuratorId, T::MemberId>,
    author: &ContentActor<T::CuratorGroupId, T::CuratorId, T::MemberId>,
) -> DispatchResult {
    ensure!(actor == author, Error::<T>::ActorNotAuthorized);
    Ok(())
}

pub fn actor_to_channel_owner<T: Trait>(
    actor: &ContentActor<T::CuratorGroupId, T::CuratorId, T::MemberId>,
) -> Result<ChannelOwner<T::MemberId, T::CuratorGroupId>, DispatchError> {
    match actor {
        // Lead should use their member or curator role to create channels
        ContentActor::Lead => Err(Error::<T>::ActorCannotOwnChannel.into()),
        ContentActor::Curator(curator_group_id, _curator_id) => {
            Ok(ChannelOwner::CuratorGroup(*curator_group_id))
        }
        ContentActor::Member(member_id) => Ok(ChannelOwner::Member(*member_id)),
    }
}

<<<<<<< HEAD
// pub fn ensure_actor_authorized_to_delete_stale_assets<T: Trait>(
//     origin: T::Origin,
//     actor: &ContentActor<T::CuratorGroupId, CuratorId<T>, T::MemberId>,
// ) -> DispatchResult {
//     // Only Lead and (sudo) can delete assets no longer associated with a channel or person.
//     if let ContentActor::Lead = actor {
//         let sender = ensure_signed(origin)?;
//         ensure_lead_auth_success::<T>(&sender)
//     } else {
//         ensure_root(origin)?;
//         Ok(())
//     }
// }
=======
/// PAYOUTS-RELATED PERMISSIONS
>>>>>>> f62058ba

// authorize actor and claim payment
pub fn ensure_actor_authorized_to_claim_payment<T: Trait>(
    origin: T::Origin,
    actor: &ContentActor<T::CuratorGroupId, T::CuratorId, T::MemberId>,
    owner: &ChannelOwner<T::MemberId, T::CuratorGroupId>,
) -> DispatchResult {
    let sender = ensure_signed(origin)?;
    ensure_actor_auth_success::<T>(&sender, actor)?;
    ensure_actor_is_channel_owner::<T>(actor, owner)
}

// authorized account can update payouts vector commitment
pub fn ensure_authorized_to_update_commitment<T: Trait>(sender: &T::AccountId) -> DispatchResult {
    ensure_lead_auth_success::<T>(sender)
}

pub fn ensure_authorized_to_update_max_reward<T: Trait>(sender: &T::AccountId) -> DispatchResult {
    ensure_lead_auth_success::<T>(sender)
}

pub fn ensure_authorized_to_update_min_cashout<T: Trait>(sender: &T::AccountId) -> DispatchResult {
    ensure_lead_auth_success::<T>(sender)
}<|MERGE_RESOLUTION|>--- conflicted
+++ resolved
@@ -3,13 +3,6 @@
 use crate::*;
 pub use codec::{Codec, Decode, Encode};
 use core::fmt::Debug;
-<<<<<<< HEAD
-use frame_support::ensure;
-#[cfg(feature = "std")]
-pub use serde::{Deserialize, Serialize};
-
-pub fn ensure_is_valid_curator_id<T: Trait>(curator_id: &CuratorId<T>) -> DispatchResult {
-=======
 pub use curator_group::*;
 use frame_support::{ensure, Parameter};
 #[cfg(feature = "std")]
@@ -88,9 +81,8 @@
 }
 
 pub fn ensure_is_valid_curator_id<T: Trait>(curator_id: &T::CuratorId) -> DispatchResult {
->>>>>>> f62058ba
     ensure!(
-        T::WorkingGroup::worker_exists(curator_id),
+        T::is_valid_curator_id(curator_id),
         Error::<T>::CuratorIdInvalid
     );
     Ok(())
@@ -100,11 +92,11 @@
 
 // Ensure curator authorization performed succesfully
 pub fn ensure_curator_auth_success<T: Trait>(
-    curator_id: &CuratorId<T>,
+    curator_id: &T::CuratorId,
     account_id: &T::AccountId,
 ) -> DispatchResult {
     ensure!(
-        T::WorkingGroup::is_worker_account_id(account_id, curator_id),
+        T::is_curator(curator_id, account_id),
         Error::<T>::CuratorAuthFailed
     );
     Ok(())
@@ -116,7 +108,7 @@
     member_id: &T::MemberId,
 ) -> DispatchResult {
     ensure!(
-        T::Membership::is_member_controller_account(member_id, account_id),
+        T::is_member(member_id, account_id),
         Error::<T>::MemberAuthFailed
     );
     Ok(())
@@ -124,10 +116,7 @@
 
 // Ensure lead authorization performed succesfully
 pub fn ensure_lead_auth_success<T: Trait>(account_id: &T::AccountId) -> DispatchResult {
-    ensure!(
-        T::WorkingGroup::is_leader_account_id(account_id),
-        Error::<T>::LeadAuthFailed
-    );
+    ensure!(T::is_lead(account_id), Error::<T>::LeadAuthFailed);
     Ok(())
 }
 
@@ -149,10 +138,6 @@
 
 /// Ensure actor is authorized to create a channel
 pub fn ensure_actor_authorized_to_create_channel<T: Trait>(
-<<<<<<< HEAD
-    origin: T::Origin,
-    actor: &ContentActor<T::CuratorGroupId, CuratorId<T>, T::MemberId>,
-=======
     sender: &T::AccountId,
     actor: &ContentActor<T::CuratorGroupId, T::CuratorId, T::MemberId>,
 ) -> DispatchResult {
@@ -165,7 +150,6 @@
     sender: &T::AccountId,
     actor: &ContentActor<T::CuratorGroupId, T::CuratorId, T::MemberId>,
     owner: &ChannelOwner<T::MemberId, T::CuratorGroupId>,
->>>>>>> f62058ba
 ) -> DispatchResult {
     ensure_actor_auth_success::<T>(sender, actor)?;
     match actor {
@@ -187,19 +171,11 @@
     }
 }
 
-<<<<<<< HEAD
-// Enure actor can update channels and videos in the channel
-pub fn ensure_actor_authorized_to_update_channel<T: Trait>(
-    origin: T::Origin,
-    actor: &ContentActor<T::CuratorGroupId, CuratorId<T>, T::MemberId>,
-    owner: &ChannelOwner<T::MemberId, T::CuratorGroupId, T::DAOId>,
-=======
 /// Ensure actor is authorized to manage moderator set for a channel
 pub fn ensure_actor_can_manage_moderators<T: Trait>(
     sender: &T::AccountId,
     owner: &ChannelOwner<T::MemberId, T::CuratorGroupId>,
     actor: &ContentActor<T::CuratorGroupId, T::CuratorId, T::MemberId>,
->>>>>>> f62058ba
 ) -> DispatchResult {
     ensure_actor_auth_success::<T>(sender, actor)?;
     match actor {
@@ -326,7 +302,7 @@
 // Enure actor can update or delete channels and videos
 pub fn ensure_actor_authorized_to_set_featured_videos<T: Trait>(
     origin: T::Origin,
-    actor: &ContentActor<T::CuratorGroupId, CuratorId<T>, T::MemberId>,
+    actor: &ContentActor<T::CuratorGroupId, T::CuratorId, T::MemberId>,
 ) -> DispatchResult {
     let sender = ensure_signed(origin)?;
     ensure_actor_auth_success::<T>(&sender, actor)?;
@@ -340,13 +316,8 @@
 // Ensure actor can censor
 pub fn ensure_actor_authorized_to_censor<T: Trait>(
     origin: T::Origin,
-<<<<<<< HEAD
-    actor: &ContentActor<T::CuratorGroupId, CuratorId<T>, T::MemberId>,
-    owner: &ChannelOwner<T::MemberId, T::CuratorGroupId, T::DAOId>,
-=======
-    actor: &ContentActor<T::CuratorGroupId, T::CuratorId, T::MemberId>,
-    owner: &ChannelOwner<T::MemberId, T::CuratorGroupId>,
->>>>>>> f62058ba
+    actor: &ContentActor<T::CuratorGroupId, T::CuratorId, T::MemberId>,
+    owner: &ChannelOwner<T::MemberId, T::CuratorGroupId>,
 ) -> DispatchResult {
     // Only lead and curators can censor channels and videos
     // Only lead can censor curator group owned channels and videos
@@ -368,7 +339,7 @@
 // Ensure actor can manage categories
 pub fn ensure_actor_authorized_to_manage_categories<T: Trait>(
     origin: T::Origin,
-    actor: &ContentActor<T::CuratorGroupId, CuratorId<T>, T::MemberId>,
+    actor: &ContentActor<T::CuratorGroupId, T::CuratorId, T::MemberId>,
 ) -> DispatchResult {
     // Only lead and curators can manage categories
     let sender = ensure_signed(origin)?;
@@ -484,23 +455,7 @@
     }
 }
 
-<<<<<<< HEAD
-// pub fn ensure_actor_authorized_to_delete_stale_assets<T: Trait>(
-//     origin: T::Origin,
-//     actor: &ContentActor<T::CuratorGroupId, CuratorId<T>, T::MemberId>,
-// ) -> DispatchResult {
-//     // Only Lead and (sudo) can delete assets no longer associated with a channel or person.
-//     if let ContentActor::Lead = actor {
-//         let sender = ensure_signed(origin)?;
-//         ensure_lead_auth_success::<T>(&sender)
-//     } else {
-//         ensure_root(origin)?;
-//         Ok(())
-//     }
-// }
-=======
 /// PAYOUTS-RELATED PERMISSIONS
->>>>>>> f62058ba
 
 // authorize actor and claim payment
 pub fn ensure_actor_authorized_to_claim_payment<T: Trait>(
