#![cfg(test)]

use super::curators;
use super::fixtures::*;
use super::mock::*;
use crate::*;
use frame_support::{assert_err, assert_ok};

#[test]
<<<<<<< HEAD
=======
fn lead_cannot_create_channel() {
    with_default_mock_builder(|| {
        assert_err!(
            Content::create_channel(
                Origin::signed(LEAD_ORIGIN),
                ContentActor::Lead,
                ChannelCreationParameters::<Test> {
                    assets: vec![],
                    meta: vec![],
                    reward_account: None,
                    moderator_set: None,
                }
            ),
            Error::<Test>::ActorCannotOwnChannel
        );
    })
}

#[test]
fn curator_owned_channels() {
    with_default_mock_builder(|| {
        // Run to block one to see emitted events
        run_to_block(1);

        // Curator group doesn't exist yet
        assert_err!(
            Content::create_channel(
                Origin::signed(FIRST_CURATOR_ORIGIN),
                ContentActor::Curator(FIRST_CURATOR_GROUP_ID, FIRST_CURATOR_ID),
                ChannelCreationParameters::<Test> {
                    assets: vec![],
                    meta: vec![],
                    reward_account: None,
                    moderator_set: None,
                }
            ),
            Error::<Test>::CuratorGroupIsNotActive
        );

        let group_id = curators::add_curator_to_new_group(FIRST_CURATOR_ID);
        assert_eq!(FIRST_CURATOR_GROUP_ID, group_id);

        // Curator from wrong group
        assert_err!(
            Content::create_channel(
                Origin::signed(SECOND_CURATOR_ORIGIN),
                ContentActor::Curator(FIRST_CURATOR_GROUP_ID, SECOND_CURATOR_ID),
                ChannelCreationParameters::<Test> {
                    assets: vec![],
                    meta: vec![],
                    reward_account: None,
                    moderator_set: None,
                }
            ),
            Error::<Test>::CuratorIsNotAMemberOfGivenCuratorGroup
        );

        // Curator in correct active group, but wrong origin
        assert_err!(
            Content::create_channel(
                Origin::signed(SECOND_CURATOR_ORIGIN),
                ContentActor::Curator(FIRST_CURATOR_GROUP_ID, FIRST_CURATOR_ID),
                ChannelCreationParameters::<Test> {
                    assets: vec![],
                    meta: vec![],
                    reward_account: None,
                    moderator_set: None,
                }
            ),
            Error::<Test>::CuratorAuthFailed
        );

        let channel_id = Content::next_channel_id();

        // Curator in correct active group, with correct origin
        assert_ok!(Content::create_channel(
            Origin::signed(FIRST_CURATOR_ORIGIN),
            ContentActor::Curator(FIRST_CURATOR_GROUP_ID, FIRST_CURATOR_ID),
            ChannelCreationParameters::<Test> {
                assets: vec![],
                meta: vec![],
                reward_account: None,
                moderator_set: None,
            }
        ));

        assert_eq!(
            System::events().last().unwrap().event,
            MetaEvent::content(RawEvent::ChannelCreated(
                ContentActor::Curator(FIRST_CURATOR_GROUP_ID, FIRST_CURATOR_ID),
                channel_id,
                ChannelRecord {
                    owner: ChannelOwner::CuratorGroup(FIRST_CURATOR_GROUP_ID),
                    videos: vec![],
                    playlists: vec![],
                    series: vec![],
                    is_censored: false,
                    reward_account: None,
                    moderator_set: BTreeSet::new(),
                },
                ChannelCreationParameters::<Test> {
                    assets: vec![],
                    meta: vec![],
                    reward_account: None,
                    moderator_set: None,
                }
            ))
        );

        // Curator can update channel
        assert_ok!(Content::update_channel(
            Origin::signed(FIRST_CURATOR_ORIGIN),
            ContentActor::Curator(FIRST_CURATOR_GROUP_ID, FIRST_CURATOR_ID),
            channel_id,
            ChannelUpdateParameters {
                assets: None,
                new_meta: None,
                reward_account: None,
            }
        ));

        // Lead can update curator owned channels
        assert_ok!(Content::update_channel(
            Origin::signed(LEAD_ORIGIN),
            ContentActor::Lead,
            channel_id,
            ChannelUpdateParameters {
                assets: None,
                new_meta: None,
                reward_account: None,
            }
        ));
    })
}

#[test]
fn member_owned_channels() {
    with_default_mock_builder(|| {
        // Run to block one to see emitted events
        run_to_block(1);

        // Not a member
        assert_err!(
            Content::create_channel(
                Origin::signed(UNKNOWN_ORIGIN),
                ContentActor::Member(MEMBERS_COUNT + 1),
                ChannelCreationParameters::<Test> {
                    assets: vec![],
                    meta: vec![],
                    reward_account: None,
                    moderator_set: None,
                }
            ),
            Error::<Test>::MemberAuthFailed
        );

        let channel_id_1 = Content::next_channel_id();

        // Member can create the channel
        assert_ok!(Content::create_channel(
            Origin::signed(FIRST_MEMBER_ORIGIN),
            ContentActor::Member(FIRST_MEMBER_ID),
            ChannelCreationParameters::<Test> {
                assets: vec![],
                meta: vec![],
                reward_account: None,
                moderator_set: None,
            }
        ));

        assert_eq!(
            System::events().last().unwrap().event,
            MetaEvent::content(RawEvent::ChannelCreated(
                ContentActor::Member(FIRST_MEMBER_ID),
                channel_id_1,
                ChannelRecord {
                    owner: ChannelOwner::Member(FIRST_MEMBER_ID),
                    videos: vec![],
                    playlists: vec![],
                    series: vec![],
                    is_censored: false,
                    reward_account: None,
                    moderator_set: BTreeSet::new(),
                },
                ChannelCreationParameters::<Test> {
                    assets: vec![],
                    meta: vec![],
                    reward_account: None,
                    moderator_set: None,
                }
            ))
        );

        let channel_id_2 = Content::next_channel_id();

        // Member can create the channel
        assert_ok!(Content::create_channel(
            Origin::signed(SECOND_MEMBER_ORIGIN),
            ContentActor::Member(SECOND_MEMBER_ID),
            ChannelCreationParameters::<Test> {
                assets: vec![],
                meta: vec![],
                reward_account: None,
                moderator_set: None,
            }
        ));

        assert_eq!(
            System::events().last().unwrap().event,
            MetaEvent::content(RawEvent::ChannelCreated(
                ContentActor::Member(SECOND_MEMBER_ID),
                channel_id_2,
                ChannelRecord {
                    owner: ChannelOwner::Member(SECOND_MEMBER_ID),
                    videos: vec![],
                    playlists: vec![],
                    series: vec![],
                    is_censored: false,
                    reward_account: None,
                    moderator_set: BTreeSet::new(),
                },
                ChannelCreationParameters::<Test> {
                    assets: vec![],
                    meta: vec![],
                    reward_account: None,
                    moderator_set: None,
                }
            ))
        );

        // Update channel
        assert_ok!(Content::update_channel(
            Origin::signed(FIRST_MEMBER_ORIGIN),
            ContentActor::Member(FIRST_MEMBER_ID),
            channel_id_1,
            ChannelUpdateParameters {
                assets: None,
                new_meta: None,
                reward_account: None,
            }
        ));

        assert_eq!(
            System::events().last().unwrap().event,
            MetaEvent::content(RawEvent::ChannelUpdated(
                ContentActor::Member(FIRST_MEMBER_ID),
                channel_id_1,
                ChannelRecord {
                    owner: ChannelOwner::Member(FIRST_MEMBER_ID),
                    videos: vec![],
                    playlists: vec![],
                    series: vec![],
                    is_censored: false,
                    reward_account: None,
                    moderator_set: BTreeSet::new(),
                },
                ChannelUpdateParameters {
                    assets: None,
                    new_meta: None,
                    reward_account: None,
                }
            ))
        );

        // Member cannot update a channel they do not own
        assert_err!(
            Content::update_channel(
                Origin::signed(FIRST_MEMBER_ORIGIN),
                ContentActor::Member(FIRST_MEMBER_ID),
                channel_id_2,
                ChannelUpdateParameters {
                    assets: None,
                    new_meta: None,
                    reward_account: None,
                }
            ),
            Error::<Test>::ActorNotAuthorized
        );
    })
}

#[test]
>>>>>>> bd4e0e9a
fn channel_censoring() {
    with_default_mock_builder(|| {
        // Run to block one to see emitted events
        run_to_block(1);

        let channel_id = Content::next_channel_id();
        assert_ok!(Content::create_channel(
<<<<<<< HEAD
            Origin::signed(DEFAULT_MEMBER_ACCOUNT_ID),
            ContentActor::Member(DEFAULT_MEMBER_ID),
            ChannelCreationParametersRecord {
                assets: None,
                meta: None,
                reward_account: None,
                collaborators: BTreeSet::new(),
=======
            Origin::signed(FIRST_MEMBER_ORIGIN),
            ContentActor::Member(FIRST_MEMBER_ID),
            ChannelCreationParameters::<Test> {
                assets: vec![],
                meta: vec![],
                reward_account: None,
                moderator_set: None,
>>>>>>> bd4e0e9a
            }
        ));

        let group_id = curators::add_curator_to_new_group(DEFAULT_CURATOR_ID);

        // Curator can censor channels
        let is_censored = true;
        assert_ok!(Content::update_channel_censorship_status(
            Origin::signed(DEFAULT_CURATOR_ACCOUNT_ID),
            ContentActor::Curator(group_id, DEFAULT_CURATOR_ID),
            channel_id,
            is_censored,
            vec![]
        ));

        assert_eq!(
            System::events().last().unwrap().event,
            MetaEvent::content(RawEvent::ChannelCensorshipStatusUpdated(
                ContentActor::Curator(group_id, DEFAULT_CURATOR_ID),
                channel_id,
                is_censored,
                vec![]
            ))
        );

        let channel = Content::channel_by_id(channel_id);

        assert!(channel.is_censored);

        // Curator can un-censor channels
        let is_censored = false;
        assert_ok!(Content::update_channel_censorship_status(
            Origin::signed(DEFAULT_CURATOR_ACCOUNT_ID),
            ContentActor::Curator(group_id, DEFAULT_CURATOR_ID),
            channel_id,
            is_censored,
            vec![]
        ));

        assert_eq!(
            System::events().last().unwrap().event,
            MetaEvent::content(RawEvent::ChannelCensorshipStatusUpdated(
                ContentActor::Curator(group_id, DEFAULT_CURATOR_ID),
                channel_id,
                is_censored,
                vec![]
            ))
        );

        let channel = Content::channel_by_id(channel_id);

        assert!(!channel.is_censored);

        // Member cannot censor channels
        let is_censored = true;
        assert_err!(
            Content::update_channel_censorship_status(
                Origin::signed(DEFAULT_MEMBER_ACCOUNT_ID),
                ContentActor::Member(DEFAULT_MEMBER_ID),
                channel_id,
                is_censored,
                vec![]
            ),
            Error::<Test>::ActorNotAuthorized
        );

        let curator_channel_id = Content::next_channel_id();

        // create curator channel
        assert_ok!(Content::create_channel(
<<<<<<< HEAD
            Origin::signed(DEFAULT_CURATOR_ACCOUNT_ID),
            ContentActor::Curator(group_id, DEFAULT_CURATOR_ID),
            ChannelCreationParametersRecord {
                assets: None,
                meta: None,
                reward_account: None,
                collaborators: BTreeSet::new(),
=======
            Origin::signed(FIRST_CURATOR_ORIGIN),
            ContentActor::Curator(group_id, FIRST_CURATOR_ID),
            ChannelCreationParameters::<Test> {
                assets: vec![],
                meta: vec![],
                reward_account: None,
                moderator_set: None,
>>>>>>> bd4e0e9a
            }
        ));

        // Curator cannot censor curator group channels
        assert_err!(
            Content::update_channel_censorship_status(
                Origin::signed(DEFAULT_CURATOR_ACCOUNT_ID),
                ContentActor::Curator(group_id, DEFAULT_CURATOR_ID),
                curator_channel_id,
                is_censored,
                vec![]
            ),
            Error::<Test>::CannotCensoreCuratorGroupOwnedChannels
        );

        // Lead can still censor curator group channels
        assert_ok!(Content::update_channel_censorship_status(
            Origin::signed(LEAD_ACCOUNT_ID),
            ContentActor::Lead,
            curator_channel_id,
            is_censored,
            vec![]
        ));
    })
}

// channel creation tests
#[test]
fn successful_channel_creation_with_member_context() {
    with_default_mock_builder(|| {
        run_to_block(1);
        CreateChannelFixture::default()
            .with_sender(DEFAULT_MEMBER_ACCOUNT_ID)
            .with_actor(ContentActor::Member(DEFAULT_MEMBER_ID))
            .call_and_assert(Ok(()));
    })
}

#[test]
fn successful_channel_creation_with_curator_context() {
    with_default_mock_builder(|| {
        run_to_block(1);
        let default_curator_group_id = curators::add_curator_to_new_group(DEFAULT_CURATOR_ID);
        CreateChannelFixture::default()
            .with_sender(DEFAULT_CURATOR_ACCOUNT_ID)
            .with_actor(ContentActor::Curator(
                default_curator_group_id,
                DEFAULT_CURATOR_ID,
            ))
            .call_and_assert(Ok(()));
    })
}

#[test]
fn unsuccessful_channel_creation_with_lead_context() {
    with_default_mock_builder(|| {
        run_to_block(1);
        CreateChannelFixture::default()
            .with_sender(LEAD_ACCOUNT_ID)
            .with_actor(ContentActor::Lead)
            .call_and_assert(Err(Error::<Test>::ActorCannotOwnChannel.into()));
    })
}

#[test]
fn unsuccessful_channel_creation_with_collaborator_context() {
    with_default_mock_builder(|| {
        run_to_block(1);
        CreateChannelFixture::default()
            .with_sender(COLLABORATOR_MEMBER_ACCOUNT_ID)
            .with_actor(ContentActor::Collaborator(COLLABORATOR_MEMBER_ID))
            .call_and_assert(Err(Error::<Test>::ActorCannotOwnChannel.into()));
    })
}

#[test]
fn unsuccessful_channel_creation_with_uncorresponding_member_id_and_origin() {
    with_default_mock_builder(|| {
        run_to_block(1);
        CreateChannelFixture::default()
            .with_sender(DEFAULT_MEMBER_ACCOUNT_ID + 100)
            .with_actor(ContentActor::Member(DEFAULT_MEMBER_ID))
            .call_and_assert(Err(Error::<Test>::MemberAuthFailed.into()));
    })
}

#[test]
fn unsuccessful_channel_creation_with_uncorresponding_curator_id_and_origin() {
    with_default_mock_builder(|| {
        run_to_block(1);
        let default_curator_group_id = curators::add_curator_to_new_group(DEFAULT_CURATOR_ID);
        CreateChannelFixture::default()
            .with_sender(DEFAULT_CURATOR_ACCOUNT_ID + 100)
            .with_actor(ContentActor::Curator(
                default_curator_group_id,
                DEFAULT_CURATOR_ID,
            ))
            .call_and_assert(Err(Error::<Test>::CuratorAuthFailed.into()));
    })
}

#[test]
fn successful_channel_creation_with_storage_upload_and_member_context() {
    with_default_mock_builder(|| {
        run_to_block(1);
        create_initial_storage_buckets_helper();
        increase_account_balance_helper(DEFAULT_MEMBER_ACCOUNT_ID, INITIAL_BALANCE);
        CreateChannelFixture::default()
            .with_sender(DEFAULT_MEMBER_ACCOUNT_ID)
            .with_actor(ContentActor::Member(DEFAULT_MEMBER_ID))
            .with_assets(StorageAssets::<Test> {
                expected_data_size_fee: Storage::<Test>::data_object_per_mega_byte_fee(),
                object_creation_list: create_data_objects_helper(),
            })
            .call_and_assert(Ok(()));
    })
}

#[test]
fn successful_channel_creation_with_storage_upload_and_curator_context() {
    with_default_mock_builder(|| {
        run_to_block(1);
        create_initial_storage_buckets_helper();
        increase_account_balance_helper(DEFAULT_CURATOR_ACCOUNT_ID, INITIAL_BALANCE);
        let default_curator_group_id = curators::add_curator_to_new_group(DEFAULT_CURATOR_ID);
        CreateChannelFixture::default()
            .with_sender(DEFAULT_CURATOR_ACCOUNT_ID)
            .with_actor(ContentActor::Curator(
                default_curator_group_id,
                DEFAULT_CURATOR_ID,
            ))
            .with_assets(StorageAssets::<Test> {
                expected_data_size_fee: Storage::<Test>::data_object_per_mega_byte_fee(),
                object_creation_list: create_data_objects_helper(),
            })
            .call_and_assert(Ok(()));
    })
}

#[test]
fn unsuccessful_channel_creation_with_invalid_expected_data_size_fee() {
    with_default_mock_builder(|| {
        run_to_block(1);
        create_initial_storage_buckets_helper();
        increase_account_balance_helper(DEFAULT_CURATOR_ACCOUNT_ID, INITIAL_BALANCE);
        let default_curator_group_id = curators::add_curator_to_new_group(DEFAULT_CURATOR_ID);
        CreateChannelFixture::default()
            .with_sender(DEFAULT_CURATOR_ACCOUNT_ID)
            .with_actor(ContentActor::Curator(
                default_curator_group_id,
                DEFAULT_CURATOR_ID,
            ))
            .with_assets(StorageAssets::<Test> {
                // setting a purposely high fee to trigger error
                expected_data_size_fee: BalanceOf::<Test>::from(1_000_000u64),
                object_creation_list: create_data_objects_helper(),
            })
            .call_and_assert(Err(storage::Error::<Test>::DataSizeFeeChanged.into()));
    })
}

#[test]
fn unsuccessful_channel_creation_with_insufficient_balance() {
    with_default_mock_builder(|| {
        run_to_block(1);
        create_initial_storage_buckets_helper();
        CreateChannelFixture::default()
            .with_sender(DEFAULT_MEMBER_ACCOUNT_ID)
            .with_actor(ContentActor::Member(DEFAULT_MEMBER_ID))
            .with_assets(StorageAssets::<Test> {
                expected_data_size_fee: Storage::<Test>::data_object_per_mega_byte_fee(),
                object_creation_list: create_data_objects_helper(),
            })
            .call_and_assert(Err(storage::Error::<Test>::InsufficientBalance.into()));
    })
}

#[test]
fn unsuccessful_channel_creation_with_no_bucket_available() {
    with_default_mock_builder(|| {
        run_to_block(1);
        create_initial_storage_buckets_helper();
        increase_account_balance_helper(DEFAULT_MEMBER_ACCOUNT_ID, INITIAL_BALANCE);

        CreateChannelFixture::default()
            .with_sender(DEFAULT_MEMBER_ACCOUNT_ID)
            .with_actor(ContentActor::Member(DEFAULT_MEMBER_ID))
            .with_assets(StorageAssets::<Test> {
                expected_data_size_fee: Storage::<Test>::data_object_per_mega_byte_fee(),
                object_creation_list: vec![DataObjectCreationParameters {
                    size: STORAGE_BUCKET_OBJECTS_SIZE_LIMIT + 1,
                    ipfs_content_id: vec![1u8],
                }],
            })
            .call_and_assert(Err(
                storage::Error::<Test>::StorageBucketIdCollectionsAreEmpty.into(),
            ));

        CreateChannelFixture::default()
            .with_sender(DEFAULT_MEMBER_ACCOUNT_ID)
            .with_actor(ContentActor::Member(DEFAULT_MEMBER_ID))
            .with_assets(StorageAssets::<Test> {
                expected_data_size_fee: Storage::<Test>::data_object_per_mega_byte_fee(),
                object_creation_list: (0..(STORAGE_BUCKET_OBJECTS_NUMBER_LIMIT + 1))
                    .map(|_| DataObjectCreationParameters {
                        size: 1,
                        ipfs_content_id: vec![1u8],
                    })
                    .collect(),
            })
            .call_and_assert(Err(
                storage::Error::<Test>::StorageBucketIdCollectionsAreEmpty.into(),
            ));
    })
}

#[test]
fn unsuccessful_channel_creation_with_data_limits_exceeded() {
    with_default_mock_builder(|| {
        run_to_block(1);
        create_initial_storage_buckets_helper();
        increase_account_balance_helper(DEFAULT_MEMBER_ACCOUNT_ID, INITIAL_BALANCE);
        CreateChannelFixture::default()
            .with_sender(DEFAULT_MEMBER_ACCOUNT_ID)
            .with_actor(ContentActor::Member(DEFAULT_MEMBER_ID))
            .with_assets(StorageAssets::<Test> {
                expected_data_size_fee: Storage::<Test>::data_object_per_mega_byte_fee(),
                object_creation_list: vec![DataObjectCreationParameters {
                    size: VOUCHER_OBJECTS_SIZE_LIMIT + 1,
                    ipfs_content_id: vec![1u8],
                }],
            })
            .call_and_assert(Err(storage::Error::<Test>::MaxDataObjectSizeExceeded.into()));
    })
}

#[test]
fn successful_channel_creation_with_collaborators_set() {
    with_default_mock_builder(|| {
        run_to_block(1);

        CreateChannelFixture::default()
            .with_sender(DEFAULT_MEMBER_ACCOUNT_ID)
            .with_actor(ContentActor::Member(DEFAULT_MEMBER_ID))
            .with_collaborators(vec![COLLABORATOR_MEMBER_ID].into_iter().collect())
            .call_and_assert(Ok(()));

        let default_curator_group_id = curators::add_curator_to_new_group(DEFAULT_CURATOR_ID);
        CreateChannelFixture::default()
            .with_sender(DEFAULT_CURATOR_ACCOUNT_ID)
            .with_actor(ContentActor::Curator(
                default_curator_group_id,
                DEFAULT_CURATOR_ID,
            ))
            .with_collaborators(vec![COLLABORATOR_MEMBER_ID].into_iter().collect())
            .call_and_assert(Ok(()));
    })
}

#[test]
fn unsuccessful_channel_creation_with_invalid_collaborators_set() {
    with_default_mock_builder(|| {
        run_to_block(1);
        CreateChannelFixture::default()
            .with_sender(DEFAULT_MEMBER_ACCOUNT_ID)
            .with_actor(ContentActor::Member(DEFAULT_MEMBER_ID))
            .with_collaborators(vec![COLLABORATOR_MEMBER_ID + 100].into_iter().collect())
            .call_and_assert(Err(Error::<Test>::CollaboratorIsNotValidMember.into()));
    })
}

#[test]
fn successful_channel_creation_with_reward_account() {
    with_default_mock_builder(|| {
        run_to_block(1);

        CreateChannelFixture::default()
            .with_sender(DEFAULT_MEMBER_ACCOUNT_ID)
            .with_actor(ContentActor::Member(DEFAULT_MEMBER_ID))
            .with_reward_account(DEFAULT_MEMBER_ACCOUNT_ID)
            .call_and_assert(Ok(()));

        let default_curator_group_id = curators::add_curator_to_new_group(DEFAULT_CURATOR_ID);
        CreateChannelFixture::default()
            .with_sender(DEFAULT_CURATOR_ACCOUNT_ID)
            .with_actor(ContentActor::Curator(
                default_curator_group_id,
                DEFAULT_CURATOR_ID,
            ))
            .with_reward_account(DEFAULT_CURATOR_ACCOUNT_ID)
            .call_and_assert(Ok(()));
    })
}

// channel update tests
#[test]
fn unsuccessful_channel_update_with_uncorresponding_member_id_and_origin() {
    with_default_mock_builder(|| {
        run_to_block(1);

        create_initial_storage_buckets_helper();
        increase_account_balance_helper(DEFAULT_MEMBER_ACCOUNT_ID, INITIAL_BALANCE);
        create_default_member_owned_channel();

        UpdateChannelFixture::default()
            .with_sender(DEFAULT_MEMBER_ACCOUNT_ID + 100)
            .with_actor(ContentActor::Member(DEFAULT_MEMBER_ID))
            .call_and_assert(Err(Error::<Test>::MemberAuthFailed.into()));
    })
}

#[test]
fn unsuccessful_channel_update_with_uncorresponding_curator_id_and_origin() {
    with_default_mock_builder(|| {
        run_to_block(1);

        create_initial_storage_buckets_helper();
        increase_account_balance_helper(DEFAULT_CURATOR_ACCOUNT_ID, INITIAL_BALANCE);
        create_default_curator_owned_channel();

        let default_curator_group_id = curators::add_curator_to_new_group(DEFAULT_CURATOR_ID);
        UpdateChannelFixture::default()
            .with_sender(DEFAULT_CURATOR_ACCOUNT_ID + 100)
            .with_actor(ContentActor::Curator(
                default_curator_group_id,
                DEFAULT_CURATOR_ID,
            ))
            .call_and_assert(Err(Error::<Test>::CuratorAuthFailed.into()));
    })
}

#[test]
fn unsuccessful_channel_update_with_uncorresponding_collaborator_id_and_origin() {
    with_default_mock_builder(|| {
        run_to_block(1);

        create_initial_storage_buckets_helper();
        increase_account_balance_helper(DEFAULT_MEMBER_ACCOUNT_ID, INITIAL_BALANCE);
        create_default_member_owned_channel();

        UpdateChannelFixture::default()
            .with_sender(COLLABORATOR_MEMBER_ACCOUNT_ID + 100)
            .with_actor(ContentActor::Collaborator(COLLABORATOR_MEMBER_ID))
            .call_and_assert(Err(Error::<Test>::MemberAuthFailed.into()));
    })
}

#[test]
fn unsuccessful_channel_update_with_invalid_channel_id() {
    with_default_mock_builder(|| {
        run_to_block(1);

        create_initial_storage_buckets_helper();
        increase_account_balance_helper(DEFAULT_MEMBER_ACCOUNT_ID, INITIAL_BALANCE);
        create_default_member_owned_channel();

        UpdateChannelFixture::default()
            .with_sender(DEFAULT_MEMBER_ACCOUNT_ID)
            .with_actor(ContentActor::Member(DEFAULT_MEMBER_ID))
            .with_channel_id(ChannelId::zero())
            .call_and_assert(Err(Error::<Test>::ChannelDoesNotExist.into()));
    })
}

#[test]
fn successful_channel_update_with_assets_uploaded_by_collaborator() {
    with_default_mock_builder(|| {
        run_to_block(1);

        create_initial_storage_buckets_helper();
        increase_account_balance_helper(DEFAULT_MEMBER_ACCOUNT_ID, INITIAL_BALANCE);
        increase_account_balance_helper(COLLABORATOR_MEMBER_ACCOUNT_ID, INITIAL_BALANCE);
        create_default_member_owned_channel();

        UpdateChannelFixture::default()
            .with_sender(COLLABORATOR_MEMBER_ACCOUNT_ID)
            .with_actor(ContentActor::Collaborator(COLLABORATOR_MEMBER_ID))
            .with_assets_to_upload(StorageAssets::<Test> {
                expected_data_size_fee: Storage::<Test>::data_object_per_mega_byte_fee(),
                object_creation_list: create_data_objects_helper(),
            })
            .call_and_assert(Ok(()));
    })
}

#[test]
fn successful_channel_update_with_assets_removed_by_collaborator() {
    with_default_mock_builder(|| {
        run_to_block(1);

        create_initial_storage_buckets_helper();
        increase_account_balance_helper(DEFAULT_MEMBER_ACCOUNT_ID, INITIAL_BALANCE);
        create_default_member_owned_channel();

        UpdateChannelFixture::default()
            .with_sender(COLLABORATOR_MEMBER_ACCOUNT_ID)
            .with_actor(ContentActor::Collaborator(COLLABORATOR_MEMBER_ID))
            // data objects ids start at index 1
            .with_assets_to_remove((1..(DATA_OBJECTS_NUMBER as u64 - 1)).collect())
            .call_and_assert(Ok(()));
    })
}

#[test]
fn successful_channel_update_with_assets_uploaded_by_member() {
    with_default_mock_builder(|| {
        run_to_block(1);

        create_initial_storage_buckets_helper();
        increase_account_balance_helper(DEFAULT_MEMBER_ACCOUNT_ID, INITIAL_BALANCE);
        create_default_member_owned_channel();

        UpdateChannelFixture::default()
            .with_sender(DEFAULT_MEMBER_ACCOUNT_ID)
            .with_actor(ContentActor::Member(DEFAULT_MEMBER_ID))
            .with_assets_to_upload(StorageAssets::<Test> {
                expected_data_size_fee: Storage::<Test>::data_object_per_mega_byte_fee(),
                object_creation_list: create_data_objects_helper(),
            })
            .call_and_assert(Ok(()));
    })
}

#[test]
fn successful_channel_update_with_assets_removed_by_member() {
    with_default_mock_builder(|| {
        run_to_block(1);

        create_initial_storage_buckets_helper();
        increase_account_balance_helper(DEFAULT_MEMBER_ACCOUNT_ID, INITIAL_BALANCE);
        create_default_member_owned_channel();

        UpdateChannelFixture::default()
            .with_sender(DEFAULT_MEMBER_ACCOUNT_ID)
            .with_actor(ContentActor::Member(DEFAULT_MEMBER_ID))
            // data objects ids start at index 1
            .with_assets_to_remove((1..(DATA_OBJECTS_NUMBER as u64 - 1)).collect())
            .call_and_assert(Ok(()));
    })
}

#[test]
fn successful_channel_update_with_assets_uploaded_by_curator() {
    with_default_mock_builder(|| {
        run_to_block(1);

        create_initial_storage_buckets_helper();
        increase_account_balance_helper(DEFAULT_CURATOR_ACCOUNT_ID, INITIAL_BALANCE);
        create_default_curator_owned_channel();

        let default_curator_group_id = NextCuratorGroupId::<Test>::get() - 1;
        UpdateChannelFixture::default()
            .with_sender(DEFAULT_CURATOR_ACCOUNT_ID)
            .with_actor(ContentActor::Curator(
                default_curator_group_id,
                DEFAULT_CURATOR_ID,
            ))
            .with_assets_to_upload(StorageAssets::<Test> {
                expected_data_size_fee: Storage::<Test>::data_object_per_mega_byte_fee(),
                object_creation_list: create_data_objects_helper(),
            })
            .call_and_assert(Ok(()));
    })
}

#[test]
fn successful_channel_update_with_assets_removed_by_curator() {
    with_default_mock_builder(|| {
        run_to_block(1);

        create_initial_storage_buckets_helper();
        increase_account_balance_helper(DEFAULT_CURATOR_ACCOUNT_ID, INITIAL_BALANCE);
        create_default_curator_owned_channel();

        let default_curator_group_id = NextCuratorGroupId::<Test>::get() - 1;
        UpdateChannelFixture::default()
            .with_sender(DEFAULT_CURATOR_ACCOUNT_ID)
            .with_actor(ContentActor::Curator(
                default_curator_group_id,
                DEFAULT_CURATOR_ID,
            ))
            // data objects ids start at index 1
            .with_assets_to_remove((1..(DATA_OBJECTS_NUMBER as u64 - 1)).collect())
            .call_and_assert(Ok(()));
    })
}

#[test]
fn successful_curator_channel_update_with_assets_uploaded_by_lead() {
    with_default_mock_builder(|| {
        run_to_block(1);

        create_initial_storage_buckets_helper();
        increase_account_balance_helper(DEFAULT_CURATOR_ACCOUNT_ID, INITIAL_BALANCE);
        increase_account_balance_helper(LEAD_ACCOUNT_ID, INITIAL_BALANCE);
        create_default_curator_owned_channel();

        UpdateChannelFixture::default()
            .with_sender(LEAD_ACCOUNT_ID)
            .with_actor(ContentActor::Lead)
            .with_assets_to_upload(StorageAssets::<Test> {
                expected_data_size_fee: Storage::<Test>::data_object_per_mega_byte_fee(),
                object_creation_list: create_data_objects_helper(),
            })
            .call_and_assert(Ok(()));
    })
}

#[test]
fn unsuccessful_curator_channel_update_with_assets_uploaded_by_invalid_lead_origin() {
    with_default_mock_builder(|| {
        run_to_block(1);

        create_initial_storage_buckets_helper();
        increase_account_balance_helper(DEFAULT_CURATOR_ACCOUNT_ID, INITIAL_BALANCE);
        increase_account_balance_helper(LEAD_ACCOUNT_ID, INITIAL_BALANCE);
        create_default_curator_owned_channel();

        UpdateChannelFixture::default()
            .with_sender(LEAD_ACCOUNT_ID + 100)
            .with_actor(ContentActor::Lead)
            .with_assets_to_upload(StorageAssets::<Test> {
                expected_data_size_fee: Storage::<Test>::data_object_per_mega_byte_fee(),
                object_creation_list: create_data_objects_helper(),
            })
            .call_and_assert(Err(Error::<Test>::LeadAuthFailed.into()));
    })
}

#[test]
fn successful_channel_update_with_assets_removed_by_lead() {
    with_default_mock_builder(|| {
        run_to_block(1);

        create_initial_storage_buckets_helper();
        increase_account_balance_helper(DEFAULT_CURATOR_ACCOUNT_ID, INITIAL_BALANCE);
        create_default_curator_owned_channel();

        UpdateChannelFixture::default()
            .with_sender(LEAD_ACCOUNT_ID)
            .with_actor(ContentActor::Lead)
            // data objects ids start at index 1
            .with_assets_to_remove((1..(DATA_OBJECTS_NUMBER as u64 - 1)).collect())
            .call_and_assert(Ok(()));
    })
}

#[test]
fn unsuccessful_channel_update_with_assets_removed_by_invalid_lead_origin() {
    with_default_mock_builder(|| {
        run_to_block(1);

        create_initial_storage_buckets_helper();
        increase_account_balance_helper(DEFAULT_CURATOR_ACCOUNT_ID, INITIAL_BALANCE);
        create_default_curator_owned_channel();

        UpdateChannelFixture::default()
            .with_sender(LEAD_ACCOUNT_ID + 100)
            .with_actor(ContentActor::Lead)
            // data objects ids start at index 1
            .with_assets_to_remove((1..(DATA_OBJECTS_NUMBER as u64 - 1)).collect())
            .call_and_assert(Err(Error::<Test>::LeadAuthFailed.into()));
    })
}

#[test]
fn unsuccessful_channel_update_with_assets_uploaded_by_unauthorized_collaborator() {
    with_default_mock_builder(|| {
        run_to_block(1);

        create_initial_storage_buckets_helper();
        increase_account_balance_helper(DEFAULT_MEMBER_ACCOUNT_ID, INITIAL_BALANCE);
        increase_account_balance_helper(
            UNAUTHORIZED_COLLABORATOR_MEMBER_ACCOUNT_ID,
            INITIAL_BALANCE,
        );
        create_default_member_owned_channel();

        UpdateChannelFixture::default()
            .with_sender(UNAUTHORIZED_COLLABORATOR_MEMBER_ACCOUNT_ID)
            .with_actor(ContentActor::Collaborator(
                UNAUTHORIZED_COLLABORATOR_MEMBER_ID,
            ))
            .with_assets_to_upload(StorageAssets::<Test> {
                expected_data_size_fee: Storage::<Test>::data_object_per_mega_byte_fee(),
                object_creation_list: create_data_objects_helper(),
            })
            .call_and_assert(Err(Error::<Test>::ActorNotAuthorized.into()));
    })
}

#[test]
fn unsuccessful_channel_update_with_assets_removed_by_unauthorized_collaborator() {
    with_default_mock_builder(|| {
        run_to_block(1);

        create_initial_storage_buckets_helper();
        increase_account_balance_helper(DEFAULT_MEMBER_ACCOUNT_ID, INITIAL_BALANCE);
        create_default_member_owned_channel();

        UpdateChannelFixture::default()
            .with_sender(UNAUTHORIZED_COLLABORATOR_MEMBER_ACCOUNT_ID)
            .with_actor(ContentActor::Collaborator(
                UNAUTHORIZED_COLLABORATOR_MEMBER_ID,
            ))
            // data objects ids start at index 1
            .with_assets_to_remove((1..(DATA_OBJECTS_NUMBER as u64 - 1)).collect())
            .call_and_assert(Err(Error::<Test>::ActorNotAuthorized.into()));
    })
}

#[test]
fn unsuccessful_channel_update_with_assets_uploaded_by_unauthorized_member() {
    with_default_mock_builder(|| {
        run_to_block(1);

        create_initial_storage_buckets_helper();
        increase_account_balance_helper(DEFAULT_MEMBER_ACCOUNT_ID, INITIAL_BALANCE);
        increase_account_balance_helper(UNAUTHORIZED_MEMBER_ACCOUNT_ID, INITIAL_BALANCE);
        create_default_member_owned_channel();

        UpdateChannelFixture::default()
            .with_sender(UNAUTHORIZED_MEMBER_ACCOUNT_ID)
            .with_actor(ContentActor::Member(UNAUTHORIZED_MEMBER_ID))
            .with_assets_to_upload(StorageAssets::<Test> {
                expected_data_size_fee: Storage::<Test>::data_object_per_mega_byte_fee(),
                object_creation_list: create_data_objects_helper(),
            })
            .call_and_assert(Err(Error::<Test>::ActorNotAuthorized.into()));
    })
}

#[test]
fn unsuccessful_channel_update_with_assets_removed_by_unathorized_member() {
    with_default_mock_builder(|| {
        run_to_block(1);

        create_initial_storage_buckets_helper();
        increase_account_balance_helper(DEFAULT_MEMBER_ACCOUNT_ID, INITIAL_BALANCE);
        create_default_member_owned_channel();

        UpdateChannelFixture::default()
            .with_sender(UNAUTHORIZED_MEMBER_ACCOUNT_ID)
            .with_actor(ContentActor::Member(UNAUTHORIZED_MEMBER_ID))
            // data objects ids start at index 1
            .with_assets_to_remove((1..(DATA_OBJECTS_NUMBER as u64 - 1)).collect())
            .call_and_assert(Err(Error::<Test>::ActorNotAuthorized.into()));
    })
}

#[test]
fn unsuccessful_channel_update_with_assets_uploaded_by_unauthorized_curator() {
    with_default_mock_builder(|| {
        run_to_block(1);

        create_initial_storage_buckets_helper();
        increase_account_balance_helper(DEFAULT_CURATOR_ACCOUNT_ID, INITIAL_BALANCE);
        increase_account_balance_helper(UNAUTHORIZED_CURATOR_ACCOUNT_ID, INITIAL_BALANCE);
        create_default_curator_owned_channel();

        let unauthorized_curator_group_id =
            curators::add_curator_to_new_group(UNAUTHORIZED_CURATOR_ID);
        UpdateChannelFixture::default()
            .with_sender(UNAUTHORIZED_CURATOR_ACCOUNT_ID)
            .with_actor(ContentActor::Curator(
                unauthorized_curator_group_id,
                UNAUTHORIZED_CURATOR_ID,
            ))
            .with_assets_to_upload(StorageAssets::<Test> {
                expected_data_size_fee: Storage::<Test>::data_object_per_mega_byte_fee(),
                object_creation_list: create_data_objects_helper(),
            })
            .call_and_assert(Err(Error::<Test>::ActorNotAuthorized.into()));
    })
}

#[test]
fn unsuccessful_channel_update_with_assets_removed_by_unauthorized_curator() {
    with_default_mock_builder(|| {
        run_to_block(1);

        create_initial_storage_buckets_helper();
        increase_account_balance_helper(DEFAULT_CURATOR_ACCOUNT_ID, INITIAL_BALANCE);
        create_default_curator_owned_channel();

        let unauthorized_curator_group_id =
            curators::add_curator_to_new_group(UNAUTHORIZED_CURATOR_ID);
        UpdateChannelFixture::default()
            .with_sender(UNAUTHORIZED_CURATOR_ACCOUNT_ID)
            .with_actor(ContentActor::Curator(
                unauthorized_curator_group_id,
                UNAUTHORIZED_CURATOR_ID,
            ))
            // data objects ids start at index 1
            .with_assets_to_remove((1..(DATA_OBJECTS_NUMBER as u64 - 1)).collect())
            .call_and_assert(Err(Error::<Test>::ActorNotAuthorized.into()));
    })
}

#[test]
fn unsuccessful_member_channel_update_with_assets_uploaded_by_lead() {
    with_default_mock_builder(|| {
        run_to_block(1);

        create_initial_storage_buckets_helper();
        increase_account_balance_helper(DEFAULT_MEMBER_ACCOUNT_ID, INITIAL_BALANCE);
        increase_account_balance_helper(LEAD_ACCOUNT_ID, INITIAL_BALANCE);
        create_default_member_owned_channel();

        UpdateChannelFixture::default()
            .with_sender(LEAD_ACCOUNT_ID)
            .with_actor(ContentActor::Lead)
            .with_assets_to_upload(StorageAssets::<Test> {
                expected_data_size_fee: Storage::<Test>::data_object_per_mega_byte_fee(),
                object_creation_list: create_data_objects_helper(),
            })
            .call_and_assert(Err(Error::<Test>::ActorNotAuthorized.into()));
    })
}

#[test]
fn unsuccessful_member_channel_update_with_assets_removed_by_lead() {
    with_default_mock_builder(|| {
        run_to_block(1);

        create_initial_storage_buckets_helper();
        increase_account_balance_helper(DEFAULT_MEMBER_ACCOUNT_ID, INITIAL_BALANCE);
        create_default_member_owned_channel();

        UpdateChannelFixture::default()
            .with_sender(LEAD_ACCOUNT_ID)
            .with_actor(ContentActor::Lead)
            // data objects ids start at index 1
            .with_assets_to_remove((1..(DATA_OBJECTS_NUMBER as u64 - 1)).collect())
            .call_and_assert(Err(Error::<Test>::ActorNotAuthorized.into()));
    })
}

#[test]
fn successful_channel_update_with_collaborators_set_updated_by_member() {
    with_default_mock_builder(|| {
        run_to_block(1);

        create_initial_storage_buckets_helper();
        increase_account_balance_helper(DEFAULT_MEMBER_ACCOUNT_ID, INITIAL_BALANCE);
        create_default_member_owned_channel();

        UpdateChannelFixture::default()
            .with_sender(DEFAULT_MEMBER_ACCOUNT_ID)
            .with_actor(ContentActor::Member(DEFAULT_MEMBER_ID))
            .with_collaborators(BTreeSet::new())
            .call_and_assert(Ok(()));
    })
}

#[test]
fn unsuccessful_channel_update_with_collaborators_set_updated_by_unauthorized_member() {
    with_default_mock_builder(|| {
        run_to_block(1);

        create_initial_storage_buckets_helper();
        increase_account_balance_helper(DEFAULT_MEMBER_ACCOUNT_ID, INITIAL_BALANCE);
        create_default_member_owned_channel();

        UpdateChannelFixture::default()
            .with_sender(UNAUTHORIZED_MEMBER_ACCOUNT_ID)
            .with_actor(ContentActor::Member(UNAUTHORIZED_MEMBER_ID))
            .with_collaborators(BTreeSet::new())
            .call_and_assert(Err(Error::<Test>::ActorNotAuthorized.into()));
    })
}

#[test]
fn successful_channel_update_with_collaborators_set_updated_by_curator() {
    with_default_mock_builder(|| {
        run_to_block(1);

        create_initial_storage_buckets_helper();
        increase_account_balance_helper(DEFAULT_CURATOR_ACCOUNT_ID, INITIAL_BALANCE);
        create_default_curator_owned_channel();

        let default_curator_group_id = NextCuratorGroupId::<Test>::get() - 1;
        UpdateChannelFixture::default()
            .with_sender(DEFAULT_CURATOR_ACCOUNT_ID)
            .with_actor(ContentActor::Curator(
                default_curator_group_id,
                DEFAULT_CURATOR_ID,
            ))
            .with_collaborators(BTreeSet::new())
            .call_and_assert(Ok(()));
    })
}

#[test]
fn unsuccessful_channel_update_with_collaborators_set_updated_by_unauthorized_curator() {
    with_default_mock_builder(|| {
        run_to_block(1);

        create_initial_storage_buckets_helper();
        increase_account_balance_helper(DEFAULT_CURATOR_ACCOUNT_ID, INITIAL_BALANCE);
        create_default_curator_owned_channel();

        let unauthorized_curator_group_id =
            curators::add_curator_to_new_group(UNAUTHORIZED_CURATOR_ID);
        UpdateChannelFixture::default()
            .with_sender(UNAUTHORIZED_CURATOR_ACCOUNT_ID)
            .with_actor(ContentActor::Curator(
                unauthorized_curator_group_id,
                UNAUTHORIZED_CURATOR_ID,
            ))
            .with_collaborators(BTreeSet::new())
            .call_and_assert(Err(Error::<Test>::ActorNotAuthorized.into()));
    })
}

#[test]
fn unsuccessful_channel_update_with_collaborators_set_updated_by_collaborator() {
    with_default_mock_builder(|| {
        run_to_block(1);

        create_initial_storage_buckets_helper();
        increase_account_balance_helper(DEFAULT_MEMBER_ACCOUNT_ID, INITIAL_BALANCE);
        create_default_member_owned_channel();

        UpdateChannelFixture::default()
            .with_sender(COLLABORATOR_MEMBER_ACCOUNT_ID)
            .with_actor(ContentActor::Collaborator(COLLABORATOR_MEMBER_ID))
            .with_collaborators(BTreeSet::new())
            .call_and_assert(Err(Error::<Test>::ActorNotAuthorized.into()));
    })
}

#[test]
fn unsuccessful_member_channel_update_with_collaborators_set_updated_by_lead() {
    with_default_mock_builder(|| {
        run_to_block(1);

        create_initial_storage_buckets_helper();
        increase_account_balance_helper(DEFAULT_MEMBER_ACCOUNT_ID, INITIAL_BALANCE);
        create_default_member_owned_channel();

        UpdateChannelFixture::default()
            .with_sender(LEAD_ACCOUNT_ID)
            .with_actor(ContentActor::Lead)
            .with_collaborators(BTreeSet::new())
            .call_and_assert(Err(Error::<Test>::ActorNotAuthorized.into()));
    })
}

#[test]
fn successful_curator_channel_update_with_collaborators_set_updated_by_lead() {
    with_default_mock_builder(|| {
        run_to_block(1);

        create_initial_storage_buckets_helper();
        increase_account_balance_helper(DEFAULT_CURATOR_ACCOUNT_ID, INITIAL_BALANCE);
        create_default_curator_owned_channel();

        UpdateChannelFixture::default()
            .with_sender(LEAD_ACCOUNT_ID)
            .with_actor(ContentActor::Lead)
            .with_collaborators(BTreeSet::new())
            .call_and_assert(Ok(()));
    })
}

#[test]
fn unsuccessful_curator_channel_update_with_collaborators_set_updated_by_invalid_lead_origin() {
    with_default_mock_builder(|| {
        run_to_block(1);

        create_initial_storage_buckets_helper();
        increase_account_balance_helper(DEFAULT_CURATOR_ACCOUNT_ID, INITIAL_BALANCE);
        create_default_curator_owned_channel();

        UpdateChannelFixture::default()
            .with_sender(LEAD_ACCOUNT_ID + 100)
            .with_actor(ContentActor::Lead)
            .with_collaborators(BTreeSet::new())
            .call_and_assert(Err(Error::<Test>::LeadAuthFailed.into()));
    })
}

#[test]
fn successful_channel_update_with_reward_account_updated_by_member() {
    with_default_mock_builder(|| {
        run_to_block(1);

        create_initial_storage_buckets_helper();
        increase_account_balance_helper(DEFAULT_MEMBER_ACCOUNT_ID, INITIAL_BALANCE);
        create_default_member_owned_channel();

        UpdateChannelFixture::default()
            .with_sender(DEFAULT_MEMBER_ACCOUNT_ID)
            .with_actor(ContentActor::Member(DEFAULT_MEMBER_ID))
            .with_reward_account(Some(None))
            .call_and_assert(Ok(()));
    })
}

#[test]
fn unsuccessful_channel_update_with_reward_account_updated_by_unauthorized_member() {
    with_default_mock_builder(|| {
        run_to_block(1);

        create_initial_storage_buckets_helper();
        increase_account_balance_helper(DEFAULT_MEMBER_ACCOUNT_ID, INITIAL_BALANCE);
        create_default_member_owned_channel();

        UpdateChannelFixture::default()
            .with_sender(UNAUTHORIZED_MEMBER_ACCOUNT_ID)
            .with_actor(ContentActor::Member(UNAUTHORIZED_MEMBER_ID))
            .with_reward_account(Some(None))
            .call_and_assert(Err(Error::<Test>::ActorNotAuthorized.into()));
    })
}

#[test]
fn successful_channel_update_with_reward_account_updated_by_curator() {
    with_default_mock_builder(|| {
        run_to_block(1);

        create_initial_storage_buckets_helper();
        increase_account_balance_helper(DEFAULT_CURATOR_ACCOUNT_ID, INITIAL_BALANCE);
        create_default_curator_owned_channel();

        let default_curator_group_id = NextCuratorGroupId::<Test>::get() - 1;
        UpdateChannelFixture::default()
            .with_sender(DEFAULT_CURATOR_ACCOUNT_ID)
            .with_actor(ContentActor::Curator(
                default_curator_group_id,
                DEFAULT_CURATOR_ID,
            ))
            .with_reward_account(Some(None))
            .call_and_assert(Ok(()));
    })
}

#[test]
fn unsuccessful_channel_update_with_reward_account_updated_by_unauthorized_curator() {
    with_default_mock_builder(|| {
        run_to_block(1);

        create_initial_storage_buckets_helper();
        increase_account_balance_helper(DEFAULT_CURATOR_ACCOUNT_ID, INITIAL_BALANCE);
        create_default_curator_owned_channel();

        let unauthorized_curator_group_id =
            curators::add_curator_to_new_group(UNAUTHORIZED_CURATOR_ID);
        UpdateChannelFixture::default()
            .with_sender(UNAUTHORIZED_CURATOR_ACCOUNT_ID)
            .with_actor(ContentActor::Curator(
                unauthorized_curator_group_id,
                UNAUTHORIZED_CURATOR_ID,
            ))
            .with_reward_account(Some(None))
            .call_and_assert(Err(Error::<Test>::ActorNotAuthorized.into()));
    })
}

#[test]
fn unsuccessful_channel_update_with_reward_account_updated_by_collaborator() {
    with_default_mock_builder(|| {
        run_to_block(1);

        create_initial_storage_buckets_helper();
        increase_account_balance_helper(DEFAULT_MEMBER_ACCOUNT_ID, INITIAL_BALANCE);
        create_default_member_owned_channel();

        UpdateChannelFixture::default()
            .with_sender(COLLABORATOR_MEMBER_ACCOUNT_ID)
            .with_actor(ContentActor::Collaborator(COLLABORATOR_MEMBER_ID))
            .with_reward_account(Some(None))
            .call_and_assert(Err(Error::<Test>::ActorNotAuthorized.into()));
    })
}

#[test]
fn unsuccessful_member_channel_update_with_reward_account_updated_by_lead() {
    with_default_mock_builder(|| {
        run_to_block(1);

        create_initial_storage_buckets_helper();
        increase_account_balance_helper(DEFAULT_MEMBER_ACCOUNT_ID, INITIAL_BALANCE);
        create_default_member_owned_channel();

        UpdateChannelFixture::default()
            .with_sender(LEAD_ACCOUNT_ID)
            .with_actor(ContentActor::Lead)
            .with_reward_account(Some(None))
            .call_and_assert(Err(Error::<Test>::ActorNotAuthorized.into()));
    })
}

#[test]
fn successful_curator_channel_update_with_reward_account_updated_by_lead() {
    with_default_mock_builder(|| {
        run_to_block(1);

        create_initial_storage_buckets_helper();
        increase_account_balance_helper(DEFAULT_CURATOR_ACCOUNT_ID, INITIAL_BALANCE);
        create_default_curator_owned_channel();

        UpdateChannelFixture::default()
            .with_sender(LEAD_ACCOUNT_ID)
            .with_actor(ContentActor::Lead)
            .with_reward_account(Some(None))
            .call_and_assert(Ok(()));
    })
}

#[test]
fn unsuccessful_curator_channel_update_with_reward_account_updated_by_invalid_lead_origin() {
    with_default_mock_builder(|| {
        run_to_block(1);

        create_initial_storage_buckets_helper();
        increase_account_balance_helper(DEFAULT_CURATOR_ACCOUNT_ID, INITIAL_BALANCE);
        create_default_curator_owned_channel();

        UpdateChannelFixture::default()
            .with_sender(LEAD_ACCOUNT_ID + 100)
            .with_actor(ContentActor::Lead)
            .with_reward_account(Some(None))
            .call_and_assert(Err(Error::<Test>::LeadAuthFailed.into()));
    })
}

#[test]
fn unsuccessful_channel_update_with_data_limits_exceeded() {
    with_default_mock_builder(|| {
        run_to_block(1);

        create_initial_storage_buckets_helper();
        increase_account_balance_helper(DEFAULT_MEMBER_ACCOUNT_ID, INITIAL_BALANCE);
        create_default_member_owned_channel();

        UpdateChannelFixture::default()
            .with_sender(DEFAULT_MEMBER_ACCOUNT_ID)
            .with_actor(ContentActor::Member(DEFAULT_MEMBER_ID))
            .with_assets_to_upload(StorageAssets::<Test> {
                expected_data_size_fee: Storage::<Test>::data_object_per_mega_byte_fee(),
                object_creation_list: vec![DataObjectCreationParameters {
                    size: VOUCHER_OBJECTS_SIZE_LIMIT + 1,
                    ipfs_content_id: vec![1u8],
                }],
            })
            .call_and_assert(Err(storage::Error::<Test>::MaxDataObjectSizeExceeded.into()));
    })
}

#[test]
fn unsuccessful_channel_update_with_invalid_objects_id_to_remove() {
    with_default_mock_builder(|| {
        run_to_block(1);

        create_initial_storage_buckets_helper();
        increase_account_balance_helper(DEFAULT_MEMBER_ACCOUNT_ID, INITIAL_BALANCE);
        create_default_member_owned_channel();

        UpdateChannelFixture::default()
            .with_sender(DEFAULT_MEMBER_ACCOUNT_ID)
            .with_actor(ContentActor::Member(DEFAULT_MEMBER_ID))
            .with_assets_to_remove(
                ((DATA_OBJECTS_NUMBER as u64 + 1)..(2 * DATA_OBJECTS_NUMBER as u64)).collect(),
            )
            .call_and_assert(Err(storage::Error::<Test>::DataObjectDoesntExist.into()));
    })
}

#[test]
fn unsuccessful_channel_update_with_invalid_collaborators_set() {
    with_default_mock_builder(|| {
        run_to_block(1);

        create_initial_storage_buckets_helper();
        increase_account_balance_helper(DEFAULT_MEMBER_ACCOUNT_ID, INITIAL_BALANCE);
        create_default_member_owned_channel();

        UpdateChannelFixture::default()
            .with_sender(DEFAULT_MEMBER_ACCOUNT_ID)
            .with_actor(ContentActor::Member(DEFAULT_MEMBER_ID))
            .with_collaborators(vec![COLLABORATOR_MEMBER_ID + 100].into_iter().collect())
            .call_and_assert(Err(Error::<Test>::CollaboratorIsNotValidMember.into()));
    })
}

#[test]
fn unsuccessful_channel_update_with_invalid_expected_data_size_fee() {
    with_default_mock_builder(|| {
        run_to_block(1);

        create_initial_storage_buckets_helper();
        increase_account_balance_helper(DEFAULT_MEMBER_ACCOUNT_ID, INITIAL_BALANCE);
        create_default_member_owned_channel();

        UpdateChannelFixture::default()
            .with_sender(DEFAULT_MEMBER_ACCOUNT_ID)
            .with_actor(ContentActor::Member(DEFAULT_MEMBER_ID))
            .with_assets_to_upload(StorageAssets::<Test> {
                // setting a purposely high fee to trigger error
                expected_data_size_fee: BalanceOf::<Test>::from(1_000_000u64),
                object_creation_list: create_data_objects_helper(),
            })
            .call_and_assert(Err(storage::Error::<Test>::DataSizeFeeChanged.into()));
    })
}

#[test]
fn unsuccessful_channel_update_with_insufficient_balance() {
    with_default_mock_builder(|| {
        run_to_block(1);

        create_initial_storage_buckets_helper();
        increase_account_balance_helper(DEFAULT_MEMBER_ACCOUNT_ID, INITIAL_BALANCE);
        create_default_member_owned_channel();
        slash_account_balance_helper(DEFAULT_MEMBER_ACCOUNT_ID);

        UpdateChannelFixture::default()
            .with_sender(DEFAULT_MEMBER_ACCOUNT_ID)
            .with_actor(ContentActor::Member(DEFAULT_MEMBER_ID))
            .with_assets_to_upload(StorageAssets::<Test> {
                expected_data_size_fee: Storage::<Test>::data_object_per_mega_byte_fee(),
                object_creation_list: create_data_objects_helper(),
            })
            .call_and_assert(Err(storage::Error::<Test>::InsufficientBalance.into()));
    })
}

#[test]
fn unsuccessful_channel_update_with_no_bucket_with_sufficient_object_size_limit() {
    with_default_mock_builder(|| {
        run_to_block(1);

        create_initial_storage_buckets_helper();
        increase_account_balance_helper(DEFAULT_MEMBER_ACCOUNT_ID, INITIAL_BALANCE);
        create_default_member_owned_channel();

        UpdateChannelFixture::default()
            .with_sender(DEFAULT_MEMBER_ACCOUNT_ID)
            .with_actor(ContentActor::Member(DEFAULT_MEMBER_ID))
            .with_assets_to_upload(StorageAssets::<Test> {
                expected_data_size_fee: Storage::<Test>::data_object_per_mega_byte_fee(),
                object_creation_list: vec![DataObjectCreationParameters {
                    size: STORAGE_BUCKET_OBJECTS_SIZE_LIMIT + 1,
                    ipfs_content_id: vec![1u8],
                }],
            })
            .call_and_assert(Err(
                storage::Error::<Test>::StorageBucketObjectSizeLimitReached.into(),
            ));
    })
}

#[test]
fn unsuccessful_channel_update_with_no_bucket_with_sufficient_object_number_limit() {
    with_default_mock_builder(|| {
        run_to_block(1);

        create_initial_storage_buckets_helper();
        increase_account_balance_helper(DEFAULT_MEMBER_ACCOUNT_ID, INITIAL_BALANCE);
        create_default_member_owned_channel();

        UpdateChannelFixture::default()
            .with_sender(DEFAULT_MEMBER_ACCOUNT_ID)
            .with_actor(ContentActor::Member(DEFAULT_MEMBER_ID))
            .with_assets_to_upload(StorageAssets::<Test> {
                expected_data_size_fee: Storage::<Test>::data_object_per_mega_byte_fee(),
                object_creation_list: (0..(STORAGE_BUCKET_OBJECTS_NUMBER_LIMIT + 1))
                    .map(|_| DataObjectCreationParameters {
                        size: 1,
                        ipfs_content_id: vec![1u8],
                    })
                    .collect(),
            })
            .call_and_assert(Err(
                storage::Error::<Test>::StorageBucketObjectNumberLimitReached.into(),
            ));
    })
}

// channel deletion tests
#[test]
fn successful_curator_channel_deletion_by_lead() {
    with_default_mock_builder(|| {
        run_to_block(1);

        create_initial_storage_buckets_helper();
        increase_account_balance_helper(DEFAULT_CURATOR_ACCOUNT_ID, INITIAL_BALANCE);
        create_default_curator_owned_channel();

        DeleteChannelFixture::default()
            .with_sender(LEAD_ACCOUNT_ID)
            .with_actor(ContentActor::Lead)
            .call_and_assert(Ok(()));
    })
}

#[test]
fn unsuccessful_curator_channel_deletion_by_invalid_lead_origin() {
    with_default_mock_builder(|| {
        run_to_block(1);

        create_initial_storage_buckets_helper();
        increase_account_balance_helper(DEFAULT_CURATOR_ACCOUNT_ID, INITIAL_BALANCE);
        create_default_curator_owned_channel();

        DeleteChannelFixture::default()
            .with_sender(LEAD_ACCOUNT_ID + 100)
            .with_actor(ContentActor::Lead)
            .call_and_assert(Err(Error::<Test>::LeadAuthFailed.into()));
    })
}

#[test]
fn unsuccessful_member_channel_deletion_by_lead() {
    with_default_mock_builder(|| {
        run_to_block(1);

        create_initial_storage_buckets_helper();
        increase_account_balance_helper(DEFAULT_MEMBER_ACCOUNT_ID, INITIAL_BALANCE);
        create_default_member_owned_channel();

        DeleteChannelFixture::default()
            .with_sender(LEAD_ACCOUNT_ID)
            .with_actor(ContentActor::Lead)
            .call_and_assert(Err(Error::<Test>::ActorNotAuthorized.into()));
    })
}

#[test]
fn unsuccessful_channel_deletion_by_collaborator() {
    with_default_mock_builder(|| {
        run_to_block(1);

        create_initial_storage_buckets_helper();
        increase_account_balance_helper(DEFAULT_MEMBER_ACCOUNT_ID, INITIAL_BALANCE);
        create_default_member_owned_channel();

        DeleteChannelFixture::default()
            .with_sender(COLLABORATOR_MEMBER_ACCOUNT_ID)
            .with_actor(ContentActor::Collaborator(COLLABORATOR_MEMBER_ID))
            .call_and_assert(Err(Error::<Test>::ActorNotAuthorized.into()));
    })
}

#[test]
fn successful_channel_deletion_by_member() {
    with_default_mock_builder(|| {
        run_to_block(1);

        create_initial_storage_buckets_helper();
        increase_account_balance_helper(DEFAULT_MEMBER_ACCOUNT_ID, INITIAL_BALANCE);
        create_default_member_owned_channel();

        DeleteChannelFixture::default()
            .with_sender(DEFAULT_MEMBER_ACCOUNT_ID)
            .with_actor(ContentActor::Member(DEFAULT_MEMBER_ID))
            .call_and_assert(Ok(()));
    })
}

#[test]
fn successful_channel_deletion_by_curator() {
    with_default_mock_builder(|| {
        run_to_block(1);

        create_initial_storage_buckets_helper();
        increase_account_balance_helper(DEFAULT_CURATOR_ACCOUNT_ID, INITIAL_BALANCE);
        create_default_curator_owned_channel();

        let default_curator_group_id = Content::next_curator_group_id() - 1;
        DeleteChannelFixture::default()
            .with_sender(DEFAULT_CURATOR_ACCOUNT_ID)
            .with_actor(ContentActor::Curator(
                default_curator_group_id,
                DEFAULT_CURATOR_ID,
            ))
            .call_and_assert(Ok(()));
    })
}

#[test]
fn unsuccessful_channel_deletion_by_unauthorized_member() {
    with_default_mock_builder(|| {
        run_to_block(1);

        create_initial_storage_buckets_helper();
        increase_account_balance_helper(DEFAULT_MEMBER_ACCOUNT_ID, INITIAL_BALANCE);
        create_default_member_owned_channel();

        DeleteChannelFixture::default()
            .with_sender(UNAUTHORIZED_MEMBER_ACCOUNT_ID)
            .with_actor(ContentActor::Member(UNAUTHORIZED_MEMBER_ID))
            .call_and_assert(Err(Error::<Test>::ActorNotAuthorized.into()));
    })
}

#[test]
fn unsuccessful_channel_deletion_by_unauthorized_curator() {
    with_default_mock_builder(|| {
        run_to_block(1);

        create_initial_storage_buckets_helper();
        increase_account_balance_helper(DEFAULT_CURATOR_ACCOUNT_ID, INITIAL_BALANCE);
        create_default_curator_owned_channel();

        let unauthorized_curator_group_id =
            curators::add_curator_to_new_group(UNAUTHORIZED_CURATOR_ID);
        DeleteChannelFixture::default()
            .with_sender(UNAUTHORIZED_CURATOR_ACCOUNT_ID)
            .with_actor(ContentActor::Curator(
                unauthorized_curator_group_id,
                UNAUTHORIZED_CURATOR_ID,
            ))
            .call_and_assert(Err(Error::<Test>::ActorNotAuthorized.into()));
    })
}

#[test]
fn unsuccessful_channel_deletion_by_uncorresponding_member_id_and_origin() {
    with_default_mock_builder(|| {
        run_to_block(1);

        create_initial_storage_buckets_helper();
        increase_account_balance_helper(DEFAULT_MEMBER_ACCOUNT_ID, INITIAL_BALANCE);
        create_default_member_owned_channel();

        DeleteChannelFixture::default()
            .with_sender(UNAUTHORIZED_MEMBER_ACCOUNT_ID)
            .with_actor(ContentActor::Member(DEFAULT_MEMBER_ID))
            .call_and_assert(Err(Error::<Test>::MemberAuthFailed.into()));
    })
}

#[test]
fn unsuccessful_channel_deletion_by_uncorresponding_curator_id_and_origin() {
    with_default_mock_builder(|| {
        run_to_block(1);

        create_initial_storage_buckets_helper();
        increase_account_balance_helper(DEFAULT_CURATOR_ACCOUNT_ID, INITIAL_BALANCE);
        create_default_curator_owned_channel();

        let default_curator_group_id = Content::next_curator_group_id() - 1;
        DeleteChannelFixture::default()
            .with_sender(UNAUTHORIZED_CURATOR_ACCOUNT_ID)
            .with_actor(ContentActor::Curator(
                default_curator_group_id,
                DEFAULT_CURATOR_ID,
            ))
            .call_and_assert(Err(Error::<Test>::CuratorAuthFailed.into()));
    })
}

#[test]
fn unsuccessful_channel_deletion_with_invalid_channel_id() {
    with_default_mock_builder(|| {
        run_to_block(1);

        create_initial_storage_buckets_helper();
        increase_account_balance_helper(DEFAULT_MEMBER_ACCOUNT_ID, INITIAL_BALANCE);
        create_default_member_owned_channel();

        DeleteChannelFixture::default()
            .with_sender(DEFAULT_MEMBER_ACCOUNT_ID)
            .with_actor(ContentActor::Member(DEFAULT_MEMBER_ID))
            .with_channel_id(Zero::zero())
            .call_and_assert(Err(Error::<Test>::ChannelDoesNotExist.into()));
    })
}

#[test]
fn unsuccessful_channel_deletion_with_invalid_bag_size() {
    with_default_mock_builder(|| {
        run_to_block(1);

        create_initial_storage_buckets_helper();
        increase_account_balance_helper(DEFAULT_MEMBER_ACCOUNT_ID, INITIAL_BALANCE);
        create_default_member_owned_channel();

        assert!(DATA_OBJECTS_NUMBER > 0);

        DeleteChannelFixture::default()
            .with_sender(DEFAULT_MEMBER_ACCOUNT_ID)
            .with_actor(ContentActor::Member(DEFAULT_MEMBER_ID))
            // default member owned channel has DATA_OBJECTS_NUMBER > 0 assets
            .with_num_objects_to_delete(0u64)
            .call_and_assert(Err(Error::<Test>::InvalidBagSizeSpecified.into()));
    })
}<|MERGE_RESOLUTION|>--- conflicted
+++ resolved
@@ -7,291 +7,6 @@
 use frame_support::{assert_err, assert_ok};
 
 #[test]
-<<<<<<< HEAD
-=======
-fn lead_cannot_create_channel() {
-    with_default_mock_builder(|| {
-        assert_err!(
-            Content::create_channel(
-                Origin::signed(LEAD_ORIGIN),
-                ContentActor::Lead,
-                ChannelCreationParameters::<Test> {
-                    assets: vec![],
-                    meta: vec![],
-                    reward_account: None,
-                    moderator_set: None,
-                }
-            ),
-            Error::<Test>::ActorCannotOwnChannel
-        );
-    })
-}
-
-#[test]
-fn curator_owned_channels() {
-    with_default_mock_builder(|| {
-        // Run to block one to see emitted events
-        run_to_block(1);
-
-        // Curator group doesn't exist yet
-        assert_err!(
-            Content::create_channel(
-                Origin::signed(FIRST_CURATOR_ORIGIN),
-                ContentActor::Curator(FIRST_CURATOR_GROUP_ID, FIRST_CURATOR_ID),
-                ChannelCreationParameters::<Test> {
-                    assets: vec![],
-                    meta: vec![],
-                    reward_account: None,
-                    moderator_set: None,
-                }
-            ),
-            Error::<Test>::CuratorGroupIsNotActive
-        );
-
-        let group_id = curators::add_curator_to_new_group(FIRST_CURATOR_ID);
-        assert_eq!(FIRST_CURATOR_GROUP_ID, group_id);
-
-        // Curator from wrong group
-        assert_err!(
-            Content::create_channel(
-                Origin::signed(SECOND_CURATOR_ORIGIN),
-                ContentActor::Curator(FIRST_CURATOR_GROUP_ID, SECOND_CURATOR_ID),
-                ChannelCreationParameters::<Test> {
-                    assets: vec![],
-                    meta: vec![],
-                    reward_account: None,
-                    moderator_set: None,
-                }
-            ),
-            Error::<Test>::CuratorIsNotAMemberOfGivenCuratorGroup
-        );
-
-        // Curator in correct active group, but wrong origin
-        assert_err!(
-            Content::create_channel(
-                Origin::signed(SECOND_CURATOR_ORIGIN),
-                ContentActor::Curator(FIRST_CURATOR_GROUP_ID, FIRST_CURATOR_ID),
-                ChannelCreationParameters::<Test> {
-                    assets: vec![],
-                    meta: vec![],
-                    reward_account: None,
-                    moderator_set: None,
-                }
-            ),
-            Error::<Test>::CuratorAuthFailed
-        );
-
-        let channel_id = Content::next_channel_id();
-
-        // Curator in correct active group, with correct origin
-        assert_ok!(Content::create_channel(
-            Origin::signed(FIRST_CURATOR_ORIGIN),
-            ContentActor::Curator(FIRST_CURATOR_GROUP_ID, FIRST_CURATOR_ID),
-            ChannelCreationParameters::<Test> {
-                assets: vec![],
-                meta: vec![],
-                reward_account: None,
-                moderator_set: None,
-            }
-        ));
-
-        assert_eq!(
-            System::events().last().unwrap().event,
-            MetaEvent::content(RawEvent::ChannelCreated(
-                ContentActor::Curator(FIRST_CURATOR_GROUP_ID, FIRST_CURATOR_ID),
-                channel_id,
-                ChannelRecord {
-                    owner: ChannelOwner::CuratorGroup(FIRST_CURATOR_GROUP_ID),
-                    videos: vec![],
-                    playlists: vec![],
-                    series: vec![],
-                    is_censored: false,
-                    reward_account: None,
-                    moderator_set: BTreeSet::new(),
-                },
-                ChannelCreationParameters::<Test> {
-                    assets: vec![],
-                    meta: vec![],
-                    reward_account: None,
-                    moderator_set: None,
-                }
-            ))
-        );
-
-        // Curator can update channel
-        assert_ok!(Content::update_channel(
-            Origin::signed(FIRST_CURATOR_ORIGIN),
-            ContentActor::Curator(FIRST_CURATOR_GROUP_ID, FIRST_CURATOR_ID),
-            channel_id,
-            ChannelUpdateParameters {
-                assets: None,
-                new_meta: None,
-                reward_account: None,
-            }
-        ));
-
-        // Lead can update curator owned channels
-        assert_ok!(Content::update_channel(
-            Origin::signed(LEAD_ORIGIN),
-            ContentActor::Lead,
-            channel_id,
-            ChannelUpdateParameters {
-                assets: None,
-                new_meta: None,
-                reward_account: None,
-            }
-        ));
-    })
-}
-
-#[test]
-fn member_owned_channels() {
-    with_default_mock_builder(|| {
-        // Run to block one to see emitted events
-        run_to_block(1);
-
-        // Not a member
-        assert_err!(
-            Content::create_channel(
-                Origin::signed(UNKNOWN_ORIGIN),
-                ContentActor::Member(MEMBERS_COUNT + 1),
-                ChannelCreationParameters::<Test> {
-                    assets: vec![],
-                    meta: vec![],
-                    reward_account: None,
-                    moderator_set: None,
-                }
-            ),
-            Error::<Test>::MemberAuthFailed
-        );
-
-        let channel_id_1 = Content::next_channel_id();
-
-        // Member can create the channel
-        assert_ok!(Content::create_channel(
-            Origin::signed(FIRST_MEMBER_ORIGIN),
-            ContentActor::Member(FIRST_MEMBER_ID),
-            ChannelCreationParameters::<Test> {
-                assets: vec![],
-                meta: vec![],
-                reward_account: None,
-                moderator_set: None,
-            }
-        ));
-
-        assert_eq!(
-            System::events().last().unwrap().event,
-            MetaEvent::content(RawEvent::ChannelCreated(
-                ContentActor::Member(FIRST_MEMBER_ID),
-                channel_id_1,
-                ChannelRecord {
-                    owner: ChannelOwner::Member(FIRST_MEMBER_ID),
-                    videos: vec![],
-                    playlists: vec![],
-                    series: vec![],
-                    is_censored: false,
-                    reward_account: None,
-                    moderator_set: BTreeSet::new(),
-                },
-                ChannelCreationParameters::<Test> {
-                    assets: vec![],
-                    meta: vec![],
-                    reward_account: None,
-                    moderator_set: None,
-                }
-            ))
-        );
-
-        let channel_id_2 = Content::next_channel_id();
-
-        // Member can create the channel
-        assert_ok!(Content::create_channel(
-            Origin::signed(SECOND_MEMBER_ORIGIN),
-            ContentActor::Member(SECOND_MEMBER_ID),
-            ChannelCreationParameters::<Test> {
-                assets: vec![],
-                meta: vec![],
-                reward_account: None,
-                moderator_set: None,
-            }
-        ));
-
-        assert_eq!(
-            System::events().last().unwrap().event,
-            MetaEvent::content(RawEvent::ChannelCreated(
-                ContentActor::Member(SECOND_MEMBER_ID),
-                channel_id_2,
-                ChannelRecord {
-                    owner: ChannelOwner::Member(SECOND_MEMBER_ID),
-                    videos: vec![],
-                    playlists: vec![],
-                    series: vec![],
-                    is_censored: false,
-                    reward_account: None,
-                    moderator_set: BTreeSet::new(),
-                },
-                ChannelCreationParameters::<Test> {
-                    assets: vec![],
-                    meta: vec![],
-                    reward_account: None,
-                    moderator_set: None,
-                }
-            ))
-        );
-
-        // Update channel
-        assert_ok!(Content::update_channel(
-            Origin::signed(FIRST_MEMBER_ORIGIN),
-            ContentActor::Member(FIRST_MEMBER_ID),
-            channel_id_1,
-            ChannelUpdateParameters {
-                assets: None,
-                new_meta: None,
-                reward_account: None,
-            }
-        ));
-
-        assert_eq!(
-            System::events().last().unwrap().event,
-            MetaEvent::content(RawEvent::ChannelUpdated(
-                ContentActor::Member(FIRST_MEMBER_ID),
-                channel_id_1,
-                ChannelRecord {
-                    owner: ChannelOwner::Member(FIRST_MEMBER_ID),
-                    videos: vec![],
-                    playlists: vec![],
-                    series: vec![],
-                    is_censored: false,
-                    reward_account: None,
-                    moderator_set: BTreeSet::new(),
-                },
-                ChannelUpdateParameters {
-                    assets: None,
-                    new_meta: None,
-                    reward_account: None,
-                }
-            ))
-        );
-
-        // Member cannot update a channel they do not own
-        assert_err!(
-            Content::update_channel(
-                Origin::signed(FIRST_MEMBER_ORIGIN),
-                ContentActor::Member(FIRST_MEMBER_ID),
-                channel_id_2,
-                ChannelUpdateParameters {
-                    assets: None,
-                    new_meta: None,
-                    reward_account: None,
-                }
-            ),
-            Error::<Test>::ActorNotAuthorized
-        );
-    })
-}
-
-#[test]
->>>>>>> bd4e0e9a
 fn channel_censoring() {
     with_default_mock_builder(|| {
         // Run to block one to see emitted events
@@ -299,7 +14,6 @@
 
         let channel_id = Content::next_channel_id();
         assert_ok!(Content::create_channel(
-<<<<<<< HEAD
             Origin::signed(DEFAULT_MEMBER_ACCOUNT_ID),
             ContentActor::Member(DEFAULT_MEMBER_ID),
             ChannelCreationParametersRecord {
@@ -307,15 +21,6 @@
                 meta: None,
                 reward_account: None,
                 collaborators: BTreeSet::new(),
-=======
-            Origin::signed(FIRST_MEMBER_ORIGIN),
-            ContentActor::Member(FIRST_MEMBER_ID),
-            ChannelCreationParameters::<Test> {
-                assets: vec![],
-                meta: vec![],
-                reward_account: None,
-                moderator_set: None,
->>>>>>> bd4e0e9a
             }
         ));
 
@@ -386,7 +91,6 @@
 
         // create curator channel
         assert_ok!(Content::create_channel(
-<<<<<<< HEAD
             Origin::signed(DEFAULT_CURATOR_ACCOUNT_ID),
             ContentActor::Curator(group_id, DEFAULT_CURATOR_ID),
             ChannelCreationParametersRecord {
@@ -394,15 +98,7 @@
                 meta: None,
                 reward_account: None,
                 collaborators: BTreeSet::new(),
-=======
-            Origin::signed(FIRST_CURATOR_ORIGIN),
-            ContentActor::Curator(group_id, FIRST_CURATOR_ID),
-            ChannelCreationParameters::<Test> {
-                assets: vec![],
-                meta: vec![],
-                reward_account: None,
-                moderator_set: None,
->>>>>>> bd4e0e9a
+                moderator_set: BTreeSet::new(),
             }
         ));
 
