#![cfg(test)]

use super::curators;
use super::mock::*;
use crate::sp_api_hidden_includes_decl_storage::hidden_include::traits::Currency;
use crate::*;
use core::array;
use frame_support::{assert_err, assert_ok};

#[test]
fn successful_channel_deletion() {
    with_default_mock_builder(|| {
        // Run to block one to see emitted events
        run_to_block(1);

        // create an account with enought balance
        let _ = balances::Module::<Test>::deposit_creating(
            &FIRST_MEMBER_ORIGIN,
            <Test as balances::Trait>::Balance::from(100u32),
        );

        // 3 assets
        let assets = NewAssets::<Test>::Upload(CreationUploadParameters {
            object_creation_list: vec![
                DataObjectCreationParameters {
                    size: 3,
                    ipfs_content_id: b"first".to_vec(),
                },
                DataObjectCreationParameters {
                    size: 3,
                    ipfs_content_id: b"second".to_vec(),
                },
                DataObjectCreationParameters {
                    size: 3,
                    ipfs_content_id: b"third".to_vec(),
                },
            ],
            expected_data_size_fee: storage::DataObjectPerMegabyteFee::<Test>::get(),
        });

        let channel_id = NextChannelId::<Test>::get();

        // create channel
        create_channel_mock(
            FIRST_MEMBER_ORIGIN,
            ContentActor::Member(FIRST_MEMBER_ID),
            ChannelCreationParametersRecord {
                assets: assets,
                meta: vec![],
                reward_account: None,
            },
            Ok(()),
        );

        // attempt to delete channel with non zero assets
        delete_channel_mock(
            FIRST_MEMBER_ORIGIN,
            ContentActor::Member(FIRST_MEMBER_ID),
            channel_id,
            Err(Error::<Test>::ChannelContainsAssets.into()),
        );

        // delete assets
        let assets_to_delete = [0u64, 1u64, 2u64]
            .iter()
            .map(|&x| x)
            .collect::<BTreeSet<_>>();

        // delete channel assets
        delete_channel_assets_mock(
            FIRST_MEMBER_ORIGIN,
            ContentActor::Member(FIRST_MEMBER_ID),
            channel_id,
            assets_to_delete,
            Ok(()),
        );

        // successful deletion
        delete_channel_mock(
            FIRST_MEMBER_ORIGIN,
            ContentActor::Member(FIRST_MEMBER_ID),
            channel_id,
            Ok(()),
        );
    })
}

#[test]
fn successful_channel_assets_deletion() {
    with_default_mock_builder(|| {
        // Run to block one to see emitted events
        run_to_block(1);

        // create an account with enought balance
        let _ = balances::Module::<Test>::deposit_creating(
            &FIRST_MEMBER_ORIGIN,
            <Test as balances::Trait>::Balance::from(100u32),
        );

        // 3 assets
        let assets = NewAssets::<Test>::Upload(CreationUploadParameters {
            object_creation_list: vec![
                DataObjectCreationParameters {
                    size: 3,
                    ipfs_content_id: b"first".to_vec(),
                },
                DataObjectCreationParameters {
                    size: 3,
                    ipfs_content_id: b"second".to_vec(),
                },
                DataObjectCreationParameters {
                    size: 3,
                    ipfs_content_id: b"third".to_vec(),
                },
            ],
            expected_data_size_fee: storage::DataObjectPerMegabyteFee::<Test>::get(),
        });

        let channel_id = NextChannelId::<Test>::get();
        // create channel
        create_channel_mock(
            FIRST_MEMBER_ORIGIN,
            ContentActor::Member(FIRST_MEMBER_ID),
            ChannelCreationParametersRecord {
                assets: assets,
                meta: vec![],
                reward_account: None,
            },
            Ok(()),
        );

        // delete assets
        let assets_to_delete = [0u64, 1u64].iter().map(|&x| x).collect::<BTreeSet<_>>();

        // delete channel assets
        delete_channel_assets_mock(
            FIRST_MEMBER_ORIGIN,
            ContentActor::Member(FIRST_MEMBER_ID),
            channel_id,
            assets_to_delete,
            Ok(()),
        );
    })
}

#[test]
fn succesful_channel_update() {
    with_default_mock_builder(|| {
        // Run to block one to see emitted events
        run_to_block(1);

        // create an account with enought balance
        let _ = balances::Module::<Test>::deposit_creating(
            &FIRST_MEMBER_ORIGIN,
            <Test as balances::Trait>::Balance::from(100u32),
        );

        // 2 + 1 assets to be uploaded
        let assets = NewAssets::<Test>::Upload(CreationUploadParameters {
            object_creation_list: vec![
                DataObjectCreationParameters {
                    size: 3,
                    ipfs_content_id: b"first".to_vec(),
                },
                DataObjectCreationParameters {
                    size: 3,
                    ipfs_content_id: b"second".to_vec(),
                },
            ],
            expected_data_size_fee: storage::DataObjectPerMegabyteFee::<Test>::get(),
        });

        let new_assets = NewAssets::<Test>::Upload(CreationUploadParameters {
            object_creation_list: vec![
                DataObjectCreationParameters {
                    size: 3,
                    ipfs_content_id: b"first".to_vec(),
                },
                DataObjectCreationParameters {
                    size: 3,
                    ipfs_content_id: b"second".to_vec(),
                },
            ],
            expected_data_size_fee: storage::DataObjectPerMegabyteFee::<Test>::get(),
        });

        let channel_id = NextChannelId::<Test>::get();
        // create channel
        create_channel_mock(
            FIRST_MEMBER_ORIGIN,
            ContentActor::Member(FIRST_MEMBER_ID),
            ChannelCreationParametersRecord {
                assets: assets,
                meta: vec![],
                reward_account: None,
            },
            Ok(()),
        );

        // update channel
        update_channel_mock(
            FIRST_MEMBER_ORIGIN,
            ContentActor::Member(FIRST_MEMBER_ID),
            channel_id,
            ChannelUpdateParametersRecord {
                assets: Some(new_assets),
                new_meta: None,
                reward_account: None,
            },
            Ok(()),
        );

        // update with 0 assets
        update_channel_mock(
            FIRST_MEMBER_ORIGIN,
            ContentActor::Member(FIRST_MEMBER_ID),
            channel_id,
            ChannelUpdateParametersRecord {
                assets: None,
                new_meta: None,
                reward_account: None,
            },
            Ok(()),
        );
    })
}

#[test]
fn succesful_channel_creation() {
    with_default_mock_builder(|| {
        // Run to block one to see emitted events
        run_to_block(1);

        // create an account with enought balance
        let _ = balances::Module::<Test>::deposit_creating(
            &FIRST_MEMBER_ORIGIN,
            <Test as balances::Trait>::Balance::from(100u32),
        );

        // 3 assets to be uploaded
        let assets = NewAssets::<Test>::Upload(CreationUploadParameters {
            object_creation_list: vec![
                DataObjectCreationParameters {
                    size: 3,
                    ipfs_content_id: b"first".to_vec(),
                },
                DataObjectCreationParameters {
                    size: 3,
                    ipfs_content_id: b"second".to_vec(),
                },
                DataObjectCreationParameters {
                    size: 3,
                    ipfs_content_id: b"third".to_vec(),
                },
            ],
            expected_data_size_fee: storage::DataObjectPerMegabyteFee::<Test>::get(),
        });

        // create channel
        create_channel_mock(
            FIRST_MEMBER_ORIGIN,
            ContentActor::Member(FIRST_MEMBER_ID),
            ChannelCreationParametersRecord {
                assets: assets,
                meta: vec![],
                reward_account: None,
            },
            Ok(()),
        );
    })
}

#[test]
fn lead_cannot_create_channel() {
    with_default_mock_builder(|| {
        assert_err!(
            Content::create_channel(
                Origin::signed(LEAD_ORIGIN),
                ContentActor::Lead,
                ChannelCreationParametersRecord {
<<<<<<< HEAD
                    assets: vec![],
=======
                    assets: NewAssets::<Test>::Urls(vec![]),
>>>>>>> b1f2f3d8
                    meta: vec![],
                    reward_account: None,
                    collaborators: BTreeSet::<MemberId>::new(),
                }
            ),
            Error::<Test>::ActorCannotOwnChannel
        );
    })
}

#[test]
fn curator_owned_channels() {
    with_default_mock_builder(|| {
        // Run to block one to see emitted events
        run_to_block(1);

        // Curator group doesn't exist yet
        assert_err!(
            Content::create_channel(
                Origin::signed(FIRST_CURATOR_ORIGIN),
                ContentActor::Curator(FIRST_CURATOR_GROUP_ID, FIRST_CURATOR_ID),
                ChannelCreationParametersRecord {
<<<<<<< HEAD
                    assets: vec![],
=======
                    assets: NewAssets::<Test>::Urls(vec![]),
>>>>>>> b1f2f3d8
                    meta: vec![],
                    reward_account: None,
                    collaborators: BTreeSet::<MemberId>::new(),
                }
            ),
            Error::<Test>::CuratorGroupIsNotActive
        );

        let group_id = curators::add_curator_to_new_group(FIRST_CURATOR_ID);
        assert_eq!(FIRST_CURATOR_GROUP_ID, group_id);

        // Curator from wrong group
        assert_err!(
            Content::create_channel(
                Origin::signed(SECOND_CURATOR_ORIGIN),
                ContentActor::Curator(FIRST_CURATOR_GROUP_ID, SECOND_CURATOR_ID),
                ChannelCreationParametersRecord {
<<<<<<< HEAD
                    assets: vec![],
=======
                    assets: NewAssets::<Test>::Urls(vec![]),
>>>>>>> b1f2f3d8
                    meta: vec![],
                    reward_account: None,
                    collaborators: BTreeSet::<MemberId>::new(),
                }
            ),
            Error::<Test>::CuratorIsNotAMemberOfGivenCuratorGroup
        );

        // Curator in correct active group, but wrong origin
        assert_err!(
            Content::create_channel(
                Origin::signed(SECOND_CURATOR_ORIGIN),
                ContentActor::Curator(FIRST_CURATOR_GROUP_ID, FIRST_CURATOR_ID),
                ChannelCreationParametersRecord {
<<<<<<< HEAD
                    assets: vec![],
=======
                    assets: NewAssets::<Test>::Urls(vec![]),
>>>>>>> b1f2f3d8
                    meta: vec![],
                    reward_account: None,
                    collaborators: BTreeSet::<MemberId>::new(),
                }
            ),
            Error::<Test>::CuratorAuthFailed
        );

        let channel_id = Content::next_channel_id();

        // Curator in correct active group, with correct origin
        assert_ok!(Content::create_channel(
            Origin::signed(FIRST_CURATOR_ORIGIN),
            ContentActor::Curator(FIRST_CURATOR_GROUP_ID, FIRST_CURATOR_ID),
            ChannelCreationParametersRecord {
<<<<<<< HEAD
                assets: vec![],
=======
                assets: NewAssets::<Test>::Urls(vec![]),
>>>>>>> b1f2f3d8
                meta: vec![],
                reward_account: None,
                collaborators: BTreeSet::<MemberId>::new(),
            }
        ));

        assert_eq!(
            System::events().last().unwrap().event,
            MetaEvent::content(RawEvent::ChannelCreated(
                ContentActor::Curator(FIRST_CURATOR_GROUP_ID, FIRST_CURATOR_ID),
                channel_id,
                ChannelRecord {
                    owner: ChannelOwner::CuratorGroup(FIRST_CURATOR_GROUP_ID),
                    is_censored: false,
                    reward_account: None,
<<<<<<< HEAD
                    collaborators: BTreeSet::<MemberId>::new(),
                },
                ChannelCreationParametersRecord {
                    assets: vec![],
=======
                    deletion_prize_source_account_id: FIRST_CURATOR_ORIGIN,
                    num_assets: 0,
                    num_videos: 0,
                },
                ChannelCreationParametersRecord {
                    assets: NewAssets::<Test>::Urls(vec![]),
>>>>>>> b1f2f3d8
                    meta: vec![],
                    reward_account: None,
                    collaborators: BTreeSet::<MemberId>::new(),
                }
            ))
        );

        // Curator can update channel
        assert_ok!(Content::update_channel(
            Origin::signed(FIRST_CURATOR_ORIGIN),
            ContentActor::Curator(FIRST_CURATOR_GROUP_ID, FIRST_CURATOR_ID),
            channel_id,
            ChannelUpdateParametersRecord {
                assets: None,
                new_meta: None,
                reward_account: None,
                new_collaborators: None,
            }
        ));

        // Lead can update curator owned channels
        assert_ok!(Content::update_channel(
            Origin::signed(LEAD_ORIGIN),
            ContentActor::Lead,
            channel_id,
            ChannelUpdateParametersRecord {
                assets: None,
                new_meta: None,
                reward_account: None,
                new_collaborators: None,
            }
        ));
    })
}

#[test]
fn member_owned_channels() {
    with_default_mock_builder(|| {
        // Run to block one to see emitted events
        run_to_block(1);

        // Not a member
        assert_err!(
            Content::create_channel(
                Origin::signed(UNKNOWN_ORIGIN),
                ContentActor::Member(MEMBERS_COUNT + 1),
                ChannelCreationParametersRecord {
<<<<<<< HEAD
                    assets: vec![],
=======
                    assets: NewAssets::<Test>::Urls(vec![]),
>>>>>>> b1f2f3d8
                    meta: vec![],
                    reward_account: None,
                    collaborators: BTreeSet::<MemberId>::new(),
                }
            ),
            Error::<Test>::MemberAuthFailed
        );

        let channel_id_1 = Content::next_channel_id();

        // Member can create the channel
        assert_ok!(Content::create_channel(
            Origin::signed(FIRST_MEMBER_ORIGIN),
            ContentActor::Member(FIRST_MEMBER_ID),
            ChannelCreationParametersRecord {
<<<<<<< HEAD
                assets: vec![],
=======
                assets: NewAssets::<Test>::Urls(vec![]),
>>>>>>> b1f2f3d8
                meta: vec![],
                reward_account: None,
                collaborators: BTreeSet::<MemberId>::new(),
            }
        ));

        assert_eq!(
            System::events().last().unwrap().event,
            MetaEvent::content(RawEvent::ChannelCreated(
                ContentActor::Member(FIRST_MEMBER_ID),
                channel_id_1,
                ChannelRecord {
                    owner: ChannelOwner::Member(FIRST_MEMBER_ID),
                    is_censored: false,
                    reward_account: None,
<<<<<<< HEAD
                    collaborators: BTreeSet::<MemberId>::new(),
                },
                ChannelCreationParametersRecord {
                    assets: vec![],
=======
                    deletion_prize_source_account_id: FIRST_MEMBER_ORIGIN,
                    num_assets: 0,
                    num_videos: 0,
                },
                ChannelCreationParametersRecord {
                    assets: NewAssets::<Test>::Urls(vec![]),
>>>>>>> b1f2f3d8
                    meta: vec![],
                    reward_account: None,
                    collaborators: BTreeSet::<MemberId>::new(),
                }
            ))
        );

        let channel_id_2 = Content::next_channel_id();

        let mut collaborators = BTreeSet::new();
        collaborators.insert(COLLABORATOR_MEMBER_ID);

        // Member can create the channel
        assert_ok!(Content::create_channel(
            Origin::signed(SECOND_MEMBER_ORIGIN),
            ContentActor::Member(SECOND_MEMBER_ID),
            ChannelCreationParametersRecord {
<<<<<<< HEAD
                assets: vec![],
=======
                assets: NewAssets::<Test>::Urls(vec![]),
>>>>>>> b1f2f3d8
                meta: vec![],
                reward_account: None,
                collaborators: collaborators.clone(),
            }
        ));

        assert_eq!(
            System::events().last().unwrap().event,
            MetaEvent::content(RawEvent::ChannelCreated(
                ContentActor::Member(SECOND_MEMBER_ID),
                channel_id_2,
                ChannelRecord {
                    owner: ChannelOwner::Member(SECOND_MEMBER_ID),
                    is_censored: false,
                    reward_account: None,
<<<<<<< HEAD
                    collaborators: collaborators.clone(),
                },
                ChannelCreationParametersRecord {
                    assets: vec![],
=======
                    deletion_prize_source_account_id: SECOND_MEMBER_ORIGIN,
                    num_assets: 0,
                    num_videos: 0,
                },
                ChannelCreationParametersRecord {
                    assets: NewAssets::<Test>::Urls(vec![]),
>>>>>>> b1f2f3d8
                    meta: vec![],
                    reward_account: None,
                    collaborators: collaborators.clone(),
                }
            ))
        );

        // Update channel
        assert_ok!(Content::update_channel(
            Origin::signed(FIRST_MEMBER_ORIGIN),
            ContentActor::Member(FIRST_MEMBER_ID),
            channel_id_1,
            ChannelUpdateParametersRecord {
                assets: None,
                new_meta: None,
                reward_account: None,
                new_collaborators: None,
            },
        ));

        assert_eq!(
            System::events().last().unwrap().event,
            MetaEvent::content(RawEvent::ChannelUpdated(
                ContentActor::Member(FIRST_MEMBER_ID),
                channel_id_1,
                ChannelRecord {
                    owner: ChannelOwner::Member(FIRST_MEMBER_ID),
                    is_censored: false,
                    reward_account: None,
<<<<<<< HEAD
                    collaborators: BTreeSet::<MemberId>::new(),
                },
                ChannelUpdateParametersRecord {
                    assets: None,
                    new_meta: None,
                    reward_account: None,
                    new_collaborators: None,
                }
            ))
        );

        // Valid collaborator should be able to update channel assets
        let assets = Some(vec![NewAsset::Urls(vec![b"test".to_vec()])]);

        // Update channel fails because channel_id_1 has no collabs
        assert_err!(
            Content::update_channel(
                Origin::signed(COLLABORATOR_MEMBER_ORIGIN),
                ContentActor::Collaborator(COLLABORATOR_MEMBER_ID),
                channel_id_1,
                ChannelUpdateParametersRecord {
                    assets: assets.clone(),
                    new_meta: None,
                    reward_account: None,
                    new_collaborators: None,
                },
            ),
            Error::<Test>::ActorNotAuthorized
        );

        // Attempt from a collaborator to update reward account should fail
        assert_err!(
            Content::update_channel(
                Origin::signed(COLLABORATOR_MEMBER_ORIGIN),
                ContentActor::Collaborator(COLLABORATOR_MEMBER_ID),
                channel_id_2,
=======
                    deletion_prize_source_account_id: FIRST_MEMBER_ORIGIN,
                    num_assets: 0,
                    num_videos: 0,
                },
>>>>>>> b1f2f3d8
                ChannelUpdateParametersRecord {
                    assets: None,
                    new_meta: None,
                    reward_account: Some(COLLABORATOR_MEMBER_ORIGIN),
                    new_collaborators: None,
                },
            ),
            Error::<Test>::ActorNotAuthorized,
        );

        // Attempt from a collaborator to update collaboratorSet should fail
        assert_err!(
            Content::update_channel(
                Origin::signed(COLLABORATOR_MEMBER_ORIGIN),
                ContentActor::Collaborator(COLLABORATOR_MEMBER_ID),
                channel_id_2,
                ChannelUpdateParametersRecord {
                    assets: None,
                    new_meta: None,
                    reward_account: None,
                    new_collaborators: Some(
                        array::IntoIter::new([COLLABORATOR_MEMBER_ID]).collect()
                    ),
                },
            ),
            Error::<Test>::ActorNotAuthorized,
        );

        // Update channel assets succeeds because channel_id_2 has collabs
        assert_ok!(Content::update_channel(
            Origin::signed(COLLABORATOR_MEMBER_ORIGIN),
            ContentActor::Collaborator(COLLABORATOR_MEMBER_ID),
            channel_id_2,
            ChannelUpdateParametersRecord {
                assets: assets.clone(),
                new_meta: None,
                reward_account: None,
                new_collaborators: None,
            },
        ));

        assert_eq!(
            System::events().last().unwrap().event,
            MetaEvent::content(RawEvent::ChannelUpdated(
                ContentActor::Collaborator(COLLABORATOR_MEMBER_ID),
                channel_id_2,
                ChannelRecord {
                    owner: ChannelOwner::Member(SECOND_MEMBER_ID),
                    videos: vec![],
                    playlists: vec![],
                    series: vec![],
                    is_censored: false,
                    reward_account: None,
                    collaborators: collaborators.clone(),
                },
                ChannelUpdateParametersRecord {
                    assets: assets,
                    new_meta: None,
                    reward_account: None,
                    new_collaborators: None,
                }
            ))
        );

        // Member cannot update a channel they do not own
        assert_err!(
            Content::update_channel(
                Origin::signed(FIRST_MEMBER_ORIGIN),
                ContentActor::Member(FIRST_MEMBER_ID),
                channel_id_2,
                ChannelUpdateParametersRecord {
                    assets: None,
                    new_meta: None,
                    reward_account: None,
                    new_collaborators: None,
                }
            ),
            Error::<Test>::ActorNotAuthorized
        );
    })
}

#[test]
fn channel_censoring() {
    with_default_mock_builder(|| {
        // Run to block one to see emitted events
        run_to_block(1);

        let channel_id = Content::next_channel_id();
        assert_ok!(Content::create_channel(
            Origin::signed(FIRST_MEMBER_ORIGIN),
            ContentActor::Member(FIRST_MEMBER_ID),
            ChannelCreationParametersRecord {
<<<<<<< HEAD
                assets: vec![],
=======
                assets: NewAssets::<Test>::Urls(vec![]),
>>>>>>> b1f2f3d8
                meta: vec![],
                reward_account: None,
                collaborators: BTreeSet::<MemberId>::new(),
            }
        ));

        let group_id = curators::add_curator_to_new_group(FIRST_CURATOR_ID);

        // Curator can censor channels
        let is_censored = true;
        assert_ok!(Content::update_channel_censorship_status(
            Origin::signed(FIRST_CURATOR_ORIGIN),
            ContentActor::Curator(group_id, FIRST_CURATOR_ID),
            channel_id,
            is_censored,
            vec![]
        ));

        assert_eq!(
            System::events().last().unwrap().event,
            MetaEvent::content(RawEvent::ChannelCensorshipStatusUpdated(
                ContentActor::Curator(group_id, FIRST_CURATOR_ID),
                channel_id,
                is_censored,
                vec![]
            ))
        );

        let channel = Content::channel_by_id(channel_id);

        assert!(channel.is_censored);

        // Curator can un-censor channels
        let is_censored = false;
        assert_ok!(Content::update_channel_censorship_status(
            Origin::signed(FIRST_CURATOR_ORIGIN),
            ContentActor::Curator(group_id, FIRST_CURATOR_ID),
            channel_id,
            is_censored,
            vec![]
        ));

        assert_eq!(
            System::events().last().unwrap().event,
            MetaEvent::content(RawEvent::ChannelCensorshipStatusUpdated(
                ContentActor::Curator(group_id, FIRST_CURATOR_ID),
                channel_id,
                is_censored,
                vec![]
            ))
        );

        let channel = Content::channel_by_id(channel_id);

        assert!(!channel.is_censored);

        // Member cannot censor channels
        let is_censored = true;
        assert_err!(
            Content::update_channel_censorship_status(
                Origin::signed(FIRST_MEMBER_ORIGIN),
                ContentActor::Member(FIRST_MEMBER_ID),
                channel_id,
                is_censored,
                vec![]
            ),
            Error::<Test>::ActorNotAuthorized
        );

        let curator_channel_id = Content::next_channel_id();

        // create curator channel
        assert_ok!(Content::create_channel(
            Origin::signed(FIRST_CURATOR_ORIGIN),
            ContentActor::Curator(group_id, FIRST_CURATOR_ID),
            ChannelCreationParametersRecord {
<<<<<<< HEAD
                assets: vec![],
=======
                assets: NewAssets::<Test>::Urls(vec![]),
>>>>>>> b1f2f3d8
                meta: vec![],
                reward_account: None,
                collaborators: BTreeSet::<MemberId>::new(),
            }
        ));

        // Curator cannot censor curator group channels
        assert_err!(
            Content::update_channel_censorship_status(
                Origin::signed(FIRST_CURATOR_ORIGIN),
                ContentActor::Curator(group_id, FIRST_CURATOR_ID),
                curator_channel_id,
                is_censored,
                vec![]
            ),
            Error::<Test>::CannotCensoreCuratorGroupOwnedChannels
        );

        // Lead can still censor curator group channels
        assert_ok!(Content::update_channel_censorship_status(
            Origin::signed(LEAD_ORIGIN),
            ContentActor::Lead,
            curator_channel_id,
            is_censored,
            vec![]
        ));
    })
}<|MERGE_RESOLUTION|>--- conflicted
+++ resolved
@@ -48,6 +48,7 @@
                 assets: assets,
                 meta: vec![],
                 reward_account: None,
+                collaborators: BTreeSet::new(),
             },
             Ok(()),
         );
@@ -125,6 +126,7 @@
                 assets: assets,
                 meta: vec![],
                 reward_account: None,
+                collaborators: BTreeSet::new(),
             },
             Ok(()),
         );
@@ -193,6 +195,7 @@
                 assets: assets,
                 meta: vec![],
                 reward_account: None,
+                collaborators: BTreeSet::new(),
             },
             Ok(()),
         );
@@ -206,6 +209,7 @@
                 assets: Some(new_assets),
                 new_meta: None,
                 reward_account: None,
+                new_collaborators: None,
             },
             Ok(()),
         );
@@ -219,6 +223,7 @@
                 assets: None,
                 new_meta: None,
                 reward_account: None,
+                new_collaborators: None,
             },
             Ok(()),
         );
@@ -264,6 +269,7 @@
                 assets: assets,
                 meta: vec![],
                 reward_account: None,
+                collaborators: BTreeSet::new(),
             },
             Ok(()),
         );
@@ -278,11 +284,7 @@
                 Origin::signed(LEAD_ORIGIN),
                 ContentActor::Lead,
                 ChannelCreationParametersRecord {
-<<<<<<< HEAD
-                    assets: vec![],
-=======
                     assets: NewAssets::<Test>::Urls(vec![]),
->>>>>>> b1f2f3d8
                     meta: vec![],
                     reward_account: None,
                     collaborators: BTreeSet::<MemberId>::new(),
@@ -305,11 +307,7 @@
                 Origin::signed(FIRST_CURATOR_ORIGIN),
                 ContentActor::Curator(FIRST_CURATOR_GROUP_ID, FIRST_CURATOR_ID),
                 ChannelCreationParametersRecord {
-<<<<<<< HEAD
-                    assets: vec![],
-=======
                     assets: NewAssets::<Test>::Urls(vec![]),
->>>>>>> b1f2f3d8
                     meta: vec![],
                     reward_account: None,
                     collaborators: BTreeSet::<MemberId>::new(),
@@ -327,11 +325,7 @@
                 Origin::signed(SECOND_CURATOR_ORIGIN),
                 ContentActor::Curator(FIRST_CURATOR_GROUP_ID, SECOND_CURATOR_ID),
                 ChannelCreationParametersRecord {
-<<<<<<< HEAD
-                    assets: vec![],
-=======
                     assets: NewAssets::<Test>::Urls(vec![]),
->>>>>>> b1f2f3d8
                     meta: vec![],
                     reward_account: None,
                     collaborators: BTreeSet::<MemberId>::new(),
@@ -346,11 +340,7 @@
                 Origin::signed(SECOND_CURATOR_ORIGIN),
                 ContentActor::Curator(FIRST_CURATOR_GROUP_ID, FIRST_CURATOR_ID),
                 ChannelCreationParametersRecord {
-<<<<<<< HEAD
-                    assets: vec![],
-=======
                     assets: NewAssets::<Test>::Urls(vec![]),
->>>>>>> b1f2f3d8
                     meta: vec![],
                     reward_account: None,
                     collaborators: BTreeSet::<MemberId>::new(),
@@ -366,11 +356,7 @@
             Origin::signed(FIRST_CURATOR_ORIGIN),
             ContentActor::Curator(FIRST_CURATOR_GROUP_ID, FIRST_CURATOR_ID),
             ChannelCreationParametersRecord {
-<<<<<<< HEAD
-                assets: vec![],
-=======
                 assets: NewAssets::<Test>::Urls(vec![]),
->>>>>>> b1f2f3d8
                 meta: vec![],
                 reward_account: None,
                 collaborators: BTreeSet::<MemberId>::new(),
@@ -386,19 +372,13 @@
                     owner: ChannelOwner::CuratorGroup(FIRST_CURATOR_GROUP_ID),
                     is_censored: false,
                     reward_account: None,
-<<<<<<< HEAD
-                    collaborators: BTreeSet::<MemberId>::new(),
-                },
-                ChannelCreationParametersRecord {
-                    assets: vec![],
-=======
+                    collaborators: BTreeSet::<MemberId>::new(),
                     deletion_prize_source_account_id: FIRST_CURATOR_ORIGIN,
                     num_assets: 0,
                     num_videos: 0,
                 },
                 ChannelCreationParametersRecord {
                     assets: NewAssets::<Test>::Urls(vec![]),
->>>>>>> b1f2f3d8
                     meta: vec![],
                     reward_account: None,
                     collaborators: BTreeSet::<MemberId>::new(),
@@ -446,11 +426,7 @@
                 Origin::signed(UNKNOWN_ORIGIN),
                 ContentActor::Member(MEMBERS_COUNT + 1),
                 ChannelCreationParametersRecord {
-<<<<<<< HEAD
-                    assets: vec![],
-=======
                     assets: NewAssets::<Test>::Urls(vec![]),
->>>>>>> b1f2f3d8
                     meta: vec![],
                     reward_account: None,
                     collaborators: BTreeSet::<MemberId>::new(),
@@ -466,11 +442,7 @@
             Origin::signed(FIRST_MEMBER_ORIGIN),
             ContentActor::Member(FIRST_MEMBER_ID),
             ChannelCreationParametersRecord {
-<<<<<<< HEAD
-                assets: vec![],
-=======
                 assets: NewAssets::<Test>::Urls(vec![]),
->>>>>>> b1f2f3d8
                 meta: vec![],
                 reward_account: None,
                 collaborators: BTreeSet::<MemberId>::new(),
@@ -486,19 +458,13 @@
                     owner: ChannelOwner::Member(FIRST_MEMBER_ID),
                     is_censored: false,
                     reward_account: None,
-<<<<<<< HEAD
-                    collaborators: BTreeSet::<MemberId>::new(),
-                },
-                ChannelCreationParametersRecord {
-                    assets: vec![],
-=======
+                    collaborators: BTreeSet::<MemberId>::new(),
                     deletion_prize_source_account_id: FIRST_MEMBER_ORIGIN,
                     num_assets: 0,
                     num_videos: 0,
                 },
                 ChannelCreationParametersRecord {
                     assets: NewAssets::<Test>::Urls(vec![]),
->>>>>>> b1f2f3d8
                     meta: vec![],
                     reward_account: None,
                     collaborators: BTreeSet::<MemberId>::new(),
@@ -516,11 +482,7 @@
             Origin::signed(SECOND_MEMBER_ORIGIN),
             ContentActor::Member(SECOND_MEMBER_ID),
             ChannelCreationParametersRecord {
-<<<<<<< HEAD
-                assets: vec![],
-=======
                 assets: NewAssets::<Test>::Urls(vec![]),
->>>>>>> b1f2f3d8
                 meta: vec![],
                 reward_account: None,
                 collaborators: collaborators.clone(),
@@ -536,19 +498,14 @@
                     owner: ChannelOwner::Member(SECOND_MEMBER_ID),
                     is_censored: false,
                     reward_account: None,
-<<<<<<< HEAD
                     collaborators: collaborators.clone(),
-                },
-                ChannelCreationParametersRecord {
-                    assets: vec![],
-=======
+
                     deletion_prize_source_account_id: SECOND_MEMBER_ORIGIN,
                     num_assets: 0,
                     num_videos: 0,
                 },
                 ChannelCreationParametersRecord {
                     assets: NewAssets::<Test>::Urls(vec![]),
->>>>>>> b1f2f3d8
                     meta: vec![],
                     reward_account: None,
                     collaborators: collaborators.clone(),
@@ -578,8 +535,10 @@
                     owner: ChannelOwner::Member(FIRST_MEMBER_ID),
                     is_censored: false,
                     reward_account: None,
-<<<<<<< HEAD
-                    collaborators: BTreeSet::<MemberId>::new(),
+                    collaborators: BTreeSet::<MemberId>::new(),
+                    deletion_prize_source_account_id: FIRST_MEMBER_ORIGIN,
+                    num_assets: 0,
+                    num_videos: 0,
                 },
                 ChannelUpdateParametersRecord {
                     assets: None,
@@ -591,7 +550,7 @@
         );
 
         // Valid collaborator should be able to update channel assets
-        let assets = Some(vec![NewAsset::Urls(vec![b"test".to_vec()])]);
+        let assets = Some(NewAssets::<Test>::Urls(vec![vec![b"test".to_vec()]]));
 
         // Update channel fails because channel_id_1 has no collabs
         assert_err!(
@@ -615,12 +574,6 @@
                 Origin::signed(COLLABORATOR_MEMBER_ORIGIN),
                 ContentActor::Collaborator(COLLABORATOR_MEMBER_ID),
                 channel_id_2,
-=======
-                    deletion_prize_source_account_id: FIRST_MEMBER_ORIGIN,
-                    num_assets: 0,
-                    num_videos: 0,
-                },
->>>>>>> b1f2f3d8
                 ChannelUpdateParametersRecord {
                     assets: None,
                     new_meta: None,
@@ -669,12 +622,13 @@
                 channel_id_2,
                 ChannelRecord {
                     owner: ChannelOwner::Member(SECOND_MEMBER_ID),
-                    videos: vec![],
-                    playlists: vec![],
-                    series: vec![],
                     is_censored: false,
                     reward_account: None,
                     collaborators: collaborators.clone(),
+                    // channel 2 owner account
+                    deletion_prize_source_account_id: SECOND_MEMBER_ORIGIN,
+                    num_assets: 0,
+                    num_videos: 0,
                 },
                 ChannelUpdateParametersRecord {
                     assets: assets,
@@ -714,11 +668,7 @@
             Origin::signed(FIRST_MEMBER_ORIGIN),
             ContentActor::Member(FIRST_MEMBER_ID),
             ChannelCreationParametersRecord {
-<<<<<<< HEAD
-                assets: vec![],
-=======
                 assets: NewAssets::<Test>::Urls(vec![]),
->>>>>>> b1f2f3d8
                 meta: vec![],
                 reward_account: None,
                 collaborators: BTreeSet::<MemberId>::new(),
@@ -795,11 +745,7 @@
             Origin::signed(FIRST_CURATOR_ORIGIN),
             ContentActor::Curator(group_id, FIRST_CURATOR_ID),
             ChannelCreationParametersRecord {
-<<<<<<< HEAD
-                assets: vec![],
-=======
                 assets: NewAssets::<Test>::Urls(vec![]),
->>>>>>> b1f2f3d8
                 meta: vec![],
                 reward_account: None,
                 collaborators: BTreeSet::<MemberId>::new(),
