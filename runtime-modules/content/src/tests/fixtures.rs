use derive_fixture::Fixture;
use derive_new::new;

use super::curators;
// Importing mock event as MetaEvent to avoid name clash with Event from crate::* glob import
pub use super::mock::Event as MetaEvent;
use super::mock::*;
use crate::*;
use common::council::CouncilBudgetManager;
use frame_support::traits::Currency;
use frame_support::{assert_noop, assert_ok};
use frame_system::RawOrigin;
use project_token::types::TransferPolicyParamsOf;
use project_token::types::{
    PaymentWithVestingOf, TokenAllocationOf, TokenIssuanceParametersOf, Transfers,
};
use sp_runtime::Permill;
use sp_std::collections::btree_map::BTreeMap;
use sp_std::iter::FromIterator;
use sp_std::iter::{IntoIterator, Iterator};
use storage::DynamicBagType;
use storage::{ModuleAccount as StorageModuleAccount, StorageTreasury};
use strum::IntoEnumIterator;

// Index which indentifies the item in the commitment set we want the proof for
pub const DEFAULT_PROOF_INDEX: usize = 1;

// fixtures

pub struct CreateCuratorGroupFixture {
    sender: AccountId,
    is_active: bool,
    permissions: ModerationPermissionsByLevel<Test>,
}

impl CreateCuratorGroupFixture {
    pub fn default() -> Self {
        Self {
            sender: LEAD_ACCOUNT_ID,
            is_active: false,
            permissions: BTreeMap::new(),
        }
    }

    pub fn with_is_active(self, is_active: bool) -> Self {
        Self { is_active, ..self }
    }

    pub fn with_permissions(self, permissions: &ModerationPermissionsByLevel<Test>) -> Self {
        Self {
            permissions: permissions.clone(),
            ..self
        }
    }

    pub fn call_and_assert(&self, expected_result: DispatchResult) -> Option<CuratorGroupId> {
        let new_group_id = Content::next_curator_group_id();
        let actual_result = Content::create_curator_group(
            Origin::signed(self.sender),
            self.is_active,
            self.permissions.clone(),
        );
        assert_eq!(actual_result, expected_result);
        if actual_result.is_ok() {
            assert_eq!(
                System::events().last().unwrap().event,
                MetaEvent::Content(RawEvent::CuratorGroupCreated(new_group_id))
            );

            assert!(CuratorGroupById::<Test>::contains_key(new_group_id));
            let group = Content::curator_group_by_id(new_group_id);

            assert_eq!(group.is_active(), self.is_active);
            assert_eq!(group.get_curators().len(), 0);
            assert_eq!(
                group.get_permissions_by_level().len(),
                self.permissions.len()
            );
            for i in 0..self.permissions.len() {
                let index = i as u8;
                assert_eq!(
                    group.get_permissions_by_level().get(&index),
                    self.permissions.get(&index)
                );
            }

            Some(new_group_id)
        } else {
            None
        }
    }
}

pub struct CreateChannelFixture {
    sender: AccountId,
    channel_owner: ChannelOwner<MemberId, CuratorGroupId>,
    params: ChannelCreationParameters<Test>,
}

impl CreateChannelFixture {
    pub fn default() -> Self {
        Self {
            sender: DEFAULT_MEMBER_ACCOUNT_ID,
            channel_owner: ChannelOwner::Member(DEFAULT_MEMBER_ID),
            params: ChannelCreationParameters::<Test> {
                assets: None,
                meta: None,
                collaborators: BTreeMap::new(),
                storage_buckets: BTreeSet::new(),
                distribution_buckets: BTreeSet::new(),
                expected_data_object_state_bloat_bond: DEFAULT_DATA_OBJECT_STATE_BLOAT_BOND,
                expected_channel_state_bloat_bond: DEFAULT_CHANNEL_STATE_BLOAT_BOND,
            },
        }
    }

    pub fn with_expected_channel_state_bloat_bond(
        self,
        expected_channel_state_bloat_bond: u64,
    ) -> Self {
        Self {
            params: ChannelCreationParameters::<Test> {
                expected_channel_state_bloat_bond,
                ..self.params.clone()
            },
            ..self
        }
    }

    pub fn with_data_object_state_bloat_bond(
        self,
        expected_data_object_state_bloat_bond: u64,
    ) -> Self {
        Self {
            params: ChannelCreationParameters::<Test> {
                expected_data_object_state_bloat_bond,
                ..self.params.clone()
            },
            ..self
        }
    }
    pub fn with_sender(self, sender: AccountId) -> Self {
        Self { sender, ..self }
    }

    pub fn with_channel_owner(self, channel_owner: ChannelOwner<MemberId, CuratorGroupId>) -> Self {
        Self {
            channel_owner,
            ..self
        }
    }

    pub fn with_assets(self, assets: StorageAssets<Test>) -> Self {
        Self {
            params: ChannelCreationParameters::<Test> {
                assets: Some(assets),
                ..self.params
            },
            ..self
        }
    }

    pub fn with_collaborators(
        self,
        collaborators: BTreeMap<MemberId, ChannelAgentPermissions>,
    ) -> Self {
        Self {
            params: ChannelCreationParameters::<Test> {
                collaborators,
                ..self.params
            },
            ..self
        }
    }

    pub fn with_storage_buckets(self, storage_buckets: BTreeSet<u64>) -> Self {
        Self {
            params: ChannelCreationParameters::<Test> {
                storage_buckets,
                ..self.params
            },
            ..self
        }
    }

    pub fn with_default_storage_buckets(self) -> Self {
        // No storage buckets
        if storage::NextStorageBucketId::<Test>::get() == 0 {
            return self.with_storage_buckets(BTreeSet::new());
        }

        let default_storage_bucket_id =
            storage::NextStorageBucketId::<Test>::get().saturating_sub(1);
        self.with_storage_buckets(BTreeSet::from_iter(vec![default_storage_bucket_id]))
    }

    fn get_balance(&self) -> BalanceOf<Test> {
        Balances::<Test>::usable_balance(&self.sender)
    }

    pub fn call_and_assert(&self, expected_result: DispatchResult) {
        let origin = Origin::signed(self.sender.clone());
        let balance_pre = self.get_balance();
        let channel_id = Content::next_channel_id();
        let channel_bag_id = Content::bag_id_for_channel(&channel_id);
        let beg_obj_id = storage::NextDataObjectId::<Test>::get();
        let actual_result =
            Content::create_channel(origin, self.channel_owner.clone(), self.params.clone());
        let end_obj_id = storage::NextDataObjectId::<Test>::get();

        assert_eq!(actual_result, expected_result);

        let balance_post = self.get_balance();

        if actual_result.is_ok() {
            // ensure channel is on chain
            assert!(ChannelById::<Test>::contains_key(&channel_id));

            // channel counter increased
            assert_eq!(
                Content::next_channel_id(),
                channel_id.saturating_add(One::one())
            );

            // dynamic bag for channel is created
            assert_ok!(Storage::<Test>::ensure_bag_exists(&channel_bag_id));

            // event correctly deposited
            assert_eq!(
                System::events().last().unwrap().event,
                MetaEvent::Content(RawEvent::ChannelCreated(
                    channel_id,
                    Channel::<Test> {
                        owner: self.channel_owner.clone(),
                        collaborators: self.params.collaborators.clone(),
                        num_videos: Zero::zero(),
                        cumulative_reward_claimed: Zero::zero(),
                        privilege_level: Zero::zero(),
                        paused_features: BTreeSet::new(),
                        data_objects: BTreeSet::from_iter(beg_obj_id..end_obj_id),
                        transfer_status: Default::default(),
                        daily_nft_limit: DefaultChannelDailyNftLimit::get(),
                        weekly_nft_limit: DefaultChannelWeeklyNftLimit::get(),
                        daily_nft_counter: Default::default(),
                        weekly_nft_counter: Default::default(),
                        creator_token_id: None,
                        channel_state_bloat_bond: self.params.expected_channel_state_bloat_bond
                    },
                    self.params.clone(),
                ))
            );

            if let Some(assets) = self.params.assets.as_ref() {
                // balance accounting is correct

                let objects_state_bloat_bond = assets
                    .object_creation_list
                    .iter()
                    .fold(BalanceOf::<Test>::zero(), |acc, _| {
                        acc.saturating_add(self.params.expected_data_object_state_bloat_bond)
                    });

                assert_eq!(
                    balance_pre.saturating_sub(balance_post),
                    objects_state_bloat_bond + Content::channel_state_bloat_bond_value(),
                );

                assert!((beg_obj_id..end_obj_id).all(|id| {
                    storage::DataObjectsById::<Test>::contains_key(&channel_bag_id, id)
                }));
            }
        } else {
            assert_eq!(balance_post, balance_pre);
            assert_eq!(beg_obj_id, end_obj_id);
            assert!(!storage::Bags::<Test>::contains_key(&channel_bag_id));
            assert!(!ChannelById::<Test>::contains_key(&channel_id));
            assert_eq!(NextChannelId::<Test>::get(), channel_id);
        }
    }
}

pub struct CreateVideoFixture {
    sender: AccountId,
    actor: ContentActor<CuratorGroupId, CuratorId, MemberId>,
    params: VideoCreationParameters<Test>,
    channel_id: ChannelId,
}

impl CreateVideoFixture {
    pub fn default() -> Self {
        Self {
            sender: DEFAULT_MEMBER_ACCOUNT_ID,
            actor: ContentActor::Member(DEFAULT_MEMBER_ID),
            params: VideoCreationParameters::<Test> {
                assets: None,
                meta: None,
                auto_issue_nft: None,
                expected_data_object_state_bloat_bond: DEFAULT_DATA_OBJECT_STATE_BLOAT_BOND,
                expected_video_state_bloat_bond: DEFAULT_VIDEO_STATE_BLOAT_BOND,
            },
            channel_id: ChannelId::one(), // channel index starts at 1
        }
    }

    pub fn with_data_object_state_bloat_bond(
        self,
        expected_data_object_state_bloat_bond: u64,
    ) -> Self {
        Self {
            params: VideoCreationParameters::<Test> {
                expected_data_object_state_bloat_bond,
                ..self.params.clone()
            },
            ..self
        }
    }
    pub fn with_expected_video_state_bloat_bond(
        self,
        expected_video_state_bloat_bond: u64,
    ) -> Self {
        Self {
            params: VideoCreationParameters::<Test> {
                expected_video_state_bloat_bond,
                ..self.params.clone()
            },
            ..self
        }
    }

    pub fn with_nft_in_sale(self, nft_price: u64) -> Self {
        Self {
            params: VideoCreationParameters::<Test> {
                auto_issue_nft: Some(NftIssuanceParameters::<Test> {
                    init_transactional_status: InitTransactionalStatus::<Test>::BuyNow(nft_price),
                    ..Default::default()
                }),
                ..self.params
            },
            ..self
        }
    }

    pub fn with_sender(self, sender: AccountId) -> Self {
        Self { sender, ..self }
    }

    pub fn with_channel_id(self, channel_id: ChannelId) -> Self {
        Self { channel_id, ..self }
    }

    pub fn with_actor(self, actor: ContentActor<CuratorGroupId, CuratorId, MemberId>) -> Self {
        Self { actor, ..self }
    }

    pub fn with_nft_issuance(self, params: NftIssuanceParameters<Test>) -> Self {
        Self {
            params: VideoCreationParameters::<Test> {
                auto_issue_nft: Some(params),
                ..self.params
            },
            ..self
        }
    }

    pub fn with_opt_assets(self, assets: Option<StorageAssets<Test>>) -> Self {
        Self {
            params: VideoCreationParameters::<Test> {
                assets,
                ..self.params
            },
            ..self
        }
    }

    pub fn with_assets(self, assets: StorageAssets<Test>) -> Self {
        Self {
            params: VideoCreationParameters::<Test> {
                assets: Some(assets),
                ..self.params
            },
            ..self
        }
    }

    fn get_balance(&self) -> BalanceOf<Test> {
        Balances::<Test>::usable_balance(&self.sender)
    }

    pub fn call(self) {
        let origin = Origin::signed(self.sender);
        assert_ok!(Content::create_video(
            origin,
            self.actor,
            self.channel_id,
            self.params,
        ));
    }

    pub fn call_and_assert(&self, expected_result: DispatchResult) {
        let origin = Origin::signed(self.sender.clone());
        let balance_pre = self.get_balance();
        let channel_bag_id = Content::bag_id_for_channel(&self.channel_id);
        let video_id = Content::next_video_id();
        let beg_obj_id = storage::NextDataObjectId::<Test>::get();

        let actual_result =
            Content::create_video(origin, self.actor, self.channel_id, self.params.clone());

        let balance_post = self.get_balance();
        let end_obj_id = storage::NextDataObjectId::<Test>::get();

        assert_eq!(actual_result, expected_result);

        if actual_result.is_ok() {
            assert!(VideoById::<Test>::contains_key(&video_id));

            assert_eq!(
                Content::next_video_id(),
                video_id.saturating_add(One::one())
            );

            assert_eq!(
                System::events().last().unwrap().event,
                MetaEvent::Content(RawEvent::VideoCreated(
                    self.actor,
                    self.channel_id,
                    video_id,
                    self.params.clone(),
                    BTreeSet::from_iter(beg_obj_id..end_obj_id),
                ))
            );

            if let Some(assets) = self.params.assets.as_ref() {
                // balance accounting is correct
                let objects_state_bloat_bond = assets
                    .object_creation_list
                    .iter()
                    .fold(BalanceOf::<Test>::zero(), |acc, _| {
                        acc.saturating_add(self.params.expected_data_object_state_bloat_bond)
                    });

                assert_eq!(
                    balance_pre.saturating_sub(balance_post),
                    objects_state_bloat_bond + Content::video_state_bloat_bond_value()
                );

                assert!((beg_obj_id..end_obj_id).all(|id| {
                    storage::DataObjectsById::<Test>::contains_key(&channel_bag_id, id)
                }));
            }
        } else {
            assert!(!VideoById::<Test>::contains_key(&video_id));

            assert_eq!(Content::next_video_id(), video_id);

            if self.params.assets.is_some() {
                assert_eq!(balance_pre, balance_post,);

                assert!(!(beg_obj_id..end_obj_id).any(|id| {
                    storage::DataObjectsById::<Test>::contains_key(&channel_bag_id, id)
                }));
            }
        }
    }
}

pub struct UpdateChannelFixture {
    sender: AccountId,
    actor: ContentActor<CuratorGroupId, CuratorId, MemberId>,
    channel_id: ChannelId,
    params: ChannelUpdateParameters<Test>,
}

impl UpdateChannelFixture {
    pub fn default() -> Self {
        Self {
            sender: DEFAULT_MEMBER_ACCOUNT_ID,
            actor: ContentActor::Member(DEFAULT_MEMBER_ID),
            channel_id: ChannelId::one(), // channel index starts at 1
            params: ChannelUpdateParameters::<Test> {
                assets_to_upload: None,
                new_meta: None,
                assets_to_remove: BTreeSet::new(),
                collaborators: None,
                expected_data_object_state_bloat_bond: DEFAULT_DATA_OBJECT_STATE_BLOAT_BOND,
            },
        }
    }

    pub fn with_new_meta(self, new_meta: Option<Vec<u8>>) -> Self {
        Self {
            params: ChannelUpdateParameters::<Test> {
                new_meta,
                ..self.params.clone()
            },
            ..self
        }
    }

    pub fn with_data_object_state_bloat_bond(
        self,
        expected_data_object_state_bloat_bond: u64,
    ) -> Self {
        Self {
            params: ChannelUpdateParameters::<Test> {
                expected_data_object_state_bloat_bond,
                ..self.params.clone()
            },
            ..self
        }
    }

    pub fn with_sender(self, sender: AccountId) -> Self {
        Self { sender, ..self }
    }

    pub fn with_actor(self, actor: ContentActor<CuratorGroupId, CuratorId, MemberId>) -> Self {
        Self { actor, ..self }
    }

    pub fn with_channel_id(self, channel_id: ChannelId) -> Self {
        Self { channel_id, ..self }
    }

    pub fn with_assets_to_upload(self, assets: StorageAssets<Test>) -> Self {
        Self {
            params: ChannelUpdateParameters::<Test> {
                assets_to_upload: Some(assets),
                ..self.params
            },
            ..self
        }
    }

    pub fn with_assets_to_remove(self, assets: BTreeSet<DataObjectId<Test>>) -> Self {
        Self {
            params: ChannelUpdateParameters::<Test> {
                assets_to_remove: assets,
                ..self.params
            },
            ..self
        }
    }

    pub fn with_collaborators(
        self,
        collaborators: BTreeMap<MemberId, ChannelAgentPermissions>,
    ) -> Self {
        Self {
            params: ChannelUpdateParameters::<Test> {
                collaborators: Some(collaborators),
                ..self.params
            },
            ..self
        }
    }

    pub fn call_and_assert(&self, expected_result: DispatchResult) {
        let origin = Origin::signed(self.sender);
        let balance_pre = Balances::<Test>::usable_balance(self.sender);
        let channel_pre = Content::channel_by_id(&self.channel_id);
        let bag_id_for_channel = Content::bag_id_for_channel(&self.channel_id);

        let state_bloat_bond_deposited =
            self.params
                .assets_to_upload
                .as_ref()
                .map_or(BalanceOf::<Test>::zero(), |assets| {
                    assets
                        .object_creation_list
                        .iter()
                        .fold(BalanceOf::<Test>::zero(), |acc, _| {
                            acc.saturating_add(self.params.expected_data_object_state_bloat_bond)
                        })
                });

        let state_bloat_bond_withdrawn = if !self.params.assets_to_remove.is_empty() {
            self.params
                .assets_to_remove
                .iter()
                .fold(BalanceOf::<Test>::zero(), |acc, id| {
                    acc + storage::DataObjectsById::<Test>::get(&bag_id_for_channel, id)
                        .state_bloat_bond
                })
        } else {
            BalanceOf::<Test>::zero()
        };

        let beg_obj_id = storage::NextDataObjectId::<Test>::get();

        let actual_result =
            Content::update_channel(origin, self.actor, self.channel_id, self.params.clone());

        let channel_post = Content::channel_by_id(&self.channel_id);
        let end_obj_id = storage::NextDataObjectId::<Test>::get();
        let balance_post = Balances::<Test>::usable_balance(self.sender);

        assert_eq!(actual_result, expected_result);

        match actual_result {
            Ok(()) => {
                assert_eq!(
                    System::events().last().unwrap().event,
                    MetaEvent::Content(RawEvent::ChannelUpdated(
                        self.actor,
                        self.channel_id,
                        self.params.clone(),
                        BTreeSet::from_iter(beg_obj_id..end_obj_id)
                    ))
                );

                assert_eq!(
                    channel_post.collaborators,
                    self.params
                        .collaborators
                        .clone()
                        .unwrap_or(channel_pre.collaborators)
                );

                assert_eq!(
                    channel_post.data_objects,
                    channel_pre
                        .data_objects
                        .union(&BTreeSet::from_iter(beg_obj_id..end_obj_id))
                        .cloned()
                        .collect::<BTreeSet<_>>()
                        .difference(&self.params.assets_to_remove)
                        .cloned()
                        .collect::<BTreeSet<_>>()
                );

                assert_eq!(
                    balance_post.saturating_sub(balance_pre),
                    state_bloat_bond_withdrawn.saturating_sub(state_bloat_bond_deposited),
                );

                if self.params.assets_to_upload.is_some() {
                    assert!((beg_obj_id..end_obj_id).all(|id| {
                        storage::DataObjectsById::<Test>::contains_key(&bag_id_for_channel, id)
                    }));
                }

                assert!(!self.params.assets_to_remove.iter().any(|id| {
                    storage::DataObjectsById::<Test>::contains_key(&bag_id_for_channel, id)
                }));
            }
            Err(err) => {
                assert_eq!(channel_pre, channel_post);
                assert_eq!(balance_pre, balance_post);
                assert_eq!(beg_obj_id, end_obj_id);

                if err != storage::Error::<Test>::DataObjectDoesntExist.into() {
                    assert!(self.params.assets_to_remove.iter().all(|id| {
                        storage::DataObjectsById::<Test>::contains_key(&bag_id_for_channel, id)
                    }))
                }
            }
        }
    }
}

pub struct UpdateChannelPrivilegeLevelFixture {
    sender: AccountId,
    channel_id: ChannelId,
    privilege_level: <Test as Config>::ChannelPrivilegeLevel,
}

impl UpdateChannelPrivilegeLevelFixture {
    pub fn default() -> Self {
        Self {
            sender: LEAD_ACCOUNT_ID,
            channel_id: ChannelId::one(), // channel index starts at 1
            privilege_level: <Test as Config>::ChannelPrivilegeLevel::one(), // default privilege level is 0
        }
    }

    pub fn with_sender(self, sender: AccountId) -> Self {
        Self { sender, ..self }
    }

    pub fn with_channel_id(self, channel_id: ChannelId) -> Self {
        Self { channel_id, ..self }
    }

    pub fn call_and_assert(&self, expected_result: DispatchResult) {
        let origin = Origin::signed(self.sender);
        let channel_pre = Content::channel_by_id(&self.channel_id);
        let actual_result =
            Content::update_channel_privilege_level(origin, self.channel_id, self.privilege_level);
        let channel_post = Content::channel_by_id(&self.channel_id);
        assert_eq!(actual_result, expected_result);
        match actual_result {
            Ok(()) => {
                // Event emitted
                assert_eq!(
                    System::events().last().unwrap().event,
                    MetaEvent::Content(RawEvent::ChannelPrivilegeLevelUpdated(
                        self.channel_id,
                        self.privilege_level,
                    ))
                );
                // Privilege level updated
                assert_eq!(channel_post.privilege_level, self.privilege_level);
            }
            Err(_err) => {
                // Channel not changed
                assert_eq!(channel_pre, channel_post);
            }
        }
    }
}

pub struct UpdateVideoFixture {
    sender: AccountId,
    actor: ContentActor<CuratorGroupId, CuratorId, MemberId>,
    video_id: VideoId,
    params: VideoUpdateParameters<Test>,
}

impl UpdateVideoFixture {
    pub fn default() -> Self {
        Self {
            sender: DEFAULT_MEMBER_ACCOUNT_ID,
            actor: ContentActor::Member(DEFAULT_MEMBER_ID),
            video_id: VideoId::one(),
            params: VideoUpdateParameters::<Test> {
                assets_to_upload: None,
                assets_to_remove: BTreeSet::new(),
                new_meta: None,
                auto_issue_nft: Default::default(),
                expected_data_object_state_bloat_bond: Default::default(),
            },
        }
    }

    pub fn with_new_meta(self, new_meta: Option<Vec<u8>>) -> Self {
        Self {
            params: VideoUpdateParameters::<Test> {
                new_meta,
                ..self.params.clone()
            },
            ..self
        }
    }

    pub fn with_data_object_state_bloat_bond(
        self,
        expected_data_object_state_bloat_bond: u64,
    ) -> Self {
        Self {
            params: VideoUpdateParameters::<Test> {
                expected_data_object_state_bloat_bond,
                ..self.params.clone()
            },
            ..self
        }
    }

    pub fn with_nft_issuance(self, params: NftIssuanceParameters<Test>) -> Self {
        Self {
            params: VideoUpdateParameters::<Test> {
                auto_issue_nft: Some(params),
                ..self.params
            },
            ..self
        }
    }

    pub fn with_sender(self, sender: AccountId) -> Self {
        Self { sender, ..self }
    }

    pub fn with_actor(self, actor: ContentActor<CuratorGroupId, CuratorId, MemberId>) -> Self {
        Self { actor, ..self }
    }

    pub fn with_video_id(self, video_id: VideoId) -> Self {
        Self { video_id, ..self }
    }

    pub fn with_assets_to_upload(self, assets: StorageAssets<Test>) -> Self {
        Self {
            params: VideoUpdateParameters::<Test> {
                assets_to_upload: Some(assets),
                ..self.params
            },
            ..self
        }
    }

    pub fn with_assets_to_remove(self, assets: BTreeSet<DataObjectId<Test>>) -> Self {
        Self {
            params: VideoUpdateParameters::<Test> {
                assets_to_remove: assets,
                ..self.params
            },
            ..self
        }
    }

    pub fn call_and_assert(&self, expected_result: DispatchResult) {
        let origin = Origin::signed(self.sender);
        let balance_pre = Balances::<Test>::usable_balance(self.sender);
        let video_pre = Content::video_by_id(&self.video_id);
        let bag_id_for_channel = Content::bag_id_for_channel(&video_pre.in_channel);
        let beg_obj_id = storage::NextDataObjectId::<Test>::get();

        let state_bloat_bond = DEFAULT_DATA_OBJECT_STATE_BLOAT_BOND;

        let state_bloat_bond_deposited =
            self.params
                .assets_to_upload
                .as_ref()
                .map_or(BalanceOf::<Test>::zero(), |assets| {
                    assets
                        .object_creation_list
                        .iter()
                        .fold(BalanceOf::<Test>::zero(), |acc, _| {
                            acc.saturating_add(state_bloat_bond)
                        })
                });

        let state_bloat_bond_withdrawn = if !self.params.assets_to_remove.is_empty() {
            self.params
                .assets_to_remove
                .iter()
                .fold(BalanceOf::<Test>::zero(), |acc, obj_id| {
                    acc + storage::DataObjectsById::<Test>::get(&bag_id_for_channel, obj_id)
                        .state_bloat_bond
                })
        } else {
            BalanceOf::<Test>::zero()
        };

        let actual_result =
            Content::update_video(origin, self.actor, self.video_id, self.params.clone());

        let end_obj_id = storage::NextDataObjectId::<Test>::get();
        let balance_post = Balances::<Test>::usable_balance(self.sender);
        let video_post = Content::video_by_id(&self.video_id);

        assert_eq!(actual_result, expected_result);

        match actual_result {
            Ok(()) => {
                assert_eq!(
                    System::events().last().unwrap().event,
                    MetaEvent::Content(RawEvent::VideoUpdated(
                        self.actor,
                        self.video_id,
                        self.params.clone(),
                        BTreeSet::from_iter(beg_obj_id..end_obj_id),
                    ))
                );

                assert_eq!(
                    balance_post.saturating_sub(balance_pre),
                    state_bloat_bond_withdrawn.saturating_sub(state_bloat_bond_deposited),
                );

                if self.params.assets_to_upload.is_some() {
                    assert!((beg_obj_id..end_obj_id).all(|id| {
                        storage::DataObjectsById::<Test>::contains_key(&bag_id_for_channel, id)
                    }));
                }

                assert!(!self.params.assets_to_remove.iter().any(|obj_id| {
                    storage::DataObjectsById::<Test>::contains_key(&bag_id_for_channel, obj_id)
                }));

                if self.params.auto_issue_nft.is_some() {
                    assert!(video_post.nft_status.is_some())
                }
            }
            Err(err) => {
                assert_eq!(video_pre, video_post);
                assert_eq!(balance_pre, balance_post);
                assert_eq!(beg_obj_id, end_obj_id);

                if err != storage::Error::<Test>::DataObjectDoesntExist.into() {
                    assert!(self.params.assets_to_remove.iter().all(|id| {
                        storage::DataObjectsById::<Test>::contains_key(&bag_id_for_channel, id)
                    }));
                }
            }
        }
    }
}

pub struct DeleteChannelAssetsAsModeratorFixture {
    sender: AccountId,
    actor: ContentActor<CuratorGroupId, CuratorId, MemberId>,
    channel_id: ChannelId,
    assets_to_remove: BTreeSet<DataObjectId<Test>>,
    rationale: Vec<u8>,
}

impl DeleteChannelAssetsAsModeratorFixture {
    pub fn default() -> Self {
        Self {
            sender: LEAD_ACCOUNT_ID,
            actor: ContentActor::Lead,
            channel_id: ChannelId::one(),
            assets_to_remove: BTreeSet::from_iter(0..DATA_OBJECTS_NUMBER),
            rationale: b"rationale".to_vec(),
        }
    }

    pub fn with_sender(self, sender: AccountId) -> Self {
        Self { sender, ..self }
    }

    pub fn with_actor(self, actor: ContentActor<CuratorGroupId, CuratorId, MemberId>) -> Self {
        Self { actor, ..self }
    }

    pub fn with_channel_id(self, channel_id: ChannelId) -> Self {
        Self { channel_id, ..self }
    }

    pub fn with_assets_to_remove(self, assets_to_remove: BTreeSet<DataObjectId<Test>>) -> Self {
        Self {
            assets_to_remove,
            ..self
        }
    }
    pub fn call_and_assert(&self, expected_result: DispatchResult) {
        let origin = Origin::signed(self.sender);
        let balance_pre = Balances::<Test>::usable_balance(self.sender);
        let channel_pre = Content::channel_by_id(&self.channel_id);
        let bag_id_for_channel = Content::bag_id_for_channel(&self.channel_id);

        let state_bloat_bond_withdrawn = if !self.assets_to_remove.is_empty() {
            self.assets_to_remove
                .iter()
                .fold(BalanceOf::<Test>::zero(), |acc, obj_id| {
                    acc + storage::DataObjectsById::<Test>::get(&bag_id_for_channel, obj_id)
                        .state_bloat_bond
                })
        } else {
            BalanceOf::<Test>::zero()
        };

        let actual_result = Content::delete_channel_assets_as_moderator(
            origin,
            self.actor,
            self.channel_id,
            self.assets_to_remove.clone(),
            self.rationale.clone(),
        );

        let balance_post = Balances::<Test>::usable_balance(self.sender);
        let channel_post = Content::channel_by_id(&self.channel_id);

        assert_eq!(actual_result, expected_result);

        match actual_result {
            Ok(()) => {
                assert_eq!(
                    System::events().last().unwrap().event,
                    MetaEvent::Content(RawEvent::ChannelAssetsDeletedByModerator(
                        self.actor,
                        self.channel_id,
                        self.assets_to_remove.clone(),
                        self.rationale.clone(),
                    ))
                );

                assert_eq!(
                    balance_post.saturating_sub(balance_pre),
                    state_bloat_bond_withdrawn,
                );

                assert_eq!(
                    channel_post.data_objects,
                    BTreeSet::from_iter(
                        channel_pre
                            .data_objects
                            .difference(&self.assets_to_remove)
                            .cloned(),
                    ),
                );

                assert!(!self.assets_to_remove.iter().any(|obj_id| {
                    storage::DataObjectsById::<Test>::contains_key(&bag_id_for_channel, obj_id)
                }));
            }
            Err(err) => {
                assert_eq!(channel_pre, channel_post);
                assert_eq!(balance_pre, balance_post);

                if err != Error::<Test>::ChannelDoesNotExist.into() {
                    assert!(channel_pre.data_objects.iter().all(|obj_id| {
                        storage::DataObjectsById::<Test>::contains_key(&bag_id_for_channel, obj_id)
                    }));
                }
            }
        }
    }
}

pub trait ChannelDeletion {
    fn get_sender(&self) -> &AccountId;
    fn get_channel_id(&self) -> &ChannelId;
    fn get_actor(&self) -> &ContentActor<CuratorGroupId, CuratorId, MemberId>;
    fn get_num_objects_to_delete(&self) -> u64;
    fn execute_call(&self) -> DispatchResult;
    fn expected_event_on_success(&self) -> MetaEvent;

    fn get_balance(&self) -> BalanceOf<Test> {
        Balances::<Test>::usable_balance(self.get_sender())
    }

    fn call_and_assert(&self, expected_result: DispatchResult) {
        let balance_pre = self.get_balance();
        let bag_id_for_channel = Content::bag_id_for_channel(&self.get_channel_id());

        let objects_state_bloat_bond =
            storage::DataObjectsById::<Test>::iter_prefix(&bag_id_for_channel)
                .fold(BalanceOf::<Test>::zero(), |acc, (_, obj)| {
                    acc + obj.state_bloat_bond
                });

        let channel_objects_ids =
            storage::DataObjectsById::<Test>::iter_prefix(&bag_id_for_channel)
                .map(|(id, _)| id)
                .collect::<BTreeSet<_>>();

        let actual_result = self.execute_call();

        let balance_post = self.get_balance();
        assert_eq!(actual_result, expected_result);

        match actual_result {
            Ok(()) => {
                assert_eq!(
                    System::events().last().unwrap().event,
                    self.expected_event_on_success()
                );

                assert_eq!(
                    balance_post.saturating_sub(balance_pre),
                    objects_state_bloat_bond + Content::channel_state_bloat_bond_value(),
                );
                assert!(!<ChannelById<Test>>::contains_key(&self.get_channel_id()));
                assert!(!channel_objects_ids.iter().any(|id| {
                    storage::DataObjectsById::<Test>::contains_key(&bag_id_for_channel, id)
                }));
                assert!(!storage::Bags::<Test>::contains_key(&bag_id_for_channel));
            }

            Err(err) => {
                assert_eq!(balance_pre, balance_post);
                if err != Error::<Test>::ChannelDoesNotExist.into() {
                    assert!(ChannelById::<Test>::contains_key(&self.get_channel_id()));
                    assert!(channel_objects_ids.iter().all(|id| {
                        storage::DataObjectsById::<Test>::contains_key(&bag_id_for_channel, id)
                    }));
                    assert!(storage::Bags::<Test>::contains_key(&bag_id_for_channel));
                }
            }
        }
    }
}

pub struct DeleteChannelFixture {
    sender: AccountId,
    actor: ContentActor<CuratorGroupId, CuratorId, MemberId>,
    channel_id: ChannelId,
    num_objects_to_delete: u64,
}

impl DeleteChannelFixture {
    pub fn default() -> Self {
        Self {
            sender: DEFAULT_MEMBER_ACCOUNT_ID,
            actor: ContentActor::Member(DEFAULT_MEMBER_ID),
            channel_id: ChannelId::one(),
            num_objects_to_delete: DATA_OBJECTS_NUMBER as u64,
        }
    }

    pub fn with_sender(self, sender: AccountId) -> Self {
        Self { sender, ..self }
    }

    pub fn with_actor(self, actor: ContentActor<CuratorGroupId, CuratorId, MemberId>) -> Self {
        Self { actor, ..self }
    }

    pub fn with_num_objects_to_delete(self, num_objects_to_delete: u64) -> Self {
        Self {
            num_objects_to_delete,
            ..self
        }
    }

    pub fn with_channel_id(self, channel_id: ChannelId) -> Self {
        Self { channel_id, ..self }
    }
}

impl ChannelDeletion for DeleteChannelFixture {
    fn get_sender(&self) -> &AccountId {
        &self.sender
    }
    fn get_channel_id(&self) -> &ChannelId {
        &self.channel_id
    }
    fn get_actor(&self) -> &ContentActor<CuratorGroupId, CuratorId, MemberId> {
        &self.actor
    }
    fn get_num_objects_to_delete(&self) -> u64 {
        self.num_objects_to_delete
    }

    fn execute_call(&self) -> DispatchResult {
        Content::delete_channel(
            Origin::signed(self.sender),
            self.actor,
            self.channel_id,
            self.num_objects_to_delete,
        )
    }

    fn expected_event_on_success(&self) -> MetaEvent {
        MetaEvent::Content(RawEvent::ChannelDeleted(self.actor, self.channel_id))
    }
}

pub struct DeleteChannelAsModeratorFixture {
    sender: AccountId,
    actor: ContentActor<CuratorGroupId, CuratorId, MemberId>,
    channel_id: ChannelId,
    num_objects_to_delete: u64,
    rationale: Vec<u8>,
}

impl DeleteChannelAsModeratorFixture {
    pub fn default() -> Self {
        Self {
            sender: LEAD_ACCOUNT_ID,
            actor: ContentActor::Lead,
            channel_id: ChannelId::one(),
            num_objects_to_delete: DATA_OBJECTS_NUMBER as u64,
            rationale: b"rationale".to_vec(),
        }
    }

    pub fn with_sender(self, sender: AccountId) -> Self {
        Self { sender, ..self }
    }

    pub fn with_actor(self, actor: ContentActor<CuratorGroupId, CuratorId, MemberId>) -> Self {
        Self { actor, ..self }
    }

    pub fn with_num_objects_to_delete(self, num_objects_to_delete: u64) -> Self {
        Self {
            num_objects_to_delete,
            ..self
        }
    }
}

impl ChannelDeletion for DeleteChannelAsModeratorFixture {
    fn get_sender(&self) -> &AccountId {
        &self.sender
    }
    fn get_channel_id(&self) -> &ChannelId {
        &self.channel_id
    }
    fn get_actor(&self) -> &ContentActor<CuratorGroupId, CuratorId, MemberId> {
        &self.actor
    }
    fn get_num_objects_to_delete(&self) -> u64 {
        self.num_objects_to_delete
    }

    fn execute_call(&self) -> DispatchResult {
        Content::delete_channel_as_moderator(
            Origin::signed(self.sender),
            self.actor,
            self.channel_id,
            self.num_objects_to_delete,
            self.rationale.clone(),
        )
    }

    fn expected_event_on_success(&self) -> MetaEvent {
        MetaEvent::Content(RawEvent::ChannelDeletedByModerator(
            self.actor,
            self.channel_id,
            self.rationale.clone(),
        ))
    }
}

pub struct SetChannelPausedFeaturesAsModeratorFixture {
    sender: AccountId,
    actor: ContentActor<CuratorGroupId, CuratorId, MemberId>,
    channel_id: ChannelId,
    new_paused_features: BTreeSet<PausableChannelFeature>,
    rationale: Vec<u8>,
}

impl SetChannelPausedFeaturesAsModeratorFixture {
    pub fn default() -> Self {
        Self {
            sender: LEAD_ACCOUNT_ID,
            actor: ContentActor::Lead,
            channel_id: ChannelId::one(),
            new_paused_features: BTreeSet::from_iter(vec![PausableChannelFeature::default()]),
            rationale: b"rationale".to_vec(),
        }
    }

    pub fn with_sender(self, sender: AccountId) -> Self {
        Self { sender, ..self }
    }

    pub fn with_actor(self, actor: ContentActor<CuratorGroupId, CuratorId, MemberId>) -> Self {
        Self { actor, ..self }
    }

    pub fn with_new_paused_features(
        self,
        new_paused_features: BTreeSet<PausableChannelFeature>,
    ) -> Self {
        Self {
            new_paused_features,
            ..self
        }
    }

    pub fn with_channel_id(self, channel_id: ChannelId) -> Self {
        Self { channel_id, ..self }
    }

    pub fn call_and_assert(&self, expected_result: DispatchResult) {
        let channel_pre = ChannelById::<Test>::get(&self.channel_id);

        let actual_result = Content::set_channel_paused_features_as_moderator(
            Origin::signed(self.sender),
            self.actor,
            self.channel_id,
            self.new_paused_features.clone(),
            self.rationale.clone(),
        );

        assert_eq!(actual_result, expected_result);

        let channel_post = ChannelById::<Test>::get(&self.channel_id);

        if actual_result.is_ok() {
            assert_eq!(channel_post.paused_features, self.new_paused_features);
            assert_eq!(
                System::events().last().unwrap().event,
                MetaEvent::Content(RawEvent::ChannelPausedFeaturesUpdatedByModerator(
                    self.actor,
                    self.channel_id,
                    self.new_paused_features.clone(),
                    self.rationale.clone(),
                ))
            );
        } else {
            assert_eq!(channel_post, channel_pre);
        }
    }
}

pub struct SetChannelVisibilityAsModeratorFixture {
    sender: AccountId,
    actor: ContentActor<CuratorGroupId, CuratorId, MemberId>,
    channel_id: ChannelId,
    is_hidden: bool,
    rationale: Vec<u8>,
}

impl SetChannelVisibilityAsModeratorFixture {
    pub fn default() -> Self {
        Self {
            sender: LEAD_ACCOUNT_ID,
            actor: ContentActor::Lead,
            channel_id: ChannelId::one(),
            is_hidden: true,
            rationale: b"rationale".to_vec(),
        }
    }

    pub fn with_sender(self, sender: AccountId) -> Self {
        Self { sender, ..self }
    }

    pub fn with_actor(self, actor: ContentActor<CuratorGroupId, CuratorId, MemberId>) -> Self {
        Self { actor, ..self }
    }

    pub fn with_is_hidden(self, is_hidden: bool) -> Self {
        Self { is_hidden, ..self }
    }

    pub fn call_and_assert(&self, expected_result: DispatchResult) {
        let actual_result = Content::set_channel_visibility_as_moderator(
            Origin::signed(self.sender),
            self.actor,
            self.channel_id,
            self.is_hidden,
            self.rationale.clone(),
        );

        assert_eq!(actual_result, expected_result);

        if actual_result.is_ok() {
            assert_eq!(
                System::events().last().unwrap().event,
                MetaEvent::Content(RawEvent::ChannelVisibilitySetByModerator(
                    self.actor,
                    self.channel_id,
                    self.is_hidden,
                    self.rationale.clone(),
                ))
            );
        }
    }
}

pub struct SetVideoVisibilityAsModeratorFixture {
    sender: AccountId,
    actor: ContentActor<CuratorGroupId, CuratorId, MemberId>,
    video_id: VideoId,
    is_hidden: bool,
    rationale: Vec<u8>,
}

impl SetVideoVisibilityAsModeratorFixture {
    pub fn default() -> Self {
        Self {
            sender: LEAD_ACCOUNT_ID,
            actor: ContentActor::Lead,
            video_id: VideoId::one(),
            is_hidden: true,
            rationale: b"rationale".to_vec(),
        }
    }

    pub fn with_sender(self, sender: AccountId) -> Self {
        Self { sender, ..self }
    }

    pub fn with_actor(self, actor: ContentActor<CuratorGroupId, CuratorId, MemberId>) -> Self {
        Self { actor, ..self }
    }

    pub fn with_is_hidden(self, is_hidden: bool) -> Self {
        Self { is_hidden, ..self }
    }

    pub fn call_and_assert(&self, expected_result: DispatchResult) {
        let actual_result = Content::set_video_visibility_as_moderator(
            Origin::signed(self.sender),
            self.actor,
            self.video_id,
            self.is_hidden,
            self.rationale.clone(),
        );

        assert_eq!(actual_result, expected_result);

        if actual_result.is_ok() {
            assert_eq!(
                System::events().last().unwrap().event,
                MetaEvent::Content(RawEvent::VideoVisibilitySetByModerator(
                    self.actor,
                    self.video_id,
                    self.is_hidden,
                    self.rationale.clone(),
                ))
            );
        }
    }
}

pub struct DeleteVideoAssetsAsModeratorFixture {
    sender: AccountId,
    actor: ContentActor<CuratorGroupId, CuratorId, MemberId>,
    video_id: VideoId,
    assets_to_remove: BTreeSet<DataObjectId<Test>>,
    rationale: Vec<u8>,
}

impl DeleteVideoAssetsAsModeratorFixture {
    pub fn default() -> Self {
        Self {
            sender: LEAD_ACCOUNT_ID,
            actor: ContentActor::Lead,
            video_id: VideoId::one(),
            assets_to_remove: BTreeSet::from_iter(DATA_OBJECTS_NUMBER..(2 * DATA_OBJECTS_NUMBER)),
            rationale: b"rationale".to_vec(),
        }
    }

    pub fn with_sender(self, sender: AccountId) -> Self {
        Self { sender, ..self }
    }

    pub fn with_actor(self, actor: ContentActor<CuratorGroupId, CuratorId, MemberId>) -> Self {
        Self { actor, ..self }
    }

    pub fn with_video_id(self, video_id: VideoId) -> Self {
        Self { video_id, ..self }
    }

    pub fn with_assets_to_remove(self, assets_to_remove: BTreeSet<DataObjectId<Test>>) -> Self {
        Self {
            assets_to_remove,
            ..self
        }
    }
    pub fn call_and_assert(&self, expected_result: DispatchResult) {
        let origin = Origin::signed(self.sender);
        let balance_pre = Balances::<Test>::usable_balance(self.sender);
        let video_pre = Content::video_by_id(&self.video_id);
        let bag_id_for_channel = Content::bag_id_for_channel(&video_pre.in_channel);

        let state_bloat_bond_withdrawn = if !self.assets_to_remove.is_empty() {
            self.assets_to_remove
                .iter()
                .fold(BalanceOf::<Test>::zero(), |acc, obj_id| {
                    acc + storage::DataObjectsById::<Test>::get(&bag_id_for_channel, obj_id)
                        .state_bloat_bond
                })
        } else {
            BalanceOf::<Test>::zero()
        };

        let actual_result = Content::delete_video_assets_as_moderator(
            origin,
            self.actor,
            self.video_id,
            self.assets_to_remove.clone(),
            self.rationale.clone(),
        );

        let balance_post = Balances::<Test>::usable_balance(self.sender);
        let video_post = Content::video_by_id(&self.video_id);

        assert_eq!(actual_result, expected_result);

        match actual_result {
            Ok(()) => {
                assert_eq!(
                    System::events().last().unwrap().event,
                    MetaEvent::Content(RawEvent::VideoAssetsDeletedByModerator(
                        self.actor,
                        self.video_id,
                        self.assets_to_remove.clone(),
                        video_pre.nft_status.is_some(),
                        self.rationale.clone(),
                    ))
                );

                assert_eq!(
                    balance_post.saturating_sub(balance_pre),
                    state_bloat_bond_withdrawn,
                );

                assert_eq!(
                    video_post.data_objects,
                    BTreeSet::from_iter(
                        video_pre
                            .data_objects
                            .difference(&self.assets_to_remove)
                            .cloned(),
                    ),
                );

                assert!(!self.assets_to_remove.iter().any(|obj_id| {
                    storage::DataObjectsById::<Test>::contains_key(&bag_id_for_channel, obj_id)
                }));
            }
            Err(err) => {
                assert_eq!(video_pre, video_post);
                assert_eq!(balance_pre, balance_post);

                if err != Error::<Test>::VideoDoesNotExist.into() {
                    assert!(video_pre.data_objects.iter().all(|obj_id| {
                        storage::DataObjectsById::<Test>::contains_key(&bag_id_for_channel, obj_id)
                    }));
                }
            }
        }
    }
}

pub trait VideoDeletion {
    fn get_sender(&self) -> &AccountId;
    fn get_video_id(&self) -> &VideoId;
    fn get_actor(&self) -> &ContentActor<CuratorGroupId, CuratorId, MemberId>;
    fn execute_call(&self) -> DispatchResult;
    fn expected_event_on_success(&self) -> MetaEvent;

    fn get_balance(&self) -> BalanceOf<Test> {
        Balances::<Test>::usable_balance(self.get_sender())
    }

    fn call_and_assert(&self, expected_result: DispatchResult) {
        let balance_pre = self.get_balance();
        let video_pre = <VideoById<Test>>::get(&self.get_video_id());
        let channel_bag_id = Content::bag_id_for_channel(&video_pre.in_channel);
        let data_obj_state_bloat_bond =
            video_pre
                .data_objects
                .iter()
                .fold(BalanceOf::<Test>::zero(), |acc, obj_id| {
                    acc + storage::DataObjectsById::<Test>::get(&channel_bag_id, obj_id)
                        .state_bloat_bond
                });

        let actual_result = self.execute_call();

        let balance_post = self.get_balance();

        assert_eq!(actual_result, expected_result);

        match actual_result {
            Ok(()) => {
                assert_eq!(
                    System::events().last().unwrap().event,
                    self.expected_event_on_success()
                );

                assert_eq!(
                    balance_post.saturating_sub(balance_pre),
                    data_obj_state_bloat_bond + Content::video_state_bloat_bond_value()
                );

                assert!(!video_pre.data_objects.iter().any(|obj_id| {
                    storage::DataObjectsById::<Test>::contains_key(&channel_bag_id, obj_id)
                }));

                assert!(!<VideoById<Test>>::contains_key(self.get_video_id()));
            }
            Err(err) => {
                assert_eq!(balance_pre, balance_post);

                if err == storage::Error::<Test>::DataObjectDoesntExist.into() {
                    let video_post = <VideoById<Test>>::get(self.get_video_id());
                    assert_eq!(video_pre, video_post);
                    assert!(VideoById::<Test>::contains_key(&self.get_video_id()));
                } else if err == Error::<Test>::VideoDoesNotExist.into() {
                    assert!(video_pre.data_objects.iter().all(|id| {
                        storage::DataObjectsById::<Test>::contains_key(&channel_bag_id, id)
                    }));
                } else {
                    let video_post = <VideoById<Test>>::get(self.get_video_id());
                    assert_eq!(video_pre, video_post);
                    assert!(VideoById::<Test>::contains_key(self.get_video_id()));
                    assert!(video_pre.data_objects.iter().all(|id| {
                        storage::DataObjectsById::<Test>::contains_key(&channel_bag_id, id)
                    }));
                }
            }
        }
    }
}

pub struct DeleteVideoFixture {
    sender: AccountId,
    actor: ContentActor<CuratorGroupId, CuratorId, MemberId>,
    video_id: VideoId,
    num_objects_to_delete: u64,
}

impl DeleteVideoFixture {
    pub fn default() -> Self {
        Self {
            sender: DEFAULT_MEMBER_ACCOUNT_ID,
            actor: ContentActor::Member(DEFAULT_MEMBER_ID),
            video_id: VideoId::one(),
            num_objects_to_delete: DATA_OBJECTS_NUMBER,
        }
    }

    pub fn with_sender(self, sender: AccountId) -> Self {
        Self { sender, ..self }
    }

    pub fn with_actor(self, actor: ContentActor<CuratorGroupId, CuratorId, MemberId>) -> Self {
        Self { actor, ..self }
    }

    pub fn with_num_objects_to_delete(self, num_objects_to_delete: u64) -> Self {
        Self {
            num_objects_to_delete,
            ..self
        }
    }

    pub fn with_video_id(self, video_id: VideoId) -> Self {
        Self { video_id, ..self }
    }
}

impl VideoDeletion for DeleteVideoFixture {
    fn get_sender(&self) -> &AccountId {
        &self.sender
    }
    fn get_video_id(&self) -> &VideoId {
        &self.video_id
    }
    fn get_actor(&self) -> &ContentActor<CuratorGroupId, CuratorId, MemberId> {
        &self.actor
    }

    fn execute_call(&self) -> DispatchResult {
        Content::delete_video(
            Origin::signed(self.sender),
            self.actor,
            self.video_id,
            self.num_objects_to_delete,
        )
    }

    fn expected_event_on_success(&self) -> MetaEvent {
        MetaEvent::Content(RawEvent::VideoDeleted(self.actor, self.video_id))
    }
}

pub struct DeleteVideoAsModeratorFixture {
    sender: AccountId,
    actor: ContentActor<CuratorGroupId, CuratorId, MemberId>,
    video_id: VideoId,
    num_objects_to_delete: u64,
    rationale: Vec<u8>,
}

impl DeleteVideoAsModeratorFixture {
    pub fn default() -> Self {
        Self {
            sender: LEAD_ACCOUNT_ID,
            actor: ContentActor::Lead,
            video_id: VideoId::one(),
            num_objects_to_delete: DATA_OBJECTS_NUMBER,
            rationale: b"rationale".to_vec(),
        }
    }

    pub fn with_sender(self, sender: AccountId) -> Self {
        Self { sender, ..self }
    }

    pub fn with_actor(self, actor: ContentActor<CuratorGroupId, CuratorId, MemberId>) -> Self {
        Self { actor, ..self }
    }
}

impl VideoDeletion for DeleteVideoAsModeratorFixture {
    fn get_sender(&self) -> &AccountId {
        &self.sender
    }
    fn get_video_id(&self) -> &VideoId {
        &self.video_id
    }
    fn get_actor(&self) -> &ContentActor<CuratorGroupId, CuratorId, MemberId> {
        &self.actor
    }

    fn execute_call(&self) -> DispatchResult {
        Content::delete_video_as_moderator(
            Origin::signed(self.sender),
            self.actor,
            self.video_id,
            self.num_objects_to_delete,
            self.rationale.clone(),
        )
    }

    fn expected_event_on_success(&self) -> MetaEvent {
        MetaEvent::Content(RawEvent::VideoDeletedByModerator(
            self.actor,
            self.video_id,
            self.rationale.clone(),
        ))
    }
}

pub struct UpdateChannelPayoutsFixture {
    origin: Origin,
    params: UpdateChannelPayoutsParameters<Test>,
}

#[derive(Clone, Debug, PartialEq, Eq)]
pub struct UpdateChannelPayoutsFixtureStateSnapshot {
    pub commitment: HashOutput,
    pub min_cashout_allowed: BalanceOf<Test>,
    pub max_cashout_allowed: BalanceOf<Test>,
    pub cashouts_enabled: bool,
    pub uploader_account_balance: BalanceOf<Test>,
    pub next_object_id: DataObjectId<Test>,
}

impl UpdateChannelPayoutsFixture {
    pub fn default() -> Self {
        Self {
            origin: Origin::root(),
            params: UpdateChannelPayoutsParameters::<Test>::default(),
        }
    }

    pub fn with_origin(self, origin: Origin) -> Self {
        Self { origin, ..self }
    }

    pub fn with_commitment(self, commitment: Option<HashOutput>) -> Self {
        let params = UpdateChannelPayoutsParameters::<Test> {
            commitment,
            ..self.params
        };
        Self { params, ..self }
    }

    pub fn with_payload(self, payload: Option<ChannelPayoutsPayloadParameters<Test>>) -> Self {
        let params = UpdateChannelPayoutsParameters::<Test> {
            payload,
            ..self.params
        };
        Self { params, ..self }
    }

    pub fn with_min_cashout_allowed(self, min_cashout_allowed: Option<BalanceOf<Test>>) -> Self {
        let params = UpdateChannelPayoutsParameters::<Test> {
            min_cashout_allowed,
            ..self.params
        };
        Self { params, ..self }
    }

    pub fn with_max_cashout_allowed(self, max_cashout_allowed: Option<BalanceOf<Test>>) -> Self {
        let params = UpdateChannelPayoutsParameters::<Test> {
            max_cashout_allowed,
            ..self.params
        };
        Self { params, ..self }
    }

    pub fn with_channel_cashouts_enabled(self, channel_cashouts_enabled: Option<bool>) -> Self {
        let params = UpdateChannelPayoutsParameters::<Test> {
            channel_cashouts_enabled,
            ..self.params
        };
        Self { params, ..self }
    }

    fn get_state_snapshot(&self) -> UpdateChannelPayoutsFixtureStateSnapshot {
        UpdateChannelPayoutsFixtureStateSnapshot {
            commitment: Content::commitment(),
            min_cashout_allowed: Content::min_cashout_allowed(),
            max_cashout_allowed: Content::max_cashout_allowed(),
            cashouts_enabled: Content::channel_cashouts_enabled(),
            uploader_account_balance: self
                .params
                .payload
                .as_ref()
                .map_or(0, |p| Balances::<Test>::usable_balance(p.uploader_account)),
            next_object_id: storage::NextDataObjectId::<Test>::get(),
        }
    }

    fn verify_success_state(
        &self,
        snapshot_pre: &UpdateChannelPayoutsFixtureStateSnapshot,
        snapshot_post: &UpdateChannelPayoutsFixtureStateSnapshot,
    ) {
        assert_eq!(
            System::events().last().unwrap().event,
            MetaEvent::Content(RawEvent::ChannelPayoutsUpdated(
                self.params.clone(),
                self.params
                    .payload
                    .as_ref()
                    .map(|_| snapshot_pre.next_object_id)
            ))
        );
        if let Some(commitment) = self.params.commitment {
            assert_eq!(snapshot_post.commitment, commitment);
        } else {
            assert_eq!(snapshot_post.commitment, snapshot_pre.commitment);
        }

        if let Some(min_cashout_allowed) = self.params.min_cashout_allowed {
            assert_eq!(snapshot_post.min_cashout_allowed, min_cashout_allowed);
        } else {
            assert_eq!(
                snapshot_post.min_cashout_allowed,
                snapshot_pre.min_cashout_allowed
            );
        }

        if let Some(max_cashout_allowed) = self.params.max_cashout_allowed {
            assert_eq!(snapshot_post.max_cashout_allowed, max_cashout_allowed);
        } else {
            assert_eq!(
                snapshot_post.max_cashout_allowed,
                snapshot_pre.max_cashout_allowed
            );
        }

        if let Some(cashouts_enabled) = self.params.channel_cashouts_enabled {
            assert_eq!(snapshot_post.cashouts_enabled, cashouts_enabled);
        } else {
            assert_eq!(
                snapshot_post.cashouts_enabled,
                snapshot_pre.cashouts_enabled
            );
        }

        if self.params.payload.is_some() {
            assert_eq!(
                snapshot_post.next_object_id,
                snapshot_pre.next_object_id.saturating_add(One::one())
            );
            assert_eq!(
                snapshot_post.uploader_account_balance,
                snapshot_pre
                    .uploader_account_balance
                    .saturating_sub(Storage::<Test>::data_object_state_bloat_bond_value())
            );
        } else {
            assert_eq!(snapshot_post.next_object_id, snapshot_pre.next_object_id);
            assert_eq!(
                snapshot_post.uploader_account_balance,
                snapshot_pre.uploader_account_balance
            );
        }
    }

    fn verify_error_state(
        &self,
        snapshot_pre: &UpdateChannelPayoutsFixtureStateSnapshot,
        snapshot_post: &UpdateChannelPayoutsFixtureStateSnapshot,
    ) {
        assert_eq!(snapshot_post, snapshot_pre);
    }

    pub fn call_and_assert(&self, expected_result: DispatchResult) {
        let snapshot_pre = self.get_state_snapshot();

        let actual_result =
            Content::update_channel_payouts(self.origin.clone(), self.params.clone());

        let snapshot_post = self.get_state_snapshot();

        assert_eq!(actual_result, expected_result);
        if actual_result.is_ok() {
            self.verify_success_state(&snapshot_pre, &snapshot_post);
        } else {
            self.verify_error_state(&snapshot_pre, &snapshot_post);
        }
    }
}

pub struct ClaimChannelRewardFixture {
    sender: AccountId,
    actor: ContentActor<CuratorGroupId, CuratorId, MemberId>,
    payments: Vec<PullPayment<Test>>,
    item: PullPayment<Test>,
}

impl ClaimChannelRewardFixture {
    pub fn default() -> Self {
        Self {
            sender: DEFAULT_MEMBER_ACCOUNT_ID,
            actor: ContentActor::Member(DEFAULT_MEMBER_ID),
            payments: create_some_pull_payments_helper(),
            item: PullPayment::<Test> {
                channel_id: ChannelId::one(),
                cumulative_reward_earned: DEFAULT_PAYOUT_CLAIMED,
                reason: Hashing::hash_of(&b"reason".to_vec()),
            },
        }
    }

    pub fn with_sender(self, sender: AccountId) -> Self {
        Self { sender, ..self }
    }

    pub fn with_actor(self, actor: ContentActor<CuratorGroupId, CuratorId, MemberId>) -> Self {
        Self { actor, ..self }
    }

    pub fn with_payments(self, payments: Vec<PullPayment<Test>>) -> Self {
        Self { payments, ..self }
    }

    pub fn with_item(self, item: PullPayment<Test>) -> Self {
        Self { item, ..self }
    }

    pub fn call_and_assert(&self, expected_result: DispatchResult) {
        let origin = Origin::signed(self.sender);
        let channel_pre = Content::channel_by_id(self.item.channel_id);
        let channel_balance_pre = channel_reward_account_balance(self.item.channel_id);
        let council_budget_pre = <Test as Config>::CouncilBudgetManager::get_budget();

        let proof = if self.payments.is_empty() {
            vec![]
        } else {
            build_merkle_path_helper(&self.payments, DEFAULT_PROOF_INDEX)
        };

        let actual_result = Content::claim_channel_reward(origin, self.actor, proof, self.item);

        let channel_post = Content::channel_by_id(self.item.channel_id);
        let channel_balance_post = channel_reward_account_balance(self.item.channel_id);
        let council_budget_post = <Test as Config>::CouncilBudgetManager::get_budget();

        assert_eq!(actual_result, expected_result);

        if actual_result.is_ok() {
            let cashout = self
                .item
                .cumulative_reward_earned
                .saturating_sub(channel_pre.cumulative_reward_claimed);
            assert_eq!(
                channel_balance_post.saturating_sub(channel_balance_pre),
                cashout
            );
            assert_eq!(
                channel_post.cumulative_reward_claimed,
                self.item.cumulative_reward_earned
            );
            assert_eq!(
                council_budget_post,
                council_budget_pre.saturating_sub(cashout)
            );
            assert_eq!(
                System::events().last().unwrap().event,
                MetaEvent::Content(RawEvent::ChannelRewardUpdated(
                    self.item.cumulative_reward_earned,
                    self.item.channel_id
                ))
            );
        } else {
            assert_eq!(council_budget_post, council_budget_pre);
            assert_eq!(channel_balance_post, channel_balance_pre);
            assert_eq!(channel_post, channel_pre);
        }
    }
}

pub struct WithdrawFromChannelBalanceFixture {
    sender: AccountId,
    actor: ContentActor<CuratorGroupId, CuratorId, MemberId>,
    channel_id: ChannelId,
    amount: BalanceOf<Test>,
}

impl WithdrawFromChannelBalanceFixture {
    pub fn default() -> Self {
        Self {
            sender: DEFAULT_MEMBER_ACCOUNT_ID,
            actor: ContentActor::Member(DEFAULT_MEMBER_ID),
            channel_id: ChannelId::one(),
            amount: DEFAULT_PAYOUT_EARNED,
        }
    }

    pub fn with_sender(self, sender: AccountId) -> Self {
        Self { sender, ..self }
    }

    pub fn with_actor(self, actor: ContentActor<CuratorGroupId, CuratorId, MemberId>) -> Self {
        Self { actor, ..self }
    }

    pub fn with_channel_id(self, channel_id: ChannelId) -> Self {
        Self { channel_id, ..self }
    }

    pub fn with_amount(self, amount: BalanceOf<Test>) -> Self {
        Self { amount, ..self }
    }

    fn balance_of(
        dest: &ChannelFundsDestination<<Test as frame_system::Config>::AccountId>,
    ) -> BalanceOf<Test> {
        match dest {
            ChannelFundsDestination::AccountId(account_id) => {
                Balances::<Test>::usable_balance(account_id)
            }
            ChannelFundsDestination::CouncilBudget => {
                <Test as Config>::CouncilBudgetManager::get_budget()
            }
        }
    }

    pub fn call_and_assert(&self, expected_result: DispatchResult) {
<<<<<<< HEAD
        let origin = Origin::signed(self.sender);
        let dest_balance_pre = Balances::<Test>::usable_balance(self.destination);
=======
        let origin = Origin::signed(self.sender.clone());

>>>>>>> 297792ab
        let channel_pre = Content::channel_by_id(self.channel_id);
        let channel_balance_pre = channel_reward_account_balance(self.channel_id);
        let expected_dest = match channel_pre.owner {
            ChannelOwner::Member(member_id) => {
                ChannelFundsDestination::<<Test as frame_system::Config>::AccountId>::AccountId(
                    TestMemberships::controller_account_id(member_id).unwrap_or_default(),
                )
            }
            ChannelOwner::CuratorGroup(..) => {
                ChannelFundsDestination::<<Test as frame_system::Config>::AccountId>::CouncilBudget
            }
        };
        let dest_balance_pre = Self::balance_of(&expected_dest);

        let actual_result = Content::withdraw_from_channel_balance(
            origin,
            self.actor,
            self.channel_id,
            self.amount,
<<<<<<< HEAD
            self.destination,
=======
>>>>>>> 297792ab
        );

        let channel_post = Content::channel_by_id(self.channel_id);
        let channel_balance_post = channel_reward_account_balance(self.channel_id);
        let dest_balance_post = Self::balance_of(&expected_dest);

        assert_eq!(actual_result, expected_result);

        if actual_result.is_ok() {
            assert_eq!(
                dest_balance_post,
                dest_balance_pre.saturating_add(self.amount)
            );
            assert_eq!(
                channel_balance_post,
                channel_balance_pre.saturating_sub(self.amount)
            );
            assert_eq!(channel_post, channel_pre);
            assert_eq!(
                System::events().last().unwrap().event,
                MetaEvent::Content(RawEvent::ChannelFundsWithdrawn(
                    self.actor,
                    self.channel_id,
                    self.amount,
<<<<<<< HEAD
                    self.destination,
=======
                    expected_dest,
>>>>>>> 297792ab
                ))
            );
        } else {
            assert_eq!(channel_balance_post, channel_balance_pre);
            assert_eq!(dest_balance_post, dest_balance_pre);
            assert_eq!(channel_post, channel_pre);
        }
    }
}

pub struct ClaimAndWithdrawChannelRewardFixture {
    sender: AccountId,
    actor: ContentActor<CuratorGroupId, CuratorId, MemberId>,
    payments: Vec<PullPayment<Test>>,
    item: PullPayment<Test>,
}

impl ClaimAndWithdrawChannelRewardFixture {
    pub fn default() -> Self {
        Self {
            sender: DEFAULT_MEMBER_ACCOUNT_ID,
            actor: ContentActor::Member(DEFAULT_MEMBER_ID),
            payments: create_some_pull_payments_helper(),
            item: PullPayment::<Test> {
                channel_id: ChannelId::one(),
                cumulative_reward_earned: DEFAULT_PAYOUT_CLAIMED,
                reason: Hashing::hash_of(&b"reason".to_vec()),
            },
        }
    }

    pub fn with_sender(self, sender: AccountId) -> Self {
        Self { sender, ..self }
    }

    pub fn with_actor(self, actor: ContentActor<CuratorGroupId, CuratorId, MemberId>) -> Self {
        Self { actor, ..self }
    }

    pub fn with_payments(self, payments: Vec<PullPayment<Test>>) -> Self {
        Self { payments, ..self }
    }

    pub fn with_item(self, item: PullPayment<Test>) -> Self {
        Self { item, ..self }
    }

    fn balance_of(
        dest: &ChannelFundsDestination<<Test as frame_system::Config>::AccountId>,
    ) -> BalanceOf<Test> {
        match dest {
            ChannelFundsDestination::AccountId(account_id) => {
                Balances::<Test>::usable_balance(account_id)
            }
            ChannelFundsDestination::CouncilBudget => {
                <Test as Config>::CouncilBudgetManager::get_budget()
            }
        }
    }

    pub fn call_and_assert(&self, expected_result: DispatchResult) {
<<<<<<< HEAD
        let origin = Origin::signed(self.sender);
        let dest_balance_pre = Balances::<Test>::usable_balance(&self.destination);
=======
        let origin = Origin::signed(self.sender.clone());
>>>>>>> 297792ab
        let channel_pre = Content::channel_by_id(&self.item.channel_id);
        let channel_balance_pre = channel_reward_account_balance(self.item.channel_id);
        let expected_dest = match channel_pre.owner {
            ChannelOwner::Member(member_id) => {
                ChannelFundsDestination::<<Test as frame_system::Config>::AccountId>::AccountId(
                    TestMemberships::controller_account_id(member_id).unwrap_or_default(),
                )
            }
            ChannelOwner::CuratorGroup(..) => {
                ChannelFundsDestination::<<Test as frame_system::Config>::AccountId>::CouncilBudget
            }
        };
        let dest_balance_pre = Self::balance_of(&expected_dest);
        let council_budget_pre = <Test as Config>::CouncilBudgetManager::get_budget();

        let proof = if self.payments.is_empty() {
            vec![]
        } else {
            build_merkle_path_helper(&self.payments, DEFAULT_PROOF_INDEX)
        };

        let actual_result = Content::claim_and_withdraw_channel_reward(
            origin,
<<<<<<< HEAD
            self.actor,
            proof,
            self.item,
            self.destination,
=======
            self.actor.clone(),
            proof.clone(),
            self.item.clone(),
>>>>>>> 297792ab
        );

        let channel_post = Content::channel_by_id(&self.item.channel_id);
        let channel_balance_post = channel_reward_account_balance(self.item.channel_id);
        let dest_balance_post = Self::balance_of(&expected_dest);
        let council_budget_post = <Test as Config>::CouncilBudgetManager::get_budget();

        assert_eq!(actual_result, expected_result);

        let amount_claimed = self
            .item
            .cumulative_reward_earned
            .saturating_sub(channel_pre.cumulative_reward_claimed);

        if actual_result.is_ok() {
            assert_eq!(
                channel_post.cumulative_reward_claimed,
                self.item.cumulative_reward_earned
            );
            assert_eq!(
                (dest_balance_post, council_budget_post),
                match expected_dest {
                    // Funds are first claimed from, then withdrawn into the council budget
                    ChannelFundsDestination::CouncilBudget =>
                        (dest_balance_pre, council_budget_pre),
                    // Funds are taken from council budget and withdrawn into an account
                    _ => (
                        dest_balance_pre.saturating_add(amount_claimed),
                        council_budget_pre.saturating_sub(amount_claimed)
                    ),
                }
            );
            assert_eq!(
                System::events().last().unwrap().event,
                MetaEvent::Content(RawEvent::ChannelRewardClaimedAndWithdrawn(
                    self.actor,
                    self.item.channel_id,
                    amount_claimed,
<<<<<<< HEAD
                    self.destination,
=======
                    expected_dest,
>>>>>>> 297792ab
                ))
            );
        } else {
            assert_eq!(council_budget_post, council_budget_pre);
            assert_eq!(channel_balance_post, channel_balance_pre);
            assert_eq!(dest_balance_post, dest_balance_pre);
            assert_eq!(channel_post, channel_pre);
        }
    }
}

pub struct IssueCreatorTokenFixture {
    sender: AccountId,
    actor: ContentActor<CuratorGroupId, CuratorId, MemberId>,
    channel_id: ChannelId,
    params: TokenIssuanceParametersOf<Test>,
}

impl IssueCreatorTokenFixture {
    pub fn default() -> Self {
        Self {
            sender: DEFAULT_MEMBER_ACCOUNT_ID,
            actor: ContentActor::Member(DEFAULT_MEMBER_ID),
            channel_id: ChannelId::one(),
            params: TokenIssuanceParametersOf::<Test> {
                symbol: Hashing::hash_of(b"CRT"),
                patronage_rate: DEFAULT_PATRONAGE_RATE,
                revenue_split_rate: DEFAULT_SPLIT_RATE,
                ..Default::default()
            },
        }
        .with_initial_allocation_to(DEFAULT_MEMBER_ID)
    }

    pub fn with_sender(self, sender: AccountId) -> Self {
        Self { sender, ..self }
    }

    pub fn with_actor(self, actor: ContentActor<CuratorGroupId, CuratorId, MemberId>) -> Self {
        Self { actor, ..self }
    }

    pub fn with_initial_allocation_to(self, member_id: MemberId) -> Self {
        Self {
            params: TokenIssuanceParametersOf::<Test> {
                initial_allocation: [(
                    member_id,
                    TokenAllocationOf::<Test> {
                        amount: DEFAULT_CREATOR_TOKEN_ISSUANCE,
                        vesting_schedule_params: None,
                    },
                )]
                .iter()
                .cloned()
                .collect(),
                ..self.params
            },
            ..self
        }
    }

    pub fn with_initial_allocation(
        self,
        initial_allocation: BTreeMap<MemberId, TokenAllocationOf<Test>>,
    ) -> Self {
        Self {
            params: TokenIssuanceParametersOf::<Test> {
                initial_allocation,
                ..self.params
            },
            ..self
        }
    }

    pub fn with_transfer_policy(self, transfer_policy: TransferPolicyParamsOf<Test>) -> Self {
        Self {
            params: TokenIssuanceParametersOf::<Test> {
                transfer_policy,
                ..self.params
            },
            ..self
        }
    }

    pub fn call_and_assert(&self, expected_result: DispatchResult) {
        let origin = Origin::signed(self.sender);

        let expected_token_id = project_token::Module::<Test>::next_token_id();
        let channel_pre = Content::channel_by_id(self.channel_id);

        let actual_result =
            Content::issue_creator_token(origin, self.actor, self.channel_id, self.params.clone());

        let channel_post = Content::channel_by_id(self.channel_id);

        if expected_result.is_ok() {
            assert_ok!(actual_result);
            assert_eq!(
                channel_post,
                Channel::<Test> {
                    creator_token_id: Some(expected_token_id),
                    ..channel_pre
                }
            );
            assert_eq!(
                System::events().last().unwrap().event,
                MetaEvent::Content(RawEvent::CreatorTokenIssued(
                    self.actor,
                    self.channel_id,
                    expected_token_id
                ))
            );
        } else {
            assert_noop!(actual_result, expected_result.err().unwrap());
        }
    }
}

pub struct InitCreatorTokenSaleFixture {
    sender: AccountId,
    actor: ContentActor<CuratorGroupId, CuratorId, MemberId>,
    channel_id: ChannelId,
    params: TokenSaleParamsOf<Test>,
}

impl InitCreatorTokenSaleFixture {
    pub fn default() -> Self {
        Self {
            sender: DEFAULT_MEMBER_ACCOUNT_ID,
            actor: ContentActor::Member(DEFAULT_MEMBER_ID),
            channel_id: ChannelId::one(),
            params: TokenSaleParamsOf::<Test> {
                unit_price: DEFAULT_CREATOR_TOKEN_SALE_UNIT_PRICE,
                upper_bound_quantity: DEFAULT_CREATOR_TOKEN_ISSUANCE,
                starts_at: None,
                duration: DEFAULT_CREATOR_TOKEN_SALE_DURATION,
                vesting_schedule_params: None,
                cap_per_member: None,
                metadata: None,
            },
        }
    }

    pub fn with_sender(self, sender: AccountId) -> Self {
        Self { sender, ..self }
    }

    pub fn with_actor(self, actor: ContentActor<CuratorGroupId, CuratorId, MemberId>) -> Self {
        Self { actor, ..self }
    }

    pub fn with_start_block(self, start_block: u64) -> Self {
        Self {
            params: TokenSaleParamsOf::<Test> {
                starts_at: Some(start_block),
                ..self.params
            },
            ..self
        }
    }

    pub fn call_and_assert(&self, expected_result: DispatchResult) {
        let origin = Origin::signed(self.sender);

        let actual_result = Content::init_creator_token_sale(
            origin,
            self.actor,
            self.channel_id,
            self.params.clone(),
        );

        if expected_result.is_ok() {
            assert_ok!(actual_result);
        } else {
            assert_noop!(actual_result, expected_result.err().unwrap());
        }
    }
}

pub struct UpdateUpcomingCreatorTokenSaleFixture {
    sender: AccountId,
    actor: ContentActor<CuratorGroupId, CuratorId, MemberId>,
    channel_id: ChannelId,
    new_start_block: Option<u64>,
    new_duration: Option<u64>,
}

impl UpdateUpcomingCreatorTokenSaleFixture {
    pub fn default() -> Self {
        Self {
            sender: DEFAULT_MEMBER_ACCOUNT_ID,
            actor: ContentActor::Member(DEFAULT_MEMBER_ID),
            channel_id: ChannelId::one(),
            new_start_block: Some(123),
            new_duration: Some(DEFAULT_CREATOR_TOKEN_SALE_DURATION + 1),
        }
    }

    pub fn with_sender(self, sender: AccountId) -> Self {
        Self { sender, ..self }
    }

    pub fn with_actor(self, actor: ContentActor<CuratorGroupId, CuratorId, MemberId>) -> Self {
        Self { actor, ..self }
    }

    pub fn call_and_assert(&self, expected_result: DispatchResult) {
        let origin = Origin::signed(self.sender);

        let actual_result = Content::update_upcoming_creator_token_sale(
            origin,
            self.actor,
            self.channel_id,
            self.new_start_block,
            self.new_duration,
        );

        if expected_result.is_ok() {
            assert_ok!(actual_result);
        } else {
            assert_noop!(actual_result, expected_result.err().unwrap());
        }
    }
}

pub struct CreatorTokenIssuerTransferFixture {
    sender: AccountId,
    actor: ContentActor<CuratorGroupId, CuratorId, MemberId>,
    channel_id: ChannelId,
    outputs: TransfersWithVestingOf<Test>,
}

impl CreatorTokenIssuerTransferFixture {
    pub fn default() -> Self {
        Self {
            sender: DEFAULT_MEMBER_ACCOUNT_ID,
            actor: ContentActor::Member(DEFAULT_MEMBER_ID),
            channel_id: ChannelId::one(),
            outputs: Transfers(
                [(
                    SECOND_MEMBER_ID,
                    PaymentWithVestingOf::<Test> {
                        amount: DEFAULT_ISSUER_TRANSFER_AMOUNT,
                        vesting_schedule: None,
                        remark: Vec::new(),
                    },
                )]
                .iter()
                .cloned()
                .collect(),
            ),
        }
    }

    pub fn with_sender(self, sender: AccountId) -> Self {
        Self { sender, ..self }
    }

    pub fn with_actor(self, actor: ContentActor<CuratorGroupId, CuratorId, MemberId>) -> Self {
        Self { actor, ..self }
    }

    pub fn call_and_assert(&self, expected_result: DispatchResult) {
        let origin = Origin::signed(self.sender);

        let actual_result = Content::creator_token_issuer_transfer(
            origin,
            self.actor,
            self.channel_id,
            self.outputs.clone(),
        );

        if expected_result.is_ok() {
            assert_ok!(actual_result);
        } else {
            assert_noop!(actual_result, expected_result.err().unwrap());
        }
    }
}

pub struct ReduceCreatorTokenPatronageRateFixture {
    sender: AccountId,
    actor: ContentActor<CuratorGroupId, CuratorId, MemberId>,
    channel_id: ChannelId,
    target_rate: YearlyRate,
}

impl ReduceCreatorTokenPatronageRateFixture {
    pub fn default() -> Self {
        Self {
            sender: DEFAULT_MEMBER_ACCOUNT_ID,
            actor: ContentActor::Member(DEFAULT_MEMBER_ID),
            channel_id: ChannelId::one(),
            target_rate: YearlyRate(
                DEFAULT_PATRONAGE_RATE
                    .0
                    .saturating_sub(Permill::from_perthousand(5)),
            ),
        }
    }

    pub fn with_sender(self, sender: AccountId) -> Self {
        Self { sender, ..self }
    }

    pub fn with_actor(self, actor: ContentActor<CuratorGroupId, CuratorId, MemberId>) -> Self {
        Self { actor, ..self }
    }

    pub fn call_and_assert(&self, expected_result: DispatchResult) {
        let origin = Origin::signed(self.sender);

        let actual_result = Content::reduce_creator_token_patronage_rate_to(
            origin,
            self.actor,
            self.channel_id,
            self.target_rate,
        );

        if expected_result.is_ok() {
            assert_ok!(actual_result);
        } else {
            assert_noop!(actual_result, expected_result.err().unwrap());
        }
    }
}

pub struct ClaimCreatorTokenPatronageCreditFixture {
    sender: AccountId,
    actor: ContentActor<CuratorGroupId, CuratorId, MemberId>,
    channel_id: ChannelId,
}

impl ClaimCreatorTokenPatronageCreditFixture {
    pub fn default() -> Self {
        Self {
            sender: DEFAULT_MEMBER_ACCOUNT_ID,
            actor: ContentActor::Member(DEFAULT_MEMBER_ID),
            channel_id: ChannelId::one(),
        }
    }

    pub fn with_sender(self, sender: AccountId) -> Self {
        Self { sender, ..self }
    }

    pub fn with_actor(self, actor: ContentActor<CuratorGroupId, CuratorId, MemberId>) -> Self {
        Self { actor, ..self }
    }

    pub fn call_and_assert(&self, expected_result: DispatchResult) {
        let origin = Origin::signed(self.sender);

        let actual_result =
            Content::claim_creator_token_patronage_credit(origin, self.actor, self.channel_id);

        if expected_result.is_ok() {
            assert_ok!(actual_result);
        } else {
            assert_noop!(actual_result, expected_result.err().unwrap());
        }
    }
}

pub struct MakeCreatorTokenPermissionlessFixture {
    sender: AccountId,
    actor: ContentActor<CuratorGroupId, CuratorId, MemberId>,
    channel_id: ChannelId,
}

impl MakeCreatorTokenPermissionlessFixture {
    pub fn default() -> Self {
        Self {
            sender: DEFAULT_MEMBER_ACCOUNT_ID,
            actor: ContentActor::Member(DEFAULT_MEMBER_ID),
            channel_id: ChannelId::one(),
        }
    }

    pub fn with_sender(self, sender: AccountId) -> Self {
        Self { sender, ..self }
    }

    pub fn with_actor(self, actor: ContentActor<CuratorGroupId, CuratorId, MemberId>) -> Self {
        Self { actor, ..self }
    }

    pub fn call_and_assert(&self, expected_result: DispatchResult) {
        let origin = Origin::signed(self.sender);

        let actual_result =
            Content::make_creator_token_permissionless(origin, self.actor, self.channel_id);

        if expected_result.is_ok() {
            assert_ok!(actual_result);
        } else {
            assert_noop!(actual_result, expected_result.err().unwrap());
        }
    }
}

pub struct IssueRevenueSplitFixture {
    sender: AccountId,
    actor: ContentActor<CuratorGroupId, CuratorId, MemberId>,
    channel_id: ChannelId,
    start: Option<u64>,
    duration: u64,
}

impl IssueRevenueSplitFixture {
    pub fn default() -> Self {
        Self {
            sender: DEFAULT_MEMBER_ACCOUNT_ID,
            actor: ContentActor::Member(DEFAULT_MEMBER_ID),
            channel_id: ChannelId::one(),
            start: None,
            duration: DEFAULT_REVENUE_SPLIT_DURATION,
        }
    }

    pub fn with_sender(self, sender: AccountId) -> Self {
        Self { sender, ..self }
    }

    pub fn with_actor(self, actor: ContentActor<CuratorGroupId, CuratorId, MemberId>) -> Self {
        Self { actor, ..self }
    }

    pub fn with_starting_block(self, block: u64) -> Self {
        Self {
            start: Some(block),
            ..self
        }
    }

    pub fn call_and_assert(&self, expected_result: DispatchResult) {
        let origin = Origin::signed(self.sender);

        let actual_result = Content::issue_revenue_split(
            origin,
            self.actor,
            self.channel_id,
            self.start,
            self.duration,
        );

        if expected_result.is_ok() {
            assert_ok!(actual_result);
        } else {
            assert_noop!(actual_result, expected_result.err().unwrap());
        }
    }
}

pub struct FinalizeRevenueSplitFixture {
    sender: AccountId,
    actor: ContentActor<CuratorGroupId, CuratorId, MemberId>,
    channel_id: ChannelId,
}

impl FinalizeRevenueSplitFixture {
    pub fn default() -> Self {
        Self {
            sender: DEFAULT_MEMBER_ACCOUNT_ID,
            actor: ContentActor::Member(DEFAULT_MEMBER_ID),
            channel_id: ChannelId::one(),
        }
    }

    pub fn with_sender(self, sender: AccountId) -> Self {
        Self { sender, ..self }
    }

    pub fn with_actor(self, actor: ContentActor<CuratorGroupId, CuratorId, MemberId>) -> Self {
        Self { actor, ..self }
    }

    pub fn call_and_assert(&self, expected_result: DispatchResult) {
        let origin = Origin::signed(self.sender);

        let actual_result = Content::finalize_revenue_split(origin, self.actor, self.channel_id);

        if expected_result.is_ok() {
            assert_ok!(actual_result);
        } else {
            assert_noop!(actual_result, expected_result.err().unwrap());
        }
    }
}

pub struct FinalizeCreatorTokenSaleFixture {
    sender: AccountId,
    actor: ContentActor<CuratorGroupId, CuratorId, MemberId>,
    channel_id: ChannelId,
}

impl FinalizeCreatorTokenSaleFixture {
    pub fn default() -> Self {
        Self {
            sender: DEFAULT_MEMBER_ACCOUNT_ID,
            actor: ContentActor::Member(DEFAULT_MEMBER_ID),
            channel_id: ChannelId::one(),
        }
    }

    pub fn with_sender(self, sender: AccountId) -> Self {
        Self { sender, ..self }
    }

    pub fn with_actor(self, actor: ContentActor<CuratorGroupId, CuratorId, MemberId>) -> Self {
        Self { actor, ..self }
    }

    pub fn call_and_assert(&self, expected_result: DispatchResult) {
        let origin = Origin::signed(self.sender);

        let council_budget_pre = <Test as Config>::CouncilBudgetManager::get_budget();
        let channel = Content::channel_by_id(self.channel_id);
        let joy_collected = channel.creator_token_id.map_or(0, |t_id| {
            project_token::Module::<Test>::token_info_by_id(t_id)
                .sale
                .map_or(0, |s| s.funds_collected)
        });

        let actual_result =
            Content::finalize_creator_token_sale(origin, self.actor, self.channel_id);

        let council_budget_post = <Test as Config>::CouncilBudgetManager::get_budget();

        if expected_result.is_ok() {
            assert_ok!(actual_result);
            if let ChannelOwner::CuratorGroup(_) = channel.owner {
                assert_eq!(
                    council_budget_post,
                    council_budget_pre.saturating_add(joy_collected)
                );
            } else {
                assert_eq!(council_budget_post, council_budget_pre);
            }
        } else {
            assert_noop!(actual_result, expected_result.err().unwrap());
        }
    }
}

pub struct UpdateChannelStateBloatBondFixture {
    sender: AccountId,
    new_channel_state_bloat_bond: BalanceOf<Test>,
}

impl UpdateChannelStateBloatBondFixture {
    pub fn default() -> Self {
        Self {
            sender: LEAD_ACCOUNT_ID,
            new_channel_state_bloat_bond: DEFAULT_CHANNEL_STATE_BLOAT_BOND,
        }
    }

    pub fn with_sender(self, sender: AccountId) -> Self {
        Self { sender, ..self }
    }

    pub fn with_channel_state_bloat_bond(
        self,
        new_channel_state_bloat_bond: BalanceOf<Test>,
    ) -> Self {
        Self {
            new_channel_state_bloat_bond,
            ..self
        }
    }

    pub fn call_and_assert(&self, expected_result: DispatchResult) {
        let origin = Origin::signed(self.sender.clone());
        let channel_state_bloat_bond_pre = Content::channel_state_bloat_bond_value();

        let actual_result = Content::update_channel_state_bloat_bond(
            origin,
            self.new_channel_state_bloat_bond.clone(),
        );

        let channel_state_bloat_bond_post = Content::channel_state_bloat_bond_value();

        assert_eq!(actual_result, expected_result);
        if actual_result.is_ok() {
            assert_eq!(
                System::events().last().unwrap().event,
                MetaEvent::Content(RawEvent::ChannelStateBloatBondValueUpdated(
                    self.new_channel_state_bloat_bond
                ))
            );
            assert_eq!(
                channel_state_bloat_bond_post,
                self.new_channel_state_bloat_bond
            );
        } else {
            assert_eq!(channel_state_bloat_bond_post, channel_state_bloat_bond_pre);
        }
    }
}

pub struct UpdateVideoStateBloatBondFixture {
    sender: AccountId,
    new_video_state_bloat_bond: BalanceOf<Test>,
}

impl UpdateVideoStateBloatBondFixture {
    pub fn default() -> Self {
        Self {
            sender: LEAD_ACCOUNT_ID,
            new_video_state_bloat_bond: DEFAULT_VIDEO_STATE_BLOAT_BOND,
        }
    }

    pub fn with_sender(self, sender: AccountId) -> Self {
        Self { sender, ..self }
    }

    pub fn with_video_state_bloat_bond(self, new_video_state_bloat_bond: BalanceOf<Test>) -> Self {
        Self {
            new_video_state_bloat_bond,
            ..self
        }
    }

    pub fn call_and_assert(&self, expected_result: DispatchResult) {
        let origin = Origin::signed(self.sender.clone());
        let video_state_bloat_bond_pre = Content::video_state_bloat_bond_value();

        let actual_result =
            Content::update_video_state_bloat_bond(origin, self.new_video_state_bloat_bond.clone());

        let video_state_bloat_bond_post = Content::video_state_bloat_bond_value();

        assert_eq!(actual_result, expected_result);
        if actual_result.is_ok() {
            assert_eq!(
                System::events().last().unwrap().event,
                MetaEvent::Content(RawEvent::VideoStateBloatBondValueUpdated(
                    self.new_video_state_bloat_bond
                ))
            );
            assert_eq!(video_state_bloat_bond_post, self.new_video_state_bloat_bond);
        } else {
            assert_eq!(video_state_bloat_bond_post, video_state_bloat_bond_pre);
        }
    }
}

pub struct DeissueCreatorTokenFixture {
    sender: AccountId,
    actor: ContentActor<CuratorGroupId, CuratorId, MemberId>,
    channel_id: ChannelId,
}

impl DeissueCreatorTokenFixture {
    pub fn default() -> Self {
        Self {
            sender: DEFAULT_MEMBER_ACCOUNT_ID,
            actor: ContentActor::Member(DEFAULT_MEMBER_ID),
            channel_id: ChannelId::one(),
        }
    }

    pub fn with_sender(self, sender: AccountId) -> Self {
        Self { sender, ..self }
    }

    pub fn with_actor(self, actor: ContentActor<CuratorGroupId, CuratorId, MemberId>) -> Self {
        Self { actor, ..self }
    }

    pub fn call_and_assert(&self, expected_result: DispatchResult) {
        let origin = Origin::signed(self.sender);

        let channel_pre = Content::channel_by_id(self.channel_id);

        let actual_result = Content::deissue_creator_token(origin, self.actor, self.channel_id);

        let channel_post = Content::channel_by_id(self.channel_id);

        if expected_result.is_ok() {
            assert_ok!(actual_result);

            assert_eq!(
                channel_post,
                Channel::<Test> {
                    creator_token_id: None,
                    ..channel_pre
                }
            );
        } else {
            assert_noop!(actual_result, expected_result.err().unwrap());
        }
    }
}

pub struct UpdateChannelTransferStatusFixture {
    origin: RawOrigin<u128>,
    channel_id: u64,
    actor: ContentActor<CuratorGroupId, CuratorId, MemberId>,
    transfer_status: ChannelTransferStatus<MemberId, CuratorGroupId, BalanceOf<Test>>,
}

impl UpdateChannelTransferStatusFixture {
    pub fn default() -> Self {
        Self {
            origin: RawOrigin::Signed(DEFAULT_MEMBER_ACCOUNT_ID),
            channel_id: ChannelId::one(),
            actor: ContentActor::Member(DEFAULT_MEMBER_ID),
            transfer_status: Default::default(),
        }
    }

    pub fn with_sender(self, sender: AccountId) -> Self {
        Self {
            origin: RawOrigin::Signed(sender),
            ..self
        }
    }

    pub fn with_origin(self, origin: RawOrigin<u128>) -> Self {
        Self { origin, ..self }
    }

    pub fn with_actor(self, actor: ContentActor<CuratorGroupId, CuratorId, MemberId>) -> Self {
        Self { actor, ..self }
    }

    pub fn with_channel_id(self, channel_id: ChannelId) -> Self {
        Self { channel_id, ..self }
    }

    pub fn with_collaborators(
        self,
        new_collaborators: BTreeMap<MemberId, ChannelAgentPermissions>,
    ) -> Self {
        let old_transfer_params = self.get_transfer_params();
        self.with_transfer_parameters(TransferParameters {
            new_collaborators,
            ..old_transfer_params
        })
    }

    pub fn with_price(self, price: u64) -> Self {
        let old_transfer_params = self.get_transfer_params();
        self.with_transfer_parameters(TransferParameters {
            price,
            ..old_transfer_params
        })
    }

    pub fn with_transfer_status(
        self,
        transfer_status: ChannelTransferStatus<MemberId, CuratorGroupId, BalanceOf<Test>>,
    ) -> Self {
        Self {
            transfer_status,
            ..self
        }
    }

    pub fn with_new_member_channel_owner(self, member_id: MemberId) -> Self {
        let old_pending_transfer_params = self.get_pending_transfer_params();
        self.with_transfer_status(ChannelTransferStatus::PendingTransfer(PendingTransfer::<
            MemberId,
            CuratorGroupId,
            BalanceOf<Test>,
        > {
            new_owner: ChannelOwner::Member(member_id),
            ..old_pending_transfer_params
        }))
    }

    pub fn with_new_channel_owner(self, owner: ChannelOwner<MemberId, CuratorGroupId>) -> Self {
        let old_pending_transfer_params = self.get_pending_transfer_params();
        self.with_transfer_status(ChannelTransferStatus::PendingTransfer(PendingTransfer::<
            MemberId,
            CuratorGroupId,
            BalanceOf<Test>,
        > {
            new_owner: owner,
            ..old_pending_transfer_params
        }))
    }

    fn get_pending_transfer_params(
        &self,
    ) -> PendingTransfer<MemberId, CuratorGroupId, BalanceOf<Test>> {
        if let ChannelTransferStatus::PendingTransfer(transfer_status) =
            self.transfer_status.clone()
        {
            transfer_status
        } else {
            Default::default()
        }
    }

    fn get_transfer_params(&self) -> TransferParameters<MemberId, BalanceOf<Test>> {
        if let ChannelTransferStatus::PendingTransfer(transfer_status) =
            self.transfer_status.clone()
        {
            transfer_status.transfer_params
        } else {
            Default::default()
        }
    }

    pub fn with_transfer_parameters(
        self,
        transfer_params: TransferParameters<MemberId, BalanceOf<Test>>,
    ) -> Self {
        let old_pending_transfer_params = self.get_pending_transfer_params();
        self.with_transfer_status(ChannelTransferStatus::PendingTransfer(PendingTransfer::<
            MemberId,
            CuratorGroupId,
            BalanceOf<Test>,
        > {
            transfer_params,
            ..old_pending_transfer_params
        }))
    }

    pub fn call_and_assert(&self, expected_result: DispatchResult) {
        let old_channel = Content::channel_by_id(self.channel_id);

        let actual_result = Content::update_channel_transfer_status(
            self.origin.clone().into(),
            self.channel_id,
            self.actor,
            self.transfer_status.clone(),
        );

        assert_eq!(actual_result, expected_result);

        let new_channel = Content::channel_by_id(self.channel_id);
        if actual_result.is_ok() {
            assert_eq!(new_channel.transfer_status, self.transfer_status.clone());
            assert_eq!(
                System::events().last().unwrap().event,
                MetaEvent::Content(RawEvent::UpdateChannelTransferStatus(
                    self.channel_id,
                    self.actor,
                    self.transfer_status.clone()
                ))
            );
        } else {
            assert_eq!(new_channel.transfer_status, old_channel.transfer_status,);
        }
    }
}

pub struct AcceptChannelTransferFixture {
    origin: RawOrigin<u128>,
    channel_id: u64,
    params: TransferParameters<MemberId, BalanceOf<Test>>,
}

impl AcceptChannelTransferFixture {
    pub fn default() -> Self {
        Self {
            origin: RawOrigin::Signed(DEFAULT_MEMBER_ACCOUNT_ID),
            channel_id: ChannelId::one(),
            params: TransferParameters::default(),
        }
    }

    pub fn with_origin(self, origin: RawOrigin<u128>) -> Self {
        Self { origin, ..self }
    }

    pub fn with_channel_id(self, channel_id: ChannelId) -> Self {
        Self { channel_id, ..self }
    }

    pub fn with_transfer_params(
        self,
        params: TransferParameters<MemberId, BalanceOf<Test>>,
    ) -> Self {
        Self { params, ..self }
    }

    pub fn with_price(self, price: u64) -> Self {
        let old_transfer_params = self.params.clone();
        self.with_transfer_params(TransferParameters {
            price,
            ..old_transfer_params
        })
    }

    pub fn with_collaborators(
        self,
        new_collaborators: BTreeMap<MemberId, ChannelAgentPermissions>,
    ) -> Self {
        let old_transfer_params = self.params.clone();
        self.with_transfer_params(TransferParameters {
            new_collaborators,
            ..old_transfer_params
        })
    }

    pub fn call_and_assert(&self, expected_result: DispatchResult) {
        let old_channel = Content::channel_by_id(self.channel_id);

        let actual_result = Content::accept_channel_transfer(
            self.origin.clone().into(),
            self.channel_id,
            self.params.clone(),
        );

        assert_eq!(actual_result, expected_result);

        let new_channel = Content::channel_by_id(self.channel_id);
        if actual_result.is_ok() {
            assert_eq!(
                new_channel.transfer_status,
                ChannelTransferStatus::NoActiveTransfer
            );
            let channel_owner = if let ChannelTransferStatus::PendingTransfer(ref params) =
                old_channel.transfer_status
            {
                params.new_owner.clone()
            } else {
                panic!("Invalid transfer status")
            };

            assert_eq!(new_channel.owner, channel_owner);
            assert_eq!(new_channel.collaborators, self.params.new_collaborators);
            assert_eq!(
                System::events().last().unwrap().event,
                MetaEvent::Content(RawEvent::ChannelTransferAccepted(
                    self.channel_id,
                    self.params.clone()
                ))
            );
        } else {
            assert_eq!(new_channel.transfer_status, old_channel.transfer_status,);
        }
    }
}

pub struct IssueNftFixture {
    sender: AccountId,
    actor: ContentActor<CuratorGroupId, CuratorId, MemberId>,
    video_id: VideoId,
    params: NftIssuanceParameters<Test>,
}

impl IssueNftFixture {
    pub fn default() -> Self {
        Self {
            sender: DEFAULT_MEMBER_ACCOUNT_ID,
            actor: ContentActor::Member(DEFAULT_MEMBER_ID),
            video_id: VideoId::one(),
            params: NftIssuanceParameters::<Test>::default(),
        }
    }

    pub fn with_non_channel_owner(self, owner: MemberId) -> Self {
        let new_params = NftIssuanceParameters::<Test> {
            non_channel_owner: Some(owner),
            ..self.params.clone()
        };
        self.with_params(new_params)
    }

    pub fn with_sender(self, sender: AccountId) -> Self {
        Self { sender, ..self }
    }

    pub fn with_actor(self, actor: ContentActor<CuratorGroupId, CuratorId, MemberId>) -> Self {
        Self { actor, ..self }
    }

    pub fn with_init_status(
        self,
        init_transactional_status: InitTransactionalStatus<Test>,
    ) -> Self {
        let new_params = NftIssuanceParameters::<Test> {
            init_transactional_status,
            ..self.params.clone()
        };
        self.with_params(new_params)
    }

    pub fn with_royalty(self, royalty_pct: Perbill) -> Self {
        let new_params = NftIssuanceParameters::<Test> {
            royalty: Some(royalty_pct),
            ..self.params.clone()
        };
        self.with_params(new_params)
    }

    #[allow(dead_code)]
    pub fn with_video_id(self, video_id: VideoId) -> Self {
        Self { video_id, ..self }
    }

    pub fn with_params(self, params: NftIssuanceParameters<Test>) -> Self {
        Self { params, ..self }
    }

    pub fn call_and_assert(&self, expected_result: DispatchResult) {
        let video_pre = Content::video_by_id(self.video_id);

        let actual_result = Content::issue_nft(
            Origin::signed(self.sender),
            self.actor,
            self.video_id,
            self.params.clone(),
        );

        assert_eq!(actual_result, expected_result);

        let video_post = Content::video_by_id(self.video_id);

        let expected_nft_status = match self.params.init_transactional_status.clone() {
            InitTransactionalStatus::<Test>::Idle => TransactionalStatus::<Test>::Idle,
            InitTransactionalStatus::<Test>::InitiatedOfferToMember(member, balance) => {
                TransactionalStatus::<Test>::InitiatedOfferToMember(member, balance)
            }
            InitTransactionalStatus::<Test>::BuyNow(balance) => {
                TransactionalStatus::<Test>::BuyNow(balance)
            }
            InitTransactionalStatus::<Test>::EnglishAuction(params) => {
                TransactionalStatus::<Test>::EnglishAuction(EnglishAuction::<Test>::new(
                    params,
                    System::block_number(),
                ))
            }
            InitTransactionalStatus::<Test>::OpenAuction(params) => {
                TransactionalStatus::<Test>::OpenAuction(OpenAuction::<Test>::new(
                    params,
                    Zero::zero(),
                    System::block_number(),
                ))
            }
        };

        if actual_result.is_ok() {
            assert!(video_post.nft_status.is_some());
            let nft_status = video_post.nft_status.unwrap();
            assert_eq!(
                nft_status.owner,
                self.params
                    .non_channel_owner
                    .map_or(NftOwner::ChannelOwner, NftOwner::Member)
            );
            assert_eq!(nft_status.transactional_status, expected_nft_status);
            assert_eq!(nft_status.creator_royalty, self.params.royalty);
            assert_eq!(
                nft_status.open_auctions_nonce,
                <Test as Config>::OpenAuctionId::zero()
            );
            assert_eq!(
                System::events().last().unwrap().event,
                MetaEvent::Content(RawEvent::NftIssued(
                    self.actor,
                    self.video_id,
                    self.params.clone()
                ))
            );
        } else {
            assert_eq!(video_post, video_pre);
        }
    }
}

pub struct StartOpenAuctionFixture {
    sender: AccountId,
    actor: ContentActor<CuratorGroupId, CuratorId, MemberId>,
    video_id: VideoId,
    params: OpenAuctionParams<Test>,
}

impl StartOpenAuctionFixture {
    pub fn default() -> Self {
        Self {
            sender: DEFAULT_MEMBER_ACCOUNT_ID,
            actor: ContentActor::Member(DEFAULT_MEMBER_ID),
            video_id: VideoId::one(),
            params: OpenAuctionParams::<Test> {
                starts_at: None,
                starting_price: Content::min_starting_price(),
                buy_now_price: None,
                bid_lock_duration: Content::min_bid_lock_duration(),
                whitelist: BTreeSet::new(),
            },
        }
    }

    pub fn with_sender(self, sender: AccountId) -> Self {
        Self { sender, ..self }
    }

    pub fn with_actor(self, actor: ContentActor<CuratorGroupId, CuratorId, MemberId>) -> Self {
        Self { actor, ..self }
    }

    #[allow(dead_code)]
    pub fn with_video_id(self, video_id: VideoId) -> Self {
        Self { video_id, ..self }
    }

    #[allow(dead_code)]
    pub fn with_params(self, params: OpenAuctionParams<Test>) -> Self {
        Self { params, ..self }
    }

    pub fn call_and_assert(&self, expected_result: DispatchResult) {
        let video_pre = Content::video_by_id(self.video_id);

        let actual_result = Content::start_open_auction(
            Origin::signed(self.sender),
            self.actor,
            self.video_id,
            self.params.clone(),
        );

        assert_eq!(actual_result, expected_result);

        let video_post = Content::video_by_id(self.video_id);

        if actual_result.is_ok() {
            assert!(video_pre.nft_status.is_some());
            assert!(video_post.nft_status.is_some());
            let pre_nft_status = video_pre.nft_status.unwrap();
            let nft_status = video_post.nft_status.unwrap();
            assert_eq!(
                nft_status,
                Nft::<Test> {
                    transactional_status: TransactionalStatus::<Test>::OpenAuction(OpenAuction::<
                        Test,
                    >::new(
                        self.params.clone(),
                        pre_nft_status.open_auctions_nonce.saturating_add(1),
                        System::block_number()
                    )),
                    open_auctions_nonce: pre_nft_status.open_auctions_nonce.saturating_add(1),
                    ..pre_nft_status
                }
            );
            assert_eq!(
                System::events().last().unwrap().event,
                MetaEvent::Content(RawEvent::OpenAuctionStarted(
                    self.actor,
                    self.video_id,
                    self.params.clone(),
                    pre_nft_status.open_auctions_nonce.saturating_add(1)
                ))
            );
        } else {
            assert_eq!(video_post, video_pre);
        }
    }
}

pub struct StartEnglishAuctionFixture {
    sender: AccountId,
    actor: ContentActor<CuratorGroupId, CuratorId, MemberId>,
    video_id: VideoId,
    params: EnglishAuctionParams<Test>,
}

impl StartEnglishAuctionFixture {
    pub fn default() -> Self {
        Self {
            sender: DEFAULT_MEMBER_ACCOUNT_ID,
            actor: ContentActor::Member(DEFAULT_MEMBER_ID),
            video_id: VideoId::one(),
            params: EnglishAuctionParams::<Test> {
                starting_price: Content::min_starting_price(),
                buy_now_price: None,
                extension_period: Content::min_auction_extension_period(),
                duration: Content::min_auction_duration(),
                min_bid_step: Content::min_bid_step(),
                starts_at: None,
                whitelist: BTreeSet::new(),
            },
        }
    }

    pub fn with_sender(self, sender: AccountId) -> Self {
        Self { sender, ..self }
    }

    pub fn with_actor(self, actor: ContentActor<CuratorGroupId, CuratorId, MemberId>) -> Self {
        Self { actor, ..self }
    }

    #[allow(dead_code)]
    pub fn with_video_id(self, video_id: VideoId) -> Self {
        Self { video_id, ..self }
    }

    #[allow(dead_code)]
    pub fn with_params(self, params: EnglishAuctionParams<Test>) -> Self {
        Self { params, ..self }
    }

    pub fn call_and_assert(&self, expected_result: DispatchResult) {
        let video_pre = Content::video_by_id(self.video_id);

        let actual_result = Content::start_english_auction(
            Origin::signed(self.sender),
            self.actor,
            self.video_id,
            self.params.clone(),
        );

        assert_eq!(actual_result, expected_result);

        let video_post = Content::video_by_id(self.video_id);

        if actual_result.is_ok() {
            assert!(video_pre.nft_status.is_some());
            assert!(video_post.nft_status.is_some());
            let pre_nft_status = video_pre.nft_status.unwrap();
            let nft_status = video_post.nft_status.unwrap();
            assert_eq!(
                nft_status,
                Nft::<Test> {
                    transactional_status: TransactionalStatus::<Test>::EnglishAuction(
                        EnglishAuction::<Test>::new(self.params.clone(), System::block_number())
                    ),
                    ..pre_nft_status
                }
            );
            assert_eq!(
                System::events().last().unwrap().event,
                MetaEvent::Content(RawEvent::EnglishAuctionStarted(
                    self.actor,
                    self.video_id,
                    self.params.clone(),
                ))
            );
        } else {
            assert_eq!(video_post, video_pre);
        }
    }
}

pub struct OfferNftFixture {
    sender: AccountId,
    actor: ContentActor<CuratorGroupId, CuratorId, MemberId>,
    video_id: VideoId,
    to: MemberId,
    price: Option<BalanceOf<Test>>,
}

impl OfferNftFixture {
    pub fn default() -> Self {
        Self {
            sender: DEFAULT_MEMBER_ACCOUNT_ID,
            actor: ContentActor::Member(DEFAULT_MEMBER_ID),
            video_id: VideoId::one(),
            to: SECOND_MEMBER_ID,
            price: None,
        }
    }

    pub fn with_sender(self, sender: AccountId) -> Self {
        Self { sender, ..self }
    }

    pub fn with_actor(self, actor: ContentActor<CuratorGroupId, CuratorId, MemberId>) -> Self {
        Self { actor, ..self }
    }

    #[allow(dead_code)]
    pub fn with_video_id(self, video_id: VideoId) -> Self {
        Self { video_id, ..self }
    }

    pub fn with_to(self, to: MemberId) -> Self {
        Self { to, ..self }
    }

    #[allow(dead_code)]
    pub fn with_price(self, price: Option<BalanceOf<Test>>) -> Self {
        Self { price, ..self }
    }

    pub fn call_and_assert(&self, expected_result: DispatchResult) {
        let video_pre = Content::video_by_id(self.video_id);

        let actual_result = Content::offer_nft(
            Origin::signed(self.sender),
            self.video_id,
            self.actor,
            self.to,
            self.price,
        );

        assert_eq!(actual_result, expected_result);

        let video_post = Content::video_by_id(self.video_id);

        if actual_result.is_ok() {
            assert!(video_pre.nft_status.is_some());
            assert!(video_post.nft_status.is_some());
            let pre_nft_status = video_pre.nft_status.unwrap();
            let nft_status = video_post.nft_status.unwrap();
            assert_eq!(
                nft_status,
                Nft::<Test> {
                    transactional_status: TransactionalStatus::<Test>::InitiatedOfferToMember(
                        self.to, self.price
                    ),
                    ..pre_nft_status
                }
            );
            assert_eq!(
                System::events().last().unwrap().event,
                MetaEvent::Content(RawEvent::OfferStarted(
                    self.video_id,
                    self.actor,
                    self.to,
                    self.price
                ))
            );
        } else {
            assert_eq!(video_post, video_pre);
        }
    }
}

pub struct MakeOpenAuctionBidFixture {
    sender: AccountId,
    member_id: MemberId,
    video_id: VideoId,
    bid: BalanceOf<Test>,
}

impl MakeOpenAuctionBidFixture {
    pub fn default() -> Self {
        Self {
            sender: SECOND_MEMBER_ACCOUNT_ID,
            member_id: SECOND_MEMBER_ID,
            video_id: VideoId::one(),
            bid: Content::min_starting_price().saturating_add(Content::min_bid_step()),
        }
    }

    #[allow(dead_code)]
    pub fn with_sender(self, sender: AccountId) -> Self {
        Self { sender, ..self }
    }

    #[allow(dead_code)]
    pub fn with_member(self, member_id: MemberId) -> Self {
        Self { member_id, ..self }
    }

    #[allow(dead_code)]
    pub fn with_video_id(self, video_id: VideoId) -> Self {
        Self { video_id, ..self }
    }

    #[allow(dead_code)]
    pub fn with_bid(self, bid: BalanceOf<Test>) -> Self {
        Self { bid, ..self }
    }

    pub fn create_auction_state_snapshot(&self) -> NftAuctionStateSnapshot {
        let video = Content::video_by_id(self.video_id);
        let winner_account = TestMemberships::controller_account_id(self.member_id).ok();
        let channel_account = ContentTreasury::<Test>::account_for_channel(video.in_channel);
        let owner_account = video.nft_status.as_ref().map(|s| match s.owner {
            NftOwner::Member(member_id) => {
                TestMemberships::controller_account_id(member_id).unwrap()
            }
            NftOwner::ChannelOwner => {
                ContentTreasury::<Test>::account_for_channel(video.in_channel)
            }
        });

        NftAuctionStateSnapshot {
            video: Content::video_by_id(self.video_id),
            winner_balance: winner_account.map(|a| Balances::<Test>::usable_balance(&a)),
            treasury_balance: ContentTreasury::<Test>::usable_balance(),
            owner_balance: owner_account.map(Balances::<Test>::usable_balance),
            channel_balance: Balances::<Test>::usable_balance(channel_account),
        }
    }

    pub fn call_and_assert(&self, expected_result: DispatchResult) {
        let snapshot_pre = Self::create_auction_state_snapshot(self);
        let bid_pre = Content::open_auction_bid_by_video_and_member(self.video_id, self.member_id);

        let actual_result = Content::make_open_auction_bid(
            Origin::signed(self.sender),
            self.member_id,
            self.video_id,
            self.bid,
        );

        assert_eq!(actual_result, expected_result);

        let snapshot_post = Self::create_auction_state_snapshot(self);
        let bid_post = Content::open_auction_bid_by_video_and_member(self.video_id, self.member_id);

        if actual_result.is_ok() {
            assert!(snapshot_pre.video.nft_status.is_some());
            let nft_status_pre = snapshot_pre.video.nft_status.clone().unwrap();
            match nft_status_pre.transactional_status {
                TransactionalStatus::<Test>::OpenAuction(params) => {
                    if params.buy_now_price.is_none() || self.bid < params.buy_now_price.unwrap() {
                        assert_eq!(snapshot_post.video, snapshot_pre.video);
                        assert_eq!(bid_post.amount, self.bid);
                        assert_eq!(bid_post.auction_id, nft_status_pre.open_auctions_nonce);
                        assert_eq!(
                            System::events().last().unwrap().event,
                            MetaEvent::Content(RawEvent::AuctionBidMade(
                                self.member_id,
                                self.video_id,
                                self.bid,
                                None
                            ))
                        );
                    } else {
                        assert_auction_completed_successfuly(
                            self.video_id,
                            self.member_id,
                            self.bid,
                            snapshot_pre,
                            snapshot_post,
                            true,
                        );
                        assert_eq!(
                            System::events().last().unwrap().event,
                            MetaEvent::Content(RawEvent::BidMadeCompletingAuction(
                                self.member_id,
                                self.video_id,
                                None
                            ))
                        );
                    }
                }
                _ => assert!(false),
            }
        } else {
            assert_eq!(bid_post, bid_pre);
            assert_eq!(snapshot_post, snapshot_pre);
        }
    }
}

pub struct PickOpenAuctionWinnerFixture {
    sender: AccountId,
    actor: ContentActor<CuratorGroupId, CuratorId, MemberId>,
    video_id: VideoId,
    winner_id: MemberId,
    commitment: BalanceOf<Test>,
}

impl PickOpenAuctionWinnerFixture {
    pub fn default() -> Self {
        Self {
            sender: SECOND_MEMBER_ACCOUNT_ID,
            actor: ContentActor::Member(DEFAULT_MEMBER_ID),
            video_id: VideoId::one(),
            winner_id: SECOND_MEMBER_ID,
            commitment: Content::min_starting_price().saturating_add(Content::min_bid_step()),
        }
    }

    pub fn with_sender(self, sender: AccountId) -> Self {
        Self { sender, ..self }
    }

    pub fn with_actor(self, actor: ContentActor<CuratorGroupId, CuratorId, MemberId>) -> Self {
        Self { actor, ..self }
    }

    #[allow(dead_code)]
    pub fn with_winner_id(self, winner_id: MemberId) -> Self {
        Self { winner_id, ..self }
    }

    #[allow(dead_code)]
    pub fn with_video_id(self, video_id: VideoId) -> Self {
        Self { video_id, ..self }
    }

    #[allow(dead_code)]
    pub fn with_commitment(self, commitment: BalanceOf<Test>) -> Self {
        Self { commitment, ..self }
    }

    pub fn create_auction_state_snapshot(&self) -> NftAuctionStateSnapshot {
        let video = Content::video_by_id(self.video_id);
        let winner_account = TestMemberships::controller_account_id(self.winner_id).ok();
        let channel_account = ContentTreasury::<Test>::account_for_channel(video.in_channel);

        NftAuctionStateSnapshot {
            video: Content::video_by_id(self.video_id),
            winner_balance: winner_account.map(|a| Balances::<Test>::usable_balance(&a)),
            treasury_balance: ContentTreasury::<Test>::usable_balance(),
            owner_balance: Some(Balances::<Test>::usable_balance(self.sender)),
            channel_balance: Balances::<Test>::usable_balance(channel_account),
        }
    }

    pub fn call_and_assert(&self, expected_result: DispatchResult) {
        let snapshot_pre = Self::create_auction_state_snapshot(self);

        let actual_result = Content::pick_open_auction_winner(
            Origin::signed(self.sender),
            self.actor,
            self.video_id,
            self.winner_id,
            self.commitment,
        );

        assert_eq!(actual_result, expected_result);

        let snapshot_post = Self::create_auction_state_snapshot(self);

        if actual_result.is_ok() {
            assert_auction_completed_successfuly(
                self.video_id,
                self.winner_id,
                self.commitment,
                snapshot_pre,
                snapshot_post,
                false,
            );
            assert_eq!(
                System::events().last().unwrap().event,
                MetaEvent::Content(RawEvent::OpenAuctionBidAccepted(
                    self.actor,
                    self.video_id,
                    self.winner_id,
                    self.commitment
                ))
            );
        } else {
            assert_eq!(snapshot_post, snapshot_pre);
        }
    }
}

pub struct NftOwnerRemarkFixture {
    sender: AccountId,
    actor: ContentActor<CuratorGroupId, CuratorId, MemberId>,
    video_id: VideoId,
    msg: Vec<u8>,
}

impl NftOwnerRemarkFixture {
    pub fn default() -> Self {
        Self {
            sender: SECOND_MEMBER_ACCOUNT_ID,
            actor: ContentActor::Member(DEFAULT_MEMBER_ID),
            video_id: VideoId::one(),
            msg: b"remark".to_vec(),
        }
    }

    pub fn with_sender(self, sender: AccountId) -> Self {
        Self { sender, ..self }
    }

    pub fn with_actor(self, actor: ContentActor<CuratorGroupId, CuratorId, MemberId>) -> Self {
        Self { actor, ..self }
    }

    #[allow(dead_code)]
    pub fn with_video_id(self, video_id: VideoId) -> Self {
        Self { video_id, ..self }
    }

    #[allow(dead_code)]
    pub fn with_msg(self, msg: Vec<u8>) -> Self {
        Self { msg, ..self }
    }

    pub fn call_and_assert(&self, expected_result: DispatchResult) {
        let actual_result = Content::nft_owner_remark(
            Origin::signed(self.sender),
            self.actor,
            self.video_id,
            self.msg.clone(),
        );

        assert_eq!(actual_result, expected_result);

        if actual_result.is_ok() {
            assert_eq!(
                System::events().last().unwrap().event,
                MetaEvent::Content(RawEvent::NftOwnerRemarked(
                    self.actor,
                    self.video_id,
                    self.msg.clone(),
                ))
            );
        }
    }
}

pub struct DestroyNftFixture {
    sender: AccountId,
    actor: ContentActor<CuratorGroupId, CuratorId, MemberId>,
    video_id: VideoId,
}

impl DestroyNftFixture {
    pub fn default() -> Self {
        Self {
            sender: SECOND_MEMBER_ACCOUNT_ID,
            actor: ContentActor::Member(DEFAULT_MEMBER_ID),
            video_id: VideoId::one(),
        }
    }

    pub fn with_sender(self, sender: AccountId) -> Self {
        Self { sender, ..self }
    }

    pub fn with_actor(self, actor: ContentActor<CuratorGroupId, CuratorId, MemberId>) -> Self {
        Self { actor, ..self }
    }

    #[allow(dead_code)]
    pub fn with_video_id(self, video_id: VideoId) -> Self {
        Self { video_id, ..self }
    }

    pub fn call_and_assert(&self, expected_result: DispatchResult) {
        let video_pre = Content::video_by_id(self.video_id);

        let actual_result =
            Content::destroy_nft(Origin::signed(self.sender), self.actor, self.video_id);

        let video_post = Content::video_by_id(self.video_id);

        assert_eq!(actual_result, expected_result);

        if actual_result.is_ok() {
            assert!(video_post.nft_status.is_none());
            assert_eq!(
                System::events().last().unwrap().event,
                MetaEvent::Content(RawEvent::NftDestroyed(self.actor, self.video_id))
            );
        } else {
            assert_eq!(video_post, video_pre);
        }
    }
}

pub struct ChannelAgentRemarkFixture {
    sender: AccountId,
    actor: ContentActor<CuratorGroupId, CuratorId, MemberId>,
    channel_id: VideoId,
    msg: Vec<u8>,
}

impl ChannelAgentRemarkFixture {
    pub fn default() -> Self {
        Self {
            sender: SECOND_MEMBER_ACCOUNT_ID,
            actor: ContentActor::Member(DEFAULT_MEMBER_ID),
            channel_id: ChannelId::one(),
            msg: b"remark".to_vec(),
        }
    }

    pub fn with_sender(self, sender: AccountId) -> Self {
        Self { sender, ..self }
    }

    pub fn with_actor(self, actor: ContentActor<CuratorGroupId, CuratorId, MemberId>) -> Self {
        Self { actor, ..self }
    }

    #[allow(dead_code)]
    pub fn with_channel_id(self, channel_id: ChannelId) -> Self {
        Self { channel_id, ..self }
    }

    #[allow(dead_code)]
    pub fn with_msg(self, msg: Vec<u8>) -> Self {
        Self { msg, ..self }
    }

    pub fn call_and_assert(&self, expected_result: DispatchResult) {
        let actual_result = Content::channel_agent_remark(
            Origin::signed(self.sender),
            self.actor,
            self.channel_id,
            self.msg.clone(),
        );

        assert_eq!(actual_result, expected_result);

        if actual_result.is_ok() {
            assert_eq!(
                System::events().last().unwrap().event,
                MetaEvent::Content(RawEvent::ChannelAgentRemarked(
                    self.actor,
                    self.channel_id,
                    self.msg.clone(),
                ))
            );
        }
    }
}

#[derive(Clone, PartialEq, Eq, Debug)]
pub struct NftAuctionStateSnapshot {
    video: Video<Test>,
    owner_balance: Option<BalanceOf<Test>>,
    channel_balance: BalanceOf<Test>,
    winner_balance: Option<BalanceOf<Test>>,
    treasury_balance: BalanceOf<Test>,
}

fn assert_auction_completed_successfuly(
    video_id: VideoId,
    winner_id: MemberId,
    amount: BalanceOf<Test>,
    snapshot_pre: NftAuctionStateSnapshot,
    snapshot_post: NftAuctionStateSnapshot,
    was_new_bid: bool,
) {
    assert!(!OpenAuctionBidByVideoAndMember::<Test>::contains_key(
        video_id, winner_id
    ));
    assert!(snapshot_pre.video.nft_status.is_some());
    assert!(snapshot_post.video.nft_status.is_some());
    assert!(snapshot_pre.owner_balance.is_some());
    assert!(snapshot_post.owner_balance.is_some());
    assert!(snapshot_pre.winner_balance.is_some());
    assert!(snapshot_post.winner_balance.is_some());
    let pre_nft_status = snapshot_pre.video.nft_status.unwrap();
    let post_nft_status = snapshot_post.video.nft_status.unwrap();
    assert_eq!(
        post_nft_status,
        Nft::<Test> {
            owner: NftOwner::Member(winner_id),
            transactional_status: TransactionalStatus::<Test>::Idle,
            ..pre_nft_status
        }
    );
    let royalty = pre_nft_status.creator_royalty.map_or(0, |r| r * amount);
    let auction_fee = Content::platform_fee_percentage() * amount;
    let raw_gain = if amount > royalty + auction_fee {
        amount - royalty - auction_fee
    } else {
        amount - auction_fee
    };
    match pre_nft_status.owner {
        NftOwner::Member(_) => {
            assert_eq!(
                snapshot_post.owner_balance.unwrap(),
                snapshot_pre.owner_balance.unwrap().saturating_add(raw_gain)
            );
            assert_eq!(
                snapshot_post.channel_balance,
                snapshot_pre.channel_balance.saturating_add(royalty)
            );
        }
        NftOwner::ChannelOwner => {
            assert_eq!(
                snapshot_post.channel_balance,
                snapshot_pre
                    .channel_balance
                    .saturating_add(raw_gain)
                    .saturating_add(royalty)
            );
        }
    }
    if was_new_bid {
        // If new bid immediately completed auction - expect winner balance decreased
        assert_eq!(
            snapshot_post.winner_balance.unwrap(),
            snapshot_pre.winner_balance.unwrap().saturating_sub(amount)
        );
    } else {
        // If already existing bid was chosen as a winner - expect treasury balance decreased
        assert_eq!(
            snapshot_post.treasury_balance,
            snapshot_pre.treasury_balance.saturating_sub(amount)
        );
    }
}

pub struct SellNftFixture {
    sender: AccountId,
    actor: ContentActor<CuratorGroupId, CuratorId, MemberId>,
    video_id: VideoId,
    price: BalanceOf<Test>,
}

impl SellNftFixture {
    pub fn default() -> Self {
        Self {
            sender: DEFAULT_MEMBER_ACCOUNT_ID,
            actor: ContentActor::Member(DEFAULT_MEMBER_ID),
            video_id: VideoId::one(),
            price: Zero::zero(),
        }
    }

    pub fn with_sender(self, sender: AccountId) -> Self {
        Self { sender, ..self }
    }

    pub fn with_actor(self, actor: ContentActor<CuratorGroupId, CuratorId, MemberId>) -> Self {
        Self { actor, ..self }
    }

    #[allow(dead_code)]
    pub fn with_video_id(self, video_id: VideoId) -> Self {
        Self { video_id, ..self }
    }

    #[allow(dead_code)]
    pub fn with_price(self, price: BalanceOf<Test>) -> Self {
        Self { price, ..self }
    }

    pub fn call_and_assert(&self, expected_result: DispatchResult) {
        let video_pre = Content::video_by_id(self.video_id);

        let actual_result = Content::sell_nft(
            Origin::signed(self.sender),
            self.video_id,
            self.actor,
            self.price,
        );

        assert_eq!(actual_result, expected_result);

        let video_post = Content::video_by_id(self.video_id);

        if actual_result.is_ok() {
            assert!(video_pre.nft_status.is_some());
            assert!(video_post.nft_status.is_some());
            let pre_nft_status = video_pre.nft_status.unwrap();
            let nft_status = video_post.nft_status.unwrap();
            assert_eq!(
                nft_status,
                Nft::<Test> {
                    transactional_status: TransactionalStatus::<Test>::BuyNow(self.price),
                    ..pre_nft_status
                }
            );
            assert_eq!(
                System::events().last().unwrap().event,
                MetaEvent::Content(RawEvent::NftSellOrderMade(
                    self.video_id,
                    self.actor,
                    self.price
                ))
            );
        } else {
            assert_eq!(video_post, video_pre);
        }
    }
}

#[derive(Clone, Copy, PartialEq, Eq, Debug, PartialOrd, Ord)]
pub enum AuctionType {
    English,
    Open,
}

pub struct CancelAuctionFixture {
    sender: AccountId,
    actor: ContentActor<CuratorGroupId, CuratorId, MemberId>,
    video_id: VideoId,
    auction_type: AuctionType,
}

impl CancelAuctionFixture {
    pub fn default(auction_type: AuctionType) -> Self {
        Self {
            sender: DEFAULT_MEMBER_ACCOUNT_ID,
            actor: ContentActor::Member(DEFAULT_MEMBER_ID),
            video_id: VideoId::one(),
            auction_type,
        }
    }

    pub fn with_sender(self, sender: AccountId) -> Self {
        Self { sender, ..self }
    }

    pub fn with_actor(self, actor: ContentActor<CuratorGroupId, CuratorId, MemberId>) -> Self {
        Self { actor, ..self }
    }

    #[allow(dead_code)]
    pub fn with_video_id(self, video_id: VideoId) -> Self {
        Self { video_id, ..self }
    }

    pub fn call_and_assert(&self, expected_result: DispatchResult) {
        let video_pre = Content::video_by_id(self.video_id);

        let call = match self.auction_type {
            AuctionType::English => Content::cancel_english_auction,
            AuctionType::Open => Content::cancel_open_auction,
        };

        let actual_result = call(Origin::signed(self.sender), self.actor, self.video_id);

        assert_eq!(actual_result, expected_result);

        let video_post = Content::video_by_id(self.video_id);

        if actual_result.is_ok() {
            assert!(video_pre.nft_status.is_some());
            assert!(video_post.nft_status.is_some());
            let pre_nft_status = video_pre.nft_status.unwrap();
            let nft_status = video_post.nft_status.unwrap();
            assert_eq!(
                nft_status,
                Nft::<Test> {
                    transactional_status: TransactionalStatus::<Test>::Idle,
                    ..pre_nft_status
                }
            );
            assert_eq!(
                System::events().last().unwrap().event,
                MetaEvent::Content(RawEvent::AuctionCanceled(self.actor, self.video_id,))
            );
        } else {
            assert_eq!(video_post, video_pre);
        }
    }
}

pub struct CancelOfferFixture {
    sender: AccountId,
    actor: ContentActor<CuratorGroupId, CuratorId, MemberId>,
    video_id: VideoId,
}

impl CancelOfferFixture {
    pub fn default() -> Self {
        Self {
            sender: DEFAULT_MEMBER_ACCOUNT_ID,
            actor: ContentActor::Member(DEFAULT_MEMBER_ID),
            video_id: VideoId::one(),
        }
    }

    pub fn with_sender(self, sender: AccountId) -> Self {
        Self { sender, ..self }
    }

    pub fn with_actor(self, actor: ContentActor<CuratorGroupId, CuratorId, MemberId>) -> Self {
        Self { actor, ..self }
    }

    #[allow(dead_code)]
    pub fn with_video_id(self, video_id: VideoId) -> Self {
        Self { video_id, ..self }
    }

    pub fn call_and_assert(&self, expected_result: DispatchResult) {
        let video_pre = Content::video_by_id(self.video_id);

        let actual_result =
            Content::cancel_offer(Origin::signed(self.sender), self.actor, self.video_id);

        assert_eq!(actual_result, expected_result);

        let video_post = Content::video_by_id(self.video_id);

        if actual_result.is_ok() {
            assert!(video_pre.nft_status.is_some());
            assert!(video_post.nft_status.is_some());
            let pre_nft_status = video_pre.nft_status.unwrap();
            let nft_status = video_post.nft_status.unwrap();
            assert_eq!(
                nft_status,
                Nft::<Test> {
                    transactional_status: TransactionalStatus::<Test>::Idle,
                    ..pre_nft_status
                }
            );
            assert_eq!(
                System::events().last().unwrap().event,
                MetaEvent::Content(RawEvent::OfferCanceled(self.video_id, self.actor))
            );
        } else {
            assert_eq!(video_post, video_pre);
        }
    }
}

pub struct CancelBuyNowFixture {
    sender: AccountId,
    actor: ContentActor<CuratorGroupId, CuratorId, MemberId>,
    video_id: VideoId,
}

impl CancelBuyNowFixture {
    pub fn default() -> Self {
        Self {
            sender: DEFAULT_MEMBER_ACCOUNT_ID,
            actor: ContentActor::Member(DEFAULT_MEMBER_ID),
            video_id: VideoId::one(),
        }
    }

    pub fn with_sender(self, sender: AccountId) -> Self {
        Self { sender, ..self }
    }

    pub fn with_actor(self, actor: ContentActor<CuratorGroupId, CuratorId, MemberId>) -> Self {
        Self { actor, ..self }
    }

    #[allow(dead_code)]
    pub fn with_video_id(self, video_id: VideoId) -> Self {
        Self { video_id, ..self }
    }

    pub fn call_and_assert(&self, expected_result: DispatchResult) {
        let video_pre = Content::video_by_id(self.video_id);

        let actual_result =
            Content::cancel_buy_now(Origin::signed(self.sender), self.actor, self.video_id);

        assert_eq!(actual_result, expected_result);

        let video_post = Content::video_by_id(self.video_id);

        if actual_result.is_ok() {
            assert!(video_pre.nft_status.is_some());
            assert!(video_post.nft_status.is_some());
            let pre_nft_status = video_pre.nft_status.unwrap();
            let nft_status = video_post.nft_status.unwrap();
            assert_eq!(
                nft_status,
                Nft::<Test> {
                    transactional_status: TransactionalStatus::<Test>::Idle,
                    ..pre_nft_status
                }
            );
            assert_eq!(
                System::events().last().unwrap().event,
                MetaEvent::Content(RawEvent::BuyNowCanceled(self.video_id, self.actor))
            );
        } else {
            assert_eq!(video_post, video_pre);
        }
    }
}

pub struct UpdateBuyNowPriceFixture {
    sender: AccountId,
    actor: ContentActor<CuratorGroupId, CuratorId, MemberId>,
    video_id: VideoId,
    price: BalanceOf<Test>,
}

impl UpdateBuyNowPriceFixture {
    pub fn default() -> Self {
        Self {
            sender: DEFAULT_MEMBER_ACCOUNT_ID,
            actor: ContentActor::Member(DEFAULT_MEMBER_ID),
            video_id: VideoId::one(),
            price: One::one(),
        }
    }

    pub fn with_sender(self, sender: AccountId) -> Self {
        Self { sender, ..self }
    }

    pub fn with_actor(self, actor: ContentActor<CuratorGroupId, CuratorId, MemberId>) -> Self {
        Self { actor, ..self }
    }

    #[allow(dead_code)]
    pub fn with_video_id(self, video_id: VideoId) -> Self {
        Self { video_id, ..self }
    }

    pub fn call_and_assert(&self, expected_result: DispatchResult) {
        let video_pre = Content::video_by_id(self.video_id);

        let actual_result = Content::update_buy_now_price(
            Origin::signed(self.sender),
            self.actor,
            self.video_id,
            self.price,
        );

        assert_eq!(actual_result, expected_result);

        let video_post = Content::video_by_id(self.video_id);

        if actual_result.is_ok() {
            assert!(video_pre.nft_status.is_some());
            assert!(video_post.nft_status.is_some());
            let pre_nft_status = video_pre.nft_status.unwrap();
            let nft_status = video_post.nft_status.unwrap();
            assert_eq!(
                nft_status,
                Nft::<Test> {
                    transactional_status: TransactionalStatus::<Test>::BuyNow(self.price),
                    ..pre_nft_status
                }
            );
            assert_eq!(
                System::events().last().unwrap().event,
                MetaEvent::Content(RawEvent::BuyNowPriceUpdated(
                    self.video_id,
                    self.actor,
                    self.price
                ))
            );
        } else {
            assert_eq!(video_post, video_pre);
        }
    }
}

pub struct SuccessfulNftManagementFlow {
    sender: AccountId,
    actor: ContentActor<CuratorGroupId, CuratorId, MemberId>,
}

impl SuccessfulNftManagementFlow {
    pub fn default() -> Self {
        Self {
            sender: DEFAULT_MEMBER_ACCOUNT_ID,
            actor: ContentActor::Member(DEFAULT_MEMBER_ID),
        }
    }

    pub fn with_sender(self, sender: AccountId) -> Self {
        Self { sender, ..self }
    }

    pub fn with_actor(self, actor: ContentActor<CuratorGroupId, CuratorId, MemberId>) -> Self {
        Self { actor, ..self }
    }

    pub fn run(&self) {
        // Issue nft the standard way
        IssueNftFixture::default()
            .with_sender(self.sender)
            .with_actor(self.actor)
            .call_and_assert(Ok(()));
        // Issue nft during video creation
        CreateVideoFixture::default()
            .with_sender(self.sender)
            .with_actor(self.actor)
            .with_nft_issuance(NftIssuanceParameters::<Test>::default())
            .call_and_assert(Ok(()));
        // Destroy nft
        DestroyNftFixture::default()
            .with_sender(self.sender)
            .with_actor(self.actor)
            .call_and_assert(Ok(()));
        // Issue nft during video update
        UpdateVideoFixture::default()
            .with_sender(self.sender)
            .with_actor(self.actor)
            .with_nft_issuance(NftIssuanceParameters::<Test>::default())
            .call_and_assert(Ok(()));
        // Start open auction
        StartOpenAuctionFixture::default()
            .with_sender(self.sender)
            .with_actor(self.actor)
            .call_and_assert(Ok(()));
        // Cancel open auction
        CancelAuctionFixture::default(AuctionType::Open)
            .with_sender(self.sender)
            .with_actor(self.actor)
            .call_and_assert(Ok(()));
        // Start english auction
        StartEnglishAuctionFixture::default()
            .with_sender(self.sender)
            .with_actor(self.actor)
            .call_and_assert(Ok(()));
        // Cancel english auction
        CancelAuctionFixture::default(AuctionType::English)
            .with_sender(self.sender)
            .with_actor(self.actor)
            .call_and_assert(Ok(()));
        // Offer nft
        OfferNftFixture::default()
            .with_sender(self.sender)
            .with_actor(self.actor)
            .call_and_assert(Ok(()));
        // Cancel nft offer
        CancelOfferFixture::default()
            .with_sender(self.sender)
            .with_actor(self.actor)
            .call_and_assert(Ok(()));
        // Sell nft
        SellNftFixture::default()
            .with_sender(self.sender)
            .with_actor(self.actor)
            .call_and_assert(Ok(()));
        // Update BuyNow price
        UpdateBuyNowPriceFixture::default()
            .with_sender(self.sender)
            .with_actor(self.actor)
            .call_and_assert(Ok(()));
        // Cancel BuyNow
        CancelBuyNowFixture::default()
            .with_sender(self.sender)
            .with_actor(self.actor)
            .call_and_assert(Ok(()));
        // NFT owner remark
        NftOwnerRemarkFixture::default()
            .with_sender(self.sender)
            .with_actor(self.actor)
            .call_and_assert(Ok(()));
        // Pick open auction winner
        increase_account_balance_helper(SECOND_MEMBER_ACCOUNT_ID, INITIAL_BALANCE);
        StartOpenAuctionFixture::default()
            .with_sender(self.sender)
            .with_actor(self.actor)
            .call_and_assert(Ok(()));
        MakeOpenAuctionBidFixture::default().call_and_assert(Ok(()));
        PickOpenAuctionWinnerFixture::default()
            .with_sender(self.sender)
            .with_actor(self.actor)
            .call_and_assert(Ok(()));
    }
}

pub struct SuccessfulChannelCollaboratorsManagementFlow {
    owner_sender: AccountId,
    owner_actor: ContentActor<CuratorGroupId, CuratorId, MemberId>,
    agent_sender: AccountId,
    agent_actor: ContentActor<CuratorGroupId, CuratorId, MemberId>,
}

impl SuccessfulChannelCollaboratorsManagementFlow {
    pub fn default() -> Self {
        Self {
            owner_sender: DEFAULT_MEMBER_ACCOUNT_ID,
            owner_actor: ContentActor::Member(DEFAULT_MEMBER_ID),
            agent_sender: COLLABORATOR_MEMBER_ACCOUNT_ID,
            agent_actor: ContentActor::Member(COLLABORATOR_MEMBER_ID),
        }
    }

    pub fn with_owner_sender(self, owner_sender: AccountId) -> Self {
        Self {
            owner_sender,
            ..self
        }
    }

    pub fn with_agent_sender(self, agent_sender: AccountId) -> Self {
        Self {
            agent_sender,
            ..self
        }
    }

    pub fn with_owner_actor(
        self,
        owner_actor: ContentActor<CuratorGroupId, CuratorId, MemberId>,
    ) -> Self {
        Self {
            owner_actor,
            ..self
        }
    }

    pub fn with_agent_actor(
        self,
        agent_actor: ContentActor<CuratorGroupId, CuratorId, MemberId>,
    ) -> Self {
        Self {
            agent_actor,
            ..self
        }
    }

    pub fn run(&self) {
        let default_collaborators = Module::<Test>::channel_by_id(ChannelId::one()).collaborators;
        let mut updated_collaborators = default_collaborators;

        // Add collaborator (as owner) will full permissions
        updated_collaborators.insert(
            SECOND_MEMBER_ID,
            BTreeSet::from_iter(ChannelActionPermission::iter()),
        );
        UpdateChannelFixture::default()
            .with_sender(self.owner_sender)
            .with_actor(self.owner_actor)
            .with_collaborators(updated_collaborators.clone())
            .call_and_assert(Ok(()));
        // Add another collaborator with all permissions except AgentRemark
        updated_collaborators.insert(
            THIRD_MEMBER_ID,
            all_permissions_except(&[ChannelActionPermission::AgentRemark])
                .into_iter()
                .collect(),
        );
        UpdateChannelFixture::default()
            .with_sender(self.agent_sender)
            .with_actor(self.agent_actor)
            .with_collaborators(updated_collaborators.clone())
            .call_and_assert(Ok(()));
        // Update latest collaborator's permissions (remove ManageChannelCollaborators)
        updated_collaborators.insert(
            THIRD_MEMBER_ID,
            all_permissions_except(&[
                ChannelActionPermission::AgentRemark,
                ChannelActionPermission::ManageChannelCollaborators,
            ])
            .into_iter()
            .collect(),
        );
        UpdateChannelFixture::default()
            .with_sender(self.agent_sender)
            .with_actor(self.agent_actor)
            .with_collaborators(updated_collaborators.clone())
            .call_and_assert(Ok(()));
        // Remove latest collaborator
        updated_collaborators.remove(&THIRD_MEMBER_ID);
        UpdateChannelFixture::default()
            .with_sender(self.agent_sender)
            .with_actor(self.agent_actor)
            .with_collaborators(updated_collaborators.clone())
            .call_and_assert(Ok(()));
    }
}

// helper functions
pub fn assert_group_has_permissions_for_actions(
    group: &CuratorGroup<Test>,
    privilege_level: <Test as Config>::ChannelPrivilegeLevel,
    allowed_actions: &Vec<ContentModerationAction>,
) {
    if !allowed_actions.is_empty() {
        assert_eq!(
            group.ensure_group_member_can_perform_moderation_actions(
                allowed_actions,
                privilege_level
            ),
            Ok(()),
            "Expected curator group to have {:?} action permissions for privilege_level {}",
            allowed_actions,
            privilege_level
        );
    }
    for action in ContentModerationAction::iter() {
        match action {
            ContentModerationAction::ChangeChannelFeatureStatus(..) => {
                for feature in PausableChannelFeature::iter() {
                    if !allowed_actions.contains(
                        &ContentModerationAction::ChangeChannelFeatureStatus(feature),
                    ) {
                        assert_eq!(
                                group.ensure_group_member_can_perform_moderation_actions(
                                    &[ContentModerationAction::ChangeChannelFeatureStatus(feature)],
                                    privilege_level
                                ),
                                Err(Error::<Test>::CuratorModerationActionNotAllowed.into()),
                                "Expected curator group to NOT have {:?} action permissions for privilege_level {}",
                                action,
                                privilege_level
                            );
                    }
                }
            }
            _ => {
                if !allowed_actions.contains(&action) {
                    assert_eq!(
                            group.ensure_group_member_can_perform_moderation_actions(
                                &[action.clone()],
                                privilege_level
                            ),
                            Err(Error::<Test>::CuratorModerationActionNotAllowed.into()),
                            "Expected curator group to NOT have {:?} action permissions for privilege_level {}",
                            action,
                            privilege_level
                        );
                }
            }
        }
    }
}

pub fn increase_account_balance_helper(account_id: u128, balance: u64) {
    let _ = Balances::<Test>::deposit_creating(&account_id, balance);
}

pub fn slash_account_balance_helper(account_id: u128) {
    let _ = Balances::<Test>::slash(&account_id, Balances::<Test>::total_balance(&account_id));
}

pub fn create_data_object_candidates_helper(
    starting_ipfs_index: u8,
    number: u64,
) -> Vec<DataObjectCreationParameters> {
    let range = (starting_ipfs_index as u64)..((starting_ipfs_index as u64) + number);

    range
        .into_iter()
        .map(|_| DataObjectCreationParameters {
            size: DEFAULT_OBJECT_SIZE,
            ipfs_content_id: vec![1u8],
        })
        .collect()
}

pub fn create_data_objects_helper() -> Vec<DataObjectCreationParameters> {
    create_data_object_candidates_helper(1, DATA_OBJECTS_NUMBER)
}

pub fn create_default_assets_helper() -> StorageAssets<Test> {
    StorageAssets::<Test> {
        expected_data_size_fee: Storage::<Test>::data_object_per_mega_byte_fee(),
        object_creation_list: create_data_objects_helper(),
    }
}

pub fn set_dynamic_bag_creation_policy_for_storage_numbers(storage_bucket_number: u64) {
    // Set storage bucket in the dynamic bag creation policy to zero.
    assert_eq!(
        Storage::<Test>::update_number_of_storage_buckets_in_dynamic_bag_creation_policy(
            Origin::signed(STORAGE_WG_LEADER_ACCOUNT_ID),
            DynamicBagType::Channel,
            storage_bucket_number,
        ),
        Ok(())
    );
    assert_eq!(
        Storage::<Test>::update_number_of_storage_buckets_in_dynamic_bag_creation_policy(
            Origin::signed(STORAGE_WG_LEADER_ACCOUNT_ID),
            DynamicBagType::Member,
            storage_bucket_number,
        ),
        Ok(())
    );
}
pub fn create_initial_storage_buckets_helper() -> StorageBucketId {
    // first set limits
    assert_eq!(
        Storage::<Test>::update_storage_buckets_voucher_max_limits(
            Origin::signed(STORAGE_WG_LEADER_ACCOUNT_ID),
            VOUCHER_OBJECTS_SIZE_LIMIT,
            VOUCHER_OBJECTS_NUMBER_LIMIT,
        ),
        Ok(())
    );

    set_dynamic_bag_creation_policy_for_storage_numbers(1);

    let storage_bucket_id = Storage::<Test>::next_storage_bucket_id();

    // create bucket(s)
    assert_eq!(
        Storage::<Test>::create_storage_bucket(
            Origin::signed(STORAGE_WG_LEADER_ACCOUNT_ID),
            None,
            STORAGE_BUCKET_ACCEPTING_BAGS,
            STORAGE_BUCKET_OBJECTS_SIZE_LIMIT,
            STORAGE_BUCKET_OBJECTS_NUMBER_LIMIT,
        ),
        Ok(())
    );

    storage_bucket_id
}

pub fn set_data_object_state_bloat_bond(state_bloat_bond: u64) {
    assert_eq!(
        Storage::<Test>::update_data_object_state_bloat_bond(
            Origin::signed(STORAGE_WG_LEADER_ACCOUNT_ID),
            state_bloat_bond
        ),
        Ok(())
    );
}

pub fn create_default_member_owned_channel_with_video_with_nft() -> (ChannelId, VideoId) {
    let channel_id = Content::next_channel_id();
    let video_id = Content::next_video_id();
    create_default_member_owned_channel_with_video();
    // Issue nft
    assert_ok!(Content::issue_nft(
        Origin::signed(DEFAULT_MEMBER_ACCOUNT_ID),
        ContentActor::Member(DEFAULT_MEMBER_ID),
        video_id,
        NftIssuanceParameters::<Test> {
            royalty: None,
            nft_metadata: b"metablob".to_vec(),
            non_channel_owner: None,
            init_transactional_status: InitTransactionalStatus::<Test>::Idle,
        }
    ));
    (channel_id, video_id)
}

pub fn create_default_member_owned_channel() {
    create_default_member_owned_channel_with_storage_buckets(
        true,
        DEFAULT_DATA_OBJECT_STATE_BLOAT_BOND,
        &[],
    )
}

pub fn create_default_member_owned_channel_with_collaborator_permissions(
    collaborator_permissions: &[ChannelActionPermission],
) {
    create_default_member_owned_channel_with_storage_buckets(
        true,
        DEFAULT_DATA_OBJECT_STATE_BLOAT_BOND,
        collaborator_permissions,
    )
}

pub fn create_default_member_owned_channel_with_storage_buckets(
    include_storage_buckets: bool,
    state_bloat_bond: u64,
    collaborator_permissions: &[ChannelActionPermission],
) {
    let mut channel_fixture = CreateChannelFixture::default()
        .with_sender(DEFAULT_MEMBER_ACCOUNT_ID)
        .with_channel_owner(ChannelOwner::Member(DEFAULT_MEMBER_ID))
        .with_data_object_state_bloat_bond(state_bloat_bond)
        .with_assets(StorageAssets::<Test> {
            expected_data_size_fee: Storage::<Test>::data_object_per_mega_byte_fee(),
            object_creation_list: create_data_objects_helper(),
        })
        .with_collaborators(
            vec![(
                COLLABORATOR_MEMBER_ID,
                collaborator_permissions.iter().cloned().collect(),
            )]
            .into_iter()
            .collect(),
        );

    if include_storage_buckets {
        set_dynamic_bag_creation_policy_for_storage_numbers(1);
        channel_fixture = channel_fixture.with_default_storage_buckets();
    }

    channel_fixture.call_and_assert(Ok(()));
}

pub fn create_default_curator_owned_channel(
    data_object_state_bloat_bond: u64,
    curator_agent_permissions: &[ChannelActionPermission],
) {
    let curator_group_id =
        curators::add_curator_to_new_group(DEFAULT_CURATOR_ID, curator_agent_permissions);
    CreateChannelFixture::default()
        .with_default_storage_buckets()
        .with_sender(LEAD_ACCOUNT_ID)
        .with_channel_owner(ChannelOwner::CuratorGroup(curator_group_id))
        .with_data_object_state_bloat_bond(data_object_state_bloat_bond)
        .with_assets(StorageAssets::<Test> {
            expected_data_size_fee: Storage::<Test>::data_object_per_mega_byte_fee(),
            object_creation_list: create_data_objects_helper(),
        })
        .with_collaborators(
            vec![(COLLABORATOR_MEMBER_ID, BTreeSet::new())]
                .into_iter()
                .collect(),
        )
        .call_and_assert(Ok(()));
}

pub fn create_default_member_owned_channel_with_videos(
    number_of_videos: u8,
    collaborator_permissions: &[ChannelActionPermission],
) {
    create_default_member_owned_channel_with_collaborator_permissions(collaborator_permissions);

    for _ in 0..number_of_videos {
        CreateVideoFixture::default()
            .with_sender(DEFAULT_MEMBER_ACCOUNT_ID)
            .with_actor(ContentActor::Member(DEFAULT_MEMBER_ID))
            .with_data_object_state_bloat_bond(DEFAULT_DATA_OBJECT_STATE_BLOAT_BOND)
            .with_assets(StorageAssets::<Test> {
                expected_data_size_fee: Storage::<Test>::data_object_per_mega_byte_fee(),
                object_creation_list: create_data_objects_helper(),
            })
            .with_channel_id(NextChannelId::<Test>::get() - 1)
            .call_and_assert(Ok(()));
    }
}

pub fn create_default_member_owned_channel_with_video() {
    create_default_member_owned_channel_with_videos(1, &[])
}

pub fn create_default_member_owned_channel_with_video_with_collaborator_permissions(
    collaborator_permissions: &[ChannelActionPermission],
) {
    create_default_member_owned_channel_with_videos(1, collaborator_permissions)
}

pub fn create_default_member_owned_channel_with_video_with_storage_buckets(
    include_storage_buckets: bool,
    state_bloat_bond: u64,
) {
    create_default_member_owned_channel_with_storage_buckets(
        include_storage_buckets,
        state_bloat_bond,
        &[],
    );

    set_default_nft_limits();

    CreateVideoFixture::default()
        .with_sender(DEFAULT_MEMBER_ACCOUNT_ID)
        .with_actor(ContentActor::Member(DEFAULT_MEMBER_ID))
        .with_data_object_state_bloat_bond(state_bloat_bond)
        .with_assets(StorageAssets::<Test> {
            expected_data_size_fee: Storage::<Test>::data_object_per_mega_byte_fee(),
            object_creation_list: create_data_objects_helper(),
        })
        .with_channel_id(NextChannelId::<Test>::get() - 1)
        .call();
}

pub fn create_default_curator_owned_channel_with_video(
    state_bloat_bond: u64,
    permissions: &[ChannelActionPermission],
) {
    create_default_curator_owned_channel(state_bloat_bond, permissions);
    CreateVideoFixture::default()
        .with_sender(LEAD_ACCOUNT_ID)
        .with_actor(ContentActor::Lead)
        .with_assets(StorageAssets::<Test> {
            expected_data_size_fee: Storage::<Test>::data_object_per_mega_byte_fee(),
            object_creation_list: create_data_objects_helper(),
        })
        .with_channel_id(NextChannelId::<Test>::get() - 1)
        .call();
}

pub fn pause_channel_feature(channel_id: ChannelId, feature: PausableChannelFeature) {
    SetChannelPausedFeaturesAsModeratorFixture::default()
        .with_channel_id(channel_id)
        .with_new_paused_features(BTreeSet::from_iter(vec![feature]))
        .call_and_assert(Ok(()));
}

#[derive(Debug)]
struct IndexItem {
    index: usize,
    side: Side,
}

fn index_path_helper(len: usize, index: usize) -> Vec<IndexItem> {
    // used as a helper function to generate the correct sequence of indexes used to
    // construct the merkle path necessary for membership proof
    let mut idx = index;
    assert!(idx > 0); // index starting at 1
    let floor_2 = |x: usize| (x >> 1) + (x % 2);
    let mut path = Vec::new();
    let mut prev_len: usize = 0;
    let mut el = len;
    while el != 1 {
        if idx % 2 == 1 && idx == el {
            path.push(IndexItem {
                index: prev_len + idx,
                side: Side::Left,
            });
        } else {
            match idx % 2 {
                1 => path.push(IndexItem {
                    index: prev_len + idx + 1,
                    side: Side::Right,
                }),
                _ => path.push(IndexItem {
                    index: prev_len + idx - 1,
                    side: Side::Left,
                }),
            };
        }
        prev_len += el;
        idx = floor_2(idx);
        el = floor_2(el);
    }
    path
}

pub fn generate_merkle_root_helper<E: Encode>(collection: &[E]) -> Vec<HashOutput> {
    // generates merkle root from the ordered sequence collection.
    // The resulting vector is structured as follows: elements in range
    // [0..collection.len()) will be the tree leaves (layer 0), elements in range
    // [collection.len()..collection.len()/2) will be the nodes in the next to last layer (layer 1)
    // [layer_n_length..layer_n_length/2) will be the number of nodes in layer(n+1)
    assert!(!collection.is_empty());
    let mut out = Vec::new();
    for e in collection.iter() {
        out.push(Hashing::hash(&e.encode()));
    }

    let mut start: usize = 0;
    let mut last_len = out.len();
    //let mut new_len = out.len();
    let mut max_len = last_len >> 1;
    let mut rem = last_len % 2;

    // range [last..(maxlen >> 1) + (maxlen % 2)]
    while max_len != 0 {
        last_len = out.len();
        for i in 0..max_len {
            out.push(Hashing::hash(
                &[out[start + 2 * i], out[start + 2 * i + 1]].encode(),
            ));
        }
        if rem == 1 {
            out.push(Hashing::hash(
                &[out[last_len - 1], out[last_len - 1]].encode(),
            ));
        }
        let new_len: usize = out.len() - last_len;
        rem = new_len % 2;
        max_len = new_len >> 1;
        start = last_len;
    }
    out
}

fn build_merkle_path_helper<E: Encode + Clone>(
    collection: &[E],
    idx: usize,
) -> Vec<ProofElement<Test>> {
    let merkle_tree = generate_merkle_root_helper(collection);
    // builds the actual merkle path with the hashes needed for the proof
    let index_path = index_path_helper(collection.len(), idx + 1);
    index_path
        .iter()
        .map(|idx_item| ProofElement::<Test> {
            hash: merkle_tree[idx_item.index - 1],
            side: idx_item.side,
        })
        .collect()
}

// generate some payments claims
pub fn create_some_pull_payments_helper_with_rewards(
    cumulative_reward_earned: u64,
) -> Vec<PullPayment<Test>> {
    let mut payments = Vec::new();
    for i in 0..PAYMENTS_NUMBER {
        payments.push(PullPayment::<Test> {
            channel_id: (i % 2),
            cumulative_reward_earned,
            reason: Hashing::hash_of(&b"reason".to_vec()),
        });
    }
    payments
}

pub fn create_some_pull_payments_helper() -> Vec<PullPayment<Test>> {
    create_some_pull_payments_helper_with_rewards(DEFAULT_PAYOUT_EARNED)
}

pub fn update_commit_value_with_payments_helper(payments: &[PullPayment<Test>]) {
    let commit = generate_merkle_root_helper(payments).pop().unwrap();
    UpdateChannelPayoutsFixture::default()
        .with_commitment(Some(commit))
        .call_and_assert(Ok(()));
}

pub fn channel_reward_account_balance(channel_id: ChannelId) -> u64 {
    let reward_account = ContentTreasury::<Test>::account_for_channel(channel_id);
    Balances::<Test>::usable_balance(&reward_account)
}

// TODO: Should not be required after https://github.com/Joystream/joystream/issues/3511
pub fn make_channel_account_existential_deposit(channel_id: ChannelId) {
    increase_account_balance_helper(
        ContentTreasury::<Test>::account_for_channel(channel_id),
        <Test as balances::Config>::ExistentialDeposit::get().into(),
    );
}

// TODO: Should not be required after https://github.com/Joystream/joystream/issues/3510
pub fn make_storage_module_account_existential_deposit() {
    increase_account_balance_helper(
        StorageTreasury::<Test>::module_account_id(),
        <Test as balances::Config>::ExistentialDeposit::get().into(),
    );
}

// TODO: Should not be required afer https://github.com/Joystream/joystream/issues/3508
pub fn make_content_module_account_existential_deposit() {
    increase_account_balance_helper(
        ContentTreasury::<Test>::module_account_id(),
        <Test as balances::Config>::ExistentialDeposit::get().into(),
    );
}

pub fn default_curator_actor() -> ContentActor<CuratorGroupId, CuratorId, MemberId> {
    ContentActor::Curator(CuratorGroupId::one(), DEFAULT_CURATOR_ID)
}

#[derive(Clone, PartialEq, Eq, Debug, PartialOrd, Ord)]
pub enum NftTransactionalStatusType {
    Idle,
    BuyNow,
    Offer,
    Auction(AuctionType),
}

pub struct ContentTest {
    channel_owner_sender: AccountId,
    channel_owner_actor: ContentActor<CuratorGroupId, CuratorId, MemberId>,
    agent_permissions: BTreeSet<ChannelActionPermission>,
    claimable_reward: bool,
    create_video: bool,
    video_assets: Option<StorageAssets<Test>>,
    create_video_nft: bool,
    nft_status: NftTransactionalStatusType,
    make_open_auction_bid: bool,
    collaborators: Option<BTreeMap<MemberId, ChannelAgentPermissions>>,
}

impl ContentTest {
    pub fn default() -> Self {
        Self {
            channel_owner_sender: DEFAULT_MEMBER_ACCOUNT_ID,
            channel_owner_actor: ContentActor::Member(DEFAULT_MEMBER_ID),
            agent_permissions: BTreeSet::new(),
            claimable_reward: false,
            create_video: false,
            video_assets: Some(create_default_assets_helper()),
            create_video_nft: false,
            nft_status: NftTransactionalStatusType::Idle,
            make_open_auction_bid: false,
            collaborators: None,
        }
    }

    pub fn with_curator_channel() -> Self {
        let channel_owner_sender = LEAD_ACCOUNT_ID;
        let channel_owner_actor = ContentActor::Lead;
        Self {
            channel_owner_sender,
            channel_owner_actor,
            ..Self::default()
        }
    }

    pub fn with_member_channel() -> Self {
        let channel_owner_sender = DEFAULT_MEMBER_ACCOUNT_ID;
        let channel_owner_actor = ContentActor::Member(DEFAULT_MEMBER_ID);
        Self {
            channel_owner_sender,
            channel_owner_actor,
            ..Self::default()
        }
    }

    pub fn with_collaborators(
        self,
        collaborators: &[(u64, BTreeSet<ChannelActionPermission>)],
    ) -> Self {
        Self {
            collaborators: Some(collaborators.iter().cloned().collect::<BTreeMap<_, _>>()),
            ..self
        }
    }

    pub fn with_agent_permissions(self, permissions: &[ChannelActionPermission]) -> Self {
        Self {
            agent_permissions: agent_permissions(permissions),
            ..self
        }
    }

    pub fn with_all_agent_permissions_except(
        self,
        except_permissions: &[ChannelActionPermission],
    ) -> Self {
        Self {
            agent_permissions: all_permissions_except(except_permissions),
            ..self
        }
    }

    pub fn with_claimable_reward(self) -> Self {
        Self {
            claimable_reward: true,
            ..self
        }
    }

    pub fn with_video(self) -> Self {
        Self {
            create_video: true,
            ..self
        }
    }

    pub fn with_video_assets(self, video_assets: Option<StorageAssets<Test>>) -> Self {
        Self {
            video_assets,
            ..self.with_video()
        }
    }

    pub fn with_video_nft(self) -> Self {
        Self {
            create_video_nft: true,
            ..self.with_video()
        }
    }

    pub fn with_video_nft_status(self, nft_status: NftTransactionalStatusType) -> Self {
        Self {
            nft_status,
            ..self.with_video_nft()
        }
    }

    pub fn with_nft_open_auction_bid(self) -> Self {
        Self {
            make_open_auction_bid: true,
            ..self.with_video_nft_status(NftTransactionalStatusType::Auction(AuctionType::Open))
        }
    }

    pub fn setup(&self) {
        run_to_block(1);
        create_initial_storage_buckets_helper();
        increase_account_balance_helper(self.channel_owner_sender, INITIAL_BALANCE);

        // Create channel
        let agent_permissions = self.agent_permissions.iter().cloned().collect::<Vec<_>>();
        match self.channel_owner_actor {
            ContentActor::Lead => create_default_curator_owned_channel(
                DEFAULT_DATA_OBJECT_STATE_BLOAT_BOND,
                &agent_permissions,
            ),
            ContentActor::Member(..) => {
                create_default_member_owned_channel_with_collaborator_permissions(
                    &agent_permissions,
                )
            }
            _ => assert!(false),
        }

        // Setup claimable reward (optionally)
        if self.claimable_reward {
            let payments = create_some_pull_payments_helper();
            update_commit_value_with_payments_helper(&payments);
            <Test as Config>::CouncilBudgetManager::set_budget(DEFAULT_PAYOUT_CLAIMED);
        }

        // Set channel collaborators (optionally)
        if let Some(collaborators) = self.collaborators.as_ref() {
            UpdateChannelFixture::default()
                .with_sender(self.channel_owner_sender)
                .with_actor(self.channel_owner_actor)
                .with_collaborators(collaborators.clone())
                .call_and_assert(Ok(()));
        }

        // Create video (optionally)
        if self.create_video {
            CreateVideoFixture::default()
                .with_sender(self.channel_owner_sender)
                .with_actor(self.channel_owner_actor)
                .with_opt_assets(self.video_assets.clone())
                .call_and_assert(Ok(()));
        }

        // Create video nft (optinally)
        if self.create_video_nft {
            IssueNftFixture::default()
                .with_sender(self.channel_owner_sender)
                .with_actor(self.channel_owner_actor)
                .call_and_assert(Ok(()));
        }

        // Set nft status (optionally)
        match self.nft_status {
            NftTransactionalStatusType::Auction(auction_type) => match auction_type {
                AuctionType::Open => {
                    StartOpenAuctionFixture::default()
                        .with_sender(self.channel_owner_sender)
                        .with_actor(self.channel_owner_actor)
                        .call_and_assert(Ok(()));
                }
                AuctionType::English => {
                    StartEnglishAuctionFixture::default()
                        .with_sender(self.channel_owner_sender)
                        .with_actor(self.channel_owner_actor)
                        .call_and_assert(Ok(()));
                }
            },
            NftTransactionalStatusType::BuyNow => {
                SellNftFixture::default()
                    .with_sender(self.channel_owner_sender)
                    .with_actor(self.channel_owner_actor)
                    .call_and_assert(Ok(()));
            }
            NftTransactionalStatusType::Offer => {
                OfferNftFixture::default()
                    .with_sender(self.channel_owner_sender)
                    .with_actor(self.channel_owner_actor)
                    .call_and_assert(Ok(()));
            }
            _ => {}
        }

        // Make nft open auction bid (optionally)
        if self.make_open_auction_bid {
            increase_account_balance_helper(SECOND_MEMBER_ACCOUNT_ID, INITIAL_BALANCE);
            MakeOpenAuctionBidFixture::default().call_and_assert(Ok(()));
        }
    }
}

pub fn all_permissions_except(
    excluded_permissions: &[ChannelActionPermission],
) -> ChannelAgentPermissions {
    ChannelActionPermission::iter()
        .filter(|p| !excluded_permissions.contains(p))
        .collect()
}

pub fn agent_permissions(permissions: &[ChannelActionPermission]) -> ChannelAgentPermissions {
    permissions.iter().cloned().collect()
}

pub fn get_default_member_channel_invalid_contexts() -> Vec<(
    AccountId,
    ContentActor<CuratorGroupId, CuratorId, MemberId>,
    Error<Test>,
)> {
    vec![
        // collaborator as owner
        (
            COLLABORATOR_MEMBER_ACCOUNT_ID,
            ContentActor::Member(DEFAULT_MEMBER_ID),
            Error::<Test>::MemberAuthFailed,
        ),
        // unauth member as owner
        (
            UNAUTHORIZED_MEMBER_ACCOUNT_ID,
            ContentActor::Member(DEFAULT_MEMBER_ID),
            Error::<Test>::MemberAuthFailed,
        ),
        // unauth collaborator as collaborator
        (
            UNAUTHORIZED_COLLABORATOR_MEMBER_ACCOUNT_ID,
            ContentActor::Member(COLLABORATOR_MEMBER_ID),
            Error::<Test>::MemberAuthFailed,
        ),
        // lead as lead
        (
            LEAD_ACCOUNT_ID,
            ContentActor::Lead,
            Error::<Test>::ActorNotAuthorized,
        ),
        // curator as curator
        (
            DEFAULT_CURATOR_ACCOUNT_ID,
            default_curator_actor(),
            Error::<Test>::ActorNotAuthorized,
        ),
        // unauth member as unauth member
        (
            UNAUTHORIZED_MEMBER_ACCOUNT_ID,
            ContentActor::Member(UNAUTHORIZED_MEMBER_ID),
            Error::<Test>::ActorNotAuthorized,
        ),
        // unauth collaborator as unauth collaborator
        (
            UNAUTHORIZED_COLLABORATOR_MEMBER_ACCOUNT_ID,
            ContentActor::Member(UNAUTHORIZED_COLLABORATOR_MEMBER_ID),
            Error::<Test>::ActorNotAuthorized,
        ),
    ]
}

pub fn get_default_curator_channel_invalid_contexts() -> Vec<(
    AccountId,
    ContentActor<CuratorGroupId, CuratorId, MemberId>,
    Error<Test>,
)> {
    vec![
        // collaborator as lead
        (
            COLLABORATOR_MEMBER_ACCOUNT_ID,
            ContentActor::Lead,
            Error::<Test>::LeadAuthFailed,
        ),
        // agent as lead
        (
            DEFAULT_CURATOR_ACCOUNT_ID,
            ContentActor::Lead,
            Error::<Test>::LeadAuthFailed,
        ),
        // unauth lead as lead
        (
            UNAUTHORIZED_LEAD_ACCOUNT_ID,
            ContentActor::Lead,
            Error::<Test>::LeadAuthFailed,
        ),
        // collaborator as agent
        (
            COLLABORATOR_MEMBER_ACCOUNT_ID,
            default_curator_actor(),
            Error::<Test>::CuratorAuthFailed,
        ),
        // unauth curator as agent
        (
            UNAUTHORIZED_CURATOR_ACCOUNT_ID,
            default_curator_actor(),
            Error::<Test>::CuratorAuthFailed,
        ),
        // agent as collaborator
        (
            DEFAULT_CURATOR_ACCOUNT_ID,
            ContentActor::Member(COLLABORATOR_MEMBER_ID),
            Error::<Test>::MemberAuthFailed,
        ),
        // unauth collaborator as collaborator
        (
            UNAUTHORIZED_COLLABORATOR_MEMBER_ACCOUNT_ID,
            ContentActor::Member(COLLABORATOR_MEMBER_ID),
            Error::<Test>::MemberAuthFailed,
        ),
        // unauth curator as unauth curator
        (
            UNAUTHORIZED_CURATOR_ACCOUNT_ID,
            ContentActor::Curator(2, UNAUTHORIZED_CURATOR_ID),
            Error::<Test>::ActorNotAuthorized,
        ),
        // unauth collaborator as unauth collaborator
        (
            UNAUTHORIZED_COLLABORATOR_MEMBER_ACCOUNT_ID,
            ContentActor::Member(UNAUTHORIZED_COLLABORATOR_MEMBER_ID),
            Error::<Test>::ActorNotAuthorized,
        ),
    ]
}

pub fn run_all_fixtures_with_contexts(
    contexts: Vec<(
        AccountId,
        ContentActor<CuratorGroupId, CuratorId, MemberId>,
        Error<Test>,
    )>,
) {
    for (sender, actor, error) in contexts {
        let expected_err = Err(error.into());
        UpdateChannelFixture::default()
            .with_sender(sender)
            .with_actor(actor)
            .call_and_assert(expected_err);
        CreateVideoFixture::default()
            .with_sender(sender)
            .with_actor(actor)
            .call_and_assert(expected_err);
        UpdateVideoFixture::default()
            .with_sender(sender)
            .with_actor(actor)
            .call_and_assert(expected_err);
        DeleteChannelFixture::default()
            .with_sender(sender)
            .with_actor(actor)
            .call_and_assert(expected_err);
        DeleteVideoFixture::default()
            .with_sender(sender)
            .with_actor(actor)
            .call_and_assert(expected_err);
        IssueNftFixture::default()
            .with_sender(sender)
            .with_actor(actor)
            .call_and_assert(expected_err);
        StartOpenAuctionFixture::default()
            .with_sender(sender)
            .with_actor(actor)
            .call_and_assert(expected_err);
        StartEnglishAuctionFixture::default()
            .with_sender(sender)
            .with_actor(actor)
            .call_and_assert(expected_err);
        CancelAuctionFixture::default(AuctionType::Open)
            .with_sender(sender)
            .with_actor(actor)
            .call_and_assert(expected_err);
        CancelAuctionFixture::default(AuctionType::English)
            .with_sender(sender)
            .with_actor(actor)
            .call_and_assert(expected_err);
        OfferNftFixture::default()
            .with_sender(sender)
            .with_actor(actor)
            .call_and_assert(expected_err);
        CancelOfferFixture::default()
            .with_sender(sender)
            .with_actor(actor)
            .call_and_assert(expected_err);
        SellNftFixture::default()
            .with_sender(sender)
            .with_actor(actor)
            .call_and_assert(expected_err);
        CancelBuyNowFixture::default()
            .with_sender(sender)
            .with_actor(actor)
            .call_and_assert(expected_err);
        UpdateBuyNowPriceFixture::default()
            .with_sender(sender)
            .with_actor(actor)
            .call_and_assert(expected_err);
        PickOpenAuctionWinnerFixture::default()
            .with_sender(sender)
            .with_actor(actor)
            .call_and_assert(expected_err);
        NftOwnerRemarkFixture::default()
            .with_sender(sender)
            .with_actor(actor)
            .call_and_assert(expected_err);
        DestroyNftFixture::default()
            .with_sender(sender)
            .with_actor(actor)
            .call_and_assert(expected_err);
        ChannelAgentRemarkFixture::default()
            .with_sender(sender)
            .with_actor(actor)
            .call_and_assert(expected_err);
        UpdateChannelTransferStatusFixture::default()
            .with_sender(sender)
            .with_actor(actor)
            .call_and_assert(expected_err);
        ClaimChannelRewardFixture::default()
            .with_sender(sender)
            .with_actor(actor)
            .call_and_assert(expected_err);
        WithdrawFromChannelBalanceFixture::default()
            .with_sender(sender)
            .with_actor(actor)
            .call_and_assert(expected_err);
        ClaimAndWithdrawChannelRewardFixture::default()
            .with_sender(sender)
            .with_actor(actor)
            .call_and_assert(expected_err);
        IssueCreatorTokenFixture::default()
            .with_sender(sender)
            .with_actor(actor)
            .call_and_assert(expected_err);
        InitCreatorTokenSaleFixture::default()
            .with_sender(sender)
            .with_actor(actor)
            .call_and_assert(expected_err);
        UpdateUpcomingCreatorTokenSaleFixture::default()
            .with_sender(sender)
            .with_actor(actor)
            .call_and_assert(expected_err);
        FinalizeCreatorTokenSaleFixture::default()
            .with_sender(sender)
            .with_actor(actor)
            .call_and_assert(expected_err);
        CreatorTokenIssuerTransferFixture::default()
            .with_sender(sender)
            .with_actor(actor)
            .call_and_assert(expected_err);
        MakeCreatorTokenPermissionlessFixture::default()
            .with_sender(sender)
            .with_actor(actor)
            .call_and_assert(expected_err);
        ReduceCreatorTokenPatronageRateFixture::default()
            .with_sender(sender)
            .with_actor(actor)
            .call_and_assert(expected_err);
        ClaimCreatorTokenPatronageCreditFixture::default()
            .with_sender(sender)
            .with_actor(actor)
            .call_and_assert(expected_err);
        IssueRevenueSplitFixture::default()
            .with_sender(sender)
            .with_actor(actor)
            .call_and_assert(expected_err);
        FinalizeRevenueSplitFixture::default()
            .with_sender(sender)
            .with_actor(actor)
            .call_and_assert(expected_err);
        DeissueCreatorTokenFixture::default()
            .with_sender(sender)
            .with_actor(actor)
            .call_and_assert(expected_err);
    }
}

#[derive(Fixture, new)]
pub struct UpdateGlobalNftLimitFixture {
    #[new(value = "RawOrigin::Signed(LEAD_ACCOUNT_ID)")]
    origin: RawOrigin<u128>,

    #[new(default)]
    period: NftLimitPeriod,

    #[new(default)]
    limit: u64,
}

impl UpdateGlobalNftLimitFixture {
    pub fn call_and_assert(&self, expected_result: DispatchResult) {
        let nft_limit_id = match self.period {
            NftLimitPeriod::Daily => NftLimitId::GlobalDaily,
            NftLimitPeriod::Weekly => NftLimitId::GlobalWeekly,
        };

        let old_limit = nft_limit_by_id(nft_limit_id);

        let actual_result =
            Content::update_global_nft_limit(self.origin.clone().into(), self.period, self.limit);

        assert_eq!(actual_result, expected_result);

        let new_limit = nft_limit_by_id(nft_limit_id);

        if actual_result.is_ok() {
            assert_eq!(
                LimitPerPeriod {
                    limit: self.limit,
                    ..old_limit
                },
                new_limit
            );

            assert_eq!(
                System::events().last().unwrap().event,
                MetaEvent::Content(RawEvent::GlobalNftLimitUpdated(self.period, self.limit))
            );
        } else {
            assert_eq!(old_limit, new_limit);
        }
    }
}

#[derive(Fixture, new)]
pub struct UpdateChannelNftLimitFixture {
    #[new(value = "RawOrigin::Signed(DEFAULT_CURATOR_ACCOUNT_ID)")]
    origin: RawOrigin<u128>,

    #[new(value = "default_curator_actor()")]
    actor: ContentActor<CuratorGroupId, CuratorId, MemberId>,

    #[new(default)]
    period: NftLimitPeriod,

    #[new(value = "ChannelId::one()")]
    channel_id: ChannelId,

    #[new(default)]
    limit: u64,
}

impl UpdateChannelNftLimitFixture {
    pub fn call_and_assert(&self, expected_result: DispatchResult) {
        let nft_limit_id = match self.period {
            NftLimitPeriod::Daily => NftLimitId::ChannelDaily(self.channel_id),
            NftLimitPeriod::Weekly => NftLimitId::ChannelWeekly(self.channel_id),
        };

        let old_limit = nft_limit_by_id(nft_limit_id);

        let actual_result = Content::update_channel_nft_limit(
            self.origin.clone().into(),
            self.actor,
            self.period,
            self.channel_id,
            self.limit,
        );

        assert_eq!(actual_result, expected_result);

        let new_limit = nft_limit_by_id(nft_limit_id);

        if actual_result.is_ok() {
            assert_eq!(
                LimitPerPeriod {
                    limit: self.limit,
                    ..old_limit
                },
                new_limit
            );

            assert_eq!(
                System::events().last().unwrap().event,
                MetaEvent::Content(RawEvent::ChannelNftLimitUpdated(
                    self.actor,
                    self.period,
                    self.channel_id,
                    self.limit
                ))
            );
        } else {
            assert_eq!(old_limit, new_limit);
        }
    }
}<|MERGE_RESOLUTION|>--- conflicted
+++ resolved
@@ -1997,13 +1997,8 @@
     }
 
     pub fn call_and_assert(&self, expected_result: DispatchResult) {
-<<<<<<< HEAD
-        let origin = Origin::signed(self.sender);
-        let dest_balance_pre = Balances::<Test>::usable_balance(self.destination);
-=======
         let origin = Origin::signed(self.sender.clone());
 
->>>>>>> 297792ab
         let channel_pre = Content::channel_by_id(self.channel_id);
         let channel_balance_pre = channel_reward_account_balance(self.channel_id);
         let expected_dest = match channel_pre.owner {
@@ -2023,10 +2018,6 @@
             self.actor,
             self.channel_id,
             self.amount,
-<<<<<<< HEAD
-            self.destination,
-=======
->>>>>>> 297792ab
         );
 
         let channel_post = Content::channel_by_id(self.channel_id);
@@ -2051,11 +2042,7 @@
                     self.actor,
                     self.channel_id,
                     self.amount,
-<<<<<<< HEAD
-                    self.destination,
-=======
                     expected_dest,
->>>>>>> 297792ab
                 ))
             );
         } else {
@@ -2117,12 +2104,7 @@
     }
 
     pub fn call_and_assert(&self, expected_result: DispatchResult) {
-<<<<<<< HEAD
-        let origin = Origin::signed(self.sender);
-        let dest_balance_pre = Balances::<Test>::usable_balance(&self.destination);
-=======
         let origin = Origin::signed(self.sender.clone());
->>>>>>> 297792ab
         let channel_pre = Content::channel_by_id(&self.item.channel_id);
         let channel_balance_pre = channel_reward_account_balance(self.item.channel_id);
         let expected_dest = match channel_pre.owner {
@@ -2146,16 +2128,9 @@
 
         let actual_result = Content::claim_and_withdraw_channel_reward(
             origin,
-<<<<<<< HEAD
-            self.actor,
-            proof,
-            self.item,
-            self.destination,
-=======
             self.actor.clone(),
             proof.clone(),
             self.item.clone(),
->>>>>>> 297792ab
         );
 
         let channel_post = Content::channel_by_id(&self.item.channel_id);
@@ -2194,11 +2169,7 @@
                     self.actor,
                     self.item.channel_id,
                     amount_claimed,
-<<<<<<< HEAD
-                    self.destination,
-=======
                     expected_dest,
->>>>>>> 297792ab
                 ))
             );
         } else {
