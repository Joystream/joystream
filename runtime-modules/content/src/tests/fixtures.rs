--- conflicted
+++ resolved
@@ -2649,11 +2649,7 @@
     sender: AccountId,
     actor: ContentActor<CuratorGroupId, CuratorId, MemberId>,
     channel_id: ChannelId,
-<<<<<<< HEAD
-    params: AmmParams,
-=======
     params: AmmParamsOf<Test>,
->>>>>>> 28e77ab4
 }
 
 impl ActivateAmmFixture {
@@ -2662,16 +2658,9 @@
             sender: DEFAULT_MEMBER_ACCOUNT_ID,
             actor: ContentActor::Member(DEFAULT_MEMBER_ID),
             channel_id: ChannelId::one(),
-<<<<<<< HEAD
-            // same setup as Deso
-            params: AmmParams {
-                slope: Permill::from_perthousand(3),
-                intercept: Permill::zero(),
-=======
             params: AmmParamsOf::<Test> {
                 slope: 10u32.into(),
                 intercept: Zero::zero(),
->>>>>>> 28e77ab4
             },
         }
     }
