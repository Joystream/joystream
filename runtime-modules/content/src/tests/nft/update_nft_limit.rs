#![cfg(test)]
use crate::tests::curators::add_curator_to_new_group_with_permissions;
use crate::tests::fixtures::*;
use crate::tests::mock::*;
use crate::*;
use frame_support::{assert_noop, assert_ok};
use frame_system::RawOrigin;
use sp_std::collections::btree_map::BTreeMap;
use sp_std::iter::FromIterator;

#[test]
fn update_nft_limits_works_as_expected_for_global_limits() {
    with_default_mock_builder(|| {
        // Run to block one to see emitted events
        run_to_block(1);

        let lead = RawOrigin::Signed(LEAD_ACCOUNT_ID);
        let root = RawOrigin::Root;
        let member = RawOrigin::Signed(DEFAULT_MEMBER_ACCOUNT_ID);

        for period in [NftLimitPeriod::Daily, NftLimitPeriod::Weekly].iter() {
            update_global_nft_limit_test_helper(root.clone(), *period, Ok(()));
            update_global_nft_limit_test_helper(
                lead.clone(),
                *period,
                Err(DispatchError::BadOrigin),
            );
            update_global_nft_limit_test_helper(
                member.clone(),
                *period,
                Err(DispatchError::BadOrigin),
            );
        }
    })
}

#[test]
fn update_nft_limits_works_as_expected_for_channel_limits() {
    with_default_mock_builder(|| {
        ContentTest::with_member_channel().setup();

        let authorized_group_id = add_curator_to_new_group_with_permissions(
            DEFAULT_CURATOR_ID,
            BTreeMap::from_iter(vec![(
                0,
                BTreeSet::from_iter(vec![ContentModerationAction::UpdateChannelNftLimits]),
            )]),
        );
        let unauthorized_group_id = add_curator_to_new_group_with_permissions(
            DEFAULT_CURATOR_ID,
            BTreeMap::from_iter(vec![(0, BTreeSet::new())]),
        );
        let lead = RawOrigin::Signed(LEAD_ACCOUNT_ID);
        let curator = RawOrigin::Signed(DEFAULT_CURATOR_ACCOUNT_ID);
        let root = RawOrigin::Root;
        let member = RawOrigin::Signed(DEFAULT_MEMBER_ACCOUNT_ID);
        let channel_id = 1;

        for period in [NftLimitPeriod::Daily, NftLimitPeriod::Weekly].iter() {
            update_channel_nft_limit_test_helper(
                lead.clone(),
                ContentActor::Lead,
                *period,
                channel_id,
                Ok(()),
            );
            update_channel_nft_limit_test_helper(
                curator.clone(),
                ContentActor::Lead,
                *period,
                channel_id,
                Err(Error::<Test>::LeadAuthFailed.into()),
            );
            update_channel_nft_limit_test_helper(
                curator.clone(),
                ContentActor::Curator(authorized_group_id, DEFAULT_CURATOR_ID),
                *period,
                channel_id,
                Ok(()),
            );
            update_channel_nft_limit_test_helper(
                curator.clone(),
                ContentActor::Curator(unauthorized_group_id, DEFAULT_CURATOR_ID),
                *period,
                channel_id,
                Err(Error::<Test>::CuratorModerationActionNotAllowed.into()),
            );
            update_channel_nft_limit_test_helper(
                member.clone(),
                ContentActor::Curator(authorized_group_id, DEFAULT_CURATOR_ID),
                *period,
                channel_id,
                Err(Error::<Test>::CuratorAuthFailed.into()),
            );
            update_channel_nft_limit_test_helper(
                member.clone(),
                ContentActor::Member(DEFAULT_MEMBER_ID),
                *period,
                channel_id,
                Err(Error::<Test>::ActorNotAuthorized.into()),
            );
            update_channel_nft_limit_test_helper(
                root.clone(),
                ContentActor::Lead,
                *period,
                channel_id,
                Err(DispatchError::BadOrigin),
            );
        }
    })
}

fn update_global_nft_limit_test_helper(
    origin: RawOrigin<AccountId>,
    period: NftLimitPeriod,
    expected_result: DispatchResult,
) {
    let new_limit: u64 = 7777;

    UpdateGlobalNftLimitFixture::new()
        .with_origin(origin)
        .with_period(period)
        .with_limit(new_limit)
        .call_and_assert(expected_result);
}

fn update_channel_nft_limit_test_helper(
    origin: RawOrigin<AccountId>,
    actor: ContentActor<CuratorGroupId, CuratorId, MemberId>,
    period: NftLimitPeriod,
    channel_id: ChannelId,
    expected_result: DispatchResult,
) {
    let new_limit: u64 = 7777;

    UpdateChannelNftLimitFixture::new()
        .with_origin(origin)
        .with_actor(actor)
        .with_period(period)
        .with_channel_id(channel_id)
        .with_limit(new_limit)
        .call_and_assert(expected_result);
}

// channel creation tests
#[test]
fn default_channel_nft_limits_set_successfully() {
    with_default_mock_builder(|| {
<<<<<<< HEAD
        // Run to block one to see emitted events
        run_to_block(1);
        set_dynamic_bag_creation_policy_for_storage_numbers(1);
        create_initial_storage_buckets_helper();

        CreateChannelFixture::default()
            .with_default_storage_buckets()
            .with_sender(DEFAULT_MEMBER_ACCOUNT_ID)
            .with_channel_owner(ChannelOwner::Member(DEFAULT_MEMBER_ID))
            .call_and_assert(Ok(()));
=======
        ContentTest::with_member_channel().setup();
>>>>>>> 9a33ea47

        let channel_id = 1;
        let channel = Content::channel_by_id(channel_id);
        assert_eq!(channel.daily_nft_limit, DefaultChannelDailyNftLimit::get());
        assert_eq!(
            channel.weekly_nft_limit,
            DefaultChannelWeeklyNftLimit::get()
        );
    })
}

#[test]
fn toggle_nft_limits_ok_with_event_deposited_and_status_changed() {
    with_default_mock_builder(|| {
        run_to_block(1);
        // nft limits is true by chainspec configuration, changing to false..
        assert_ok!(Content::toggle_nft_limits(Origin::root(), false));

        assert_eq!(
            System::events().last().unwrap().event,
            MetaEvent::Content(RawEvent::ToggledNftLimits(false)),
        );
        assert_eq!(Content::nft_limits_enabled(), false);
    })
}

#[test]
fn toggle_nft_limits_fails_by_non_root_origin() {
    with_default_mock_builder(|| {
        run_to_block(1);
        // nft limits is true by chainspec configuration
        assert_noop!(
            Content::toggle_nft_limits(Origin::signed(LEAD_ACCOUNT_ID), false),
            DispatchError::BadOrigin,
        );
    })
}<|MERGE_RESOLUTION|>--- conflicted
+++ resolved
@@ -146,20 +146,7 @@
 #[test]
 fn default_channel_nft_limits_set_successfully() {
     with_default_mock_builder(|| {
-<<<<<<< HEAD
-        // Run to block one to see emitted events
-        run_to_block(1);
-        set_dynamic_bag_creation_policy_for_storage_numbers(1);
-        create_initial_storage_buckets_helper();
-
-        CreateChannelFixture::default()
-            .with_default_storage_buckets()
-            .with_sender(DEFAULT_MEMBER_ACCOUNT_ID)
-            .with_channel_owner(ChannelOwner::Member(DEFAULT_MEMBER_ID))
-            .call_and_assert(Ok(()));
-=======
         ContentTest::with_member_channel().setup();
->>>>>>> 9a33ea47
 
         let channel_id = 1;
         let channel = Content::channel_by_id(channel_id);
