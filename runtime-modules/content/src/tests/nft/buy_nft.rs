#![cfg(test)]
use crate::tests::fixtures::{
    channel_reward_account_balance, create_default_member_owned_channel_with_video,
    create_initial_storage_buckets_helper, increase_account_balance_helper, ContentTest,
    CreateVideoFixture, UpdateChannelFixture,
};
use crate::tests::mock::*;
use crate::*;
use frame_support::{assert_err, assert_ok};

pub const DEFAULT_ROYALTY: u32 = 1;

fn setup_nft_on_sale_scenario() {
    let video_id = NextVideoId::<Test>::get();

    create_initial_storage_buckets_helper();
    increase_account_balance_helper(DEFAULT_MEMBER_ACCOUNT_ID, INITIAL_BALANCE);
    create_default_member_owned_channel_with_video();

    // Issue nft
    assert_ok!(Content::issue_nft(
        Origin::signed(DEFAULT_MEMBER_ACCOUNT_ID),
        ContentActor::Member(DEFAULT_MEMBER_ID),
        video_id,
        NftIssuanceParameters::<Test> {
            royalty: Some(Perbill::from_percent(DEFAULT_ROYALTY),),
            ..Default::default()
        }
    ));

    // Sell nft
    assert_ok!(Content::sell_nft(
        Origin::signed(DEFAULT_MEMBER_ACCOUNT_ID),
        video_id,
        ContentActor::Member(DEFAULT_MEMBER_ID),
        DEFAULT_NFT_PRICE,
    ));
}

#[test]
fn buy_nft_ok_with_royalty_account() {
    with_default_mock_builder(|| {
        // Run to block one to see emitted events
        run_to_block(1);

        let video_id = NextVideoId::<Test>::get();
        // deposit balance to second member
        increase_account_balance_helper(SECOND_MEMBER_ACCOUNT_ID, DEFAULT_NFT_PRICE);

        let platform_fee = Content::platform_fee_percentage().mul_floor(DEFAULT_NFT_PRICE);
        setup_nft_on_sale_scenario();

        let balance_pre = channel_reward_account_balance(1u64);

        assert_ok!(Content::buy_nft(
            Origin::signed(SECOND_MEMBER_ACCOUNT_ID),
            video_id,
            SECOND_MEMBER_ID,
            DEFAULT_NFT_PRICE,
        ));

        assert_eq!(
            channel_reward_account_balance(1u64),
            balance_pre + DEFAULT_NFT_PRICE - platform_fee,
        );
    })
}

#[test]
fn buy_nft() {
    with_default_mock_builder(|| {
        // Run to block one to see emitted events
        run_to_block(1);

        let video_id = NextVideoId::<Test>::get();
        let channel_id = NextChannelId::<Test>::get();

        create_initial_storage_buckets_helper();
        increase_account_balance_helper(DEFAULT_MEMBER_ACCOUNT_ID, INITIAL_BALANCE);
        create_default_member_owned_channel_with_video();

        // Issue nft
        assert_ok!(Content::issue_nft(
            Origin::signed(DEFAULT_MEMBER_ACCOUNT_ID),
            ContentActor::Member(DEFAULT_MEMBER_ID),
            video_id,
            NftIssuanceParameters::<Test>::default(),
        ));

        // deposit balance to second member
        increase_account_balance_helper(SECOND_MEMBER_ACCOUNT_ID, DEFAULT_NFT_PRICE);

        let reward_account = ContentTreasury::<Test>::account_for_channel(channel_id);
        let balance_pre = balances::Module::<Test>::free_balance(reward_account);

        // Sell nft
        assert_ok!(Content::sell_nft(
            Origin::signed(DEFAULT_MEMBER_ACCOUNT_ID),
            video_id,
            ContentActor::Member(DEFAULT_MEMBER_ID),
            DEFAULT_NFT_PRICE,
        ));

        // Runtime tested state before call
        // Events number before tested calls
        let number_of_events_before_call = System::events().len();

        // Buy nft
        assert_ok!(Content::buy_nft(
            Origin::signed(SECOND_MEMBER_ACCOUNT_ID),
            video_id,
            SECOND_MEMBER_ID,
            DEFAULT_NFT_PRICE,
        ));

        // Runtime tested state after call
        let balance_post = balances::Module::<Test>::free_balance(reward_account);

        // Ensure buyer balance was succesfully slashed after nft had been bought
        assert_eq!(
            balances::Module::<Test>::free_balance(SECOND_MEMBER_ACCOUNT_ID),
            0
        );

        // Ensure the price of nft - platform fee was succesfully deposited into seller account (channel reward account id in this case)
        assert_eq!(
            balance_post.saturating_sub(balance_pre),
            DEFAULT_NFT_PRICE - Content::platform_fee_percentage() * DEFAULT_NFT_PRICE
        );

        // Ensure nft succesfully bought
        assert!(matches!(
            Content::video_by_id(video_id).nft_status,
            Some(OwnedNft {
                owner: NftOwner::Member(SECOND_MEMBER_ID),
                transactional_status: TransactionalStatus::<Test>::Idle,
                ..
            })
        ));

        // Last event checked
        assert_event(
            MetaEvent::content(RawEvent::NftBought(video_id, SECOND_MEMBER_ID)),
            // 4 events: KilledAccount (SECOND_MEMBER_ACCOUNT_ID), NewAccount (channel reward acc), Endowed (channel reward acc), NFTBought
            number_of_events_before_call + 4,
        );
    })
}

#[test]
fn buy_nft_video_does_not_exist() {
    with_default_mock_builder(|| {
        // Run to block one to see emitted events
        run_to_block(1);

        let video_id = NextVideoId::<Test>::get();

        // deposit balance to second member
        increase_account_balance_helper(SECOND_MEMBER_ACCOUNT_ID, DEFAULT_NFT_PRICE);

        // Make an attempt to buy nft which corresponding video does not exist yet
        let buy_nft_result = Content::buy_nft(
            Origin::signed(SECOND_MEMBER_ACCOUNT_ID),
            video_id,
            SECOND_MEMBER_ID,
            DEFAULT_NFT_PRICE,
        );

        // Failure checked
        assert_err!(buy_nft_result, Error::<Test>::VideoDoesNotExist);
    })
}

#[test]
fn buy_nft_not_issued() {
    with_default_mock_builder(|| {
        // Run to block one to see emitted events
        run_to_block(1);

        let video_id = NextVideoId::<Test>::get();

        //        create_simple_channel_and_video(DEFAULT_MEMBER_ACCOUNT_ID, DEFAULT_MEMBER_ID);
        create_initial_storage_buckets_helper();
        increase_account_balance_helper(DEFAULT_MEMBER_ACCOUNT_ID, INITIAL_BALANCE);
        create_default_member_owned_channel_with_video();

        // deposit balance to second member
        increase_account_balance_helper(SECOND_MEMBER_ACCOUNT_ID, DEFAULT_NFT_PRICE);

        // Make an attempt to buy nft which is not issued yet
        let buy_nft_result = Content::buy_nft(
            Origin::signed(SECOND_MEMBER_ACCOUNT_ID),
            video_id,
            SECOND_MEMBER_ID,
            DEFAULT_NFT_PRICE,
        );

        // Failure checked
        assert_err!(buy_nft_result, Error::<Test>::NftDoesNotExist);
    })
}

#[test]
fn buy_nft_auth_failed() {
    with_default_mock_builder(|| {
        // Run to block one to see emitted events
        run_to_block(1);

        let video_id = NextVideoId::<Test>::get();

        create_initial_storage_buckets_helper();
        increase_account_balance_helper(DEFAULT_MEMBER_ACCOUNT_ID, INITIAL_BALANCE);
        create_default_member_owned_channel_with_video();
        increase_account_balance_helper(SECOND_MEMBER_ACCOUNT_ID, DEFAULT_NFT_PRICE);

        // Issue nft
        assert_ok!(Content::issue_nft(
            Origin::signed(DEFAULT_MEMBER_ACCOUNT_ID),
            ContentActor::Member(DEFAULT_MEMBER_ID),
            video_id,
            NftIssuanceParameters::<Test>::default(),
        ));

        // Sell nft
        assert_ok!(Content::sell_nft(
            Origin::signed(DEFAULT_MEMBER_ACCOUNT_ID),
            video_id,
            ContentActor::Member(DEFAULT_MEMBER_ID),
            DEFAULT_NFT_PRICE,
        ));

        // Make an attempt to buy nft with wrong credentials
        let buy_nft_result = Content::buy_nft(
            Origin::signed(UNAUTHORIZED_MEMBER_ACCOUNT_ID),
            video_id,
            SECOND_MEMBER_ID,
            DEFAULT_NFT_PRICE,
        );

        // Failure checked
        assert_err!(buy_nft_result, Error::<Test>::MemberAuthFailed);
    })
}

#[test]
fn buy_nft_not_in_buy_now_state() {
    with_default_mock_builder(|| {
        // Run to block one to see emitted events
        run_to_block(1);

        let video_id = NextVideoId::<Test>::get();
        create_initial_storage_buckets_helper();
        increase_account_balance_helper(DEFAULT_MEMBER_ACCOUNT_ID, INITIAL_BALANCE);
        create_default_member_owned_channel_with_video();
        increase_account_balance_helper(SECOND_MEMBER_ACCOUNT_ID, DEFAULT_NFT_PRICE);

        // Issue nft
        assert_ok!(Content::issue_nft(
            Origin::signed(DEFAULT_MEMBER_ACCOUNT_ID),
            ContentActor::Member(DEFAULT_MEMBER_ID),
            video_id,
            NftIssuanceParameters::<Test>::default(),
        ));

        // Make an attempt to buy nft which is not in BuyNow state
        let buy_nft_result = Content::buy_nft(
            Origin::signed(SECOND_MEMBER_ACCOUNT_ID),
            video_id,
            SECOND_MEMBER_ID,
            DEFAULT_NFT_PRICE,
        );

        // Failure checked
        assert_err!(buy_nft_result, Error::<Test>::NftNotInBuyNowState);
    })
}

#[test]
fn buy_nft_insufficient_balance() {
    with_default_mock_builder(|| {
        // Run to block one to see emitted events
        run_to_block(1);

        let video_id = NextVideoId::<Test>::get();
        create_initial_storage_buckets_helper();
        increase_account_balance_helper(DEFAULT_MEMBER_ACCOUNT_ID, INITIAL_BALANCE);
        create_default_member_owned_channel_with_video();

        // Issue nft
        assert_ok!(Content::issue_nft(
            Origin::signed(DEFAULT_MEMBER_ACCOUNT_ID),
            ContentActor::Member(DEFAULT_MEMBER_ID),
            video_id,
            NftIssuanceParameters::<Test>::default(),
        ));

        // Sell nft
        assert_ok!(Content::sell_nft(
            Origin::signed(DEFAULT_MEMBER_ACCOUNT_ID),
            video_id,
            ContentActor::Member(DEFAULT_MEMBER_ID),
            DEFAULT_NFT_PRICE,
        ));

        // Make an attempt to buy nft with wrong credentials
        let buy_nft_result = Content::buy_nft(
            Origin::signed(SECOND_MEMBER_ACCOUNT_ID),
            video_id,
            SECOND_MEMBER_ID,
            DEFAULT_NFT_PRICE,
        );

        // Failure checked
        assert_err!(buy_nft_result, Error::<Test>::InsufficientBalance);
    })
}

#[test]
fn buy_nft_fails_with_invalid_price_commit() {
    with_default_mock_builder(|| {
        // Run to block one to see emitted events
        let starting_block = 1;
        run_to_block(starting_block);

        let video_id = NextVideoId::<Test>::get();

        create_initial_storage_buckets_helper();
        increase_account_balance_helper(DEFAULT_MEMBER_ACCOUNT_ID, INITIAL_BALANCE);
        create_default_member_owned_channel_with_video();

        UpdateChannelFixture::default()
            .with_sender(DEFAULT_MEMBER_ACCOUNT_ID)
            .with_actor(ContentActor::Member(DEFAULT_MEMBER_ID))
            .call_and_assert(Ok(()));

        // Issue nft
        assert_ok!(Content::issue_nft(
            Origin::signed(DEFAULT_MEMBER_ACCOUNT_ID),
            ContentActor::Member(DEFAULT_MEMBER_ID),
            video_id,
            NftIssuanceParameters::<Test> {
                init_transactional_status: InitTransactionalStatus::<Test>::BuyNow(
                    DEFAULT_NFT_PRICE
                ),
                ..Default::default()
            }
        ));

        // deposit balance to second member
        increase_account_balance_helper(SECOND_MEMBER_ACCOUNT_ID, DEFAULT_NFT_PRICE);

        // Go to next block
        run_to_block(starting_block + 1);

        // Seller races to set the price to 0
        assert_ok!(Content::update_buy_now_price(
            Origin::signed(DEFAULT_MEMBER_ACCOUNT_ID),
            ContentActor::Member(DEFAULT_MEMBER_ID),
            video_id,
            0,
        ));

        // Attempt to buy NFT with price_commit protection
        let buy_nft_result = Content::buy_nft(
            Origin::signed(SECOND_MEMBER_ACCOUNT_ID),
            video_id,
            SECOND_MEMBER_ID,
            DEFAULT_NFT_PRICE,
        );

        // Failure checked
        assert_err!(buy_nft_result, Error::<Test>::InvalidBuyNowPriceProvided);
    })
}

#[test]
fn buy_now_ok_with_nft_owner_member_credited_with_payment() {
    with_default_mock_builder(|| {
        // Run to block one to see emitted events
        let starting_block = 1;
        let video_id = Content::next_video_id();
        run_to_block(starting_block);
        setup_nft_on_sale_scenario();
        increase_account_balance_helper(SECOND_MEMBER_ACCOUNT_ID, DEFAULT_NFT_PRICE);
        increase_account_balance_helper(DEFAULT_MEMBER_ACCOUNT_ID, DEFAULT_NFT_PRICE + 100);
        assert_ok!(Content::buy_nft(
            Origin::signed(SECOND_MEMBER_ACCOUNT_ID),
            video_id,
            SECOND_MEMBER_ID,
            DEFAULT_NFT_PRICE,
        ));
        assert_ok!(Content::sell_nft(
            Origin::signed(SECOND_MEMBER_ACCOUNT_ID),
            video_id,
            ContentActor::Member(SECOND_MEMBER_ID),
            DEFAULT_NFT_PRICE + 100,
        ));
        let royalty = Perbill::from_percent(DEFAULT_ROYALTY).mul_floor(DEFAULT_NFT_PRICE + 100);
        let platform_fee = Content::platform_fee_percentage().mul_floor(DEFAULT_NFT_PRICE + 100);
        assert_ok!(Content::buy_nft(
            Origin::signed(DEFAULT_MEMBER_ACCOUNT_ID),
            video_id,
            DEFAULT_MEMBER_ID,
            DEFAULT_NFT_PRICE + 100,
        ));

        assert_eq!(
            Balances::<Test>::usable_balance(SECOND_MEMBER_ACCOUNT_ID),
            DEFAULT_NFT_PRICE + 100 - royalty - platform_fee,
        )
    })
}

#[test]
<<<<<<< HEAD
fn buy_now_ok_with_nft_owner_curator_channel_correctly_credited() {
    with_default_mock_builder(|| {
        let video_id = 1u64;
        ContentTest::with_curator_channel().setup();

        CreateVideoFixture::default()
            .with_sender(LEAD_ACCOUNT_ID)
            .with_actor(ContentActor::Lead)
            .with_nft_in_sale(DEFAULT_NFT_PRICE)
            .call();

        increase_account_balance_helper(SECOND_MEMBER_ACCOUNT_ID, DEFAULT_NFT_PRICE);
        let platform_fee = Content::platform_fee_percentage().mul_floor(DEFAULT_NFT_PRICE);
=======
fn buy_now_ok_with_nft_owner_member_owned_channel_and_no_reward_account_credited_with_payment() {
    with_default_mock_builder(|| {
        // Run to block one to see emitted events
        run_to_block(1u64);
>>>>>>> cb9e9295

        let video_id = 1u64;
        CreateChannelFixture::default()
            .with_sender(DEFAULT_MEMBER_ACCOUNT_ID)
            .with_actor(ContentActor::Member(DEFAULT_MEMBER_ID))
            .call_and_assert(Ok(()));

        CreateVideoFixture::default()
            .with_sender(DEFAULT_MEMBER_ACCOUNT_ID)
            .with_actor(ContentActor::Member(DEFAULT_MEMBER_ID))
            .with_channel_id(1u64)
            .with_nft_in_sale(100u64)
            .call_and_assert(Ok(()));

        increase_account_balance_helper(SECOND_MEMBER_ACCOUNT_ID, 100u64);
        assert_ok!(Content::buy_nft(
            Origin::signed(SECOND_MEMBER_ACCOUNT_ID),
            video_id,
            SECOND_MEMBER_ID,
            100u64,
        ));

        assert_eq!(
<<<<<<< HEAD
            channel_reward_account_balance(1u64),
            // balance_pre - platform fee (since channel owner it retains royalty)
            DEFAULT_NFT_PRICE - platform_fee,
=======
            Balances::<Test>::usable_balance(DEFAULT_MEMBER_ACCOUNT_ID),
            100u64 - (Content::platform_fee_percentage() * 100u64),
>>>>>>> cb9e9295
        )
    })
}

#[test]
fn buy_now_ok_with_nft_owner_member_channel_correctly_credited() {
    with_default_mock_builder(|| {
        let video_id = 1u64;
        ContentTest::with_member_channel().setup();

        CreateVideoFixture::default()
<<<<<<< HEAD
            .with_nft_in_sale(DEFAULT_NFT_PRICE)
            .call();
=======
            .with_sender(DEFAULT_CURATOR_ACCOUNT_ID)
            .with_actor(ContentActor::Curator(group_id, DEFAULT_CURATOR_ID))
            .call_and_assert(Ok(()));

        assert_ok!(Content::issue_nft(
            Origin::signed(DEFAULT_CURATOR_ACCOUNT_ID),
            ContentActor::Curator(group_id, DEFAULT_CURATOR_ID),
            video_id,
            NftIssuanceParameters::<Test> {
                init_transactional_status: InitTransactionalStatus::<Test>::BuyNow(
                    DEFAULT_NFT_PRICE
                ),
                non_channel_owner: None,
                ..Default::default()
            }
        ));
>>>>>>> cb9e9295

        increase_account_balance_helper(SECOND_MEMBER_ACCOUNT_ID, DEFAULT_NFT_PRICE);
        let platform_fee = Content::platform_fee_percentage().mul_floor(DEFAULT_NFT_PRICE);

        assert_ok!(Content::buy_nft(
            Origin::signed(SECOND_MEMBER_ACCOUNT_ID),
            video_id,
            SECOND_MEMBER_ID,
            DEFAULT_NFT_PRICE,
        ));

        assert_eq!(
            channel_reward_account_balance(1u64),
            // balance_pre - platform fee (since channel owner it retains royalty)
            DEFAULT_NFT_PRICE - platform_fee,
        )
    })
<<<<<<< HEAD
=======
}

#[test]
pub fn proceeds_are_burned_if_nft_owned_by_curator_channel_with_no_reward_account_and_royalty_specified(
) {
    with_default_mock_builder(|| {
        increase_account_balance_helper(SECOND_MEMBER_ACCOUNT_ID, 100u64);
        let curator_group_id = curators::add_curator_to_new_group(DEFAULT_CURATOR_ID);
        CreateChannelFixture::default()
            .with_sender(DEFAULT_CURATOR_ACCOUNT_ID)
            .with_actor(ContentActor::Curator(curator_group_id, DEFAULT_CURATOR_ID))
            .call();
        CreateVideoFixture::default()
            .with_sender(DEFAULT_CURATOR_ACCOUNT_ID)
            .with_actor(ContentActor::Curator(curator_group_id, DEFAULT_CURATOR_ID))
            .with_nft_in_sale(100u64)
            .with_nft_royalty(1)
            .call();

        assert_ok!(Content::buy_nft(
            Origin::signed(SECOND_MEMBER_ACCOUNT_ID),
            1u64,
            SECOND_MEMBER_ID,
            100u64,
        ));

        assert_eq!(Balances::<Test>::total_issuance(), 0u64);
    })
}

#[test]
pub fn proceeds_are_correctly_credited_if_nft_owned_by_member_channel_with_no_reward_account_and_royalty_specified(
) {
    with_default_mock_builder(|| {
        increase_account_balance_helper(SECOND_MEMBER_ACCOUNT_ID, 100u64);
        // channel with no reward account
        CreateChannelFixture::default()
            .with_sender(DEFAULT_MEMBER_ACCOUNT_ID)
            .with_actor(ContentActor::Member(DEFAULT_MEMBER_ID))
            .call();
        CreateVideoFixture::default()
            .with_sender(DEFAULT_MEMBER_ACCOUNT_ID)
            .with_actor(ContentActor::Member(DEFAULT_MEMBER_ID))
            .with_nft_in_sale(100u64)
            .with_nft_royalty(1)
            .call();

        assert_ok!(Content::buy_nft(
            Origin::signed(SECOND_MEMBER_ACCOUNT_ID),
            1u64,
            SECOND_MEMBER_ID,
            100u64,
        ));

        assert_eq!(
            Balances::<Test>::usable_balance(DEFAULT_MEMBER_ACCOUNT_ID),
            100u64 - (Content::platform_fee_percentage() * 100u64)
        );
    })
}

#[test]
pub fn nft_channel_member_owner_with_reward_account_set_is_correctly_credited_after_sale() {
    with_default_mock_builder(|| {
        increase_account_balance_helper(SECOND_MEMBER_ACCOUNT_ID, 100u64);
        CreateChannelFixture::default()
            .with_reward_account(DEFAULT_MEMBER_ACCOUNT_ID)
            .call();
        CreateVideoFixture::default()
            .with_nft_in_sale(100u64)
            .with_nft_royalty(1)
            .call();

        assert_ok!(Content::buy_nft(
            Origin::signed(SECOND_MEMBER_ACCOUNT_ID),
            1u64,
            SECOND_MEMBER_ID,
            100u64,
        ));

        assert_eq!(
            Balances::<Test>::usable_balance(DEFAULT_MEMBER_ACCOUNT_ID),
            99u64,
        );
    })
>>>>>>> cb9e9295
}<|MERGE_RESOLUTION|>--- conflicted
+++ resolved
@@ -412,7 +412,6 @@
 }
 
 #[test]
-<<<<<<< HEAD
 fn buy_now_ok_with_nft_owner_curator_channel_correctly_credited() {
     with_default_mock_builder(|| {
         let video_id = 1u64;
@@ -426,25 +425,6 @@
 
         increase_account_balance_helper(SECOND_MEMBER_ACCOUNT_ID, DEFAULT_NFT_PRICE);
         let platform_fee = Content::platform_fee_percentage().mul_floor(DEFAULT_NFT_PRICE);
-=======
-fn buy_now_ok_with_nft_owner_member_owned_channel_and_no_reward_account_credited_with_payment() {
-    with_default_mock_builder(|| {
-        // Run to block one to see emitted events
-        run_to_block(1u64);
->>>>>>> cb9e9295
-
-        let video_id = 1u64;
-        CreateChannelFixture::default()
-            .with_sender(DEFAULT_MEMBER_ACCOUNT_ID)
-            .with_actor(ContentActor::Member(DEFAULT_MEMBER_ID))
-            .call_and_assert(Ok(()));
-
-        CreateVideoFixture::default()
-            .with_sender(DEFAULT_MEMBER_ACCOUNT_ID)
-            .with_actor(ContentActor::Member(DEFAULT_MEMBER_ID))
-            .with_channel_id(1u64)
-            .with_nft_in_sale(100u64)
-            .call_and_assert(Ok(()));
 
         increase_account_balance_helper(SECOND_MEMBER_ACCOUNT_ID, 100u64);
         assert_ok!(Content::buy_nft(
@@ -455,14 +435,9 @@
         ));
 
         assert_eq!(
-<<<<<<< HEAD
             channel_reward_account_balance(1u64),
-            // balance_pre - platform fee (since channel owner it retains royalty)
+            // Default price - platform fee (since channel owner it retains royalty)
             DEFAULT_NFT_PRICE - platform_fee,
-=======
-            Balances::<Test>::usable_balance(DEFAULT_MEMBER_ACCOUNT_ID),
-            100u64 - (Content::platform_fee_percentage() * 100u64),
->>>>>>> cb9e9295
         )
     })
 }
@@ -474,27 +449,8 @@
         ContentTest::with_member_channel().setup();
 
         CreateVideoFixture::default()
-<<<<<<< HEAD
             .with_nft_in_sale(DEFAULT_NFT_PRICE)
             .call();
-=======
-            .with_sender(DEFAULT_CURATOR_ACCOUNT_ID)
-            .with_actor(ContentActor::Curator(group_id, DEFAULT_CURATOR_ID))
-            .call_and_assert(Ok(()));
-
-        assert_ok!(Content::issue_nft(
-            Origin::signed(DEFAULT_CURATOR_ACCOUNT_ID),
-            ContentActor::Curator(group_id, DEFAULT_CURATOR_ID),
-            video_id,
-            NftIssuanceParameters::<Test> {
-                init_transactional_status: InitTransactionalStatus::<Test>::BuyNow(
-                    DEFAULT_NFT_PRICE
-                ),
-                non_channel_owner: None,
-                ..Default::default()
-            }
-        ));
->>>>>>> cb9e9295
 
         increase_account_balance_helper(SECOND_MEMBER_ACCOUNT_ID, DEFAULT_NFT_PRICE);
         let platform_fee = Content::platform_fee_percentage().mul_floor(DEFAULT_NFT_PRICE);
@@ -512,92 +468,4 @@
             DEFAULT_NFT_PRICE - platform_fee,
         )
     })
-<<<<<<< HEAD
-=======
-}
-
-#[test]
-pub fn proceeds_are_burned_if_nft_owned_by_curator_channel_with_no_reward_account_and_royalty_specified(
-) {
-    with_default_mock_builder(|| {
-        increase_account_balance_helper(SECOND_MEMBER_ACCOUNT_ID, 100u64);
-        let curator_group_id = curators::add_curator_to_new_group(DEFAULT_CURATOR_ID);
-        CreateChannelFixture::default()
-            .with_sender(DEFAULT_CURATOR_ACCOUNT_ID)
-            .with_actor(ContentActor::Curator(curator_group_id, DEFAULT_CURATOR_ID))
-            .call();
-        CreateVideoFixture::default()
-            .with_sender(DEFAULT_CURATOR_ACCOUNT_ID)
-            .with_actor(ContentActor::Curator(curator_group_id, DEFAULT_CURATOR_ID))
-            .with_nft_in_sale(100u64)
-            .with_nft_royalty(1)
-            .call();
-
-        assert_ok!(Content::buy_nft(
-            Origin::signed(SECOND_MEMBER_ACCOUNT_ID),
-            1u64,
-            SECOND_MEMBER_ID,
-            100u64,
-        ));
-
-        assert_eq!(Balances::<Test>::total_issuance(), 0u64);
-    })
-}
-
-#[test]
-pub fn proceeds_are_correctly_credited_if_nft_owned_by_member_channel_with_no_reward_account_and_royalty_specified(
-) {
-    with_default_mock_builder(|| {
-        increase_account_balance_helper(SECOND_MEMBER_ACCOUNT_ID, 100u64);
-        // channel with no reward account
-        CreateChannelFixture::default()
-            .with_sender(DEFAULT_MEMBER_ACCOUNT_ID)
-            .with_actor(ContentActor::Member(DEFAULT_MEMBER_ID))
-            .call();
-        CreateVideoFixture::default()
-            .with_sender(DEFAULT_MEMBER_ACCOUNT_ID)
-            .with_actor(ContentActor::Member(DEFAULT_MEMBER_ID))
-            .with_nft_in_sale(100u64)
-            .with_nft_royalty(1)
-            .call();
-
-        assert_ok!(Content::buy_nft(
-            Origin::signed(SECOND_MEMBER_ACCOUNT_ID),
-            1u64,
-            SECOND_MEMBER_ID,
-            100u64,
-        ));
-
-        assert_eq!(
-            Balances::<Test>::usable_balance(DEFAULT_MEMBER_ACCOUNT_ID),
-            100u64 - (Content::platform_fee_percentage() * 100u64)
-        );
-    })
-}
-
-#[test]
-pub fn nft_channel_member_owner_with_reward_account_set_is_correctly_credited_after_sale() {
-    with_default_mock_builder(|| {
-        increase_account_balance_helper(SECOND_MEMBER_ACCOUNT_ID, 100u64);
-        CreateChannelFixture::default()
-            .with_reward_account(DEFAULT_MEMBER_ACCOUNT_ID)
-            .call();
-        CreateVideoFixture::default()
-            .with_nft_in_sale(100u64)
-            .with_nft_royalty(1)
-            .call();
-
-        assert_ok!(Content::buy_nft(
-            Origin::signed(SECOND_MEMBER_ACCOUNT_ID),
-            1u64,
-            SECOND_MEMBER_ID,
-            100u64,
-        ));
-
-        assert_eq!(
-            Balances::<Test>::usable_balance(DEFAULT_MEMBER_ACCOUNT_ID),
-            99u64,
-        );
-    })
->>>>>>> cb9e9295
 }