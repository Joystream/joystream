#![cfg(test)]
use crate::tests::fixtures::*;
use crate::tests::mock::*;
use crate::*;
use frame_support::{
    assert_err, assert_noop, assert_ok,
    traits::{LockableCurrency, WithdrawReasons},
};

#[test]
fn accept_incoming_offer() {
    with_default_mock_builder(|| {
        // Run to block one to see emitted events
        run_to_block(1);

        let video_id = NextVideoId::<Test>::get();
        create_initial_storage_buckets_helper();
        increase_account_balance_helper(DEFAULT_MEMBER_ACCOUNT_ID, INITIAL_BALANCE);
        create_default_member_owned_channel_with_video();

        // Issue nft
        assert_ok!(Content::issue_nft(
            Origin::signed(DEFAULT_MEMBER_ACCOUNT_ID),
            ContentActor::Member(DEFAULT_MEMBER_ID),
            video_id,
            NftIssuanceParameters::<Test>::default(),
        ));

        // Offer nft
        assert_ok!(Content::offer_nft(
            Origin::signed(DEFAULT_MEMBER_ACCOUNT_ID),
            video_id,
            ContentActor::Member(DEFAULT_MEMBER_ID),
            SECOND_MEMBER_ID,
            None,
        ));

        // Accept nft offer
        assert_ok!(Content::accept_incoming_offer(
            Origin::signed(SECOND_MEMBER_ACCOUNT_ID),
            video_id,
            None
        ));

        // Runtime tested state after call

        // Ensure nft offer accepted succesfully
        assert!(matches!(
            Content::video_by_id(video_id).nft_status,
            Some(OwnedNft {
                owner: NftOwner::Member(member_id),
                transactional_status: TransactionalStatus::<Test>::Idle,
                ..
            }) if member_id == SECOND_MEMBER_ID
        ));

        // Last event checked
        last_event_eq!(RawEvent::OfferAccepted(video_id));
    })
}

#[test]
fn accept_incoming_offer_video_does_not_exist() {
    with_default_mock_builder(|| {
        // Run to block one to see emitted events
        run_to_block(1);

        let video_id = NextVideoId::<Test>::get();

        // Make an attempt to accept incoming nft offer if corresponding video does not exist
        let accept_incoming_offer_result = Content::accept_incoming_offer(
            Origin::signed(SECOND_MEMBER_ACCOUNT_ID),
            video_id,
            None,
        );

        // Failure checked
        assert_err!(
            accept_incoming_offer_result,
            Error::<Test>::VideoDoesNotExist
        );
    })
}

#[test]
fn accept_incoming_offer_nft_not_issued() {
    with_default_mock_builder(|| {
        // Run to block one to see emitted events
        run_to_block(1);

        let video_id = NextVideoId::<Test>::get();
        create_initial_storage_buckets_helper();
        increase_account_balance_helper(DEFAULT_MEMBER_ACCOUNT_ID, INITIAL_BALANCE);
        create_default_member_owned_channel_with_video();

        // Make an attempt to accept incoming nft offer if corresponding nft is not issued yet
        let accept_incoming_offer_result = Content::accept_incoming_offer(
            Origin::signed(SECOND_MEMBER_ACCOUNT_ID),
            video_id,
            None,
        );

        // Failure checked
        assert_err!(accept_incoming_offer_result, Error::<Test>::NftDoesNotExist);
    })
}

#[test]
fn accept_incoming_offer_auth_failed() {
    with_default_mock_builder(|| {
        // Run to block one to see emitted events
        run_to_block(1);

        let video_id = NextVideoId::<Test>::get();
        create_initial_storage_buckets_helper();
        increase_account_balance_helper(DEFAULT_MEMBER_ACCOUNT_ID, INITIAL_BALANCE);
        create_default_member_owned_channel_with_video();

        // Issue nft
        assert_ok!(Content::issue_nft(
            Origin::signed(DEFAULT_MEMBER_ACCOUNT_ID),
            ContentActor::Member(DEFAULT_MEMBER_ID),
            video_id,
            NftIssuanceParameters::<Test>::default(),
        ));

        // Offer nft
        assert_ok!(Content::offer_nft(
            Origin::signed(DEFAULT_MEMBER_ACCOUNT_ID),
            video_id,
            ContentActor::Member(DEFAULT_MEMBER_ID),
            SECOND_MEMBER_ID,
            None,
        ));

        // Make an attempt to accept incoming nft offer providing wrong credentials
        let accept_incoming_offer_result = Content::accept_incoming_offer(
            Origin::signed(UNAUTHORIZED_MEMBER_ACCOUNT_ID),
            video_id,
            None,
        );

        // Failure checked
        assert_err!(
            accept_incoming_offer_result,
            Error::<Test>::MemberAuthFailed
        );
    })
}

#[test]
fn accept_incoming_offer_no_incoming_offers() {
    with_default_mock_builder(|| {
        // Run to block one to see emitted events
        run_to_block(1);

        let video_id = NextVideoId::<Test>::get();
        create_initial_storage_buckets_helper();
        increase_account_balance_helper(DEFAULT_MEMBER_ACCOUNT_ID, INITIAL_BALANCE);
        create_default_member_owned_channel_with_video();

        // Issue nft
        assert_ok!(Content::issue_nft(
            Origin::signed(DEFAULT_MEMBER_ACCOUNT_ID),
            ContentActor::Member(DEFAULT_MEMBER_ID),
            video_id,
            NftIssuanceParameters::<Test>::default(),
        ));

        // Make an attempt to accept incoming nft offer if there is no incoming transfers
        let accept_incoming_offer_result = Content::accept_incoming_offer(
            Origin::signed(SECOND_MEMBER_ACCOUNT_ID),
            video_id,
            None,
        );

        // Failure checked
        assert_err!(
            accept_incoming_offer_result,
            Error::<Test>::PendingOfferDoesNotExist
        );
    })
}

#[test]
fn accept_incoming_offer_ok_with_nft_member_owner_correctly_credited() {
    with_default_mock_builder(|| {
        ContentTest::default().with_video().setup();
        IssueNftFixture::default()
            .with_non_channel_owner(THIRD_MEMBER_ID)
            .with_royalty(Perbill::from_percent(1))
            .with_init_status(InitTransactionalStatus::<Test>::InitiatedOfferToMember(
                SECOND_MEMBER_ID,
                Some(DEFAULT_NFT_PRICE),
            ))
            .call_and_assert(Ok(()));
        increase_account_balance_helper(SECOND_MEMBER_ACCOUNT_ID, DEFAULT_NFT_PRICE);
        let royalty = Perbill::from_percent(DEFAULT_ROYALTY).mul_floor(DEFAULT_NFT_PRICE);
        let platform_fee = Content::platform_fee_percentage().mul_floor(DEFAULT_NFT_PRICE);

        assert_ok!(Content::accept_incoming_offer(
            Origin::signed(SECOND_MEMBER_ACCOUNT_ID),
            VideoId::one(),
            Some(DEFAULT_NFT_PRICE)
        ));

        // check member owner balance increased by NFT PRICE - ROYALTY - FEE
        assert_eq!(
            Balances::<Test>::usable_balance(THIRD_MEMBER_ACCOUNT_ID),
            DEFAULT_NFT_PRICE - royalty - platform_fee,
        );
    })
}

#[test]
fn accept_incoming_offer_reward_account_ok_with_owner_channel_account_correctly_credited() {
    with_default_mock_builder(|| {
        ContentTest::default().with_video().setup();
        IssueNftFixture::default()
            .with_royalty(Perbill::from_percent(1))
            .with_init_status(InitTransactionalStatus::<Test>::InitiatedOfferToMember(
                SECOND_MEMBER_ID,
                Some(DEFAULT_NFT_PRICE),
            ))
            .call_and_assert(Ok(()));
        increase_account_balance_helper(SECOND_MEMBER_ACCOUNT_ID, DEFAULT_NFT_PRICE);
        let platform_fee = Content::platform_fee_percentage().mul_floor(DEFAULT_NFT_PRICE);

        assert_ok!(Content::accept_incoming_offer(
            Origin::signed(SECOND_MEMBER_ACCOUNT_ID),
            VideoId::one(),
            Some(DEFAULT_NFT_PRICE)
        ));

        // check creator owner balance increased by NFT PRICE - FEE
        assert_eq!(
            channel_reward_account_balance(ChannelId::one()),
            DEFAULT_NFT_PRICE - platform_fee,
        );
    })
}

#[test]
fn accept_incoming_offer_insufficient_balance() {
    with_default_mock_builder(|| {
        // Run to block one to see emitted events
        run_to_block(1);

        let video_id = NextVideoId::<Test>::get();
        create_initial_storage_buckets_helper();
        increase_account_balance_helper(DEFAULT_MEMBER_ACCOUNT_ID, INITIAL_BALANCE);
        create_default_member_owned_channel_with_video();

        // Issue nft
        assert_ok!(Content::issue_nft(
            Origin::signed(DEFAULT_MEMBER_ACCOUNT_ID),
            ContentActor::Member(DEFAULT_MEMBER_ID),
            video_id,
            NftIssuanceParameters::<Test>::default(),
        ));

        // Offer nft
        assert_ok!(Content::offer_nft(
            Origin::signed(DEFAULT_MEMBER_ACCOUNT_ID),
            video_id,
            ContentActor::Member(DEFAULT_MEMBER_ID),
            SECOND_MEMBER_ID,
            Some(DEFAULT_NFT_PRICE),
        ));

        // Make an attempt to accept incoming nft offer if there is no incoming transfers
        let accept_incoming_offer_result = Content::accept_incoming_offer(
            Origin::signed(SECOND_MEMBER_ACCOUNT_ID),
            video_id,
            Some(DEFAULT_NFT_PRICE),
        );

        // Failure checked
        assert_err!(
            accept_incoming_offer_result,
            Error::<Test>::InsufficientBalance
        );
    })
}

#[test]
fn accept_incoming_offer_fails_during_channel_transfer() {
    with_default_mock_builder(|| {
        ContentTest::default()
            .with_video_nft_status(NftTransactionalStatusType::Offer)
            .setup();
        InitializeChannelTransferFixture::default()
            .with_new_member_channel_owner(THIRD_MEMBER_ID)
            .call_and_assert(Ok(()));

        assert_noop!(
            Content::accept_incoming_offer(
                Origin::signed(SECOND_MEMBER_ACCOUNT_ID),
                VideoId::one(),
                None
            ),
            Error::<Test>::InvalidChannelTransferStatus,
        );
    })
}

#[test]
<<<<<<< HEAD
fn accept_incoming_offer_fails_when_trying_to_use_locked_balance() {
    with_default_mock_builder(|| {
        ContentTest::default().with_video_nft().setup();

=======
fn accept_incoming_offer_fails_with_invalid_witness_price_provided() {
    with_default_mock_builder(|| {
        ContentTest::default().with_video_nft().setup();
>>>>>>> fb298476
        OfferNftFixture::default()
            .with_price(Some(DEFAULT_NFT_PRICE))
            .call_and_assert(Ok(()));

<<<<<<< HEAD
        increase_account_balance_helper(SECOND_MEMBER_ACCOUNT_ID, DEFAULT_NFT_PRICE);

        Balances::<Test>::set_lock(
            LockId::get(),
            &SECOND_MEMBER_ACCOUNT_ID,
            1,
            WithdrawReasons::TRANSFER,
        );

        assert_eq!(
            Balances::<Test>::free_balance(SECOND_MEMBER_ACCOUNT_ID),
            DEFAULT_NFT_PRICE
        );

        assert_eq!(
            Balances::<Test>::usable_balance(SECOND_MEMBER_ACCOUNT_ID),
            DEFAULT_NFT_PRICE - 1
=======
        assert_noop!(
            Content::accept_incoming_offer(
                Origin::signed(SECOND_MEMBER_ACCOUNT_ID),
                VideoId::one(),
                Some(DEFAULT_NFT_PRICE - 1)
            ),
            Error::<Test>::InvalidNftOfferWitnessPriceProvided,
>>>>>>> fb298476
        );

        assert_noop!(
            Content::accept_incoming_offer(
                Origin::signed(SECOND_MEMBER_ACCOUNT_ID),
<<<<<<< HEAD
                VideoId::one()
            ),
            Error::<Test>::InsufficientBalance
=======
                VideoId::one(),
                None
            ),
            Error::<Test>::InvalidNftOfferWitnessPriceProvided,
>>>>>>> fb298476
        );
    })
}<|MERGE_RESOLUTION|>--- conflicted
+++ resolved
@@ -305,39 +305,13 @@
 }
 
 #[test]
-<<<<<<< HEAD
-fn accept_incoming_offer_fails_when_trying_to_use_locked_balance() {
+fn accept_incoming_offer_fails_with_invalid_witness_price_provided() {
     with_default_mock_builder(|| {
         ContentTest::default().with_video_nft().setup();
-
-=======
-fn accept_incoming_offer_fails_with_invalid_witness_price_provided() {
-    with_default_mock_builder(|| {
-        ContentTest::default().with_video_nft().setup();
->>>>>>> fb298476
         OfferNftFixture::default()
             .with_price(Some(DEFAULT_NFT_PRICE))
             .call_and_assert(Ok(()));
 
-<<<<<<< HEAD
-        increase_account_balance_helper(SECOND_MEMBER_ACCOUNT_ID, DEFAULT_NFT_PRICE);
-
-        Balances::<Test>::set_lock(
-            LockId::get(),
-            &SECOND_MEMBER_ACCOUNT_ID,
-            1,
-            WithdrawReasons::TRANSFER,
-        );
-
-        assert_eq!(
-            Balances::<Test>::free_balance(SECOND_MEMBER_ACCOUNT_ID),
-            DEFAULT_NFT_PRICE
-        );
-
-        assert_eq!(
-            Balances::<Test>::usable_balance(SECOND_MEMBER_ACCOUNT_ID),
-            DEFAULT_NFT_PRICE - 1
-=======
         assert_noop!(
             Content::accept_incoming_offer(
                 Origin::signed(SECOND_MEMBER_ACCOUNT_ID),
@@ -345,22 +319,54 @@
                 Some(DEFAULT_NFT_PRICE - 1)
             ),
             Error::<Test>::InvalidNftOfferWitnessPriceProvided,
->>>>>>> fb298476
         );
 
         assert_noop!(
             Content::accept_incoming_offer(
                 Origin::signed(SECOND_MEMBER_ACCOUNT_ID),
-<<<<<<< HEAD
-                VideoId::one()
-            ),
-            Error::<Test>::InsufficientBalance
-=======
                 VideoId::one(),
                 None
             ),
             Error::<Test>::InvalidNftOfferWitnessPriceProvided,
->>>>>>> fb298476
+        );
+    })
+}
+
+#[test]
+fn accept_incoming_offer_fails_when_trying_to_use_locked_balance() {
+    with_default_mock_builder(|| {
+        ContentTest::default().with_video_nft().setup();
+
+        OfferNftFixture::default()
+            .with_price(Some(DEFAULT_NFT_PRICE))
+            .call_and_assert(Ok(()));
+
+        increase_account_balance_helper(SECOND_MEMBER_ACCOUNT_ID, DEFAULT_NFT_PRICE);
+
+        Balances::<Test>::set_lock(
+            LockId::get(),
+            &SECOND_MEMBER_ACCOUNT_ID,
+            1,
+            WithdrawReasons::TRANSFER,
+        );
+
+        assert_eq!(
+            Balances::<Test>::free_balance(SECOND_MEMBER_ACCOUNT_ID),
+            DEFAULT_NFT_PRICE
+        );
+
+        assert_eq!(
+            Balances::<Test>::usable_balance(SECOND_MEMBER_ACCOUNT_ID),
+            DEFAULT_NFT_PRICE - 1
+        );
+
+        assert_noop!(
+            Content::accept_incoming_offer(
+                Origin::signed(SECOND_MEMBER_ACCOUNT_ID),
+                VideoId::one(),
+                Some(DEFAULT_NFT_PRICE)
+            ),
+            Error::<Test>::InsufficientBalance
         );
     })
 }