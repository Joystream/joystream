--- conflicted
+++ resolved
@@ -2,12 +2,9 @@
 
 mod channels;
 mod curators;
-<<<<<<< HEAD
 mod fixtures;
+mod merkle;
 mod migration;
-=======
-mod merkle;
->>>>>>> 8c74017b
 mod mock;
 mod posts;
 mod videos;