#![cfg(test)]

mod channels;
mod curators;
<<<<<<< HEAD
=======
mod fixtures;
>>>>>>> 18eb4e17
mod migration;
mod mock;
mod nft;
mod videos;<|MERGE_RESOLUTION|>--- conflicted
+++ resolved
@@ -2,10 +2,7 @@
 
 mod channels;
 mod curators;
-<<<<<<< HEAD
-=======
 mod fixtures;
->>>>>>> 18eb4e17
 mod migration;
 mod mock;
 mod nft;
