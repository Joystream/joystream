#![cfg(test)]

mod channels;
mod curators;
mod fixtures;
mod merkle;
mod migration;
mod mock;
<<<<<<< HEAD
mod posts;
=======
mod nft;
>>>>>>> 1610ca3a
mod videos;<|MERGE_RESOLUTION|>--- conflicted
+++ resolved
@@ -6,9 +6,6 @@
 mod merkle;
 mod migration;
 mod mock;
-<<<<<<< HEAD
+mod nft;
 mod posts;
-=======
-mod nft;
->>>>>>> 1610ca3a
 mod videos;