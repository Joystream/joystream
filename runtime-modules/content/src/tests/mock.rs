--- conflicted
+++ resolved
@@ -125,10 +125,7 @@
 
 impl common::StorageOwnership for Test {
     type ChannelId = u64;
-<<<<<<< HEAD
-=======
     type DaoId = u64;
->>>>>>> 6c9a0e5f
     type ContentId = u64;
     type DataObjectTypeId = u64;
 }
@@ -157,10 +154,8 @@
 
 impl membership::Trait for Test {
     type Event = MetaEvent;
-    type MemberId = u64;
     type PaidTermId = u64;
     type SubscriptionId = u64;
-    type ActorId = u64;
     type ScreenedMemberMaxInitialBalance = ();
 }
 
