--- conflicted
+++ resolved
@@ -43,10 +43,6 @@
 pub const UNAUTHORIZED_COLLABORATOR_MEMBER_ACCOUNT_ID: u128 = 114;
 pub const SECOND_MEMBER_ACCOUNT_ID: u128 = 116;
 pub const THIRD_MEMBER_ACCOUNT_ID: u128 = 117;
-<<<<<<< HEAD
-// pub const DEFAULT_CHANNEL_REWARD_WITHDRAWAL_ACCOUNT_ID: u128 = 119;
-=======
->>>>>>> b8091a39
 pub const LEAD_MEMBER_CONTROLLER_ACCOUNT_ID: u128 = 120;
 pub const DEFAULT_CURATOR_MEMBER_CONTROLLER_ACCOUNT_ID: u128 = 121;
 pub const UNAUTHORIZED_CURATOR_MEMBER_CONTROLLER_ACCOUNT_ID: u128 = 122;
