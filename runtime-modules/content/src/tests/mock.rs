--- conflicted
+++ resolved
@@ -332,13 +332,8 @@
     pub const PricePerByte: u32 = 2;
     pub const VideoCommentsModuleId: ModuleId = ModuleId(*b"m0:forum"); // module : forum
     pub const BloatBondCap: u32 = 1000;
-<<<<<<< HEAD
-    pub const VideosMigrationsEachBlock: u64 = VIDEO_MIGRATIONS_PER_BLOCK;
-    pub const ChannelsMigrationsEachBlock: u64 = CHANNEL_MIGRATIONS_PER_BLOCK;
     pub const MaxKeysPerCuratorGroupPermissionsByLevelMap: u8 = 25;
-=======
     pub const BagDeletionPrize: u64 = BAG_DELETION_PRIZE;
->>>>>>> 591c179f
 }
 
 impl Trait for Test {
@@ -389,18 +384,14 @@
 
     type BagDeletionPrize = BagDeletionPrize;
 
-<<<<<<< HEAD
-    type ChannelsMigrationsEachBlock = ChannelsMigrationsEachBlock;
+    /// membership info provider
+    type MemberAuthenticator = MemberInfoProvider;
 
     /// max number of keys per curator_group.permissions_by_level map instance
     type MaxKeysPerCuratorGroupPermissionsByLevelMap = MaxKeysPerCuratorGroupPermissionsByLevelMap;
 
     /// channel privilege level
     type ChannelPrivilegeLevel = u8;
-=======
-    /// membership info provider
-    type MemberAuthenticator = MemberInfoProvider;
->>>>>>> 591c179f
 }
 
 // #[derive (Default)]
