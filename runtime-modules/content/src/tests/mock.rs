--- conflicted
+++ resolved
@@ -400,7 +400,6 @@
     next_series_id: u64,
     next_channel_transfer_request_id: u64,
     next_curator_group_id: u64,
-<<<<<<< HEAD
     min_auction_duration: u64,
     max_auction_duration: u64,
     min_auction_extension_period: u64,
@@ -416,10 +415,8 @@
     platform_fee_percentage: Perbill,
     auction_starts_at_max_delta: u64,
     max_auction_whitelist_length: u32,
-=======
     video_migration: VideoMigrationConfig<Test>,
     channel_migration: ChannelMigrationConfig<Test>,
->>>>>>> 6b15845b
 }
 
 impl Default for ExtBuilder {
@@ -434,7 +431,6 @@
             next_series_id: 1,
             next_channel_transfer_request_id: 1,
             next_curator_group_id: 1,
-<<<<<<< HEAD
             min_auction_duration: 5,
             max_auction_duration: 20,
             min_auction_extension_period: 4,
@@ -450,7 +446,6 @@
             platform_fee_percentage: Perbill::from_percent(1),
             auction_starts_at_max_delta: 90_000,
             max_auction_whitelist_length: 4,
-=======
             video_migration: MigrationConfigRecord {
                 current_id: 1,
                 final_id: 1,
@@ -459,7 +454,6 @@
                 current_id: 1,
                 final_id: 1,
             },
->>>>>>> 6b15845b
         }
     }
 }
@@ -480,7 +474,6 @@
             next_series_id: self.next_series_id,
             next_channel_transfer_request_id: self.next_channel_transfer_request_id,
             next_curator_group_id: self.next_curator_group_id,
-<<<<<<< HEAD
             min_auction_duration: self.min_auction_duration,
             max_auction_duration: self.max_auction_duration,
             min_auction_extension_period: self.min_auction_extension_period,
@@ -496,10 +489,8 @@
             platform_fee_percentage: self.platform_fee_percentage,
             auction_starts_at_max_delta: self.auction_starts_at_max_delta,
             max_auction_whitelist_length: self.max_auction_whitelist_length,
-=======
             video_migration: self.video_migration,
             channel_migration: self.channel_migration,
->>>>>>> 6b15845b
         }
         .assimilate_storage(&mut t)
         .unwrap();
