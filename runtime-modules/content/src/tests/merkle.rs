#![cfg(test)]
use super::fixtures::*;
use super::mock::*;
use crate::*;
use common::council::CouncilBudgetManager;
use sp_runtime::DispatchError;

#[test]
fn successful_channel_state_bloat_bond_update_by_lead_account() {
    with_default_mock_builder(|| {
        run_to_block(1);
        UpdateChannelStateBloatBondFixture::default()
            .with_channel_state_bloat_bond(20)
            .call_and_assert(Ok(()))
    })
}

#[test]
fn unsuccessful_channel_state_bloat_bond_update_by_non_lead_account() {
    with_default_mock_builder(|| {
        run_to_block(1);
        UpdateChannelStateBloatBondFixture::default()
            .with_sender(UNAUTHORIZED_LEAD_ACCOUNT_ID)
            .call_and_assert(Err(Error::<Test>::LeadAuthFailed.into()))
    })
}

#[test]
fn successful_video_state_bloat_bond_update_by_lead_account() {
    with_default_mock_builder(|| {
        run_to_block(1);
        UpdateVideoStateBloatBondFixture::default()
            .with_video_state_bloat_bond(20)
            .call_and_assert(Ok(()))
    })
}

#[test]
fn unsuccessful_video_state_bloat_bond_update_by_non_lead_account() {
    with_default_mock_builder(|| {
        run_to_block(1);
        UpdateVideoStateBloatBondFixture::default()
            .with_sender(UNAUTHORIZED_LEAD_ACCOUNT_ID)
            .call_and_assert(Err(Error::<Test>::LeadAuthFailed.into()))
    })
}

#[test]
fn unsuccessful_reward_claim_with_unsufficient_cashout() {
    with_default_mock_builder(|| {
        ContentTest::with_member_channel().setup();

        let item = PullPayment::<Test> {
            channel_id: ChannelId::one(),
            cumulative_reward_earned: Content::min_cashout_allowed() - 1,
            reason: Hashing::hash_of(&b"reason".to_vec()),
        };
        ClaimChannelRewardFixture::default()
            .with_payments(vec![item.clone()])
            .with_item(item)
            .call_and_assert(Err(Error::<Test>::CashoutAmountBelowMinimumAmount.into()))
    })
}

#[test]
fn unsuccessful_reward_claim_with_cashout_limit_exceeded() {
    with_default_mock_builder(|| {
        ContentTest::with_member_channel().setup();

        let item = PullPayment::<Test> {
            channel_id: ChannelId::one(),
            cumulative_reward_earned: Content::max_cashout_allowed() + 1,
            reason: Hashing::hash_of(&b"reason".to_vec()),
        };
        ClaimChannelRewardFixture::default()
            .with_payments(vec![item.clone()])
            .with_item(item)
            .call_and_assert(Err(Error::<Test>::CashoutAmountExceedsMaximumAmount.into()))
    })
}

#[test]
fn unsuccessful_reward_claim_with_invalid_channel_id() {
    with_default_mock_builder(|| {
        ContentTest::with_member_channel().setup();

        let item = PullPayment::<Test> {
            channel_id: ChannelId::zero(),
            cumulative_reward_earned: BalanceOf::<Test>::one(),
            reason: Hashing::hash_of(&b"reason".to_vec()),
        };
        ClaimChannelRewardFixture::default()
            .with_payments(vec![item.clone()])
            .with_item(item)
            .call_and_assert(Err(Error::<Test>::ChannelDoesNotExist.into()))
    })
}

#[test]
fn unsuccessful_reward_claim_with_invalid_claim() {
    with_default_mock_builder(|| {
        ContentTest::with_member_channel().setup();
        <Test as Config>::CouncilBudgetManager::set_budget(DEFAULT_PAYOUT_CLAIMED + 1);

        let item = PullPayment::<Test> {
            channel_id: ChannelId::one(),
            cumulative_reward_earned: BalanceOf::<Test>::from(DEFAULT_PAYOUT_CLAIMED + 1),
            reason: Hashing::hash_of(&b"reason".to_vec()),
        };
        ClaimChannelRewardFixture::default()
            .with_item(item)
            .call_and_assert(Err(Error::<Test>::PaymentProofVerificationFailed.into()))
    })
}

#[test]
fn unsuccessful_reward_claim_with_empty_proof() {
    with_default_mock_builder(|| {
        ContentTest::with_member_channel().setup();
        <Test as Config>::CouncilBudgetManager::set_budget(DEFAULT_PAYOUT_CLAIMED);

        let item = PullPayment::<Test> {
            channel_id: ChannelId::one(),
            cumulative_reward_earned: BalanceOf::<Test>::from(DEFAULT_PAYOUT_CLAIMED),
            reason: Hashing::hash_of(&b"reason".to_vec()),
        };
        ClaimChannelRewardFixture::default()
            .with_item(item)
            .with_payments(vec![])
            .call_and_assert(Err(Error::<Test>::PaymentProofVerificationFailed.into()))
    })
}

#[test]
fn unsuccessful_reward_claim_with_pending_channel_transfer() {
    with_default_mock_builder(|| {
        ContentTest::with_member_channel()
            .with_claimable_reward()
            .setup();
        UpdateChannelTransferStatusFixture::default()
            .with_new_member_channel_owner(SECOND_MEMBER_ID)
            .call_and_assert(Ok(()));
        ClaimChannelRewardFixture::default()
            .call_and_assert(Err(Error::<Test>::InvalidChannelTransferStatus.into()));
    })
}

#[test]
fn unsuccessful_reward_claim_with_no_commitment_value_outstanding() {
    with_default_mock_builder(|| {
        ContentTest::with_member_channel().setup();
        let payments = create_some_pull_payments_helper();
        <Test as Config>::CouncilBudgetManager::set_budget(DEFAULT_PAYOUT_CLAIMED);

        ClaimChannelRewardFixture::default()
            .with_payments(payments)
            .call_and_assert(Err(Error::<Test>::PaymentProofVerificationFailed.into()))
    })
}

#[test]
fn unsuccessful_reward_claim_cashouts_disabled() {
    with_default_mock_builder(|| {
        ContentTest::with_member_channel()
            .with_claimable_reward()
            .setup();

        UpdateChannelPayoutsFixture::default()
            .with_channel_cashouts_enabled(Some(false))
            .call_and_assert(Ok(()));

        ClaimChannelRewardFixture::default()
            .call_and_assert(Err(Error::<Test>::ChannelCashoutsDisabled.into()));
    })
}

#[test]
fn unsuccessful_reward_claim_with_successive_request() {
    with_default_mock_builder(|| {
        ContentTest::with_member_channel()
            .with_claimable_reward()
            .setup();

        ClaimChannelRewardFixture::default().call_and_assert(Ok(()));

        // cashout is 0 now
        ClaimChannelRewardFixture::default()
            .call_and_assert(Err(Error::<Test>::CashoutAmountBelowMinimumAmount.into()))
    })
}

#[test]
fn successful_reward_claim_with_successive_request_when_reward_increased() {
    with_default_mock_builder(|| {
        ContentTest::with_member_channel()
            .with_claimable_reward()
            .setup();
        <Test as Config>::CouncilBudgetManager::set_budget(DEFAULT_PAYOUT_CLAIMED * 2);

        ClaimChannelRewardFixture::default().call_and_assert(Ok(()));

        // update commit (double channel's reward)
        let payments2 = create_some_pull_payments_helper_with_rewards(DEFAULT_PAYOUT_EARNED * 2);
        update_commit_value_with_payments_helper(&payments2);

        ClaimChannelRewardFixture::default()
            .with_payments(payments2.clone())
            .with_item(payments2[DEFAULT_PROOF_INDEX])
            .call_and_assert(Ok(()))
    })
}

#[test]
fn unsuccessful_reward_claim_with_insufficient_council_budget() {
    with_default_mock_builder(|| {
        ContentTest::with_member_channel()
            .with_claimable_reward()
            .setup();
        <Test as Config>::CouncilBudgetManager::set_budget(DEFAULT_PAYOUT_CLAIMED - 1);

        ClaimChannelRewardFixture::default()
            .call_and_assert(Err(Error::<Test>::InsufficientCouncilBudget.into()));
    })
}

#[test]
fn unsuccessful_channel_reward_claim_by_curator_agent_without_permissions() {
    with_default_mock_builder(|| {
        ContentTest::with_curator_channel()
            .with_claimable_reward()
            .with_all_agent_permissions_except(&[ChannelActionPermission::ClaimChannelReward])
            .setup();
        ClaimChannelRewardFixture::default()
            .with_sender(DEFAULT_CURATOR_ACCOUNT_ID)
            .with_actor(default_curator_actor())
            .call_and_assert(Err(
                Error::<Test>::ChannelAgentInsufficientPermissions.into()
            ));
    })
}

#[test]
fn unsuccessful_channel_reward_claim_when_creator_cashouts_paused() {
    with_default_mock_builder(|| {
        ContentTest::with_member_channel()
            .with_claimable_reward()
            .setup();
        SetChannelPausedFeaturesAsModeratorFixture::default()
            .with_new_paused_features(
                [PausableChannelFeature::CreatorCashout]
                    .iter()
                    .cloned()
                    .collect(),
            )
            .call_and_assert(Ok(()));
        ClaimChannelRewardFixture::default()
            .call_and_assert(Err(Error::<Test>::ChannelFeaturePaused.into()));
    })
}

#[test]
fn successful_channel_reward_claim_by_curator_agent() {
    with_default_mock_builder(|| {
        ContentTest::with_curator_channel()
            .with_claimable_reward()
            .with_agent_permissions(&[ChannelActionPermission::ClaimChannelReward])
            .setup();
        ClaimChannelRewardFixture::default()
            .with_sender(DEFAULT_CURATOR_ACCOUNT_ID)
            .with_actor(default_curator_actor())
            .call_and_assert(Ok(()));
    })
}

#[test]
fn successful_channel_reward_claim_by_lead() {
    with_default_mock_builder(|| {
        ContentTest::with_curator_channel()
            .with_claimable_reward()
            .setup();
        ClaimChannelRewardFixture::default()
            .with_sender(LEAD_ACCOUNT_ID)
            .with_actor(ContentActor::Lead)
            .call_and_assert(Ok(()));
    })
}

#[test]
fn unsuccessful_channel_reward_claim_by_collaborator_without_permissions() {
    with_default_mock_builder(|| {
        ContentTest::with_member_channel()
            .with_claimable_reward()
            .with_all_agent_permissions_except(&[ChannelActionPermission::ClaimChannelReward])
            .setup();
        ClaimChannelRewardFixture::default()
            .with_sender(COLLABORATOR_MEMBER_ACCOUNT_ID)
            .with_actor(ContentActor::Member(COLLABORATOR_MEMBER_ID))
            .call_and_assert(Err(
                Error::<Test>::ChannelAgentInsufficientPermissions.into()
            ));
    })
}

#[test]
fn successful_channel_reward_claim_by_collaborator() {
    with_default_mock_builder(|| {
        ContentTest::with_member_channel()
            .with_claimable_reward()
            .with_agent_permissions(&[ChannelActionPermission::ClaimChannelReward])
            .setup();
        ClaimChannelRewardFixture::default()
            .with_sender(COLLABORATOR_MEMBER_ACCOUNT_ID)
            .with_actor(ContentActor::Member(COLLABORATOR_MEMBER_ID))
            .call_and_assert(Ok(()));
    })
}

#[test]
fn successful_channel_reward_claim_by_owner_member() {
    with_default_mock_builder(|| {
        ContentTest::with_member_channel()
            .with_claimable_reward()
            .setup();
        ClaimChannelRewardFixture::default()
            .with_sender(DEFAULT_MEMBER_ACCOUNT_ID)
            .with_actor(ContentActor::Member(DEFAULT_MEMBER_ID))
            .call_and_assert(Ok(()));
    })
}

/// Withdrawals
#[test]
fn unsuccessful_channel_balance_withdrawal_when_amount_exceeds_balance_minus_existential_deposit() {
    with_default_mock_builder(|| {
        ContentTest::with_member_channel().setup();

        // TODO: Should not be required after https://github.com/Joystream/joystream/issues/3511
        make_channel_account_existential_deposit(ChannelId::one());

        WithdrawFromChannelBalanceFixture::default().call_and_assert(Err(
            Error::<Test>::WithdrawFromChannelAmountExceedsBalanceMinusExistentialDeposit.into(),
        ));
    })
}

#[test]
fn unsuccessful_channel_balance_withdrawal_during_transfer() {
    with_default_mock_builder(|| {
<<<<<<< HEAD
        run_to_block(1);
        ContentTest::with_member_channel().with_video().setup();
        InitializeChannelTransferFixture::default()
=======
        ContentTest::with_member_channel().setup();
        UpdateChannelTransferStatusFixture::default()
>>>>>>> 420b0c1b
            .with_new_member_channel_owner(SECOND_MEMBER_ID)
            .call_and_assert(Ok(()));

        WithdrawFromChannelBalanceFixture::default()
            .call_and_assert(Err(Error::<Test>::InvalidChannelTransferStatus.into()));
    })
}

#[test]
fn unsuccessful_channel_balance_withdrawal_when_amount_is_zero() {
    with_default_mock_builder(|| {
        ContentTest::with_member_channel().setup();

        WithdrawFromChannelBalanceFixture::default()
            .with_amount(0)
            .call_and_assert(Err(Error::<Test>::WithdrawFromChannelAmountIsZero.into()));
    })
}

#[test]
fn unsuccessful_channel_balance_double_spend_withdrawal() {
    with_default_mock_builder(|| {
        ContentTest::with_member_channel()
            .with_claimable_reward()
            .setup();

        // TODO: Should not be required after https://github.com/Joystream/joystream/issues/3511
        make_channel_account_existential_deposit(ChannelId::one());

        ClaimChannelRewardFixture::default().call_and_assert(Ok(()));

        WithdrawFromChannelBalanceFixture::default().call_and_assert(Ok(()));
        WithdrawFromChannelBalanceFixture::default().call_and_assert(Err(
            Error::<Test>::WithdrawFromChannelAmountExceedsBalanceMinusExistentialDeposit.into(),
        ));
    })
}

#[test]
fn unsuccessful_channel_balance_withdrawal_invalid_channel_id() {
    with_default_mock_builder(|| {
        ContentTest::with_member_channel().setup();

        WithdrawFromChannelBalanceFixture::default()
            .with_channel_id(ChannelId::zero())
            .call_and_assert(Err(Error::<Test>::ChannelDoesNotExist.into()));
    })
}

#[test]
fn unsuccessful_channel_balance_withdrawal_when_creator_token_issued() {
    with_default_mock_builder(|| {
        ContentTest::with_member_channel().setup();
        IssueCreatorTokenFixture::default().call_and_assert(Ok(()));

        increase_account_balance_helper(
            ContentTreasury::<Test>::account_for_channel(ChannelId::one()),
            DEFAULT_PAYOUT_EARNED
                // TODO: Should be changed to bloat_bond after https://github.com/Joystream/joystream/issues/3511
                .saturating_add(<Test as balances::Config>::ExistentialDeposit::get().into()),
        );

        WithdrawFromChannelBalanceFixture::default().call_and_assert(Err(
            Error::<Test>::CannotWithdrawFromChannelWithCreatorTokenIssued.into(),
        ));
    })
}

#[test]
fn successful_channel_balance_multiple_withdrawals() {
    with_default_mock_builder(|| {
        ContentTest::with_member_channel()
            .with_claimable_reward()
            .setup();

        // TODO: Should not be required after https://github.com/Joystream/joystream/issues/3511
        make_channel_account_existential_deposit(ChannelId::one());

        ClaimChannelRewardFixture::default().call_and_assert(Ok(()));

        WithdrawFromChannelBalanceFixture::default()
            .with_amount(DEFAULT_PAYOUT_CLAIMED - 1)
            .call_and_assert(Ok(()));

        WithdrawFromChannelBalanceFixture::default()
            .with_amount(1)
            .call_and_assert(Ok(()));
    })
}

#[test]
fn unsuccessful_member_channel_balance_withdrawal_collaborator_without_permissions() {
    with_default_mock_builder(|| {
        ContentTest::with_member_channel()
            .with_all_agent_permissions_except(&[
                ChannelActionPermission::WithdrawFromChannelBalance,
            ])
            .setup();
        WithdrawFromChannelBalanceFixture::default()
            .with_sender(COLLABORATOR_MEMBER_ACCOUNT_ID)
            .with_actor(ContentActor::Member(COLLABORATOR_MEMBER_ID))
            .call_and_assert(Err(
                Error::<Test>::ChannelAgentInsufficientPermissions.into()
            ));
    })
}

#[test]
fn successful_member_channel_balance_withdrawal_by_collaborator() {
    with_default_mock_builder(|| {
        ContentTest::with_member_channel()
            .with_agent_permissions(&[ChannelActionPermission::WithdrawFromChannelBalance])
            .setup();
        increase_account_balance_helper(
            ContentTreasury::<Test>::account_for_channel(ChannelId::one()),
            DEFAULT_PAYOUT_EARNED
                // TODO: Should be changed to bloat_bond after https://github.com/Joystream/joystream/issues/3511
                .saturating_add(<Test as balances::Config>::ExistentialDeposit::get().into()),
        );
        WithdrawFromChannelBalanceFixture::default()
            .with_sender(COLLABORATOR_MEMBER_ACCOUNT_ID)
            .with_actor(ContentActor::Member(COLLABORATOR_MEMBER_ID))
            .call_and_assert(Ok(()));
    })
}

#[test]
fn successful_member_channel_balance_withdrawal_by_owner() {
    with_default_mock_builder(|| {
        run_to_block(1);
        ContentTest::with_member_channel().setup();
        increase_account_balance_helper(
            ContentTreasury::<Test>::account_for_channel(ChannelId::one()),
            DEFAULT_PAYOUT_EARNED
                // TODO: Should be changed to bloat_bond after https://github.com/Joystream/joystream/issues/3511
                .saturating_add(<Test as balances::Config>::ExistentialDeposit::get().into()),
        );
        WithdrawFromChannelBalanceFixture::default().call_and_assert(Ok(()));
    })
}

#[test]
fn unsuccessful_curator_channel_balance_withdrawal_by_curator_without_permissions() {
    with_default_mock_builder(|| {
        ContentTest::with_curator_channel()
            .with_all_agent_permissions_except(&[
                ChannelActionPermission::WithdrawFromChannelBalance,
            ])
            .setup();
        WithdrawFromChannelBalanceFixture::default()
            .with_sender(DEFAULT_CURATOR_ACCOUNT_ID)
            .with_actor(default_curator_actor())
            .call_and_assert(Err(
                Error::<Test>::ChannelAgentInsufficientPermissions.into()
            ));
    })
}

#[test]
fn successful_curator_channel_balance_withdrawal_by_curator() {
    with_default_mock_builder(|| {
        ContentTest::with_curator_channel()
            .with_agent_permissions(&[ChannelActionPermission::WithdrawFromChannelBalance])
            .setup();
        increase_account_balance_helper(
            ContentTreasury::<Test>::account_for_channel(ChannelId::one()),
            DEFAULT_PAYOUT_EARNED
                // TODO: Should be changed to bloat_bond after https://github.com/Joystream/joystream/issues/3511
                .saturating_add(<Test as balances::Config>::ExistentialDeposit::get().into()),
        );
        WithdrawFromChannelBalanceFixture::default()
            .with_sender(DEFAULT_CURATOR_ACCOUNT_ID)
            .with_actor(default_curator_actor())
            .call_and_assert(Ok(()));
    })
}

#[test]
fn successful_curator_channel_balance_withdrawal_by_lead() {
    with_default_mock_builder(|| {
        ContentTest::with_curator_channel().setup();
        increase_account_balance_helper(
            ContentTreasury::<Test>::account_for_channel(ChannelId::one()),
            DEFAULT_PAYOUT_EARNED
                // TODO: Should be changed to bloat_bond after https://github.com/Joystream/joystream/issues/3511
                .saturating_add(<Test as balances::Config>::ExistentialDeposit::get().into()),
        );
        WithdrawFromChannelBalanceFixture::default()
            .with_sender(LEAD_ACCOUNT_ID)
            .with_actor(ContentActor::Lead)
            .call_and_assert(Ok(()));
    })
}

#[test]
fn unsuccessful_channel_balance_withdrawal_with_fund_transfer_feature_paused() {
    with_default_mock_builder(|| {
        run_to_block(1);
        ContentTest::with_member_channel().setup();
        increase_account_balance_helper(
            ContentTreasury::<Test>::account_for_channel(ChannelId::one()),
            DEFAULT_PAYOUT_EARNED
                // TODO: Should be changed to bloat_bond after https://github.com/Joystream/joystream/issues/3511
                .saturating_add(<Test as balances::Config>::ExistentialDeposit::get().into()),
        );
        pause_channel_feature(1u64, PausableChannelFeature::ChannelFundsTransfer);

        WithdrawFromChannelBalanceFixture::default()
            .call_and_assert(Err(Error::<Test>::ChannelFeaturePaused.into()));
    })
}

/// Claim&Withdraw

#[test]
fn unsuccessful_claim_and_withdraw_with_unsufficient_cashout() {
    with_default_mock_builder(|| {
        ContentTest::with_member_channel().setup();

        let item = PullPayment::<Test> {
            channel_id: ChannelId::one(),
            cumulative_reward_earned: Content::min_cashout_allowed() - 1,
            reason: Hashing::hash_of(&b"reason".to_vec()),
        };
        ClaimAndWithdrawChannelRewardFixture::default()
            .with_payments(vec![item.clone()])
            .with_item(item)
            .call_and_assert(Err(Error::<Test>::CashoutAmountBelowMinimumAmount.into()))
    })
}

#[test]
fn unsuccessful_claim_and_withdraw_with_reward_limit_exceeded() {
    with_default_mock_builder(|| {
        ContentTest::with_member_channel().setup();

        let item = PullPayment::<Test> {
            channel_id: ChannelId::one(),
            cumulative_reward_earned: Content::max_cashout_allowed() + 1,
            reason: Hashing::hash_of(&b"reason".to_vec()),
        };
        ClaimAndWithdrawChannelRewardFixture::default()
            .with_payments(vec![item.clone()])
            .with_item(item)
            .call_and_assert(Err(Error::<Test>::CashoutAmountExceedsMaximumAmount.into()))
    })
}

#[test]
fn unsuccessful_claim_and_withdraw_with_invalid_channel_id() {
    with_default_mock_builder(|| {
        ContentTest::with_member_channel().setup();

        let item = PullPayment::<Test> {
            channel_id: ChannelId::zero(),
            cumulative_reward_earned: BalanceOf::<Test>::one(),
            reason: Hashing::hash_of(&b"reason".to_vec()),
        };
        ClaimAndWithdrawChannelRewardFixture::default()
            .with_payments(vec![item.clone()])
            .with_item(item)
            .call_and_assert(Err(Error::<Test>::ChannelDoesNotExist.into()))
    })
}

#[test]
fn unsuccessful_claim_and_withdraw_with_invalid_claim() {
    with_default_mock_builder(|| {
        ContentTest::with_member_channel()
            .with_claimable_reward()
            .setup();

        <Test as Config>::CouncilBudgetManager::set_budget(DEFAULT_PAYOUT_CLAIMED + 1);

        let item = PullPayment::<Test> {
            channel_id: ChannelId::one(),
            cumulative_reward_earned: BalanceOf::<Test>::from(DEFAULT_PAYOUT_CLAIMED + 1),
            reason: Hashing::hash_of(&b"reason".to_vec()),
        };
        ClaimAndWithdrawChannelRewardFixture::default()
            .with_item(item)
            .call_and_assert(Err(Error::<Test>::PaymentProofVerificationFailed.into()))
    })
}

#[test]
fn unsuccessful_claim_and_withdraw_with_empty_proof() {
    with_default_mock_builder(|| {
        ContentTest::with_member_channel()
            .with_claimable_reward()
            .setup();

        let item = PullPayment::<Test> {
            channel_id: ChannelId::one(),
            cumulative_reward_earned: BalanceOf::<Test>::from(DEFAULT_PAYOUT_CLAIMED),
            reason: Hashing::hash_of(&b"reason".to_vec()),
        };
        ClaimAndWithdrawChannelRewardFixture::default()
            .with_item(item)
            .with_payments(vec![])
            .call_and_assert(Err(Error::<Test>::PaymentProofVerificationFailed.into()))
    })
}

#[test]
fn unsuccessful_claim_and_withdraw_with_no_commitment() {
    with_default_mock_builder(|| {
        ContentTest::with_member_channel().setup();
        <Test as Config>::CouncilBudgetManager::set_budget(DEFAULT_PAYOUT_CLAIMED);

        ClaimAndWithdrawChannelRewardFixture::default()
            .call_and_assert(Err(Error::<Test>::PaymentProofVerificationFailed.into()))
    })
}

#[test]
fn unsuccessful_claim_and_withdraw_cashouts_disabled() {
    with_default_mock_builder(|| {
        ContentTest::with_member_channel()
            .with_claimable_reward()
            .setup();

        UpdateChannelPayoutsFixture::default()
            .with_channel_cashouts_enabled(Some(false))
            .call_and_assert(Ok(()));

        ClaimAndWithdrawChannelRewardFixture::default()
            .call_and_assert(Err(Error::<Test>::ChannelCashoutsDisabled.into()));
    })
}

#[test]
fn unsuccessful_claim_and_withdraw_double_spend() {
    with_default_mock_builder(|| {
        ContentTest::with_member_channel()
            .with_claimable_reward()
            .setup();

        // TODO: Should not be required after https://github.com/Joystream/joystream/issues/3511
        make_channel_account_existential_deposit(ChannelId::one());

        ClaimAndWithdrawChannelRewardFixture::default().call_and_assert(Ok(()));

        // claim and withdraw
        ClaimAndWithdrawChannelRewardFixture::default()
            .call_and_assert(Err(Error::<Test>::CashoutAmountBelowMinimumAmount.into()));

        // claim only
        ClaimChannelRewardFixture::default()
            .call_and_assert(Err(Error::<Test>::CashoutAmountBelowMinimumAmount.into()));

        // withdraw only
        WithdrawFromChannelBalanceFixture::default().call_and_assert(Err(
            Error::<Test>::WithdrawFromChannelAmountExceedsBalanceMinusExistentialDeposit.into(),
        ))
    })
}

#[test]
fn unsuccessful_claim_and_withdraw_insufficient_council_budget() {
    with_default_mock_builder(|| {
        ContentTest::with_member_channel()
            .with_claimable_reward()
            .setup();
        <Test as Config>::CouncilBudgetManager::set_budget(DEFAULT_PAYOUT_CLAIMED - 1);

        ClaimAndWithdrawChannelRewardFixture::default()
            .call_and_assert(Err(Error::<Test>::InsufficientCouncilBudget.into()));
    })
}

#[test]
fn successful_multiple_claims_and_withdrawals_when_reward_updated() {
    with_default_mock_builder(|| {
        ContentTest::with_member_channel().setup();
        let payments = create_some_pull_payments_helper();
        update_commit_value_with_payments_helper(&payments);
        <Test as Config>::CouncilBudgetManager::set_budget(DEFAULT_PAYOUT_CLAIMED * 2);

        ClaimAndWithdrawChannelRewardFixture::default()
            .with_payments(payments.clone())
            .call_and_assert(Ok(()));

        let payments2 = create_some_pull_payments_helper_with_rewards(DEFAULT_PAYOUT_EARNED * 2);
        update_commit_value_with_payments_helper(&payments2);

        ClaimAndWithdrawChannelRewardFixture::default()
            .with_payments(payments2.clone())
            .with_item(payments2[DEFAULT_PROOF_INDEX])
            .call_and_assert(Ok(()));
    })
}

#[test]
fn unsuccessful_member_channel_claim_and_withdraw_by_collaborator_without_claim_permissions() {
    with_default_mock_builder(|| {
        ContentTest::with_member_channel()
            .with_all_agent_permissions_except(&[ChannelActionPermission::ClaimChannelReward])
            .setup();
        ClaimAndWithdrawChannelRewardFixture::default()
            .with_sender(COLLABORATOR_MEMBER_ACCOUNT_ID)
            .with_actor(ContentActor::Member(COLLABORATOR_MEMBER_ID))
            .call_and_assert(Err(
                Error::<Test>::ChannelAgentInsufficientPermissions.into()
            ));
    })
}

#[test]
fn unsuccessful_member_channel_claim_and_withdraw_by_collaborator_without_withdrawal_permissions() {
    with_default_mock_builder(|| {
        ContentTest::with_member_channel()
            .with_all_agent_permissions_except(&[
                ChannelActionPermission::WithdrawFromChannelBalance,
            ])
            .with_claimable_reward()
            .setup();
        ClaimAndWithdrawChannelRewardFixture::default()
            .with_sender(COLLABORATOR_MEMBER_ACCOUNT_ID)
            .with_actor(ContentActor::Member(COLLABORATOR_MEMBER_ID))
            .call_and_assert(Err(
                Error::<Test>::ChannelAgentInsufficientPermissions.into()
            ));
    })
}

#[test]
fn claim_and_withdraw_fails_during_channel_transfer() {
    with_default_mock_builder(|| {
        ContentTest::with_member_channel()
            .with_claimable_reward()
            .setup();

        InitializeChannelTransferFixture::default()
            .with_new_member_channel_owner(SECOND_MEMBER_ID)
            .call_and_assert(Ok(()));

        ClaimAndWithdrawChannelRewardFixture::default()
            .call_and_assert(Err(Error::<Test>::InvalidChannelTransferStatus.into()));
    })
}

#[test]
fn unsuccessful_member_claim_and_withdraw_with_cashout_feature_paused() {
    with_default_mock_builder(|| {
        let channel_id = Content::next_channel_id();
        ContentTest::with_member_channel()
            .with_claimable_reward()
            .setup();
        pause_channel_feature(channel_id, PausableChannelFeature::CreatorCashout);

        ClaimAndWithdrawChannelRewardFixture::default()
            .call_and_assert(Err(Error::<Test>::ChannelFeaturePaused.into()));
    })
}

#[test]
fn unsuccessful_member_claim_and_withdraw_with_transfer_fund_feature_paused() {
    with_default_mock_builder(|| {
        let channel_id = Content::next_channel_id();
        ContentTest::with_member_channel()
            .with_claimable_reward()
            .setup();
        pause_channel_feature(channel_id, PausableChannelFeature::ChannelFundsTransfer);

        ClaimAndWithdrawChannelRewardFixture::default()
            .call_and_assert(Err(Error::<Test>::ChannelFeaturePaused.into()));
    })
}

#[test]
fn successful_member_channel_claim_and_withdraw_by_collaborator() {
    with_default_mock_builder(|| {
        ContentTest::with_member_channel()
            .with_agent_permissions(&[
                ChannelActionPermission::WithdrawFromChannelBalance,
                ChannelActionPermission::ClaimChannelReward,
            ])
            .with_claimable_reward()
            .setup();
        ClaimAndWithdrawChannelRewardFixture::default()
            .with_sender(COLLABORATOR_MEMBER_ACCOUNT_ID)
            .with_actor(ContentActor::Member(COLLABORATOR_MEMBER_ID))
            .call_and_assert(Ok(()));
    })
}

#[test]
fn successful_member_channel_claim_and_withdraw_by_owner() {
    with_default_mock_builder(|| {
        ContentTest::with_member_channel()
            .with_claimable_reward()
            .setup();
        ClaimAndWithdrawChannelRewardFixture::default().call_and_assert(Ok(()));
    })
}

#[test]
fn unsuccessful_curator_channel_claim_and_withdraw_by_curator_without_cliam_permissions() {
    with_default_mock_builder(|| {
        ContentTest::with_curator_channel()
            .with_all_agent_permissions_except(&[ChannelActionPermission::ClaimChannelReward])
            .setup();
        ClaimAndWithdrawChannelRewardFixture::default()
            .with_sender(DEFAULT_CURATOR_ACCOUNT_ID)
            .with_actor(default_curator_actor())
            .call_and_assert(Err(
                Error::<Test>::ChannelAgentInsufficientPermissions.into()
            ));
    })
}

#[test]
fn unsuccessful_curator_channel_claim_and_withdraw_by_curator_without_withdrawal_permissions() {
    with_default_mock_builder(|| {
        ContentTest::with_curator_channel()
            .with_all_agent_permissions_except(&[
                ChannelActionPermission::WithdrawFromChannelBalance,
            ])
            .with_claimable_reward()
            .setup();
        ClaimAndWithdrawChannelRewardFixture::default()
            .with_sender(DEFAULT_CURATOR_ACCOUNT_ID)
            .with_actor(default_curator_actor())
            .call_and_assert(Err(
                Error::<Test>::ChannelAgentInsufficientPermissions.into()
            ));
    })
}

#[test]
fn successful_curator_channel_claim_and_withdraw_by_curator() {
    with_default_mock_builder(|| {
        ContentTest::with_curator_channel()
            .with_agent_permissions(&[
                ChannelActionPermission::WithdrawFromChannelBalance,
                ChannelActionPermission::ClaimChannelReward,
            ])
            .with_claimable_reward()
            .setup();
        ClaimAndWithdrawChannelRewardFixture::default()
            .with_sender(DEFAULT_CURATOR_ACCOUNT_ID)
            .with_actor(default_curator_actor())
            .call_and_assert(Ok(()));
    })
}

#[test]
fn successful_curator_channel_claim_and_withdraw_by_lead() {
    with_default_mock_builder(|| {
        ContentTest::with_curator_channel()
            .with_claimable_reward()
            .setup();
        ClaimAndWithdrawChannelRewardFixture::default()
            .with_sender(LEAD_ACCOUNT_ID)
            .with_actor(ContentActor::Lead)
            .call_and_assert(Ok(()));
    })
}

// Channel payouts update

#[test]
fn unsuccessfull_channel_payouts_update_with_invalid_origin() {
    with_default_mock_builder(|| {
        run_to_block(1);

        increase_account_balance_helper(LEAD_ACCOUNT_ID, INITIAL_BALANCE);

        UpdateChannelPayoutsFixture::default()
            .with_origin(Origin::signed(LEAD_ACCOUNT_ID))
            .call_and_assert(Err(DispatchError::BadOrigin));

        UpdateChannelPayoutsFixture::default()
            .with_origin(Origin::none())
            .call_and_assert(Err(DispatchError::BadOrigin));
    })
}

#[test]
fn unsuccessfull_channel_payouts_update_with_insufficient_uploader_account_balance() {
    with_default_mock_builder(|| {
        run_to_block(1);

        storage::DataObjectStateBloatBondValue::<Test>::put(1);

        let payload_params = ChannelPayoutsPayloadParameters::<Test> {
            expected_data_size_fee: Storage::<Test>::data_object_per_mega_byte_fee(),
            expected_data_object_state_bloat_bond:
                Storage::<Test>::data_object_state_bloat_bond_value(),
            object_creation_params: DataObjectCreationParameters {
                size: 1,
                ipfs_content_id: vec![1],
            },
            uploader_account: DEFAULT_MEMBER_ACCOUNT_ID,
        };

        UpdateChannelPayoutsFixture::default()
            .with_payload(Some(payload_params))
            .call_and_assert(Err(storage::Error::<Test>::InsufficientBalance.into()));
    })
}

#[test]
fn unsuccessfull_channel_payouts_update_with_unexpected_data_size_fee() {
    with_default_mock_builder(|| {
        run_to_block(1);

        increase_account_balance_helper(DEFAULT_MEMBER_ACCOUNT_ID, INITIAL_BALANCE);
        let payload_params = ChannelPayoutsPayloadParameters::<Test> {
            expected_data_size_fee: Storage::<Test>::data_object_per_mega_byte_fee()
                .saturating_add(One::one()),
            expected_data_object_state_bloat_bond:
                Storage::<Test>::data_object_state_bloat_bond_value(),
            object_creation_params: DataObjectCreationParameters {
                size: 1,
                ipfs_content_id: vec![1],
            },
            uploader_account: DEFAULT_MEMBER_ACCOUNT_ID,
        };

        UpdateChannelPayoutsFixture::default()
            .with_payload(Some(payload_params))
            .call_and_assert(Err(storage::Error::<Test>::DataSizeFeeChanged.into()));
    })
}

#[test]
fn unsuccessfull_channel_payouts_update_with_unexpected_data_object_state_bloat_bond() {
    with_default_mock_builder(|| {
        run_to_block(1);

        increase_account_balance_helper(DEFAULT_MEMBER_ACCOUNT_ID, INITIAL_BALANCE);
        let payload_params = ChannelPayoutsPayloadParameters::<Test> {
            expected_data_size_fee: Storage::<Test>::data_object_per_mega_byte_fee(),
            expected_data_object_state_bloat_bond:
                Storage::<Test>::data_object_state_bloat_bond_value().saturating_add(1),
            object_creation_params: DataObjectCreationParameters {
                size: 1,
                ipfs_content_id: vec![1],
            },
            uploader_account: DEFAULT_MEMBER_ACCOUNT_ID,
        };

        UpdateChannelPayoutsFixture::default()
            .with_payload(Some(payload_params))
            .call_and_assert(Err(
                storage::Error::<Test>::DataObjectStateBloatBondChanged.into()
            ));
    })
}

#[test]
fn unsuccessfull_channel_payouts_update_min_cashout_exceeds_max_cashout() {
    with_default_mock_builder(|| {
        run_to_block(1);

        let current_min_cashout = Content::min_cashout_allowed();
        let current_max_cashout = Content::max_cashout_allowed();

        UpdateChannelPayoutsFixture::default()
            .with_min_cashout_allowed(Some(current_min_cashout.saturating_add(1)))
            .with_max_cashout_allowed(Some(current_min_cashout))
            .call_and_assert(Err(
                Error::<Test>::MinCashoutAllowedExceedsMaxCashoutAllowed.into(),
            ));

        UpdateChannelPayoutsFixture::default()
            .with_min_cashout_allowed(Some(current_max_cashout.saturating_add(1)))
            .call_and_assert(Err(
                Error::<Test>::MinCashoutAllowedExceedsMaxCashoutAllowed.into(),
            ));

        UpdateChannelPayoutsFixture::default()
            .with_max_cashout_allowed(Some(current_min_cashout.saturating_sub(1)))
            .call_and_assert(Err(
                Error::<Test>::MinCashoutAllowedExceedsMaxCashoutAllowed.into(),
            ));
    })
}

#[test]
fn successful_channel_payouts_update() {
    with_default_mock_builder(|| {
        run_to_block(1);

        // TODO: Should not be required after https://github.com/Joystream/joystream/issues/3510
        make_storage_module_account_existential_deposit();
        increase_account_balance_helper(DEFAULT_MEMBER_ACCOUNT_ID, INITIAL_BALANCE);

        let payments = create_some_pull_payments_helper();
        let merkle_root = generate_merkle_root_helper(&payments).pop().unwrap();
        let payload_params = ChannelPayoutsPayloadParameters::<Test> {
            expected_data_size_fee: Storage::<Test>::data_object_per_mega_byte_fee(),
            expected_data_object_state_bloat_bond:
                Storage::<Test>::data_object_state_bloat_bond_value(),
            object_creation_params: DataObjectCreationParameters {
                size: 1,
                ipfs_content_id: vec![1],
            },
            uploader_account: DEFAULT_MEMBER_ACCOUNT_ID,
        };

        UpdateChannelPayoutsFixture::default()
            .with_commitment(Some(merkle_root))
            .with_min_cashout_allowed(Some(0))
            .with_max_cashout_allowed(Some(1))
            .with_channel_cashouts_enabled(Some(false))
            .with_payload(Some(payload_params))
            .call_and_assert(Ok(()));
    })
}<|MERGE_RESOLUTION|>--- conflicted
+++ resolved
@@ -346,14 +346,8 @@
 #[test]
 fn unsuccessful_channel_balance_withdrawal_during_transfer() {
     with_default_mock_builder(|| {
-<<<<<<< HEAD
-        run_to_block(1);
-        ContentTest::with_member_channel().with_video().setup();
-        InitializeChannelTransferFixture::default()
-=======
         ContentTest::with_member_channel().setup();
         UpdateChannelTransferStatusFixture::default()
->>>>>>> 420b0c1b
             .with_new_member_channel_owner(SECOND_MEMBER_ID)
             .call_and_assert(Ok(()));
 
