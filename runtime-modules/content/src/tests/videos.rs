--- conflicted
+++ resolved
@@ -515,10 +515,6 @@
 fn unsuccessful_video_creation_with_invalid_storage_buckets_num_witness() {
     with_default_mock_builder(|| {
         ContentTest::with_member_channel().setup();
-<<<<<<< HEAD
-
-=======
->>>>>>> 0a854888
         CreateVideoFixture::default()
             .with_storage_buckets_num_witness(0)
             .call_and_assert(Err(
@@ -1061,10 +1057,6 @@
 fn unsuccessful_video_update_with_assets_to_upload_and_invalid_storage_buckets_num_witness() {
     with_default_mock_builder(|| {
         ContentTest::with_member_channel().with_video().setup();
-<<<<<<< HEAD
-
-=======
->>>>>>> 0a854888
         UpdateVideoFixture::default()
             .with_assets_to_upload(StorageAssets::<Test> {
                 expected_data_size_fee: Storage::<Test>::data_object_per_mega_byte_fee(),
@@ -1081,10 +1073,6 @@
 fn unsuccessful_video_update_with_assets_to_upload_and_missing_storage_buckets_num_witness() {
     with_default_mock_builder(|| {
         ContentTest::with_member_channel().with_video().setup();
-<<<<<<< HEAD
-
-=======
->>>>>>> 0a854888
         UpdateVideoFixture::default()
             .with_assets_to_upload(StorageAssets::<Test> {
                 expected_data_size_fee: Storage::<Test>::data_object_per_mega_byte_fee(),
