--- conflicted
+++ resolved
@@ -7,13 +7,8 @@
 use sp_std::collections::btree_map::BTreeMap;
 use strum::IntoEnumIterator;
 
-<<<<<<< HEAD
-// TODO: enable after enabling channel transfers
-#[ignore]
-=======
 // -- Initialize channel transfer ---------------------------------------------------
 
->>>>>>> 50e76b51
 #[test]
 fn initialize_channel_transfer_ok_with_status_correctly_changed() {
     let new_collaborators: BTreeMap<MemberId, ChannelAgentPermissions> =
@@ -44,8 +39,6 @@
     })
 }
 
-// TODO: enable after enabling channel transfers
-#[ignore]
 #[test]
 fn initialize_channel_transfer_ok_with_event_deposited() {
     let new_collaborators: BTreeMap<MemberId, ChannelAgentPermissions> =
@@ -91,8 +84,6 @@
     })
 }
 
-// TODO: enable after enabling channel transfers
-#[ignore]
 #[test]
 fn initialize_channel_transfer_fails_during_upcoming_revenue_split() {
     pub const SPLIT_STARTING_BLOCK: u64 = 10;
@@ -118,6 +109,8 @@
     })
 }
 
+// TODO: Enable after enabling channel transfers
+#[ignore]
 #[test]
 fn initialize_channel_transfer_fails_during_ongoing_revenue_split() {
     pub const SPLIT_STARTING_BLOCK: u64 = 10;
@@ -145,7 +138,7 @@
     })
 }
 
-// TODO: enable after enabling channel transfers
+// TODO: Enable after enabling channel transfers
 #[ignore]
 #[test]
 fn initialize_channel_transfer_fails_during_unfinalized_revenue_split() {
@@ -174,7 +167,7 @@
     })
 }
 
-// TODO: enable after enabling channel transfers
+// TODO: Enable after enabling channel transfers
 #[ignore]
 #[test]
 fn initialize_channel_transfer_fails_during_upcoming_token_sales() {
@@ -193,6 +186,8 @@
     })
 }
 
+// TODO: Enable after enabling channel transfers
+#[ignore]
 #[test]
 fn initialize_channel_transfer_fails_during_ongoing_token_sales() {
     pub const SALE_STARTING_BLOCK: u64 = 10;
@@ -211,6 +206,8 @@
     })
 }
 
+// TODO: Enable after enabling channel transfers
+#[ignore]
 #[test]
 fn initialize_channel_transfer_fails_during_unfinalized_token_sales() {
     pub const SALE_STARTING_BLOCK: u64 = 10;
@@ -229,7 +226,7 @@
     })
 }
 
-// TODO: enable after enabling channel transfers
+// TODO: Enable after enabling channel transfers
 #[ignore]
 #[test]
 fn initialize_channel_transfer_fails_with_invalid_channel_id() {
@@ -243,8 +240,6 @@
     })
 }
 
-// TODO: enable after enabling channel transfers
-#[ignore]
 #[test]
 fn initialize_channel_transfer_fails_with_transfer_already_started() {
     with_default_mock_builder(|| {
@@ -294,13 +289,8 @@
     })
 }
 
-<<<<<<< HEAD
-// TODO: enable after enabling channel transfers
-#[ignore]
-=======
 // -- Accept transfer status ---------------------------------------------------
 
->>>>>>> 50e76b51
 #[test]
 fn accept_transfer_status_ok() {
     with_default_mock_builder(|| {
@@ -320,8 +310,6 @@
     })
 }
 
-// TODO: enable after enabling channel transfers
-#[ignore]
 #[test]
 fn accept_transfer_status_fails_with_invalid_commitment_params() {
     with_default_mock_builder(|| {
@@ -342,8 +330,6 @@
     })
 }
 
-// TODO: enable after enabling channel transfers
-#[ignore]
 #[test]
 fn accept_transfer_status_fails_with_invalid_channel_id() {
     with_default_mock_builder(|| {
@@ -356,8 +342,6 @@
     })
 }
 
-// TODO: enable after enabling channel transfers
-#[ignore]
 #[test]
 fn accept_transfer_status_fails_with_invalid_status() {
     with_default_mock_builder(|| {
@@ -367,8 +351,6 @@
     })
 }
 
-// TODO: enable after enabling channel transfers
-#[ignore]
 #[test]
 fn accept_transfer_status_fails_with_non_channel_owner() {
     with_default_mock_builder(|| {
@@ -384,8 +366,6 @@
     })
 }
 
-// TODO: enable after enabling channel transfers
-#[ignore]
 #[test]
 fn accept_transfer_status_fails_with_invalid_balance_for_members() {
     with_default_mock_builder(|| {
@@ -402,8 +382,6 @@
     })
 }
 
-// TODO: enable after enabling channel transfers
-#[ignore]
 #[test]
 fn accept_transfer_status_fails_with_invalid_balance_for_curator_groups() {
     with_default_mock_builder(|| {
@@ -424,8 +402,6 @@
     })
 }
 
-// TODO: enable after enabling channel transfers
-#[ignore]
 #[test]
 fn accept_transfer_status_succeeds_for_members_with_price() {
     ExtBuilder::default()
@@ -459,8 +435,6 @@
         })
 }
 
-// TODO: enable after enabling channel transfers
-#[ignore]
 #[test]
 fn accept_transfer_status_succeeds_for_curators_to_members_with_price() {
     ExtBuilder::default()
@@ -496,8 +470,6 @@
         })
 }
 
-// TODO: enable after enabling channel transfers
-#[ignore]
 #[test]
 fn accept_transfer_status_succeeds_for_members_to_curators_with_price() {
     with_default_mock_builder(|| {
@@ -527,8 +499,6 @@
     })
 }
 
-// TODO: Enable after enabling channel transfers
-#[ignore]
 #[test]
 fn accept_channel_transfer_fails_with_invalid_transfer_id() {
     with_default_mock_builder(|| {
@@ -546,8 +516,6 @@
     })
 }
 
-// TODO: Enable after enabling channel transfers
-#[ignore]
 #[test]
 fn cancel_channel_transfer_fails_with_invalid_channel_id() {
     with_default_mock_builder(|| {
@@ -562,8 +530,6 @@
     })
 }
 
-// TODO: Enable after enabling channel transfers
-#[ignore]
 #[test]
 fn cancel_channel_transfer_ok_with_status_reset() {
     with_default_mock_builder(|| {
@@ -578,8 +544,6 @@
     })
 }
 
-// TODO: Enable after enabling channel transfers
-#[ignore]
 #[test]
 fn cancel_channel_transfer_ok_with_event_deposit() {
     with_default_mock_builder(|| {
@@ -588,51 +552,11 @@
             .with_new_member_channel_owner(SECOND_MEMBER_ID)
             .call_and_assert(Ok(()));
 
-<<<<<<< HEAD
-// TODO: Enable after enabling channel transfers
-#[ignore]
-#[test]
-fn update_transfer_status_blocked_during_ongoing_token_sales() {
-    pub const SALE_STARTING_BLOCK: u64 = 10;
-    with_default_mock_builder(|| {
-        ContentTest::with_member_channel().setup();
-        IssueCreatorTokenFixture::default().call_and_assert(Ok(()));
-        InitCreatorTokenSaleFixture::default()
-            .with_start_block(SALE_STARTING_BLOCK)
-            .call_and_assert(Ok(()));
-        run_to_block(SALE_STARTING_BLOCK + 1);
-        UpdateChannelTransferStatusFixture::default()
-            .with_new_member_channel_owner(THIRD_MEMBER_ID)
-            .call_and_assert(Err(
-                Error::<Test>::ChannelTransfersBlockedDuringTokenSales.into()
-            ));
-    })
-}
-
-// TODO: Enable after enabling channel transfers
-#[ignore]
-#[test]
-fn update_transfer_status_blocked_during_unfinalized_token_sales() {
-    pub const SALE_STARTING_BLOCK: u64 = 10;
-    with_default_mock_builder(|| {
-        ContentTest::with_member_channel().setup();
-        IssueCreatorTokenFixture::default().call_and_assert(Ok(()));
-        InitCreatorTokenSaleFixture::default()
-            .with_start_block(SALE_STARTING_BLOCK)
-            .call_and_assert(Ok(()));
-        run_to_block(SALE_STARTING_BLOCK + DEFAULT_CREATOR_TOKEN_SALE_DURATION + 1);
-        UpdateChannelTransferStatusFixture::default()
-            .with_new_member_channel_owner(THIRD_MEMBER_ID)
-            .call_and_assert(Err(
-                Error::<Test>::ChannelTransfersBlockedDuringTokenSales.into()
-            ));
-=======
         CancelChannelTransferFixture::default().call_and_assert(Ok(()));
 
         last_event_eq!(RawEvent::CancelChannelTransfer(
             ChannelId::one(),
             ContentActor::Member(DEFAULT_MEMBER_ID)
         ));
->>>>>>> 50e76b51
     })
 }