--- conflicted
+++ resolved
@@ -259,7 +259,6 @@
         /// Reward account is none
         RewardAccountNotFoundInChannel,
 
-<<<<<<< HEAD
         /// Curator does not have permissions to perform given moderation action
         CuratorModerationActionNotAllowed,
 
@@ -271,7 +270,7 @@
 
         /// Unexpected runtime state: missing channel bag during delete_channel attempt
         ChannelBagMissing,
-=======
+
         /// Invalid channel transfer status for operations.
         InvalidChannelTransferStatus,
 
@@ -281,7 +280,5 @@
         /// Cannot accept the channel transfer: provided commitment parameters doesn't match with
         /// channel pending transfer parameters.
         InvalidChannelTransferCommitmentParams,
-
->>>>>>> dadce54b
     }
 }