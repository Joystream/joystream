use crate::*;
use frame_support::decl_error;

decl_error! {
    /// Content directory errors
    pub enum Error for Module<T: Trait> {
        /// Feature Not Implemented
        FeatureNotImplemented,

        // Curator Management Errors
        // -------------------------

        /// Curator under provided curator id is not a member of curaror group under given id
        CuratorIsNotAMemberOfGivenCuratorGroup,

        /// Curator under provided curator id is already a member of curaror group under given id
        CuratorIsAlreadyAMemberOfGivenCuratorGroup,

        /// Given curator group does not exist
        CuratorGroupDoesNotExist,

        /// Max number of curators per group limit reached
        CuratorsPerGroupLimitReached,

        /// Curator group is not active
        CuratorGroupIsNotActive,

        /// Curator id is not a worker id in content working group
        CuratorIdInvalid,

        // Authentication Errors
        // ---------------------

        /// Lead authentication failed
        LeadAuthFailed,

        /// Member authentication failed
        MemberAuthFailed,

        /// Curator authentication failed
        CuratorAuthFailed,

        /// Expected root or signed origin
        BadOrigin,

        /// Operation cannot be perfomed with this Actor
        ActorNotAuthorized,

        /// A Channel or Video Category does not exist.
        CategoryDoesNotExist,

        /// Channel does not exist
        ChannelDoesNotExist,

        /// Video does not exist
        VideoDoesNotExist,

        /// Vfdeo in season can`t be removed (because order is important)
        VideoInSeason,

        /// Curators can only censor non-curator group owned channels
        CannotCensoreCuratorGroupOwnedChannels,

        /// Actor cannot authorize as lead for given extrinsic
        ActorCannotBeLead,

        /// Channel censorship status did not change
        ChannelCensorshipStatusDidNotChange,

        /// Video censorship status did not change
        VideoCensorshipStatusDidNotChange,


        // Auction Errors
        // ---------------------

        /// Auction for given video did not start
        AuctionDidNotStart,

        /// NFT for given video id already exists
        NFTAlreadyExists,

        /// NFT for given video id does not exist
        NFTDoesNotExist,

        /// Overflow or underflow error happened
        OverflowOrUnderflowHappened,

        /// Given origin does not own nft
        DoesNotOwnNFT,

        /// Royalty Upper Bound Exceeded
        RoyaltyUpperBoundExceeded,

        /// Royalty Lower Bound Exceeded
        RoyaltyLowerBoundExceeded,

        /// Auction duration upper bound exceeded
        AuctionDurationUpperBoundExceeded,

        /// Auction duration lower bound exceeded
        AuctionDurationLowerBoundExceeded,

        /// Auction extension period upper bound exceeded
        ExtensionPeriodUpperBoundExceeded,

        /// Auction extension period lower bound exceeded
        ExtensionPeriodLowerBoundExceeded,

        /// Bid lock duration upper bound exceeded
        BidLockDurationUpperBoundExceeded,

        /// Bid lock duration lower bound exceeded
        BidLockDurationLowerBoundExceeded,

        /// Starting price upper bound exceeded
        StartingPriceUpperBoundExceeded,

        /// Starting price lower bound exceeded
        StartingPriceLowerBoundExceeded,

        /// Auction bid step upper bound exceeded
        AuctionBidStepUpperBoundExceeded,

        /// Auction bid step lower bound exceeded
        AuctionBidStepLowerBoundExceeded,

        /// Insufficient balance
        InsufficientBalance,

        /// Minimal auction bid step constraint violated.
        BidStepConstraintViolated,

        /// Auction starting price constraint violated.
        StartingPriceConstraintViolated,

        /// Already active auction cannot be cancelled
        ActionHasBidsAlready,

        /// Can not create auction for NFT, if auction have been already started or nft is locked for the transfer
        NftIsNotIdle,

        /// No pending offers for given NFT
        PendingOfferDoesNotExist,

        /// Creator royalty requires reward account to be set.
        RewardAccountIsNotSet,

        /// Actor is not a last bidder
        ActorIsNotALastBidder,

        /// Auction cannot be completed
        AuctionCannotBeCompleted,

        /// Auction does not have bids
        LastBidDoesNotExist,

        /// Auction starts at lower bound exceeded
        StartsAtLowerBoundExceeded,

        /// Auction starts at upper bound exceeded
        StartsAtUpperBoundExceeded,

        /// Nft is not in auction state
        NotInAuctionState,

        /// Member is not allowed to participate in auction
        MemberIsNotAllowedToParticipate,

        /// Member profile not found
        MemberProfileNotFound,

        /// Given video nft is not in buy now state
        NFTNotInBuyNowState,

        /// Auction type is not `Open`
        IsNotOpenAuctionType,

        /// Auction type is not `English`
        IsNotEnglishAuctionType,

        /// Bid lock duration is not expired
        BidLockDurationIsNotExpired,

        /// NFT auction is already expired
        NFTAuctionIsAlreadyExpired,

        /// Auction buy now is less then starting price
        BuyNowIsLessThenStartingPrice,

        /// Max auction whitelist length upper bound exceeded
        MaxAuctionWhiteListLengthUpperBoundExceeded,

        /// Auction whitelist has only one member
        WhitelistHasOnlyOneMember,

        /// Extension period is greater then auction duration
        ExtensionPeriodIsGreaterThenAuctionDuration,

        /// No assets to be removed have been specified
        NoAssetsSpecified,

        /// Channel assets feasibility
        InvalidAssetsProvided,

        /// Channel Contains Video
        ChannelContainsVideos,

        /// Channel Contains Assets
        ChannelContainsAssets,
<<<<<<< HEAD

        /// Bag Size specified is not valid
        InvalidBagSizeSpecified,

        /// VideoPost does not exists
        VideoPostDoesNotExist,

        /// Migration not done yet
        MigrationNotFinished,

        /// Partecipant is not a member
        ReplyDoesNotExist,

        /// comments disabled
        CommentsDisabled,

        /// moderators limit reached
        ModeratorsLimitReached,

        /// cannot edit video post
        CannotEditDescription,

        /// failed witness verification
        WitnessVerificationFailed,

        /// witness not provided
        WitnessNotProvided,

        /// rationale not provided
        RationaleNotProvidedByModerator,

        /// Insufficient balance
        UnsufficientBalance,

        /// Insufficient treasury balance
        InsufficientTreasuryBalance,

        /// Invalid member id  specified
        InvalidMemberProvided,

        /// Actor is not A Member
        ActorNotAMember,

        /// Payment Proof verification failed
        PaymentProofVerificationFailed,

        /// Total reward too high
        TotalRewardLimitExceeded,

        /// Cashout amount too small
        UnsufficientCashoutAmount,

        /// Reward account is none
        RewardAccountNotFoundInChannel,

=======
>>>>>>> 1610ca3a
    }
}<|MERGE_RESOLUTION|>--- conflicted
+++ resolved
@@ -208,7 +208,6 @@
 
         /// Channel Contains Assets
         ChannelContainsAssets,
-<<<<<<< HEAD
 
         /// Bag Size specified is not valid
         InvalidBagSizeSpecified,
@@ -264,7 +263,5 @@
         /// Reward account is none
         RewardAccountNotFoundInChannel,
 
-=======
->>>>>>> 1610ca3a
     }
 }