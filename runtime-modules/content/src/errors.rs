--- conflicted
+++ resolved
@@ -46,6 +46,9 @@
         /// Operation cannot be perfomed with this Actor
         ActorNotAuthorized,
 
+        /// This content actor cannot own a channel
+        ActorCannotOwnChannel,
+
         /// A Channel or Video Category does not exist.
         CategoryDoesNotExist,
 
@@ -70,41 +73,23 @@
         /// Video censorship status did not change
         VideoCensorshipStatusDidNotChange,
 
-<<<<<<< HEAD
-        /// Actor cannot Own channel
-        ActorCannotOwnChannel,
-=======
->>>>>>> cef9ebfd
-
         // Auction Errors
         // ---------------------
 
         /// Auction for given video did not start
         AuctionDidNotStart,
 
-<<<<<<< HEAD
         /// Nft for given video id already exists
         NftAlreadyExists,
 
         /// Nft for given video id does not exist
         NftDoesNotExist,
-=======
-        /// NFT for given video id already exists
-        NFTAlreadyExists,
-
-        /// NFT for given video id does not exist
-        NFTDoesNotExist,
->>>>>>> cef9ebfd
 
         /// Overflow or underflow error happened
         OverflowOrUnderflowHappened,
 
         /// Given origin does not own nft
-<<<<<<< HEAD
         DoesNotOwnNft,
-=======
-        DoesNotOwnNFT,
->>>>>>> cef9ebfd
 
         /// Royalty Upper Bound Exceeded
         RoyaltyUpperBoundExceeded,
@@ -154,17 +139,10 @@
         /// Already active auction cannot be cancelled
         ActionHasBidsAlready,
 
-<<<<<<< HEAD
         /// Can not create auction for Nft, if auction have been already started or nft is locked for the transfer
         NftIsNotIdle,
 
         /// No pending offers for given Nft
-=======
-        /// Can not create auction for NFT, if auction have been already started or nft is locked for the transfer
-        NftIsNotIdle,
-
-        /// No pending offers for given NFT
->>>>>>> cef9ebfd
         PendingOfferDoesNotExist,
 
         /// Creator royalty requires reward account to be set.
@@ -195,11 +173,7 @@
         MemberProfileNotFound,
 
         /// Given video nft is not in buy now state
-<<<<<<< HEAD
         NftNotInBuyNowState,
-=======
-        NFTNotInBuyNowState,
->>>>>>> cef9ebfd
 
         /// Auction type is not `Open`
         IsNotOpenAuctionType,
@@ -210,13 +184,8 @@
         /// Bid lock duration is not expired
         BidLockDurationIsNotExpired,
 
-<<<<<<< HEAD
         /// Nft auction is already expired
         NftAuctionIsAlreadyExpired,
-=======
-        /// NFT auction is already expired
-        NFTAuctionIsAlreadyExpired,
->>>>>>> cef9ebfd
 
         /// Auction buy now is less then starting price
         BuyNowIsLessThenStartingPrice,
@@ -250,7 +219,6 @@
 
         /// Migration not done yet
         MigrationNotFinished,
-<<<<<<< HEAD
 
         /// Partecipant is not a member
         ReplyDoesNotExist,
@@ -296,8 +264,5 @@
 
         /// Reward account is none
         RewardAccountNotFoundInChannel,
-
-=======
->>>>>>> cef9ebfd
     }
 }