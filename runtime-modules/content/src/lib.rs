// Ensure we're `no_std` when compiling for Wasm.
#![cfg_attr(not(feature = "std"), no_std)]
#![recursion_limit = "256"]
// Internal Substrate warning (decl_event).
#![allow(clippy::unused_unit, clippy::all)]

#[cfg(test)]
mod tests;

mod errors;
mod permissions;

pub use errors::*;
pub use permissions::*;

use core::hash::Hash;

use codec::Codec;
use codec::{Decode, Encode};

pub use storage::{
    BagIdType, DataObjectCreationParameters, DataObjectStorage, DynamicBagIdType, UploadParameters,
    UploadParametersRecord,
};

use frame_support::{
    decl_event, decl_module, decl_storage, dispatch::DispatchResult, ensure, traits::Get, Parameter,
};
use frame_system::ensure_signed;
#[cfg(feature = "std")]
pub use serde::{Deserialize, Serialize};
use sp_arithmetic::traits::{BaseArithmetic, One, Zero};
use sp_runtime::traits::{MaybeSerializeDeserialize, Member};
use sp_std::collections::btree_set::BTreeSet;
use sp_std::vec::Vec;

pub use common::{
    currency::{BalanceOf, GovernanceCurrency},
    working_group::WorkingGroup,
    AssetUrls, MembershipTypes, StorageOwnership,
};

type Storage<T> = storage::Module<T>;

/// Type, used in diffrent numeric constraints representations
pub type MaxNumber = u32;

/// A numeric identifier trait
pub trait NumericIdentifier:
    Parameter
    + Member
    + BaseArithmetic
    + Codec
    + Default
    + Copy
    + Clone
    + Hash
    + MaybeSerializeDeserialize
    + Eq
    + PartialEq
    + Ord
    + Zero
{
}

impl NumericIdentifier for u64 {}

/// Module configuration trait for Content Directory Module
pub trait Trait:
    frame_system::Trait + ContentActorAuthenticator + Clone + GovernanceCurrency + storage::Trait
{
    /// The overarching event type.
    type Event: From<Event<Self>> + Into<<Self as frame_system::Trait>::Event>;

    /// Channel Transfer Payments Escrow Account seed for ModuleId to compute deterministic AccountId
    type ChannelOwnershipPaymentEscrowId: Get<[u8; 8]>;

    /// Type of identifier for Videos
    type VideoId: NumericIdentifier;

    /// Type of identifier for Video Categories
    type VideoCategoryId: NumericIdentifier;

    /// Type of identifier for Channel Categories
    type ChannelCategoryId: NumericIdentifier;

    /// Type of identifier for Playlists
    type PlaylistId: NumericIdentifier;

    /// Type of identifier for Persons
    type PersonId: NumericIdentifier;

    /// Type of identifier for Channels
    type SeriesId: NumericIdentifier;

    /// Type of identifier for Channel transfer requests
    type ChannelOwnershipTransferRequestId: NumericIdentifier;

    /// The maximum number of curators per group constraint
    type MaxNumberOfCuratorsPerGroup: Get<MaxNumber>;
}

/// The owner of a channel, is the authorized "actor" that can update
/// or delete or transfer a channel and its contents.
#[cfg_attr(feature = "std", derive(Serialize, Deserialize))]
#[derive(Encode, Decode, Clone, PartialEq, Eq, Debug)]
pub enum ChannelOwner<MemberId, CuratorGroupId> {
    /// A Member owns the channel
    Member(MemberId),
    /// A specific curation group owns the channel
    CuratorGroup(CuratorGroupId),
}

// simplification type
pub(crate) type ActorToChannelOwnerResult<T> = Result<
    ChannelOwner<
        <T as common::MembershipTypes>::MemberId,
        <T as ContentActorAuthenticator>::CuratorGroupId,
    >,
    Error<T>,
>;

// Default trait implemented only because its used in a Channel which needs to implement a Default trait
// since it is a StorageValue.
impl<MemberId: Default, CuratorGroupId> Default for ChannelOwner<MemberId, CuratorGroupId> {
    fn default() -> Self {
        ChannelOwner::Member(MemberId::default())
    }
}

/// A category which channels can belong to.
#[cfg_attr(feature = "std", derive(Serialize, Deserialize))]
#[derive(Encode, Decode, Default, Clone, PartialEq, Eq, Debug)]
pub struct ChannelCategory {
    // No runtime information is currently stored for a Category.
}

/// Information on the category being created.
#[cfg_attr(feature = "std", derive(Serialize, Deserialize))]
#[derive(Encode, Decode, Default, Clone, PartialEq, Eq, Debug)]
pub struct ChannelCategoryCreationParameters {
    /// Metadata for the category.
    meta: Vec<u8>,
}

/// Information on the category being updated.
#[cfg_attr(feature = "std", derive(Serialize, Deserialize))]
#[derive(Encode, Decode, Default, Clone, PartialEq, Eq, Debug)]
pub struct ChannelCategoryUpdateParameters {
    // as this is the only field it is not an Option
    /// Metadata update for the category.
    new_meta: Vec<u8>,
}

/// Type representing an owned channel which videos, playlists, and series can belong to.
#[cfg_attr(feature = "std", derive(Serialize, Deserialize))]
#[derive(Encode, Decode, Default, Clone, PartialEq, Eq, Debug)]
pub struct ChannelRecord<MemberId, CuratorGroupId, AccountId> {
    /// The owner of a channel
    owner: ChannelOwner<MemberId, CuratorGroupId>,
    /// The videos under this channel
    num_videos: u64,
    /// If curators have censored this channel or not
    is_censored: bool,
    /// Reward account where revenue is sent if set.
    reward_account: Option<AccountId>,
    /// Account for withdrawing deletion prize funds
    deletion_prize_source_account_id: AccountId,
}

// Channel alias type for simplification.
pub type Channel<T> = ChannelRecord<
    <T as common::MembershipTypes>::MemberId,
    <T as ContentActorAuthenticator>::CuratorGroupId,
    <T as frame_system::Trait>::AccountId,
>;

/// A request to buy a channel by a new ChannelOwner.
#[cfg_attr(feature = "std", derive(Serialize, Deserialize))]
#[derive(Encode, Decode, Default, Clone, PartialEq, Eq, Debug)]
pub struct ChannelOwnershipTransferRequestRecord<
    ChannelId,
    MemberId,
    CuratorGroupId,
    Balance,
    AccountId,
> {
    channel_id: ChannelId,
    new_owner: ChannelOwner<MemberId, CuratorGroupId>,
    payment: Balance,
    new_reward_account: Option<AccountId>,
}

// ChannelOwnershipTransferRequest type alias for simplification.
pub type ChannelOwnershipTransferRequest<T> = ChannelOwnershipTransferRequestRecord<
    <T as storage::Trait>::ChannelId,
    <T as common::MembershipTypes>::MemberId,
    <T as ContentActorAuthenticator>::CuratorGroupId,
    BalanceOf<T>,
    <T as frame_system::Trait>::AccountId,
>;

/// Information about channel being created.
#[cfg_attr(feature = "std", derive(Serialize, Deserialize))]
#[derive(Encode, Decode, Clone, PartialEq, Eq, Debug)]
pub struct ChannelCreationParametersRecord<StorageAssets, AccountId> {
    /// Asset collection for the channel, referenced by metadata
    assets: Option<StorageAssets>,
    /// Metadata about the channel.
    meta: Option<Vec<u8>>,
    /// optional reward account
    reward_account: Option<AccountId>,
}

type ChannelCreationParameters<T> =
    ChannelCreationParametersRecord<StorageAssets<T>, <T as frame_system::Trait>::AccountId>;

/// Information about channel being updated.
#[cfg_attr(feature = "std", derive(Serialize, Deserialize))]
#[derive(Encode, Decode, Default, Clone, PartialEq, Eq, Debug)]
pub struct ChannelUpdateParametersRecord<StorageAssets, AccountId, DataObjectId: Ord> {
    /// Asset collection for the channel, referenced by metadata    
    assets_to_upload: Option<StorageAssets>,
    /// If set, metadata update for the channel.
    new_meta: Option<Vec<u8>>,
    /// If set, updates the reward account of the channel
    reward_account: Option<Option<AccountId>>,
    /// assets to be removed from channel
    assets_to_remove: BTreeSet<DataObjectId>,
}

type ChannelUpdateParameters<T> = ChannelUpdateParametersRecord<
    StorageAssets<T>,
    <T as frame_system::Trait>::AccountId,
    DataObjectId<T>,
>;

/// A category that videos can belong to.
#[cfg_attr(feature = "std", derive(Serialize, Deserialize))]
#[derive(Encode, Decode, Default, Clone, PartialEq, Eq, Debug)]
pub struct VideoCategory {
    // No runtime information is currently stored for a Category.
}

/// Information about the video category being created.
#[cfg_attr(feature = "std", derive(Serialize, Deserialize))]
#[derive(Encode, Decode, Default, Clone, PartialEq, Eq, Debug)]
pub struct VideoCategoryCreationParameters {
    /// Metadata about the video category.
    meta: Vec<u8>,
}

/// Information about the video category being updated.
#[cfg_attr(feature = "std", derive(Serialize, Deserialize))]
#[derive(Encode, Decode, Default, Clone, PartialEq, Eq, Debug)]
pub struct VideoCategoryUpdateParameters {
    // Because it is the only field it is not an Option
    /// Metadata update for the video category.
    new_meta: Vec<u8>,
}

/// Information regarding the content being uploaded
#[cfg_attr(feature = "std", derive(Serialize, Deserialize))]
#[derive(Encode, Decode, Clone, PartialEq, Eq, Debug)]
pub struct StorageAssetsRecord<Balance> {
    /// Data object parameters.
    pub object_creation_list: Vec<DataObjectCreationParameters>,

    /// Expected data size fee value for this extrinsic call.
    pub expected_data_size_fee: Balance,
}

type StorageAssets<T> = StorageAssetsRecord<<T as balances::Trait>::Balance>;

/// Information about the video being created.
#[cfg_attr(feature = "std", derive(Serialize, Deserialize))]
#[derive(Encode, Decode, Clone, PartialEq, Eq, Debug)]
pub struct VideoCreationParametersRecord<StorageAssets> {
    /// Asset collection for the video
    assets: Option<StorageAssets>,
    /// Metadata for the video.
    meta: Option<Vec<u8>>,
}

type VideoCreationParameters<T> = VideoCreationParametersRecord<StorageAssets<T>>;

/// Information about the video being updated
#[cfg_attr(feature = "std", derive(Serialize, Deserialize))]
#[derive(Encode, Decode, Default, Clone, PartialEq, Eq, Debug)]
pub struct VideoUpdateParametersRecord<StorageAssets, DataObjectId: Ord> {
    /// Assets referenced by metadata
    assets_to_upload: Option<StorageAssets>,
    /// If set, metadata update for the video.
    new_meta: Option<Vec<u8>>,
    /// video assets to be removed from channel
    assets_to_remove: BTreeSet<DataObjectId>,
}

type VideoUpdateParameters<T> = VideoUpdateParametersRecord<StorageAssets<T>, DataObjectId<T>>;

/// A video which belongs to a channel. A video may be part of a series or playlist.
#[cfg_attr(feature = "std", derive(Serialize, Deserialize))]
#[derive(Encode, Decode, Default, Clone, PartialEq, Eq, Debug)]
pub struct VideoRecord<ChannelId, SeriesId> {
    pub in_channel: ChannelId,
    // keep track of which season the video is in if it is an 'episode'
    // - prevent removing a video if it is in a season (because order is important)
    pub in_series: Option<SeriesId>,
    /// Whether the curators have censored the video or not.
    pub is_censored: bool,
}

type Video<T> = VideoRecord<<T as storage::Trait>::ChannelId, <T as Trait>::SeriesId>;

/// Information about the plyalist being created.
#[cfg_attr(feature = "std", derive(Serialize, Deserialize))]
#[derive(Encode, Decode, Default, Clone, PartialEq, Eq, Debug)]
pub struct PlaylistCreationParameters {
    /// Metadata about the playlist.
    meta: Vec<u8>,
}

/// Information about the playlist being updated.
#[cfg_attr(feature = "std", derive(Serialize, Deserialize))]
#[derive(Encode, Decode, Default, Clone, PartialEq, Eq, Debug)]
pub struct PlaylistUpdateParameters {
    // It is the only field so its not an Option
    /// Metadata update for the playlist.
    new_meta: Vec<u8>,
}

/// A playlist is an ordered collection of videos.
#[cfg_attr(feature = "std", derive(Serialize, Deserialize))]
#[derive(Encode, Decode, Default, Clone, PartialEq, Eq, Debug)]
pub struct Playlist<ChannelId> {
    /// The channel the playlist belongs to.
    in_channel: ChannelId,
}

/// Information about the episode being created or updated.
#[cfg_attr(feature = "std", derive(Serialize, Deserialize))]
#[derive(Encode, Decode, Clone, PartialEq, Eq, Debug)]
pub enum EpisodeParameters<VideoId, StorageAssets> {
    /// A new video is being added as the episode.
    NewVideo(VideoCreationParametersRecord<StorageAssets>),
    /// An existing video is being made into an episode.
    ExistingVideo(VideoId),
}

/// Information about the season being created or updated.
#[cfg_attr(feature = "std", derive(Serialize, Deserialize))]
#[derive(Encode, Decode, Default, Clone, PartialEq, Eq, Debug)]
pub struct SeasonParameters<VideoId, StorageAssets> {
    /// Season assets referenced by metadata
    assets: Option<StorageAssets>,
    // ?? It might just be more straighforward to always provide full list of episodes at cost of larger tx.
    /// If set, updates the episodes of a season. Extends the number of episodes in a season
    /// when length of new_episodes is greater than previously set. Last elements must all be
    /// 'Some' in that case.
    /// Will truncate existing season when length of new_episodes is less than previously set.
    episodes: Option<Vec<Option<EpisodeParameters<VideoId, StorageAssets>>>>,

    meta: Option<Vec<u8>>,
}

/// Information about the series being created or updated.
#[cfg_attr(feature = "std", derive(Serialize, Deserialize))]
#[derive(Encode, Decode, Default, Clone, PartialEq, Eq, Debug)]
pub struct SeriesParameters<VideoId, StorageAssets> {
    /// Series assets referenced by metadata
    assets: Option<StorageAssets>,
    // ?? It might just be more straighforward to always provide full list of seasons at cost of larger tx.
    /// If set, updates the seasons of a series. Extend a series when length of seasons is
    /// greater than previoulsy set. Last elements must all be 'Some' in that case.
    /// Will truncate existing series when length of seasons is less than previously set.
    seasons: Option<Vec<Option<SeasonParameters<VideoId, StorageAssets>>>>,
    meta: Option<Vec<u8>>,
}

/// A season is an ordered list of videos (episodes).
#[cfg_attr(feature = "std", derive(Serialize, Deserialize))]
#[derive(Encode, Decode, Default, Clone, PartialEq, Eq, Debug)]
pub struct Season<VideoId> {
    episodes: Vec<VideoId>,
}

/// A series is an ordered list of seasons that belongs to a channel.
#[cfg_attr(feature = "std", derive(Serialize, Deserialize))]
#[derive(Encode, Decode, Default, Clone, PartialEq, Eq, Debug)]
pub struct Series<ChannelId, VideoId> {
    in_channel: ChannelId,
    seasons: Vec<Season<VideoId>>,
}

/// The actor the caller/origin is trying to act as for Person creation and update and delete calls.
#[cfg_attr(feature = "std", derive(Serialize, Deserialize))]
#[derive(Encode, Decode, Clone, PartialEq, Eq, Debug)]
pub enum PersonActor<MemberId, CuratorId> {
    Member(MemberId),
    Curator(CuratorId),
}

/// The authorized actor that may update or delete a Person.
#[cfg_attr(feature = "std", derive(Serialize, Deserialize))]
#[derive(Encode, Decode, Clone, PartialEq, Eq, Debug)]
pub enum PersonController<MemberId> {
    /// Member controls the person
    Member(MemberId),
    /// Any curator controls the person
    Curators,
}

/// Default trait implemented only because its used in Person which needs to implement a Default trait
/// since it is a StorageValue.
impl<MemberId: Default> Default for PersonController<MemberId> {
    fn default() -> Self {
        PersonController::Member(MemberId::default())
    }
}

/// Information for Person being created.
#[cfg_attr(feature = "std", derive(Serialize, Deserialize))]
#[derive(Encode, Decode, Clone, PartialEq, Eq, Debug)]
pub struct PersonCreationParameters<StorageAssets> {
    /// Assets referenced by metadata
    assets: StorageAssets,
    /// Metadata for person.
    meta: Vec<u8>,
}

/// Information for Persion being updated.
#[cfg_attr(feature = "std", derive(Serialize, Deserialize))]
#[derive(Encode, Decode, Default, Clone, PartialEq, Eq, Debug)]
pub struct PersonUpdateParameters<StorageAssets> {
    /// Assets referenced by metadata
    assets: Option<StorageAssets>,
    /// Metadata to update person.
    new_meta: Option<Vec<u8>>,
}

/// A Person represents a real person that may be associated with a video.
#[cfg_attr(feature = "std", derive(Serialize, Deserialize))]
#[derive(Encode, Decode, Default, Clone, PartialEq, Eq, Debug)]
pub struct Person<MemberId> {
    /// Who can update or delete this person.
    controlled_by: PersonController<MemberId>,
}

type DataObjectId<T> = <T as storage::Trait>::DataObjectId;

decl_storage! {
    trait Store for Module<T: Trait> as Content {
        pub ChannelById get(fn channel_by_id): map hasher(blake2_128_concat) T::ChannelId => Channel<T>;

        pub ChannelCategoryById get(fn channel_category_by_id): map hasher(blake2_128_concat) T::ChannelCategoryId => ChannelCategory;

        pub VideoById get(fn video_by_id): map hasher(blake2_128_concat) T::VideoId => Video<T>;

        pub VideoCategoryById get(fn video_category_by_id): map hasher(blake2_128_concat) T::VideoCategoryId => VideoCategory;

        pub PlaylistById get(fn playlist_by_id): map hasher(blake2_128_concat) T::PlaylistId => Playlist<T::ChannelId>;

        pub SeriesById get(fn series_by_id): map hasher(blake2_128_concat) T::SeriesId => Series<T::ChannelId, T::VideoId>;

        pub PersonById get(fn person_by_id): map hasher(blake2_128_concat) T::PersonId => Person<T::MemberId>;

        pub ChannelOwnershipTransferRequestById get(fn channel_ownership_transfer_request_by_id):
            map hasher(blake2_128_concat) T::ChannelOwnershipTransferRequestId => ChannelOwnershipTransferRequest<T>;

        pub NextChannelCategoryId get(fn next_channel_category_id) config(): T::ChannelCategoryId;

        pub NextChannelId get(fn next_channel_id) config(): T::ChannelId;

        pub NextVideoCategoryId get(fn next_video_category_id) config(): T::VideoCategoryId;

        pub NextVideoId get(fn next_video_id) config(): T::VideoId;

        pub NextPlaylistId get(fn next_playlist_id) config(): T::PlaylistId;

        pub NextPersonId get(fn next_person_id) config(): T::PersonId;

        pub NextSeriesId get(fn next_series_id) config(): T::SeriesId;

        pub NextChannelOwnershipTransferRequestId get(fn next_channel_transfer_request_id) config(): T::ChannelOwnershipTransferRequestId;

        pub NextCuratorGroupId get(fn next_curator_group_id) config(): T::CuratorGroupId;

        /// Map, representing  CuratorGroupId -> CuratorGroup relation
        pub CuratorGroupById get(fn curator_group_by_id): map hasher(blake2_128_concat) T::CuratorGroupId => CuratorGroup<T>;
    }
}

decl_module! {
    pub struct Module<T: Trait> for enum Call where origin: T::Origin {
        /// Predefined errors
        type Error = Error<T>;

        /// Initializing events
        fn deposit_event() = default;

        /// Exports const -  max number of curators per group
        const MaxNumberOfCuratorsPerGroup: MaxNumber = T::MaxNumberOfCuratorsPerGroup::get();

        // ======
        // Next set of extrinsics can only be invoked by lead.
        // ======

        /// Add new curator group to runtime storage
        #[weight = 10_000_000] // TODO: adjust weight
        pub fn create_curator_group(
            origin,
        ) {

            // Ensure given origin is lead
            ensure_is_lead::<T>(origin)?;

            //
            // == MUTATION SAFE ==
            //

            let curator_group_id = Self::next_curator_group_id();

            // Insert empty curator group with `active` parameter set to false
            <CuratorGroupById<T>>::insert(curator_group_id, CuratorGroup::<T>::default());

            // Increment the next curator curator_group_id:
            <NextCuratorGroupId<T>>::mutate(|n| *n += T::CuratorGroupId::one());

            // Trigger event
            Self::deposit_event(RawEvent::CuratorGroupCreated(curator_group_id));
        }

        /// Set `is_active` status for curator group under given `curator_group_id`
        #[weight = 10_000_000] // TODO: adjust weight
        pub fn set_curator_group_status(
            origin,
            curator_group_id: T::CuratorGroupId,
            is_active: bool,
        ) {

            // Ensure given origin is lead
            ensure_is_lead::<T>(origin)?;

            // Ensure curator group under provided curator_group_id already exist
            Self::ensure_curator_group_under_given_id_exists(&curator_group_id)?;

            //
            // == MUTATION SAFE ==
            //

            // Set `is_active` status for curator group under given `curator_group_id`
            <CuratorGroupById<T>>::mutate(curator_group_id, |curator_group| {
                curator_group.set_status(is_active)
            });

            // Trigger event
            Self::deposit_event(RawEvent::CuratorGroupStatusSet(curator_group_id, is_active));
        }

        /// Add curator to curator group under given `curator_group_id`
        #[weight = 10_000_000] // TODO: adjust weight
        pub fn add_curator_to_group(
            origin,
            curator_group_id: T::CuratorGroupId,
            curator_id: T::CuratorId,
        ) {

            // Ensure given origin is lead
            ensure_is_lead::<T>(origin)?;

            // Ensure curator group under provided curator_group_id already exist, retrieve corresponding one
            let curator_group = Self::ensure_curator_group_exists(&curator_group_id)?;

            // Ensure that curator_id is infact a worker in content working group
            ensure_is_valid_curator_id::<T>(&curator_id)?;

            // Ensure max number of curators per group limit not reached yet
            curator_group.ensure_max_number_of_curators_limit_not_reached()?;

            // Ensure curator under provided curator_id isn`t a CuratorGroup member yet
            curator_group.ensure_curator_in_group_does_not_exist(&curator_id)?;

            //
            // == MUTATION SAFE ==
            //

            // Insert curator_id into curator_group under given curator_group_id
            <CuratorGroupById<T>>::mutate(curator_group_id, |curator_group| {
                curator_group.get_curators_mut().insert(curator_id);
            });

            // Trigger event
            Self::deposit_event(RawEvent::CuratorAdded(curator_group_id, curator_id));
        }

        /// Remove curator from a given curator group
        #[weight = 10_000_000] // TODO: adjust weight
        pub fn remove_curator_from_group(
            origin,
            curator_group_id: T::CuratorGroupId,
            curator_id: T::CuratorId,
        ) {

            // Ensure given origin is lead
            ensure_is_lead::<T>(origin)?;

            // Ensure curator group under provided curator_group_id already exist, retrieve corresponding one
            let curator_group = Self::ensure_curator_group_exists(&curator_group_id)?;

            // Ensure curator under provided curator_id is CuratorGroup member
            curator_group.ensure_curator_in_group_exists(&curator_id)?;

            //
            // == MUTATION SAFE ==
            //

            // Remove curator_id from curator_group under given curator_group_id
            <CuratorGroupById<T>>::mutate(curator_group_id, |curator_group| {
                curator_group.get_curators_mut().remove(&curator_id);
            });

            // Trigger event
            Self::deposit_event(RawEvent::CuratorRemoved(curator_group_id, curator_id));
        }

        // TODO: Add Option<reward_account> to ChannelCreationParameters ?
        #[weight = 10_000_000] // TODO: adjust weight
        pub fn create_channel(
            origin,
            actor: ContentActor<T::CuratorGroupId, T::CuratorId, T::MemberId>,
            params: ChannelCreationParameters<T>,
        ) {
            ensure_actor_authorized_to_create_channel::<T>(
                origin.clone(),
                &actor,
            )?;

            // channel creator account
            let sender = ensure_signed(origin)?;

            // The channel owner will be..
            let channel_owner = Self::actor_to_channel_owner(&actor)?;

            // next channel id
            let channel_id = NextChannelId::<T>::get();

            // atomically upload to storage and return the # of uploaded assets
            if let Some(upload_assets) = params.assets.as_ref() {
                Self::upload_assets_to_storage(
                    upload_assets,
                    &channel_id,
                    &sender,
                )?;
            }
<<<<<<< HEAD
=======

>>>>>>> 075914ab
            //
            // == MUTATION SAFE ==
            //

            // Only increment next channel id if adding content was successful
            NextChannelId::<T>::mutate(|id| *id += T::ChannelId::one());

            // channel creation
            let channel: Channel<T> = ChannelRecord {
                owner: channel_owner,
                // a newly create channel has zero videos ??
                num_videos: 0u64,
                is_censored: false,
                reward_account: params.reward_account.clone(),
                // setting the channel owner account as the prize funds account
                deletion_prize_source_account_id: sender,
            };

            // add channel to onchain state
            ChannelById::<T>::insert(channel_id, channel.clone());

            Self::deposit_event(RawEvent::ChannelCreated(actor, channel_id, channel, params));
        }

        // Include Option<AccountId> in ChannelUpdateParameters to update reward_account
        #[weight = 10_000_000] // TODO: adjust weight
        pub fn update_channel(
            origin,
            actor: ContentActor<T::CuratorGroupId, T::CuratorId, T::MemberId>,
            channel_id: T::ChannelId,
            params: ChannelUpdateParameters<T>,
        ) {
            // check that channel exists
            let channel = Self::ensure_channel_exists(&channel_id)?;

            ensure_actor_authorized_to_update_channel::<T>(
                origin,
                &actor,
                &channel.owner,
            )?;

            Self::remove_assets_from_storage(&params.assets_to_remove, &channel_id, &channel.deletion_prize_source_account_id)?;

            // atomically upload to storage and return the # of uploaded assets
            if let Some(upload_assets) = params.assets_to_upload.as_ref() {
                Self::upload_assets_to_storage(
                    upload_assets,
                    &channel_id,
                    &channel.deletion_prize_source_account_id
                )?;
            }

            //
            // == MUTATION SAFE ==
            //

            let mut channel = channel;

            // Maybe update the reward account
            if let Some(reward_account) = &params.reward_account {
                channel.reward_account = reward_account.clone();
            }

            // Update the channel
            ChannelById::<T>::insert(channel_id, channel.clone());

            Self::deposit_event(RawEvent::ChannelUpdated(actor, channel_id, channel, params));
        }

        // extrinsics for channel deletion
        #[weight = 10_000_000] // TODO: adjust weight
        pub fn delete_channel(
            origin,
            actor: ContentActor<T::CuratorGroupId, T::CuratorId, T::MemberId>,
            channel_id: T::ChannelId,
<<<<<<< HEAD
            assets_to_remove: BTreeSet<DataObjectId<T>>,
=======
            num_objects_to_delete: u64,
>>>>>>> 075914ab
        ) -> DispatchResult {
            // check that channel exists
            let channel = Self::ensure_channel_exists(&channel_id)?;

            // ensure permissions
            ensure_actor_authorized_to_update_channel::<T>(
                origin,
                &actor,
                &channel.owner,
            )?;

            // check that channel videos are 0
            ensure!(channel.num_videos == 0, Error::<T>::ChannelContainsVideos);

<<<<<<< HEAD
            // remove specified assets from storage
            Self::remove_assets_from_storage(&assets_to_remove, &channel_id, &channel.deletion_prize_source_account_id)?;

            // delete channel dynamic bag
            let dyn_bag = DynamicBagIdType::<T::MemberId, T::ChannelId>::Channel(channel_id);
            Storage::<T>::delete_dynamic_bag(
                channel.deletion_prize_source_account_id,
                dyn_bag
            )?;

            //
            // == MUTATION SAFE ==
            //

            // remove channel from on chain state
            ChannelById::<T>::remove(channel_id);
=======
            // get bag id for the channel
            let dyn_bag = DynamicBagIdType::<T::MemberId, T::ChannelId>::Channel(channel_id);
            let bag_id = storage::BagIdType::from(dyn_bag.clone());
>>>>>>> 075914ab

            // ensure that bag size provided is valid
            ensure!(
                storage::Bags::<T>::get(&bag_id).objects_number == num_objects_to_delete,
                Error::<T>::InvalidBagSizeSpecified
            );

<<<<<<< HEAD
=======
            // construct collection of assets to be removed
            let assets_to_remove: BTreeSet<DataObjectId<T>> =
                storage::DataObjectsById::<T>::iter_prefix(&bag_id).map(|x| x.0).collect();

            // remove specified assets from storage
            Self::remove_assets_from_storage(
                &assets_to_remove,
                &channel_id,
                &channel.deletion_prize_source_account_id
            )?;

            // delete channel dynamic bag
            Storage::<T>::delete_dynamic_bag(
                channel.deletion_prize_source_account_id,
                dyn_bag
            )?;

            //
            // == MUTATION SAFE ==
            //

            // remove channel from on chain state
            ChannelById::<T>::remove(channel_id);

            // deposit event
            Self::deposit_event(RawEvent::ChannelDeleted(actor, channel_id));

            Ok(())
        }

>>>>>>> 075914ab
        #[weight = 10_000_000] // TODO: adjust weight
        pub fn update_channel_censorship_status(
            origin,
            actor: ContentActor<T::CuratorGroupId, T::CuratorId, T::MemberId>,
            channel_id: T::ChannelId,
            is_censored: bool,
            rationale: Vec<u8>,
        ) {
            // check that channel exists
            let channel = Self::ensure_channel_exists(&channel_id)?;

            if channel.is_censored == is_censored {
                return Ok(())
            }

            ensure_actor_authorized_to_censor::<T>(
                origin,
                &actor,
                &channel.owner,
            )?;

            //
            // == MUTATION SAFE ==
            //

            ChannelById::<T>::mutate(channel_id, |channel| {
                channel.is_censored = is_censored
            });

            // TODO: unset the reward account ? so no revenue can be earned for censored channels?

            Self::deposit_event(RawEvent::ChannelCensorshipStatusUpdated(actor, channel_id, is_censored, rationale));
        }

        #[weight = 10_000_000] // TODO: adjust weight
        pub fn create_channel_category(
            origin,
            actor: ContentActor<T::CuratorGroupId, T::CuratorId, T::MemberId>,
            params: ChannelCategoryCreationParameters,
        ) {
            ensure_actor_authorized_to_manage_categories::<T>(
                origin,
                &actor
            )?;

            //
            // == MUTATION SAFE ==
            //

            let category_id = Self::next_channel_category_id();
            NextChannelCategoryId::<T>::mutate(|id| *id += T::ChannelCategoryId::one());

            let category = ChannelCategory {};
            ChannelCategoryById::<T>::insert(category_id, category.clone());

            Self::deposit_event(RawEvent::ChannelCategoryCreated(category_id, category, params));
        }

        #[weight = 10_000_000] // TODO: adjust weight
        pub fn update_channel_category(
            origin,
            actor: ContentActor<T::CuratorGroupId, T::CuratorId, T::MemberId>,
            category_id: T::ChannelCategoryId,
            params: ChannelCategoryUpdateParameters,
        ) {
            ensure_actor_authorized_to_manage_categories::<T>(
                origin,
                &actor
            )?;

            Self::ensure_channel_category_exists(&category_id)?;

            Self::deposit_event(RawEvent::ChannelCategoryUpdated(actor, category_id, params));
        }

        #[weight = 10_000_000] // TODO: adjust weight
        pub fn delete_channel_category(
            origin,
            actor: ContentActor<T::CuratorGroupId, T::CuratorId, T::MemberId>,
            category_id: T::ChannelCategoryId,
        ) {
            ensure_actor_authorized_to_manage_categories::<T>(
                origin,
                &actor
            )?;

            Self::ensure_channel_category_exists(&category_id)?;

            ChannelCategoryById::<T>::remove(&category_id);

            Self::deposit_event(RawEvent::ChannelCategoryDeleted(actor, category_id));
        }

        #[weight = 10_000_000] // TODO: adjust weight
        pub fn request_channel_transfer(
            _origin,
            _actor: ContentActor<T::CuratorGroupId, T::CuratorId, T::MemberId>,
            _request: ChannelOwnershipTransferRequest<T>,
        ) {
            // requester must be new_owner
            Self::not_implemented()?;
        }

        #[weight = 10_000_000] // TODO: adjust weight
        pub fn cancel_channel_transfer_request(
            _origin,
            _request_id: T::ChannelOwnershipTransferRequestId,
        ) {
            // origin must be original requester (ie. proposed new channel owner)
            Self::not_implemented()?;
        }

        #[weight = 10_000_000] // TODO: adjust weight
        pub fn accept_channel_transfer(
            _origin,
            _actor: ContentActor<T::CuratorGroupId, T::CuratorId, T::MemberId>,
            _request_id: T::ChannelOwnershipTransferRequestId,
        ) {
            // only current owner of channel can approve
            Self::not_implemented()?;
        }

        #[weight = 10_000_000] // TODO: adjust weight
        pub fn create_video(
            origin,
            actor: ContentActor<T::CuratorGroupId, T::CuratorId, T::MemberId>,
            channel_id: T::ChannelId,
            params: VideoCreationParameters<T>,
        ) {

            // check that channel exists
            let channel = Self::ensure_channel_exists(&channel_id)?;

            ensure_actor_authorized_to_update_channel::<T>(
                origin,
                &actor,
                &channel.owner,
            )?;

            // next video id
            let video_id = NextVideoId::<T>::get();

            // atomically upload to storage and return the # of uploaded assets
            if let Some(upload_assets) = params.assets.as_ref() {
                Self::upload_assets_to_storage(
                    upload_assets,
                    &channel_id,
                    &channel.deletion_prize_source_account_id
                )?;
            }

            //
            // == MUTATION SAFE ==
            //

            // create the video struct
            let video: Video<T> = VideoRecord {
                in_channel: channel_id,
                // keep track of which season the video is in if it is an 'episode'
                // - prevent removing a video if it is in a season (because order is important)
                in_series: None,
                /// Whether the curators have censored the video or not.
                is_censored: false,
            };

            // add it to the onchain state
            VideoById::<T>::insert(video_id, video);

            // Only increment next video id if adding content was successful
            NextVideoId::<T>::mutate(|id| *id += T::VideoId::one());

            // Add recently added video id to the channel
            ChannelById::<T>::mutate(channel_id, |channel| {
                channel.num_videos = channel.num_videos.saturating_add(1);
            });

            Self::deposit_event(RawEvent::VideoCreated(actor, channel_id, video_id, params));

        }

        #[weight = 10_000_000] // TODO: adjust weight
        pub fn update_video(
            origin,
            actor: ContentActor<T::CuratorGroupId, T::CuratorId, T::MemberId>,
            video_id: T::VideoId,
            params: VideoUpdateParameters<T>,
        ) {
            // check that video exists, retrieve corresponding channel id.
            let video = Self::ensure_video_exists(&video_id)?;

            let channel_id = video.in_channel;
            let channel = ChannelById::<T>::get(&channel_id);

            ensure_actor_authorized_to_update_channel::<T>(
                origin,
                &actor,
                &channel.owner,
            )?;

            // remove specified assets from channel bag in storage
            Self::remove_assets_from_storage(&params.assets_to_remove, &channel_id, &channel.deletion_prize_source_account_id)?;

            // atomically upload to storage and return the # of uploaded assets
            if let Some(upload_assets) = params.assets_to_upload.as_ref() {
                Self::upload_assets_to_storage(
                    upload_assets,
                    &channel_id,
                    &channel.deletion_prize_source_account_id
                )?;
            }

            //
            // == MUTATION SAFE ==
            //

            Self::deposit_event(RawEvent::VideoUpdated(actor, video_id, params));
        }

        #[weight = 10_000_000] // TODO: adjust weight
        pub fn delete_video(
            origin,
            actor: ContentActor<T::CuratorGroupId, T::CuratorId, T::MemberId>,
            video_id: T::VideoId,
            assets_to_remove: BTreeSet<DataObjectId<T>>,
        ) {

            // check that video exists
            let video = Self::ensure_video_exists(&video_id)?;

            // get information regarding channel
            let channel_id = video.in_channel;
            let channel = ChannelById::<T>::get(channel_id);


            ensure_actor_authorized_to_update_channel::<T>(
                origin,
                &actor,
                // The channel owner will be..
                &channel.owner,
            )?;

            // ensure video can be removed
            Self::ensure_video_can_be_removed(&video)?;

            // remove specified assets from channel bag in storage
            Self::remove_assets_from_storage(&assets_to_remove, &channel_id, &channel.deletion_prize_source_account_id)?;

            //
            // == MUTATION SAFE ==
            //

            // Remove video
            VideoById::<T>::remove(video_id);

            // Decrease video count for the channel
            ChannelById::<T>::mutate(channel_id, |channel| {
                channel.num_videos = channel.num_videos.saturating_sub(1)
            });

            Self::deposit_event(RawEvent::VideoDeleted(actor, video_id));
        }

        #[weight = 10_000_000] // TODO: adjust weight
        pub fn create_playlist(
            _origin,
            _actor: ContentActor<T::CuratorGroupId, T::CuratorId, T::MemberId>,
            _channel_id: T::ChannelId,
            _params: PlaylistCreationParameters,
        ) {
            Self::not_implemented()?;
        }

        #[weight = 10_000_000] // TODO: adjust weight
        pub fn update_playlist(
            _origin,
            _actor: ContentActor<T::CuratorGroupId, T::CuratorId, T::MemberId>,
            _playlist: T::PlaylistId,
            _params: PlaylistUpdateParameters,
        ) {
            Self::not_implemented()?;
        }

        #[weight = 10_000_000] // TODO: adjust weight
        pub fn delete_playlist(
            _origin,
            _actor: ContentActor<T::CuratorGroupId, T::CuratorId, T::MemberId>,
            _channel_id: T::ChannelId,
            _playlist: T::PlaylistId,
        ) {
            Self::not_implemented()?;
        }

        #[weight = 10_000_000] // TODO: adjust weight
        pub fn set_featured_videos(
            origin,
            actor: ContentActor<T::CuratorGroupId, T::CuratorId, T::MemberId>,
            list: Vec<T::VideoId>
        ) {
            // can only be set by lead
            ensure_actor_authorized_to_set_featured_videos::<T>(
                origin,
                &actor,
            )?;

            //
            // == MUTATION SAFE ==
            //

            Self::deposit_event(RawEvent::FeaturedVideosSet(actor, list));
        }

        #[weight = 10_000_000] // TODO: adjust weight
        pub fn create_video_category(
            origin,
            actor: ContentActor<T::CuratorGroupId, T::CuratorId, T::MemberId>,
            params: VideoCategoryCreationParameters,
        ) {
            ensure_actor_authorized_to_manage_categories::<T>(
                origin,
                &actor
            )?;

            //
            // == MUTATION SAFE ==
            //

            let category_id = Self::next_video_category_id();
            NextVideoCategoryId::<T>::mutate(|id| *id += T::VideoCategoryId::one());

            let category = VideoCategory {};
            VideoCategoryById::<T>::insert(category_id, category);

            Self::deposit_event(RawEvent::VideoCategoryCreated(actor, category_id, params));
        }

        #[weight = 10_000_000] // TODO: adjust weight
        pub fn update_video_category(
            origin,
            actor: ContentActor<T::CuratorGroupId, T::CuratorId, T::MemberId>,
            category_id: T::VideoCategoryId,
            params: VideoCategoryUpdateParameters,
        ) {
            ensure_actor_authorized_to_manage_categories::<T>(
                origin,
                &actor
            )?;

            Self::ensure_video_category_exists(&category_id)?;

            Self::deposit_event(RawEvent::VideoCategoryUpdated(actor, category_id, params));
        }

        #[weight = 10_000_000] // TODO: adjust weight
        pub fn delete_video_category(
            origin,
            actor: ContentActor<T::CuratorGroupId, T::CuratorId, T::MemberId>,
            category_id: T::VideoCategoryId,
        ) {
            ensure_actor_authorized_to_manage_categories::<T>(
                origin,
                &actor
            )?;

            Self::ensure_video_category_exists(&category_id)?;

            VideoCategoryById::<T>::remove(&category_id);

            Self::deposit_event(RawEvent::VideoCategoryDeleted(actor, category_id));
        }

        #[weight = 10_000_000] // TODO: adjust weight
        pub fn create_person(
            _origin,
            _actor: PersonActor<T::MemberId, T::CuratorId>,
            _params: PersonCreationParameters<StorageAssets<T>>,
        ) {
            Self::not_implemented()?;
        }

        #[weight = 10_000_000] // TODO: adjust weight
        pub fn update_person(
            _origin,
            _actor: PersonActor<T::MemberId, T::CuratorId>,
            _person: T::PersonId,
            _params: PersonUpdateParameters<StorageAssets<T>>,
        ) {
            Self::not_implemented()?;
        }

        #[weight = 10_000_000] // TODO: adjust weight
        pub fn delete_person(
            _origin,
            _actor: PersonActor<T::MemberId, T::CuratorId>,
            _person: T::PersonId,
        ) {
            Self::not_implemented()?;
        }

        #[weight = 10_000_000] // TODO: adjust weight
        pub fn add_person_to_video(
            _origin,
            _actor: ContentActor<T::CuratorGroupId, T::CuratorId, T::MemberId>,
            _video_id: T::VideoId,
            _person: T::PersonId
        ) {
            Self::not_implemented()?;
        }

        #[weight = 10_000_000] // TODO: adjust weight
        pub fn remove_person_from_video(
            _origin,
            _actor: ContentActor<T::CuratorGroupId, T::CuratorId, T::MemberId>,
            _video_id: T::VideoId
        ) {
            Self::not_implemented()?;
        }

        #[weight = 10_000_000] // TODO: adjust weight
        pub fn update_video_censorship_status(
            origin,
            actor: ContentActor<T::CuratorGroupId, T::CuratorId, T::MemberId>,
            video_id: T::VideoId,
            is_censored: bool,
            rationale: Vec<u8>,
        ) {
            // check that video exists
            let video = Self::ensure_video_exists(&video_id)?;

            if video.is_censored == is_censored {
                return Ok(())
            }

            ensure_actor_authorized_to_censor::<T>(
                origin,
                &actor,
                // The channel owner will be..
                &Self::channel_by_id(video.in_channel).owner,
            )?;

            //
            // == MUTATION SAFE ==
            //

            // update
            VideoById::<T>::mutate(video_id, |video| {
                video.is_censored = is_censored;
            });

            Self::deposit_event(RawEvent::VideoCensorshipStatusUpdated(actor, video_id, is_censored, rationale));
        }

        #[weight = 10_000_000] // TODO: adjust weight
        pub fn create_series(
            _origin,
            _actor: ContentActor<T::CuratorGroupId, T::CuratorId, T::MemberId>,
            _channel_id: T::ChannelId,
            _params: SeriesParameters<T::VideoId, StorageAssets<T>>
        ) {
            Self::not_implemented()?;
        }

        #[weight = 10_000_000] // TODO: adjust weight
        pub fn update_series(
            _origin,
            _actor: ContentActor<T::CuratorGroupId, T::CuratorId, T::MemberId>,
            _channel_id: T::ChannelId,
            _params: SeriesParameters<T::VideoId, StorageAssets<T>>
        ) {
            Self::not_implemented()?;
        }

        #[weight = 10_000_000] // TODO: adjust weight
        pub fn delete_series(
            _origin,
            _actor: ContentActor<T::CuratorGroupId, T::CuratorId, T::MemberId>,
            _series: T::SeriesId,
        ) {
            Self::not_implemented()?;
        }
    }
}

impl<T: Trait> Module<T> {
    /// Ensure `CuratorGroup` under given id exists
    fn ensure_curator_group_under_given_id_exists(
        curator_group_id: &T::CuratorGroupId,
    ) -> Result<(), Error<T>> {
        ensure!(
            <CuratorGroupById<T>>::contains_key(curator_group_id),
            Error::<T>::CuratorGroupDoesNotExist
        );
        Ok(())
    }

    /// Ensure `CuratorGroup` under given id exists, return corresponding one
    fn ensure_curator_group_exists(
        curator_group_id: &T::CuratorGroupId,
    ) -> Result<CuratorGroup<T>, Error<T>> {
        Self::ensure_curator_group_under_given_id_exists(curator_group_id)?;
        Ok(Self::curator_group_by_id(curator_group_id))
    }

    fn ensure_channel_exists(channel_id: &T::ChannelId) -> Result<Channel<T>, Error<T>> {
        ensure!(
            ChannelById::<T>::contains_key(channel_id),
            Error::<T>::ChannelDoesNotExist
        );
        Ok(ChannelById::<T>::get(channel_id))
    }

    fn ensure_video_exists(video_id: &T::VideoId) -> Result<Video<T>, Error<T>> {
        ensure!(
            VideoById::<T>::contains_key(video_id),
            Error::<T>::VideoDoesNotExist
        );
        Ok(VideoById::<T>::get(video_id))
    }

    // Ensure given video is not in season
    fn ensure_video_can_be_removed(video: &Video<T>) -> DispatchResult {
        ensure!(video.in_series.is_none(), Error::<T>::VideoInSeason);
        Ok(())
    }

    fn ensure_channel_category_exists(
        channel_category_id: &T::ChannelCategoryId,
    ) -> Result<ChannelCategory, Error<T>> {
        ensure!(
            ChannelCategoryById::<T>::contains_key(channel_category_id),
            Error::<T>::CategoryDoesNotExist
        );
        Ok(ChannelCategoryById::<T>::get(channel_category_id))
    }

    fn ensure_video_category_exists(
        video_category_id: &T::VideoCategoryId,
    ) -> Result<VideoCategory, Error<T>> {
        ensure!(
            VideoCategoryById::<T>::contains_key(video_category_id),
            Error::<T>::CategoryDoesNotExist
        );
        Ok(VideoCategoryById::<T>::get(video_category_id))
    }

    fn pick_upload_parameters_from_assets(
        assets: &StorageAssets<T>,
        channel_id: &T::ChannelId,
        prize_source_account: &T::AccountId,
    ) -> UploadParameters<T> {
        // dynamic bag for a media object
        let dyn_bag = DynamicBagIdType::<T::MemberId, T::ChannelId>::Channel(*channel_id);
        let bag_id = BagIdType::from(dyn_bag.clone());

        if !storage::Bags::<T>::contains_key(bag_id.clone()) {
            // create_dynamic_bag checks automatically satifsfied with None as second parameter
            Storage::<T>::create_dynamic_bag(dyn_bag, None).unwrap();
        }

        UploadParametersRecord {
            bag_id,
            object_creation_list: assets.object_creation_list.clone(),
            deletion_prize_source_account_id: prize_source_account.clone(),
            expected_data_size_fee: assets.expected_data_size_fee,
        }
    }

    fn actor_to_channel_owner(
        actor: &ContentActor<T::CuratorGroupId, T::CuratorId, T::MemberId>,
    ) -> ActorToChannelOwnerResult<T> {
        match actor {
            // Lead should use their member or curator role to create channels
            ContentActor::Lead => Err(Error::<T>::ActorCannotOwnChannel),
            ContentActor::Curator(curator_group_id, _curator_id) => {
                Ok(ChannelOwner::CuratorGroup(*curator_group_id))
            }
            ContentActor::Member(member_id) => Ok(ChannelOwner::Member(*member_id)),
        }
    }

    fn bag_id_for_channel(channel_id: &T::ChannelId) -> storage::BagId<T> {
        // retrieve bag id from channel id
        let dyn_bag = DynamicBagIdType::<T::MemberId, T::ChannelId>::Channel(*channel_id);
        BagIdType::from(dyn_bag)
    }

    fn not_implemented() -> DispatchResult {
        Err(Error::<T>::FeatureNotImplemented.into())
    }

    fn upload_assets_to_storage(
        assets: &StorageAssets<T>,
        channel_id: &T::ChannelId,
        prize_source_account: &T::AccountId,
    ) -> DispatchResult {
        // construct upload params
        let upload_params =
            Self::pick_upload_parameters_from_assets(assets, channel_id, prize_source_account);

        // attempt to upload objects att
        Storage::<T>::upload_data_objects(upload_params.clone())?;

        Ok(())
    }

    fn remove_assets_from_storage(
        assets: &BTreeSet<DataObjectId<T>>,
        channel_id: &T::ChannelId,
        prize_source_account: &T::AccountId,
    ) -> DispatchResult {
        // remove assets if any
        if !assets.is_empty() {
            Storage::<T>::delete_data_objects(
                prize_source_account.clone(),
                Self::bag_id_for_channel(&channel_id),
                assets.clone(),
            )?;
        }
        Ok(())
    }
}

decl_event!(
    pub enum Event<T>
    where
        ContentActor = ContentActor<
            <T as ContentActorAuthenticator>::CuratorGroupId,
            <T as ContentActorAuthenticator>::CuratorId,
            <T as common::MembershipTypes>::MemberId,
        >,
        CuratorGroupId = <T as ContentActorAuthenticator>::CuratorGroupId,
        CuratorId = <T as ContentActorAuthenticator>::CuratorId,
        VideoId = <T as Trait>::VideoId,
        VideoCategoryId = <T as Trait>::VideoCategoryId,
        ChannelId = <T as storage::Trait>::ChannelId,
        ChannelCategoryId = <T as Trait>::ChannelCategoryId,
        ChannelOwnershipTransferRequestId = <T as Trait>::ChannelOwnershipTransferRequestId,
        PlaylistId = <T as Trait>::PlaylistId,
        SeriesId = <T as Trait>::SeriesId,
        PersonId = <T as Trait>::PersonId,
        ChannelOwnershipTransferRequest = ChannelOwnershipTransferRequest<T>,
        Series = Series<<T as storage::Trait>::ChannelId, <T as Trait>::VideoId>,
        Channel = Channel<T>,
        DataObjectId = DataObjectId<T>,
        IsCensored = bool,
        ChannelCreationParameters = ChannelCreationParameters<T>,
        ChannelUpdateParameters = ChannelUpdateParameters<T>,
        VideoCreationParameters = VideoCreationParameters<T>,
        VideoUpdateParameters = VideoUpdateParameters<T>,
        StorageAssets = StorageAssets<T>,
    {
        // Curators
        CuratorGroupCreated(CuratorGroupId),
        CuratorGroupStatusSet(CuratorGroupId, bool /* active status */),
        CuratorAdded(CuratorGroupId, CuratorId),
        CuratorRemoved(CuratorGroupId, CuratorId),

        // Channels
        ChannelCreated(ContentActor, ChannelId, Channel, ChannelCreationParameters),
        ChannelUpdated(ContentActor, ChannelId, Channel, ChannelUpdateParameters),
        ChannelAssetsRemoved(ContentActor, ChannelId, BTreeSet<DataObjectId>, Channel),

        ChannelCensorshipStatusUpdated(
            ContentActor,
            ChannelId,
            IsCensored,
            Vec<u8>, /* rationale */
        ),

        // Channel Ownership Transfers
        ChannelOwnershipTransferRequested(
            ContentActor,
            ChannelOwnershipTransferRequestId,
            ChannelOwnershipTransferRequest,
        ),
        ChannelOwnershipTransferRequestWithdrawn(ContentActor, ChannelOwnershipTransferRequestId),
        ChannelOwnershipTransferred(ContentActor, ChannelOwnershipTransferRequestId),

        // Channel Categories
        ChannelCategoryCreated(
            ChannelCategoryId,
            ChannelCategory,
            ChannelCategoryCreationParameters,
        ),
        ChannelCategoryUpdated(
            ContentActor,
            ChannelCategoryId,
            ChannelCategoryUpdateParameters,
        ),
        ChannelCategoryDeleted(ContentActor, ChannelCategoryId),

        // Videos
        VideoCategoryCreated(
            ContentActor,
            VideoCategoryId,
            VideoCategoryCreationParameters,
        ),
        VideoCategoryUpdated(ContentActor, VideoCategoryId, VideoCategoryUpdateParameters),
        VideoCategoryDeleted(ContentActor, VideoCategoryId),

        VideoCreated(ContentActor, ChannelId, VideoId, VideoCreationParameters),
        VideoUpdated(ContentActor, VideoId, VideoUpdateParameters),
        VideoDeleted(ContentActor, VideoId),

        VideoCensorshipStatusUpdated(
            ContentActor,
            VideoId,
            IsCensored,
            Vec<u8>, /* rationale */
        ),

        // Featured Videos
        FeaturedVideosSet(ContentActor, Vec<VideoId>),

        // Video Playlists
        PlaylistCreated(ContentActor, PlaylistId, PlaylistCreationParameters),
        PlaylistUpdated(ContentActor, PlaylistId, PlaylistUpdateParameters),
        PlaylistDeleted(ContentActor, PlaylistId),

        // Series
        SeriesCreated(
            ContentActor,
            SeriesId,
            StorageAssets,
            SeriesParameters<VideoId, StorageAssets>,
            Series,
        ),
        SeriesUpdated(
            ContentActor,
            SeriesId,
            StorageAssets,
            SeriesParameters<VideoId, StorageAssets>,
            Series,
        ),
        SeriesDeleted(ContentActor, SeriesId),

        // Persons
        PersonCreated(
            ContentActor,
            PersonId,
            StorageAssets,
            PersonCreationParameters<StorageAssets>,
        ),
        PersonUpdated(
            ContentActor,
            PersonId,
            StorageAssets,
            PersonUpdateParameters<StorageAssets>,
        ),
        PersonDeleted(ContentActor, PersonId),
        ChannelDeleted(ContentActor, ChannelId),
    }
);<|MERGE_RESOLUTION|>--- conflicted
+++ resolved
@@ -652,10 +652,7 @@
                     &sender,
                 )?;
             }
-<<<<<<< HEAD
-=======
-
->>>>>>> 075914ab
+
             //
             // == MUTATION SAFE ==
             //
@@ -731,11 +728,7 @@
             origin,
             actor: ContentActor<T::CuratorGroupId, T::CuratorId, T::MemberId>,
             channel_id: T::ChannelId,
-<<<<<<< HEAD
-            assets_to_remove: BTreeSet<DataObjectId<T>>,
-=======
             num_objects_to_delete: u64,
->>>>>>> 075914ab
         ) -> DispatchResult {
             // check that channel exists
             let channel = Self::ensure_channel_exists(&channel_id)?;
@@ -750,28 +743,9 @@
             // check that channel videos are 0
             ensure!(channel.num_videos == 0, Error::<T>::ChannelContainsVideos);
 
-<<<<<<< HEAD
-            // remove specified assets from storage
-            Self::remove_assets_from_storage(&assets_to_remove, &channel_id, &channel.deletion_prize_source_account_id)?;
-
-            // delete channel dynamic bag
-            let dyn_bag = DynamicBagIdType::<T::MemberId, T::ChannelId>::Channel(channel_id);
-            Storage::<T>::delete_dynamic_bag(
-                channel.deletion_prize_source_account_id,
-                dyn_bag
-            )?;
-
-            //
-            // == MUTATION SAFE ==
-            //
-
-            // remove channel from on chain state
-            ChannelById::<T>::remove(channel_id);
-=======
             // get bag id for the channel
             let dyn_bag = DynamicBagIdType::<T::MemberId, T::ChannelId>::Channel(channel_id);
             let bag_id = storage::BagIdType::from(dyn_bag.clone());
->>>>>>> 075914ab
 
             // ensure that bag size provided is valid
             ensure!(
@@ -779,8 +753,6 @@
                 Error::<T>::InvalidBagSizeSpecified
             );
 
-<<<<<<< HEAD
-=======
             // construct collection of assets to be removed
             let assets_to_remove: BTreeSet<DataObjectId<T>> =
                 storage::DataObjectsById::<T>::iter_prefix(&bag_id).map(|x| x.0).collect();
@@ -811,7 +783,6 @@
             Ok(())
         }
 
->>>>>>> 075914ab
         #[weight = 10_000_000] // TODO: adjust weight
         pub fn update_channel_censorship_status(
             origin,
