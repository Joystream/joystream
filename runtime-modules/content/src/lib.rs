// Ensure we're `no_std` when compiling for Wasm.
#![cfg_attr(not(feature = "std"), no_std)]
#![recursion_limit = "512"]

#[cfg(test)]
mod tests;
use core::marker::PhantomData;
mod errors;
mod nft;
mod permissions;
mod types;

use project_token::traits::PalletToken;
use project_token::types::{
    TokenIssuanceParametersOf, TokenSaleParamsOf, TransfersWithVestingOf, UploadContextOf,
    YearlyRate,
};
use sp_std::vec;

pub use errors::*;
pub use nft::*;
pub use permissions::*;
use scale_info::TypeInfo;
pub use types::*;

use codec::Codec;
use codec::{Decode, Encode};

pub use storage::{
    BagIdType, DataObjectCreationParameters, DataObjectStorage, DynBagCreationParameters,
    DynamicBagIdType, StaticBagId, UploadParameters,
};

pub use common::{
    council::CouncilBudgetManager,
    membership::MembershipInfoProvider,
    working_group::{WorkingGroup, WorkingGroupBudgetHandler},
    MembershipTypes, StorageOwnership, Url,
};
use frame_support::{
    decl_event, decl_module, decl_storage,
    dispatch::{DispatchError, DispatchResult},
    ensure,
    traits::{Currency, ExistenceRequirement, Get},
    PalletId, Parameter,
};

use frame_system::{ensure_root, ensure_signed};

#[cfg(feature = "std")]
pub use serde::{Deserialize, Serialize};
use sp_arithmetic::{
    traits::{BaseArithmetic, One, Saturating, Zero},
    Perbill,
};
use sp_runtime::traits::{AccountIdConversion, Hash, MaybeSerializeDeserialize, Member};
use sp_std::{borrow::ToOwned, collections::btree_set::BTreeSet, vec::Vec};

/// Module configuration trait for Content Directory Module
pub trait Config:
    frame_system::Config
    + ContentActorAuthenticator
    + Clone
<<<<<<< HEAD
    + membership::Trait
    + balances::Trait
    + storage::Trait
    + project_token::Trait
=======
    + membership::Config
    + balances::Config
    + storage::Config
>>>>>>> cb9e9295
{
    /// The overarching event type.
    type Event: From<Event<Self>> + Into<<Self as frame_system::Config>::Event>;

    /// Type of identifier for Videos
    type VideoId: NumericIdentifier;

    /// Type of identifier for OpenAuction
    type OpenAuctionId: NumericIdentifier;

    /// Type of identifier for Channel Categories
    type ChannelCategoryId: NumericIdentifier;

    /// The maximum number of curators per group constraint
    type MaxNumberOfCuratorsPerGroup: Get<MaxNumber>;

    /// The storage type used
    type DataObjectStorage: storage::DataObjectStorage<Self>;

    /// Price per byte
    type PricePerByte: Get<<Self as balances::Config>::Balance>;

<<<<<<< HEAD
=======
    /// Cleanup Margin used in bloat bond calculation
    type CleanupMargin: Get<<Self as balances::Config>::Balance>;

    /// Cleanup Cost used in bloat bond calculation
    type CleanupCost: Get<<Self as balances::Config>::Balance>;

>>>>>>> cb9e9295
    /// Content Module Id
    type ModuleId: Get<PalletId>;

    /// Type in order to retrieve controller account from channel member owner
    type MemberAuthenticator: MembershipInfoProvider<Self>;

    /// Max number of keys per curator_group.permissions_by_level map instance
    type MaxKeysPerCuratorGroupPermissionsByLevelMap: Get<u8>;

    // Channel's privilege level
    type ChannelPrivilegeLevel: Parameter
        + Member
        + BaseArithmetic
        + Codec
        + Default
        + Copy
        + MaybeSerializeDeserialize
        + PartialEq;

    /// Content working group pallet integration.
    type ContentWorkingGroup: common::working_group::WorkingGroupBudgetHandler<
        Self::AccountId,
        BalanceOf<Self>,
    >;

    /// Provides an access for the council budget.
    type CouncilBudgetManager: CouncilBudgetManager<Self::AccountId, BalanceOf<Self>>;

    /// Default global daily NFT limit.
    type DefaultGlobalDailyNftLimit: Get<LimitPerPeriod<Self::BlockNumber>>;

    /// Default global weekly NFT limit.
    type DefaultGlobalWeeklyNftLimit: Get<LimitPerPeriod<Self::BlockNumber>>;

    /// Default channel daily NFT limit.
    type DefaultChannelDailyNftLimit: Get<LimitPerPeriod<Self::BlockNumber>>;

    /// Default channel weekly NFT limit.
    type DefaultChannelWeeklyNftLimit: Get<LimitPerPeriod<Self::BlockNumber>>;

    /// Interface for Creator Tokens functionality
    type ProjectToken: PalletToken<
        Self::TokenId,
        Self::MemberId,
        Self::AccountId,
        BalanceOf<Self>,
        TokenIssuanceParametersOf<Self>,
        Self::BlockNumber,
        TokenSaleParamsOf<Self>,
        UploadContextOf<Self>,
        TransfersWithVestingOf<Self>,
    >;
}

decl_storage! {
<<<<<<< HEAD
    trait Store for Module<T: Trait> as Content {
        pub ChannelById get(fn channel_by_id):
        map hasher(blake2_128_concat) T::ChannelId => Channel<T>;
=======
    trait Store for Module<T: Config> as Content {
        pub ChannelById get(fn channel_by_id): map hasher(blake2_128_concat) T::ChannelId => Channel<T>;
>>>>>>> cb9e9295

        pub ChannelCategoryById get(fn channel_category_by_id):
        map hasher(blake2_128_concat) T::ChannelCategoryId => ChannelCategory;

        pub VideoById get(fn video_by_id): map hasher(blake2_128_concat) T::VideoId => Video<T>;

        pub NextChannelCategoryId get(fn next_channel_category_id) config(): T::ChannelCategoryId;

        pub NextChannelId get(fn next_channel_id) config(): T::ChannelId;

        pub NextVideoId get(fn next_video_id) config(): T::VideoId;

        pub NextCuratorGroupId get(fn next_curator_group_id) config(): T::CuratorGroupId;

        pub CuratorGroupById get(fn curator_group_by_id):
        map hasher(blake2_128_concat) T::CuratorGroupId => CuratorGroup<T>;

<<<<<<< HEAD
        pub Commitment get(fn commitment): <T as frame_system::Trait>::Hash;
=======
        pub VideoPostById get(fn video_post_by_id) : double_map hasher(blake2_128_concat) T::VideoId,
        hasher(blake2_128_concat) T::VideoPostId => VideoPost<T>;

        pub NextVideoPostId get(fn next_video_post_id) config(): T::VideoPostId;

        pub Commitment get(fn commitment): <T as frame_system::Config>::Hash;
>>>>>>> cb9e9295

        pub MaxCashoutAllowed get(fn max_cashout_allowed) config(): BalanceOf<T>;

        pub MinCashoutAllowed get(fn min_cashout_allowed) config(): BalanceOf<T>;

        pub ChannelCashoutsEnabled get(fn channel_cashouts_enabled) config(): bool;

        /// Min auction duration
        pub MinAuctionDuration get(fn min_auction_duration) config(): T::BlockNumber;

        /// Max auction duration
        pub MaxAuctionDuration get(fn max_auction_duration) config(): T::BlockNumber;

        /// Min auction extension period
        pub MinAuctionExtensionPeriod
        get(fn min_auction_extension_period) config(): T::BlockNumber;

        /// Max auction extension period
        pub MaxAuctionExtensionPeriod
        get(fn max_auction_extension_period) config(): T::BlockNumber;

        /// Min bid lock duration
        pub MinBidLockDuration get(fn min_bid_lock_duration) config(): T::BlockNumber;

        /// Max bid lock duration
        pub MaxBidLockDuration get(fn max_bid_lock_duration) config(): T::BlockNumber;

        /// Min auction staring price
        pub MinStartingPrice get(fn min_starting_price) config(): BalanceOf<T>;

        /// Max auction staring price
        pub MaxStartingPrice get(fn max_starting_price) config(): BalanceOf<T>;

        /// Min creator royalty percentage
        pub MinCreatorRoyalty get(fn min_creator_royalty) config(): Perbill;

        /// Max creator royalty percentage
        pub MaxCreatorRoyalty get(fn max_creator_royalty) config(): Perbill;

        /// Min auction bid step
        pub MinBidStep get(fn min_bid_step) config(): BalanceOf<T>;

        /// Max auction bid step
        pub MaxBidStep get(fn max_bid_step) config(): BalanceOf<T>;

        /// Platform fee percentage
        pub PlatfromFeePercentage get(fn platform_fee_percentage) config(): Perbill;

        /// Max delta between current block and starts at
        pub AuctionStartsAtMaxDelta get(fn auction_starts_at_max_delta) config(): T::BlockNumber;

        /// Max nft auction whitelist length
        pub MaxAuctionWhiteListLength get(fn max_auction_whitelist_length) config(): MaxNumber;

        /// Bids for open auctions
        pub OpenAuctionBidByVideoAndMember get(fn open_auction_bid_by_video_and_member):
        double_map hasher(blake2_128_concat) T::VideoId,
        hasher(blake2_128_concat) T::MemberId => OpenAuctionBid<T>;

        /// Global daily NFT counter.
        pub GlobalDailyNftCounter get(fn global_daily_nft_counter):
            NftCounter<T::BlockNumber>;

        /// Global weekly NFT counter.
        pub GlobalWeeklyNftCounter get(fn global_weekly_nft_counter):
            NftCounter<T::BlockNumber>;

        /// Global daily NFT limit.
        pub GlobalDailyNftLimit get(fn global_daily_nft_limit):
            LimitPerPeriod<T::BlockNumber>;

        /// Global weekly NFT limit.
        pub GlobalWeeklyNftLimit get(fn global_weekly_nft_limit):
            LimitPerPeriod<T::BlockNumber>;

    }
    add_extra_genesis {
        build(|_| {
            // We set initial global NFT limits.
            GlobalDailyNftLimit::<T>::put(T::DefaultGlobalDailyNftLimit::get());
            GlobalWeeklyNftLimit::<T>::put(T::DefaultGlobalWeeklyNftLimit::get());
        });
    }
}

decl_module! {
    pub struct Module<T: Config> for enum Call where origin: T::Origin {
        /// Predefined errors
        type Error = Error<T>;

        /// Initializing events
        fn deposit_event() = default;

        /// Exports const -  max number of curators per group
        const MaxNumberOfCuratorsPerGroup: MaxNumber = T::MaxNumberOfCuratorsPerGroup::get();

        /// Exports const -  max number of keys per curator_group.permissions_by_level map instance
        const MaxKeysPerCuratorGroupPermissionsByLevelMap: u8 = T::MaxKeysPerCuratorGroupPermissionsByLevelMap::get();

        /// Exports const - default global daily NFT limit.
        const DefaultGlobalDailyNftLimit: LimitPerPeriod<T::BlockNumber> =
            T::DefaultGlobalDailyNftLimit::get();

        /// Exports const - default global weekly NFT limit.
        const DefaultGlobalWeeklyNftLimit: LimitPerPeriod<T::BlockNumber> =
            T::DefaultGlobalDailyNftLimit::get();

        /// Exports const - default channel daily NFT limit.
        const DefaultChannelDailyNftLimit: LimitPerPeriod<T::BlockNumber> =
            T::DefaultGlobalDailyNftLimit::get();

        /// Exports const - default channel weekly NFT limit.
        const DefaultChannelWeeklyNftLimit: LimitPerPeriod<T::BlockNumber> =
            T::DefaultGlobalDailyNftLimit::get();

        // ======
        // Next set of extrinsics can only be invoked by lead.
        // ======

        /// Add new curator group to runtime storage
        #[weight = 10_000_000] // TODO: adjust weight
        pub fn create_curator_group(
            origin,
            is_active: bool,
            permissions_by_level: ModerationPermissionsByLevel<T>
        ) {

            let sender = ensure_signed(origin)?;
            // Ensure given origin is lead
            ensure_lead_auth_success::<T>(&sender)?;
            // Ensure permissions_by_level map max. allowed size is not exceeded
            Self::ensure_permissions_by_level_map_size_not_exceeded(&permissions_by_level)?;

            //
            // == MUTATION SAFE ==
            //

            let curator_group_id = Self::next_curator_group_id();

            // Insert curator group with provided permissions
            <CuratorGroupById<T>>::insert(curator_group_id, CuratorGroup::create(is_active, &permissions_by_level));

            // Increment the next curator curator_group_id:
            <NextCuratorGroupId<T>>::mutate(|n| *n += T::CuratorGroupId::one());

            // Trigger event
            Self::deposit_event(RawEvent::CuratorGroupCreated(curator_group_id));
        }

        /// Update existing curator group's permissions
        #[weight = 10_000_000] // TODO: adjust weight
        pub fn update_curator_group_permissions(
            origin,
            curator_group_id: T::CuratorGroupId,
            permissions_by_level: ModerationPermissionsByLevel<T>
        ) {
            let sender = ensure_signed(origin)?;
            // Ensure given origin is lead
            ensure_lead_auth_success::<T>(&sender)?;
            // Ensure curator group under provided curator_group_id already exist
            Self::ensure_curator_group_under_given_id_exists(&curator_group_id)?;
            // Ensure permissions_by_level map max. allowed size is not exceeded
            Self::ensure_permissions_by_level_map_size_not_exceeded(&permissions_by_level)?;

            //
            // == MUTATION SAFE ==
            //

            // Set `permissions` for curator group under given `curator_group_id`
            <CuratorGroupById<T>>::mutate(curator_group_id, |curator_group| {
                curator_group.set_permissions_by_level(&permissions_by_level)
            });

            // Trigger event
            Self::deposit_event(RawEvent::CuratorGroupPermissionsUpdated(curator_group_id, permissions_by_level))
        }

        /// Set `is_active` status for curator group under given `curator_group_id`
        #[weight = 10_000_000] // TODO: adjust weight
        pub fn set_curator_group_status(
            origin,
            curator_group_id: T::CuratorGroupId,
            is_active: bool,
        ) {

            // Ensure given origin is lead
            let sender = ensure_signed(origin)?;
            // Ensure given origin is lead
            ensure_lead_auth_success::<T>(&sender)?;

            // Ensure curator group under provided curator_group_id already exist
            Self::ensure_curator_group_under_given_id_exists(&curator_group_id)?;

            //
            // == MUTATION SAFE ==
            //

            // Set `is_active` status for curator group under given `curator_group_id`
            <CuratorGroupById<T>>::mutate(curator_group_id, |curator_group| {
                curator_group.set_status(is_active)
            });

            // Trigger event
            Self::deposit_event(RawEvent::CuratorGroupStatusSet(curator_group_id, is_active));
        }

        /// Add curator to curator group under given `curator_group_id`
        #[weight = 10_000_000] // TODO: adjust weight
        pub fn add_curator_to_group(
            origin,
            curator_group_id: T::CuratorGroupId,
            curator_id: T::CuratorId,
            permissions: ChannelAgentPermissions,
        ) {

            // Ensure given origin is lead
            let sender = ensure_signed(origin)?;
            // Ensure given origin is lead
            ensure_lead_auth_success::<T>(&sender)?;

            // Ensure curator group under provided curator_group_id already exist,
            // retrieve corresponding one
            let curator_group = Self::ensure_curator_group_exists(&curator_group_id)?;

            // Ensure that curator_id is infact a worker in content working group
            ensure_is_valid_curator_id::<T>(&curator_id)?;

            // Ensure max number of curators per group limit not reached yet
            curator_group.ensure_max_number_of_curators_limit_not_reached()?;

            // Ensure curator under provided curator_id isn`t a CuratorGroup member yet
            curator_group.ensure_curator_in_group_does_not_exist(&curator_id)?;

            //
            // == MUTATION SAFE ==
            //

            // Insert curator_id into curator_group under given curator_group_id
            <CuratorGroupById<T>>::mutate(curator_group_id, |curator_group| {
                curator_group.get_curators_mut().insert(curator_id, permissions.clone());
            });

            // Trigger event
            Self::deposit_event(RawEvent::CuratorAdded(curator_group_id, curator_id, permissions));
        }

        /// Remove curator from a given curator group
        #[weight = 10_000_000] // TODO: adjust weight
        pub fn remove_curator_from_group(
            origin,
            curator_group_id: T::CuratorGroupId,
            curator_id: T::CuratorId,
        ) {

            // Ensure given origin is lead
            let sender = ensure_signed(origin)?;
            // Ensure given origin is lead
            ensure_lead_auth_success::<T>(&sender)?;

            // Ensure curator group under provided curator_group_id already exist,
            // retrieve corresponding one
            let curator_group = Self::ensure_curator_group_exists(&curator_group_id)?;

            // Ensure curator under provided curator_id is CuratorGroup member
            curator_group.ensure_curator_in_group_exists(&curator_id)?;

            //
            // == MUTATION SAFE ==
            //

            // Remove curator_id from curator_group under given curator_group_id
            <CuratorGroupById<T>>::mutate(curator_group_id, |curator_group| {
                curator_group.get_curators_mut().remove(&curator_id);
            });

            // Trigger event
            Self::deposit_event(RawEvent::CuratorRemoved(curator_group_id, curator_id));
        }

        #[weight = 10_000_000] // TODO: adjust weight
        pub fn create_channel(
            origin,
            channel_owner: ChannelOwner<T::MemberId, T::CuratorGroupId>,
            params: ChannelCreationParameters<T>,
        ) {
            // channel creator account
            let sender = ensure_signed(origin)?;

            ensure_is_authorized_to_act_as_channel_owner::<T>(
                &sender,
                &channel_owner,
            )?;

            // ensure collaborator member ids are valid
            Self::validate_member_set(&params.collaborators.keys().cloned().collect())?;

            // next channel id
            let channel_id = NextChannelId::<T>::get();

            let storage_assets = params.assets.clone().unwrap_or_default();

            let data_objects_ids = Storage::<T>::get_next_data_object_ids(storage_assets.object_creation_list.len());

            let bag_creation_params = DynBagCreationParameters::<T> {
                bag_id: DynBagId::<T>::Channel(channel_id),
                object_creation_list: storage_assets.object_creation_list,
                state_bloat_bond_source_account_id: sender,
                expected_data_size_fee: storage_assets.expected_data_size_fee,
                expected_data_object_state_bloat_bond: params.expected_data_object_state_bloat_bond,
                storage_buckets: params.storage_buckets.clone(),
                distribution_buckets: params.distribution_buckets.clone(),
            };

            //
            // == MUTATION SAFE ==
            //

            // create channel bag
            Storage::<T>::create_dynamic_bag(bag_creation_params)?;

            // Only increment next channel id if adding content was successful
            NextChannelId::<T>::mutate(|id| *id += T::ChannelId::one());

            // channel creation
            let channel: Channel<T> = ChannelRecord {
                owner: channel_owner,
                num_videos: 0u64,
                collaborators: params.collaborators.clone(),
                cumulative_reward_claimed: BalanceOf::<T>::zero(),
                transfer_status: ChannelTransferStatus::NoActiveTransfer,
                privilege_level: Zero::zero(),
                paused_features: BTreeSet::new(),
                data_objects: data_objects_ids,
                daily_nft_limit: T::DefaultChannelDailyNftLimit::get(),
                weekly_nft_limit: T::DefaultChannelWeeklyNftLimit::get(),
                daily_nft_counter: Default::default(),
                weekly_nft_counter: Default::default(),
                creator_token_id: None,
            };

            // add channel to onchain state
            ChannelById::<T>::insert(channel_id, channel.clone());

            Self::deposit_event(RawEvent::ChannelCreated(channel_id, channel, params));
        }

        #[weight = 10_000_000] // TODO: adjust weight
        pub fn update_channel(
            origin,
            actor: ContentActor<T::CuratorGroupId, T::CuratorId, T::MemberId>,
            channel_id: T::ChannelId,
            params: ChannelUpdateParameters<T>,
        ) {
            let sender = ensure_signed(origin)?;

            // check that channel exists
            let channel = Self::ensure_channel_exists(&channel_id)?;

            channel.ensure_has_no_active_transfer::<T>()?;

            // permissions check
            ensure_actor_authorized_to_perform_channel_update::<T>(
                &sender,
                &actor,
                &channel,
                &params
            )?;

            channel.ensure_feature_not_paused::<T>(PausableChannelFeature::ChannelUpdate)?;

            if let Some(new_collabs) = params.collaborators.as_ref() {
                Self::validate_member_set(&new_collabs.keys().cloned().collect())?;
            }

            Self::ensure_assets_to_remove_are_part_of_assets_set(&params.assets_to_remove, &channel.data_objects)?;

            //
            // == MUTATION SAFE ==
            //

            let assets_to_upload = params.assets_to_upload.clone().unwrap_or_default();
            let new_data_object_ids = Storage::<T>::get_next_data_object_ids(assets_to_upload.object_creation_list.len());

            let upload_parameters = UploadParameters::<T> {
                bag_id: Self::bag_id_for_channel(&channel_id),
                object_creation_list: assets_to_upload.object_creation_list,
                state_bloat_bond_source_account_id: sender,
                expected_data_size_fee: assets_to_upload.expected_data_size_fee,
                expected_data_object_state_bloat_bond: params.expected_data_object_state_bloat_bond,
                storage_buckets: Default::default(),
                distribution_buckets: Default::default(),
            };

            Storage::<T>::upload_and_delete_data_objects(
                upload_parameters,
                params.assets_to_remove.clone(),
            )?;

            // Update the channel
            ChannelById::<T>::mutate(channel_id, |channel| {
                channel.data_objects = Self::create_updated_data_objects_set(&channel.data_objects, &new_data_object_ids, &params.assets_to_remove);
                if let Some(new_collabs) = params.collaborators.as_ref() {
                    channel.collaborators = new_collabs.clone();
                }
            });

            Self::deposit_event(RawEvent::ChannelUpdated(actor, channel_id, params, new_data_object_ids));
        }

        // Extrinsic for updating channel privilege level (requires lead access)
        #[weight = 10_000_000] // TODO: adjust weight
        pub fn update_channel_privilege_level(
            origin,
            channel_id: T::ChannelId,
            new_privilege_level: T::ChannelPrivilegeLevel,
        ) {
            let sender = ensure_signed(origin)?;

            ensure_lead_auth_success::<T>(&sender)?;

            // check that channel exists
            Self::ensure_channel_exists(&channel_id)?;

            //
            // == MUTATION SAFE ==
            //

            // Update the channel
            ChannelById::<T>::mutate(channel_id, |channel| { channel.privilege_level = new_privilege_level });

            Self::deposit_event(RawEvent::ChannelPrivilegeLevelUpdated(channel_id, new_privilege_level));
        }

        // extrinsics for pausing/re-enabling channel features
        #[weight = 10_000_000] // TODO: adjust weight
        pub fn set_channel_paused_features_as_moderator(
            origin,
            actor: ContentActor<T::CuratorGroupId, T::CuratorId, T::MemberId>,
            channel_id: T::ChannelId,
            new_paused_features: BTreeSet<PausableChannelFeature>,
            rationale: Vec<u8>,
        ) -> DispatchResult {

            let sender = ensure_signed(origin)?;
            // check that channel exists
            let channel = Self::ensure_channel_exists(&channel_id)?;

            // Check permissions for moderation actions
            let required_permissions = channel.paused_features
                .symmetric_difference(&new_paused_features)
                .map(|f| { ContentModerationAction::ChangeChannelFeatureStatus(*f) })
                .collect::<Vec<_>>();
            ensure_actor_authorized_to_perform_moderation_actions::<T>(&sender, &actor, &required_permissions, channel.privilege_level)?;

            //
            // == MUTATION SAFE ==
            //
            ChannelById::<T>::mutate(channel_id, |channel| { channel.paused_features = new_paused_features.clone() });


            // deposit event
            Self::deposit_event(RawEvent::ChannelPausedFeaturesUpdatedByModerator(actor, channel_id, new_paused_features, rationale));

            Ok(())
        }

        // extrinsics for channel deletion
        #[weight = 10_000_000] // TODO: adjust weight
        pub fn delete_channel(
            origin,
            actor: ContentActor<T::CuratorGroupId, T::CuratorId, T::MemberId>,
            channel_id: T::ChannelId,
            num_objects_to_delete: u64,
        ) -> DispatchResult {
            let sender = ensure_signed(origin)?;

            // check that channel exists
            let channel = Self::ensure_channel_exists(&channel_id)?;

            // ensure no creator token is issued for the channel
            channel.ensure_creator_token_not_issued::<T>()?;

            // permissions check
            ensure_actor_authorized_to_delete_channel::<T>(&sender, &actor, &channel)?;

            // check that channel videos are 0
            ensure!(channel.num_videos == 0, Error::<T>::ChannelContainsVideos);

            // ensure channel bag exists and num_objects_to_delete is valid
            Self::ensure_channel_bag_can_be_dropped(channel_id, num_objects_to_delete)?;

            // try to remove the channel
            Self::try_to_perform_channel_deletion(sender, channel_id)?;

            //
            // == MUTATION SAFE ==
            //


            // deposit event
            Self::deposit_event(RawEvent::ChannelDeleted(actor, channel_id));

            Ok(())
        }

        #[weight = 10_000_000] // TODO: adjust weight
        pub fn delete_channel_assets_as_moderator(
            origin,
            actor: ContentActor<T::CuratorGroupId, T::CuratorId, T::MemberId>,
            channel_id: T::ChannelId,
            assets_to_remove: BTreeSet<DataObjectId<T>>,
            rationale: Vec<u8>,
        ) {
            let sender = ensure_signed(origin)?;

            // check that channel exists
            let channel = Self::ensure_channel_exists(&channel_id)?;

            // permissions check
            let actions_to_perform = vec![ContentModerationAction::DeleteNonVideoChannelAssets];
            ensure_actor_authorized_to_perform_moderation_actions::<T>(&sender, &actor, &actions_to_perform, channel.privilege_level)?;

            // ensure provided assets belong to the channel
            Self::ensure_assets_to_remove_are_part_of_assets_set(&assets_to_remove, &channel.data_objects)?;

            //
            // == MUTATION SAFE ==
            //

            // remove the assets
            if !assets_to_remove.is_empty() {
                Storage::<T>::delete_data_objects(
                    sender,
                    Self::bag_id_for_channel(&channel_id),
                    assets_to_remove.clone(),
                )?;
            }

            // update channel's data_objects set
            ChannelById::<T>::mutate(channel_id, |channel| {
                channel.data_objects = Self::create_updated_data_objects_set(&channel.data_objects, &BTreeSet::new(), &assets_to_remove)
            });

            // emit the event
            Self::deposit_event(RawEvent::ChannelAssetsDeletedByModerator(actor, channel_id, assets_to_remove, rationale));
        }

        // extrinsics for channel deletion as moderator
        #[weight = 10_000_000] // TODO: adjust weight
        pub fn delete_channel_as_moderator(
            origin,
            actor: ContentActor<T::CuratorGroupId, T::CuratorId, T::MemberId>,
            channel_id: T::ChannelId,
            num_objects_to_delete: u64,
            rationale: Vec<u8>,
        ) -> DispatchResult {

            let sender = ensure_signed(origin)?;
            // check that channel exists
            let channel = Self::ensure_channel_exists(&channel_id)?;

            // Permissions check
            let actions_to_perform = vec![ContentModerationAction::DeleteChannel];
            ensure_actor_authorized_to_perform_moderation_actions::<T>(&sender, &actor, &actions_to_perform, channel.privilege_level)?;

            // check that channel videos are 0
            ensure!(channel.num_videos == 0, Error::<T>::ChannelContainsVideos);

            // ensure channel bag exists and num_objects_to_delete is valid
            Self::ensure_channel_bag_can_be_dropped(channel_id, num_objects_to_delete)?;

            // try to remove the channel
            Self::try_to_perform_channel_deletion(sender, channel_id)?;

            //
            // == MUTATION SAFE ==
            //

            // deposit event
            Self::deposit_event(RawEvent::ChannelDeletedByModerator(actor, channel_id, rationale));

            Ok(())
        }

        // extrinsics for channel visibility status (hidden/visible) setting by moderator
        #[weight = 10_000_000] // TODO: adjust weight
        pub fn set_channel_visibility_as_moderator(
            origin,
            actor: ContentActor<T::CuratorGroupId, T::CuratorId, T::MemberId>,
            channel_id: T::ChannelId,
            is_hidden: bool,
            rationale: Vec<u8>,
        ) -> DispatchResult {

            let sender = ensure_signed(origin)?;
            // check that channel exists
            let channel = Self::ensure_channel_exists(&channel_id)?;

            // Permissions check
            let actions_to_perform = vec![ContentModerationAction::HideChannel];
            ensure_actor_authorized_to_perform_moderation_actions::<T>(&sender, &actor, &actions_to_perform, channel.privilege_level)?;

            //
            // == MUTATION SAFE ==
            //

            // deposit event
            Self::deposit_event(RawEvent::ChannelVisibilitySetByModerator(actor, channel_id, is_hidden, rationale));

            Ok(())
        }

        #[weight = 10_000_000] // TODO: adjust weight
        pub fn create_channel_category(
            origin,
            actor: ContentActor<T::CuratorGroupId, T::CuratorId, T::MemberId>,
            params: ChannelCategoryCreationParameters,
        ) {
            ensure_actor_authorized_to_manage_categories::<T>(
                origin,
                &actor
            )?;

            //
            // == MUTATION SAFE ==
            //

            let category_id = Self::next_channel_category_id();
            NextChannelCategoryId::<T>::mutate(|id| *id += T::ChannelCategoryId::one());

            let category = ChannelCategory {};
            ChannelCategoryById::<T>::insert(category_id, category.clone());

            Self::deposit_event(RawEvent::ChannelCategoryCreated(category_id, category, params));
        }

        #[weight = 10_000_000] // TODO: adjust weight
        pub fn update_channel_category(
            origin,
            actor: ContentActor<T::CuratorGroupId, T::CuratorId, T::MemberId>,
            category_id: T::ChannelCategoryId,
            params: ChannelCategoryUpdateParameters,
        ) {
            ensure_actor_authorized_to_manage_categories::<T>(
                origin,
                &actor
            )?;

            Self::ensure_channel_category_exists(&category_id)?;

            Self::deposit_event(RawEvent::ChannelCategoryUpdated(actor, category_id, params));
        }

        #[weight = 10_000_000] // TODO: adjust weight
        pub fn delete_channel_category(
            origin,
            actor: ContentActor<T::CuratorGroupId, T::CuratorId, T::MemberId>,
            category_id: T::ChannelCategoryId,
        ) {
            ensure_actor_authorized_to_manage_categories::<T>(
                origin,
                &actor
            )?;

            Self::ensure_channel_category_exists(&category_id)?;

            ChannelCategoryById::<T>::remove(&category_id);

            Self::deposit_event(RawEvent::ChannelCategoryDeleted(actor, category_id));
        }

        #[weight = 10_000_000] // TODO: adjust weight
        pub fn create_video(
            origin,
            actor: ContentActor<T::CuratorGroupId, T::CuratorId, T::MemberId>,
            channel_id: T::ChannelId,
            params: VideoCreationParameters<T>,
        ) {
            let sender = ensure_signed(origin)?;

            // check that channel exists
            let channel = Self::ensure_channel_exists(&channel_id)?;
            channel.ensure_has_no_active_transfer::<T>()?;

            // permissions check
            ensure_actor_authorized_to_create_video::<T>(&sender, &actor, &channel, &params)?;

            channel.ensure_feature_not_paused::<T>(PausableChannelFeature::VideoCreation)?;
            if params.auto_issue_nft.is_some() {
                channel.ensure_feature_not_paused::<T>(PausableChannelFeature::VideoNftIssuance)?;
            }

            // next video id
            let video_id = NextVideoId::<T>::get();

            let nft_status = params.auto_issue_nft
                .as_ref()
                .map_or(
                    Ok(None),
                    |issuance_params| {
                        Some(Self::construct_owned_nft(issuance_params)).transpose()
                    }
                )?;

            let storage_assets = params.assets.clone().unwrap_or_default();

            // assets ids
            let data_objects_ids = Storage::<T>::get_next_data_object_ids(storage_assets.object_creation_list.len());

            if nft_status.is_some() {
                Self::check_nft_limits(&channel)?;
            }

            // create the video struct
            let video: Video<T> = VideoRecord {
                in_channel: channel_id,
                nft_status: nft_status.clone(),
                data_objects: data_objects_ids.clone(),
            };

            if let Some(upload_assets) = params.assets.as_ref() {
                let params = Self::construct_upload_parameters(
                    upload_assets,
                    &channel_id,
                    &sender,
                    params.expected_data_object_state_bloat_bond,
                );
                Storage::<T>::upload_data_objects(params)?;
            }

            //
            // == MUTATION SAFE ==
            //

            // add it to the onchain state
            VideoById::<T>::insert(video_id, video);

            // Only increment next video id
            NextVideoId::<T>::mutate(|id| *id += T::VideoId::one());

            // Add recently added video id to the channel

            ChannelById::<T>::mutate(channel_id, |channel| {
                channel.num_videos = channel.num_videos.saturating_add(1);
                if nft_status.is_some() {
                    Self::increment_nft_counters(channel);
                }
            });

            Self::deposit_event(RawEvent::VideoCreated(actor, channel_id, video_id, params, data_objects_ids));

        }

        #[weight = 10_000_000] // TODO: adjust weight
        pub fn update_video(
            origin,
            actor: ContentActor<T::CuratorGroupId, T::CuratorId, T::MemberId>,
            video_id: T::VideoId,
            params: VideoUpdateParameters<T>,
        ) {
            let sender = ensure_signed(origin)?;
            // check that video exists, retrieve corresponding channel id.
            let video = Self::ensure_video_exists(&video_id)?;

            // get associated channel and ensure it has no active transfer
            let channel_id = video.in_channel;
            let channel = Self::get_channel_from_video(&video);

            channel.ensure_has_no_active_transfer::<T>()?;

            // permissions check
            ensure_actor_authorized_to_perform_video_update::<T>(
                &sender,
                &actor,
                &channel,
                &params
            )?;

            // Ensure nft is not issued for the video. Videos with issued nfts are immutable.
            video.ensure_nft_is_not_issued::<T>()?;

            channel.ensure_feature_not_paused::<T>(PausableChannelFeature::VideoUpdate)?;
            if params.auto_issue_nft.is_some() {
                channel.ensure_feature_not_paused::<T>(PausableChannelFeature::VideoNftIssuance)?;
            }

            Self::ensure_assets_to_remove_are_part_of_assets_set(&params.assets_to_remove, &video.data_objects)?;

            let assets_to_upload = params.assets_to_upload.clone().unwrap_or_default();
            let new_data_object_ids = Storage::<T>::get_next_data_object_ids(assets_to_upload.object_creation_list.len());

            let nft_status = params.auto_issue_nft
                .as_ref()
                .map_or(
                    Ok(None),
                    |issuance_params| {
                        Some(Self::construct_owned_nft(issuance_params)).transpose()
                    }
                )?;

            if nft_status.is_some() {
                Self::check_nft_limits(&channel)?;
            }

            //
            // == MUTATION SAFE ==
            //

            // upload/delete video assets from storage with commit or rollback semantics
            let upload_parameters = UploadParameters::<T> {
                bag_id: Self::bag_id_for_channel(&channel_id),
                object_creation_list: params.assets_to_upload.clone()
                    .map_or(Default::default(), |assets| assets.object_creation_list),
                state_bloat_bond_source_account_id: sender,
                expected_data_size_fee: params.assets_to_upload.clone()
                    .map_or(Default::default(), |assets| assets.expected_data_size_fee),
                expected_data_object_state_bloat_bond: params.expected_data_object_state_bloat_bond,
                storage_buckets: Default::default(),
                distribution_buckets: Default::default(),
            };

            Storage::<T>::upload_and_delete_data_objects(
                upload_parameters,
                params.assets_to_remove.clone(),
                )?;

            if nft_status.is_some() {
                ChannelById::<T>::mutate(channel_id, |channel| {
                    Self::increment_nft_counters(channel);
                });
                VideoById::<T>::mutate(&video_id, |video| video.nft_status = nft_status);
            }

            // Update the video
            VideoById::<T>::mutate(video_id, |video| {
                video.data_objects = Self::create_updated_data_objects_set(&video.data_objects, &new_data_object_ids, &params.assets_to_remove)
            });

            Self::deposit_event(RawEvent::VideoUpdated(actor, video_id, params, new_data_object_ids));
        }

        #[weight = 10_000_000] // TODO: adjust weight
        pub fn delete_video(
            origin,
            actor: ContentActor<T::CuratorGroupId, T::CuratorId, T::MemberId>,
            video_id: T::VideoId,
            num_objects_to_delete: u64,
        ) {
            let sender = ensure_signed(origin)?;

            // check that video exists
            let video = Self::ensure_video_exists(&video_id)?;

            // get associated channel and ensure it has no active transfer
            let channel_id = video.in_channel;
            let channel = Self::get_channel_from_video(&video);

            channel.ensure_has_no_active_transfer::<T>()?;

            // permissions check
            ensure_actor_authorized_to_delete_video::<T>(
                &sender,
                &actor,
                &channel,
                &video,
            )?;

            // ensure video can be removed
            Self::ensure_video_can_be_removed(&video)?;

            // ensure provided num_objects_to_delete is valid
            Self::ensure_valid_video_num_objects_to_delete(&video, num_objects_to_delete)?;

            // Try removing the video
            Self::try_to_perform_video_deletion(&sender, channel_id, video_id, &video)?;

            //
            // == MUTATION SAFE ==
            //

<<<<<<< HEAD
=======
            if !assets_to_remove.is_empty() {
                Storage::<T>::delete_data_objects(
                    sender,
                    Self::bag_id_for_channel(&channel_id),
                    assets_to_remove,
                )?;
            }

            // Remove video
            VideoById::<T>::remove(video_id);

            // Remove all comments related
            <VideoPostById<T>>::remove_prefix(video_id, None);

            // Update corresponding channel
            // Remove recently deleted video from the channel
            ChannelById::<T>::mutate(channel_id, |channel| {
                channel.num_videos = channel.num_videos.saturating_sub(1)
            });

>>>>>>> cb9e9295
            Self::deposit_event(RawEvent::VideoDeleted(actor, video_id));
        }

        #[weight = 10_000_000] // TODO: adjust weight
        pub fn delete_video_assets_as_moderator(
            origin,
            actor: ContentActor<T::CuratorGroupId, T::CuratorId, T::MemberId>,
            video_id: T::VideoId,
            assets_to_remove: BTreeSet<DataObjectId<T>>,
            rationale: Vec<u8>,
        ) {
            let sender = ensure_signed(origin)?;

            // check that video exists
            let video = Self::ensure_video_exists(&video_id)?;

            // get information regarding channel
            let channel_id = video.in_channel;
            let channel = Self::get_channel_from_video(&video);

            // permissions check
            let is_nft = video.nft_status.is_some();
            let actions_to_perform = vec![ContentModerationAction::DeleteVideoAssets(is_nft)];
            ensure_actor_authorized_to_perform_moderation_actions::<T>(&sender, &actor, &actions_to_perform, channel.privilege_level)?;

            // ensure provided assets belong to the video
            Self::ensure_assets_to_remove_are_part_of_assets_set(&assets_to_remove, &video.data_objects)?;

            //
            // == MUTATION SAFE ==
            //

            // remove the assets
            if !assets_to_remove.is_empty() {
                Storage::<T>::delete_data_objects(
                    sender,
                    Self::bag_id_for_channel(&channel_id),
                    assets_to_remove.clone(),
                )?;
            }

            // update video's data_objects set
            VideoById::<T>::mutate(video_id, |video| {
                video.data_objects = Self::create_updated_data_objects_set(&video.data_objects, &BTreeSet::new(), &assets_to_remove)
            });

            // emit the event
            Self::deposit_event(RawEvent::VideoAssetsDeletedByModerator(actor, video_id, assets_to_remove, is_nft, rationale));
        }

        #[weight = 10_000_000] // TODO: adjust weight
        pub fn delete_video_as_moderator(
            origin,
            actor: ContentActor<T::CuratorGroupId, T::CuratorId, T::MemberId>,
            video_id: T::VideoId,
            num_objects_to_delete: u64,
            rationale: Vec<u8>,
        ) {
            let sender = ensure_signed(origin)?;

            // check that video exists
            let video = Self::ensure_video_exists(&video_id)?;

            // get information regarding channel
            let channel_id = video.in_channel;
            let channel = Self::get_channel_from_video(&video);

            // Permissions check
            let actions_to_perform = vec![ContentModerationAction::DeleteVideo];
            ensure_actor_authorized_to_perform_moderation_actions::<T>(&sender, &actor, &actions_to_perform, channel.privilege_level)?;

            // ensure video can be removed
            Self::ensure_video_can_be_removed(&video)?;

            // ensure provided num_objects_to_delete is valid
            Self::ensure_valid_video_num_objects_to_delete(&video, num_objects_to_delete)?;

            // Try removing the video
            Self::try_to_perform_video_deletion(&sender, channel_id, video_id, &video)?;

            //
            // == MUTATION SAFE ==
            //

            Self::deposit_event(RawEvent::VideoDeletedByModerator(actor, video_id, rationale));
        }

        // extrinsics for video visibility status (hidden/visible) setting by moderator
        #[weight = 10_000_000] // TODO: adjust weight
        pub fn set_video_visibility_as_moderator(
            origin,
            actor: ContentActor<T::CuratorGroupId, T::CuratorId, T::MemberId>,
            video_id: T::VideoId,
            is_hidden: bool,
            rationale: Vec<u8>,
        ) -> DispatchResult {

            let sender = ensure_signed(origin)?;

            // check that video exists
            let video = Self::ensure_video_exists(&video_id)?;

            // get information regarding channel
            let channel = Self::get_channel_from_video(&video);

            // Permissions check
            let actions_to_perform = vec![ContentModerationAction::HideVideo];
            ensure_actor_authorized_to_perform_moderation_actions::<T>(&sender, &actor, &actions_to_perform, channel.privilege_level)?;

            //
            // == MUTATION SAFE ==
            //

            // deposit event
            Self::deposit_event(RawEvent::VideoVisibilitySetByModerator(actor, video_id, is_hidden, rationale));

            Ok(())
        }

        #[weight = 10_000_000] // TODO: adjust Weight
        pub fn update_channel_payouts(
            origin,
            params: UpdateChannelPayoutsParameters<T>
        ) {
            ensure_root(origin)?;

            let new_min_cashout_allowed = params.min_cashout_allowed
                .unwrap_or_else(Self::min_cashout_allowed);
            let new_max_cashout_allowed = params.max_cashout_allowed
                .unwrap_or_else(Self::max_cashout_allowed);

            ensure!(
                new_min_cashout_allowed <= new_max_cashout_allowed,
                Error::<T>::MinCashoutAllowedExceedsMaxCashoutAllowed
            );

            let payload_data_object_id = params.payload
                .as_ref()
                .map(|_| { Storage::<T>::next_data_object_id() });

            if let Some(payload) = params.payload.as_ref() {
                let upload_params = UploadParameters::<T> {
                    bag_id: storage::BagId::<T>::from(StaticBagId::Council),
                    object_creation_list: vec![payload.object_creation_params.clone()],
                    state_bloat_bond_source_account_id: payload.uploader_account.clone(),
                    expected_data_size_fee: payload.expected_data_size_fee,
                    expected_data_object_state_bloat_bond: payload.expected_data_object_state_bloat_bond,
                    storage_buckets: Default::default(),
                    distribution_buckets: Default::default()
                };
                Storage::<T>::upload_data_objects(upload_params)?;
            }

            //
            // == MUTATION_SAFE ==
            //

<<<<<<< HEAD
            if let Some(min_cashout_allowed) = params.min_cashout_allowed.as_ref() {
                <MinCashoutAllowed<T>>::put(min_cashout_allowed);
=======
            Self::refund(&sender, cleanup_actor, post.bloat_bond)?;

            match post.post_type {
                VideoPostType::<T>::Comment(parent_id) => {
                    VideoPostById::<T>::remove(&video_id, &post_id);
                    // parent post might have been already deleted
                    if let Ok(mut parent_post) = Self::ensure_post_exists(
                        video_id,
                        parent_id,
                    ){
                        parent_post.replies_count =
                            parent_post.replies_count.saturating_sub(T::VideoPostId::one());
                        VideoPostById::<T>::insert(&video_id, &parent_id, parent_post);
                    }
                }
                VideoPostType::<T>::Description => {
                    VideoPostById::<T>::remove_prefix(&video_id, None);
                }
>>>>>>> cb9e9295
            }

            if let Some(max_cashout_allowed) = params.max_cashout_allowed.as_ref() {
                <MaxCashoutAllowed<T>>::put(max_cashout_allowed);
            }

            if let Some(channel_cashouts_enabled) = params.channel_cashouts_enabled.as_ref() {
                ChannelCashoutsEnabled::put(channel_cashouts_enabled);
            }

            if let Some(commitment) = params.commitment.as_ref() {
                <Commitment<T>>::put(*commitment);
            }

            Self::deposit_event(RawEvent::ChannelPayoutsUpdated(
                params,
                payload_data_object_id
            ));
        }

        #[weight = 10_000_000] // TODO: adjust Weight
        pub fn claim_channel_reward(
            origin,
            actor: ContentActor<T::CuratorGroupId, T::CuratorId, T::MemberId>,
            proof: Vec<ProofElement<T>>,
            item: PullPayment<T>,
        ) -> DispatchResult {
            let (.., reward_account, amount) =
                Self::ensure_can_claim_channel_reward(&origin, &actor, &item, &proof)?;

            //
            // == MUTATION_SAFE ==
            //

            Self::execute_channel_reward_claim(item.channel_id, &reward_account, amount);

            Self::deposit_event(
                RawEvent::ChannelRewardUpdated(item.cumulative_reward_earned, item.channel_id)
            );

            Ok(())
        }

        #[weight = 10_000_000] // TODO: adjust Weight
        pub fn withdraw_from_channel_balance(
            origin,
            actor: ContentActor<T::CuratorGroupId, T::CuratorId, T::MemberId>,
            channel_id: T::ChannelId,
            amount: BalanceOf<T>,
            destination: T::AccountId,
        ) -> DispatchResult {
            let channel = Self::ensure_channel_exists(&channel_id)?;

            channel.ensure_has_no_active_transfer::<T>()?;

            let reward_account = ContentTreasury::<T>::account_for_channel(channel_id);
            ensure_actor_authorized_to_withdraw_from_channel::<T>(origin, &actor, &channel)?;

            // Ensure cannot transfer fund feature is pasued
            channel.ensure_feature_not_paused::<T>(PausableChannelFeature::ChannelFundsTransfer)?;

            ensure!(
                !amount.is_zero(),
                Error::<T>::WithdrawFromChannelAmountIsZero
            );

            ensure!(
                <Balances<T>>::usable_balance(&reward_account)
                    .saturating_sub(T::ExistentialDeposit::get()) >= amount,
                Error::<T>::WithdrawFromChannelAmountExceedsBalanceMinusExistentialDeposit
            );

            ensure!(
                channel.creator_token_id.is_none(),
                Error::<T>::CannotWithdrawFromChannelWithCreatorTokenIssued
            );

            //
            // == MUTATION_SAFE ==
            //

            Self::execute_channel_balance_withdrawal(&reward_account, &destination, amount)?;

<<<<<<< HEAD
            Self::deposit_event(RawEvent::ChannelFundsWithdrawn(
                actor,
                channel_id,
                amount,
                destination,
            ));
=======
        #[weight = 10_000_000] // TODO: adjust Weight
        pub fn update_commitment(
            origin,
            new_commitment: <T as frame_system::Config>::Hash,
        ) {
            let sender = ensure_signed(origin)?;
            ensure_authorized_to_update_commitment::<T>(&sender)?;
>>>>>>> cb9e9295

            Ok(())
        }

        #[weight = 10_000_000] // TODO: adjust Weight
        pub fn claim_and_withdraw_channel_reward(
            origin,
            actor: ContentActor<T::CuratorGroupId, T::CuratorId, T::MemberId>,
            proof: Vec<ProofElement<T>>,
            item: PullPayment<T>,
            destination: T::AccountId,
        ) -> DispatchResult {
            let (channel, reward_account, amount) =
                Self::ensure_can_claim_channel_reward(&origin, &actor, &item, &proof)?;

<<<<<<< HEAD
            // Ensure features are not paused
            channel.ensure_feature_not_paused::<T>(PausableChannelFeature::ChannelFundsTransfer)?;
            channel.ensure_feature_not_paused::<T>(PausableChannelFeature::CreatorCashout)?;
=======
            let reward_account = Self::ensure_channel_has_beneficiary_account(&channel)?;
>>>>>>> cb9e9295

            ensure_actor_authorized_to_withdraw_from_channel::<T>(origin, &actor, &channel)?;

            //
            // == MUTATION_SAFE ==
            //
            Self::execute_channel_reward_claim(item.channel_id, &reward_account, amount);
            // This call should (and is assumed to) never fail:
            Self::execute_channel_balance_withdrawal(&reward_account, &destination, amount)?;

            Self::deposit_event(RawEvent::ChannelRewardClaimedAndWithdrawn(
                actor,
                item.channel_id,
                amount,
                destination,
            ));

            Ok(())
        }

        /// Issue NFT
        #[weight = 10_000_000] // TODO: adjust weight
        pub fn issue_nft(
            origin,
            actor: ContentActor<T::CuratorGroupId, T::CuratorId, T::MemberId>,
            video_id: T::VideoId,
            params: NftIssuanceParameters<T>
        ) {

            let sender = ensure_signed(origin)?;

            // Ensure given video exists
            let video = Self::ensure_video_exists(&video_id)?;

            // Get associated channel
            let channel = Self::get_channel_from_video(&video);

            // block extrinsics during transfers
            channel.ensure_has_no_active_transfer::<T>()?;

            // permissions check
            ensure_actor_authorized_to_manage_video_nfts::<T>(&sender, &actor, &channel)?;

            // Ensure have not been issued yet
            video.ensure_nft_is_not_issued::<T>()?;

            // Ensure nft issuance is not paused
            channel.ensure_feature_not_paused::<T>(PausableChannelFeature::VideoNftIssuance)?;

            // The content owner will be..
            let nft_status = Self::construct_owned_nft(&params)?;

            // Check channel's nft limits
            Self::check_nft_limits(&channel)?;

            //
            // == MUTATION SAFE ==
            //

            ChannelById::<T>::mutate(video.in_channel, |channel| {
                Self::increment_nft_counters(channel);
            });

            // Update the video
            VideoById::<T>::mutate(video_id, |v| v.set_nft_status(nft_status));

            Self::deposit_event(RawEvent::NftIssued(
                actor,
                video_id,
                params,
            ));
        }

        /// Destroy NFT
        #[weight = 10_000_000] // TODO: adjust weight
        pub fn destroy_nft(
            origin,
            actor: ContentActor<T::CuratorGroupId, T::CuratorId, T::MemberId>,
            video_id: T::VideoId
        ) {
            // Ensure given video exists
            let video = Self::ensure_video_exists(&video_id)?;

            // Ensure nft is already issued
            let nft = video.ensure_nft_is_issued::<T>()?;

            // block extrinsics during transfers
            Self::channel_by_id(video.in_channel).ensure_has_no_active_transfer::<T>()?;


            // Authorize nft destruction
            ensure_actor_authorized_to_manage_nft::<T>(origin, &actor, &nft.owner, video.in_channel)?;

            // Ensure there nft transactional status is set to idle.
            Self::ensure_nft_transactional_status_is_idle(&nft)?;

            //
            // == MUTATION SAFE ==
            //

<<<<<<< HEAD
=======
            // Create new auction
            let new_nonce = nft.open_auctions_nonce.saturating_add(One::one());
            let current_block = <frame_system::Pallet<T>>::block_number();
            let auction = OpenAuction::<T>::new(auction_params.clone(), new_nonce, current_block);

>>>>>>> cb9e9295
            // Update the video
            VideoById::<T>::mutate(video_id, |v| v.destroy_nft());

            Self::deposit_event(RawEvent::NftDestroyed(
                actor,
                video_id,
            ));
        }

        /// Start video nft open auction
        #[weight = 10_000_000] // TODO: adjust weight
        pub fn start_open_auction(
            origin,
            owner_id: ContentActor<T::CuratorGroupId, T::CuratorId, T::MemberId>,
            video_id: T::VideoId,
            auction_params: OpenAuctionParams<T>,
        ) {
            // Ensure given video exists
            let video = Self::ensure_video_exists(&video_id)?;

            // Ensure nft is already issued
            let nft = video.ensure_nft_is_issued::<T>()?;

            // block extrinsics during transfers
            Self::channel_by_id(video.in_channel).ensure_has_no_active_transfer::<T>()?;

            // Authorize nft owner
            ensure_actor_authorized_to_manage_nft::<T>(
                origin,
                &owner_id,
                &nft.owner,
                video.in_channel
            )?;

            // Ensure there nft transactional status is set to idle.
            Self::ensure_nft_transactional_status_is_idle(&nft)?;

            // Validate round_duration & starting_price
            Self::validate_open_auction_params(&auction_params)?;

            //
            // == MUTATION SAFE ==
            //

            // Create new auction
            let new_nonce = nft.open_auctions_nonce.saturating_add(One::one());
            let current_block = <frame_system::Module<T>>::block_number();
            let auction = OpenAuction::<T>::new(auction_params.clone(), new_nonce, current_block);

            // Update the video
            let new_nft = nft
                .with_transactional_status(TransactionalStatus::<T>::OpenAuction(auction))
                .increment_open_auction_count();

            VideoById::<T>::mutate(
                video_id,
                |v| v.set_nft_status(new_nft)
            );

            // Trigger event
            Self::deposit_event(
                RawEvent::OpenAuctionStarted(owner_id, video_id, auction_params, new_nonce)
            );
        }

        /// Start video nft english auction
        #[weight = 10_000_000] // TODO: adjust weight
        pub fn start_english_auction(
            origin,
            owner_id: ContentActor<T::CuratorGroupId, T::CuratorId, T::MemberId>,
            video_id: T::VideoId,
            auction_params: EnglishAuctionParams<T>,
        ) {
            // Ensure given video exists
            let video = Self::ensure_video_exists(&video_id)?;

            // Ensure nft is already issued
            let nft = video.ensure_nft_is_issued::<T>()?;

            // block extrinsics during transfers
            Self::channel_by_id(video.in_channel).ensure_has_no_active_transfer::<T>()?;

            // Authorize nft owner
            ensure_actor_authorized_to_manage_nft::<T>(
                origin,
                &owner_id,
                &nft.owner,
                video.in_channel
            )?;

            // Ensure there nft transactional status is set to idle.
            Self::ensure_nft_transactional_status_is_idle(&nft)?;

            // Validate round_duration & starting_price
            Self::validate_english_auction_params(&auction_params)?;

            //
            // == MUTATION SAFE ==
            //

            // Create new auction
            let current_block = <frame_system::Pallet<T>>::block_number();
            let auction = EnglishAuction::<T>::new(auction_params.clone(), current_block);

            // Update the video
            VideoById::<T>::mutate(
                video_id,
                |v| v.set_nft_status(
                    nft.with_transactional_status(
                        TransactionalStatus::<T>::EnglishAuction(auction)
                    )
                )
            );

            // Trigger event
            Self::deposit_event(
                RawEvent::EnglishAuctionStarted(owner_id, video_id, auction_params)
            );
        }

        // Cancel video nft english auction
        #[weight = 10_000_000] // TODO: adjust weight
        pub fn cancel_english_auction(
            origin,
            owner_id: ContentActor<T::CuratorGroupId, T::CuratorId, T::MemberId>,
            video_id: T::VideoId,
        ) {
            // Ensure given video exists
            let video = Self::ensure_video_exists(&video_id)?;

            // Ensure nft is already issued
            let nft = video.ensure_nft_is_issued::<T>()?;

            // block extrinsics during transfers
            Self::channel_by_id(video.in_channel).ensure_has_no_active_transfer::<T>()?;

            // Authorize nft owner
            ensure_actor_authorized_to_manage_nft::<T>(
                origin,
                &owner_id,
                &nft.owner,
                video.in_channel
            )?;

            // Ensure auction state that can be canceled
            Self::ensure_in_english_auction_state(&nft)
                .and_then(|eng| eng.ensure_auction_can_be_canceled::<T>())?;

            //
            // == MUTATION SAFE ==
            //

            // Cancel auction
            let updated_nft = nft.with_transactional_status(TransactionalStatus::<T>::Idle);

            VideoById::<T>::mutate(video_id, |v| v.set_nft_status(updated_nft));

            // Trigger event
            Self::deposit_event(RawEvent::AuctionCanceled(owner_id, video_id));
        }

        // Cancel video nft english auction
        #[weight = 10_000_000] // TODO: adjust weight
        pub fn cancel_open_auction(
            origin,
            owner_id: ContentActor<T::CuratorGroupId, T::CuratorId, T::MemberId>,
            video_id: T::VideoId,
        ) {
            // Ensure given video exists
            let video = Self::ensure_video_exists(&video_id)?;

            // Ensure nft is already issued
            let nft = video.ensure_nft_is_issued::<T>()?;

            // block extrinsics during transfers
            Self::channel_by_id(video.in_channel).ensure_has_no_active_transfer::<T>()?;

            // Authorize nft owner
            ensure_actor_authorized_to_manage_nft::<T>(
                origin,
                &owner_id,
                &nft.owner,
                video.in_channel
            )?;

            // Ensure auction state that can be canceled
            Self::ensure_in_open_auction_state(&nft)?;

            //
            // == MUTATION SAFE ==
            //

            // Cancel auction
            let updated_nft = nft.with_transactional_status(TransactionalStatus::<T>::Idle);

            VideoById::<T>::mutate(video_id, |v| v.set_nft_status(updated_nft));

            // Trigger event
            Self::deposit_event(RawEvent::AuctionCanceled(owner_id, video_id));
        }

        /// Cancel Nft offer
        #[weight = 10_000_000] // TODO: adjust weight
        pub fn cancel_offer(
            origin,
            owner_id: ContentActor<T::CuratorGroupId, T::CuratorId, T::MemberId>,
            video_id: T::VideoId,
        ) {
            // Ensure given video exists
            let video = Self::ensure_video_exists(&video_id)?;

            // Ensure nft is already issued
            let nft = video.ensure_nft_is_issued::<T>()?;


            // block extrinsics during transfers
            Self::channel_by_id(video.in_channel).ensure_has_no_active_transfer::<T>()?;

            // Authorize nft owner
            ensure_actor_authorized_to_manage_nft::<T>(
                origin,
                &owner_id,
                &nft.owner,
                video.in_channel
            )?;

            // Ensure nft in pending offer state
            Self::ensure_in_pending_offer_state(&nft)?;

            //
            // == MUTATION SAFE ==
            //

            // Cancel pending offer
            let updated_nft = nft.with_transactional_status(TransactionalStatus::<T>::Idle);
            VideoById::<T>::mutate(video_id, |v| v.set_nft_status(updated_nft));

            // Trigger event
            Self::deposit_event(RawEvent::OfferCanceled(video_id, owner_id));
        }

        /// Cancel Nft sell order
        #[weight = 10_000_000] // TODO: adjust weight
        pub fn cancel_buy_now(
            origin,
            owner_id: ContentActor<T::CuratorGroupId, T::CuratorId, T::MemberId>,
            video_id: T::VideoId,
        ) {
            // Ensure given video exists
            let video = Self::ensure_video_exists(&video_id)?;

            // Ensure nft is already issued
            let nft = video.ensure_nft_is_issued::<T>()?;

            // block extrinsics during transfers
            Self::channel_by_id(video.in_channel).ensure_has_no_active_transfer::<T>()?;

            // Authorize nft owner
            ensure_actor_authorized_to_manage_nft::<T>(
                origin,
                &owner_id,
                &nft.owner,
                video.in_channel
            )?;

            // Ensure nft in buy now state
            Self::ensure_in_buy_now_state(&nft)?;

            //
            // == MUTATION SAFE ==
            //

            // Cancel sell order
            let updated_nft = nft.with_transactional_status(TransactionalStatus::<T>::Idle);
            VideoById::<T>::mutate(video_id, |v| v.set_nft_status(updated_nft));

            // Trigger event
            Self::deposit_event(RawEvent::BuyNowCanceled(video_id, owner_id));
        }

        /// Update Buy now nft price
        #[weight = 10_000_000] // TODO: adjust weight
        pub fn update_buy_now_price(
            origin,
            owner_id: ContentActor<T::CuratorGroupId, T::CuratorId, T::MemberId>,
            video_id: T::VideoId,
            new_price: BalanceOf<T>,
        ) {
            // Ensure given video exists
            let video = Self::ensure_video_exists(&video_id)?;

            // Ensure nft is already issued
            let nft = video.ensure_nft_is_issued::<T>()?;

            // block extrinsics during transfers
            Self::channel_by_id(video.in_channel).ensure_has_no_active_transfer::<T>()?;

            // Authorize nft owner
            ensure_actor_authorized_to_manage_nft::<T>(
                origin,
                &owner_id,
                &nft.owner,
                video.in_channel
            )?;

            // Ensure nft in buy now state
            let _ = Self::ensure_in_buy_now_state(&nft)?;

            //
            // == MUTATION SAFE ==
            //

            // Cancel sell order & update nft
            VideoById::<T>::mutate(video_id, |v| v.set_nft_status(Nft::<T> {
                transactional_status: TransactionalStatus::<T>::BuyNow(new_price),
                ..nft
            }));

            // Trigger event
            Self::deposit_event(RawEvent::BuyNowPriceUpdated(video_id, owner_id, new_price));
        }


        /// Make auction bid
        #[weight = 10_000_000] // TODO: adjust weight
        pub fn make_open_auction_bid(
            origin,
            participant_id: T::MemberId,
            video_id: T::VideoId,
            bid_amount: BalanceOf<T>,
        ) {
            // Authorize participant under given member id
            let participant_account_id = ensure_signed(origin)?;
            ensure_member_auth_success::<T>(&participant_account_id, &participant_id)?;

            // Balance check
            let maybe_old_bid = Self::ensure_open_bid_exists(video_id, participant_id).ok();
            let old_bid_value = maybe_old_bid.as_ref().map(|bid| bid.amount);
            Self::ensure_has_sufficient_balance_for_bid(&participant_account_id,
                bid_amount,
                old_bid_value
            )?;

            // Ensure nft is already issued
            let video = Self::ensure_video_exists(&video_id)?;
            let nft = video.ensure_nft_is_issued::<T>()?;

            // Validate parameters & return english auction
            let open_auction =  Self::ensure_in_open_auction_state(&nft)?;

            // check whitelisted participant
            open_auction.ensure_whitelisted_participant::<T>(participant_id)?;

            // ensure auction started
            let current_block = <frame_system::Pallet<T>>::block_number();
            open_auction.ensure_auction_started::<T>(current_block)?;

            // ensure bid can be made
            let maybe_old_bid = Self::ensure_open_bid_exists(video_id, participant_id).ok();
            open_auction.ensure_can_make_bid::<T>(current_block, bid_amount, &maybe_old_bid)?;

            //
            // == MUTATION_SAFE ==
            //

            let (nft, event) = match open_auction.buy_now_price {
                Some(buy_now_price) if bid_amount >= buy_now_price => {
                    // Make a new bid considering the old one (if any) and the "buy-now-price".
                    Self::transfer_bid_to_treasury(
                        &participant_account_id,
                        buy_now_price,
                        old_bid_value
                    )?;

                    // complete auction @ buy_now_price
                    let royalty_payment = Self::build_royalty_payment(&video, nft.creator_royalty);
                    let updated_nft = Self::complete_auction(
                        nft,
                        &video,
                        royalty_payment,
                        participant_id,
                        buy_now_price,
                    );

                    (
                        updated_nft,
                        RawEvent::BidMadeCompletingAuction(participant_id, video_id, None),
                    )
                },
                _ =>  {
                    // Make a new bid considering the old one (if any).
                    Self::transfer_bid_to_treasury(
                        &participant_account_id,
                        bid_amount,
                        old_bid_value
                    )?;

                    OpenAuctionBidByVideoAndMember::<T>::insert(
                        video_id,
                        participant_id,
                        open_auction.make_bid(bid_amount, current_block),
                    );

                    (nft,RawEvent::AuctionBidMade(participant_id, video_id, bid_amount, None))
                }
            };

            // update video
            VideoById::<T>::mutate(video_id, |v| v.set_nft_status(nft));

            // Trigger event
            Self::deposit_event(event);

        }

        /// Make auction bid
        #[weight = 10_000_000] // TODO: adjust weight
        pub fn make_english_auction_bid(
            origin,
            participant_id: T::MemberId,
            video_id: T::VideoId,
            bid_amount: BalanceOf<T>,
        ) {
            // Authorize participant under given member id
            let participant_account_id = ensure_signed(origin)?;
            ensure_member_auth_success::<T>(&participant_account_id, &participant_id)?;

            // Ensure nft is already issued
            let video = Self::ensure_video_exists(&video_id)?;
            let nft = video.ensure_nft_is_issued::<T>()?;

            // Validate parameters & return english auction
            let eng_auction =  Self::ensure_in_english_auction_state(&nft)?;

            // Balance check
            let old_bid_value = eng_auction.top_bid.as_ref().map(|bid| {
                if bid.bidder_id == participant_id {
                    bid.amount
                } else{
                    Zero::zero()
                }
            });
            Self::ensure_has_sufficient_balance_for_bid(
                &participant_account_id,
                bid_amount,
                old_bid_value
            )?;

            // Ensure auction is not expired
            let current_block = <frame_system::Pallet<T>>::block_number();
            eng_auction.ensure_auction_is_not_expired::<T>(current_block)?;

            // ensure auctio started
            eng_auction.ensure_auction_started::<T>(current_block)?;

            // ensure bidder is whitelisted
            eng_auction.ensure_whitelisted_participant::<T>(participant_id)?;

            // ensure constraints on bid amount are satisfied
            eng_auction.ensure_constraints_on_bid_amount::<T>(bid_amount)?;

            let prev_top_bidder = eng_auction.top_bid.as_ref().map(|b| b.bidder_id);

            //
            // == MUTATION_SAFE ==
            //

            if let Some(bid) = eng_auction.top_bid.as_ref() {
                let bidder_account_id =
                    T::MemberAuthenticator::controller_account_id(bid.bidder_id)?;
                Self::withdraw_bid_payment(&bidder_account_id, bid.amount)?;
            };

            let (updated_nft, event) = match eng_auction.buy_now_price {
                Some(buy_now_price) if bid_amount >= buy_now_price => {
                    // Make a new bid considering the "buy-now-price".
                    Self::transfer_bid_to_treasury(
                        &participant_account_id,
                        buy_now_price,
                        None
                    )?;

                    // complete auction @ buy_now_price
                    let royalty_payment = Self::build_royalty_payment(&video, nft.creator_royalty);
                    let updated_nft = Self::complete_auction(
                        nft,
                        &video,
                        royalty_payment,
                        participant_id,
                        buy_now_price,
                    );


                    (
                        updated_nft,
                        RawEvent::BidMadeCompletingAuction(participant_id, video_id, prev_top_bidder),
                    )
                },
                _ => {

                    // Make a new bid.
                    Self::transfer_bid_to_treasury(
                        &participant_account_id,
                        bid_amount,
                        None
                    )?;

                    // update nft auction state
                    let updated_auction =
                        eng_auction.with_bid(bid_amount, participant_id, current_block);

                    (
                        nft.with_transactional_status(
                            TransactionalStatus::<T>::EnglishAuction(updated_auction)),
                        RawEvent::AuctionBidMade(participant_id, video_id, bid_amount, prev_top_bidder)
                    )
                }
            };

            // update video
            VideoById::<T>::mutate(video_id, |v| v.set_nft_status(updated_nft));

            // Trigger event
            Self::deposit_event(event);

        }

        /// Cancel open auction bid
        #[weight = 10_000_000] // TODO: adjust weight
        pub fn cancel_open_auction_bid(
            origin,
            participant_id: T::MemberId,
            video_id: T::VideoId,
        ) {

            // Authorize participant under given member id
            let participant_account_id = ensure_signed(origin)?;
            ensure_member_auth_success::<T>(&participant_account_id, &participant_id)?;

            // ensure nft exists
            let nft = Self::ensure_nft_exists(video_id)?;

            // ensure bid exists
            let old_bid = Self::ensure_open_bid_exists(video_id, participant_id)?;

            // if open auction is ongoing
            if let Ok(open_auction) = Self::ensure_in_open_auction_state(&nft) {

                // ensure conditions for canceling a bid are met
                let current_block = <frame_system::Pallet<T>>::block_number();
                open_auction.ensure_bid_can_be_canceled::<T>(current_block, &old_bid)?;
            } // else old bid

            //
            // == MUTATION SAFE ==
            //

            Self::withdraw_bid_payment(&participant_account_id, old_bid.amount)?;

            // remove
            OpenAuctionBidByVideoAndMember::<T>::remove(&video_id, &participant_id);

            // Trigger event
            Self::deposit_event(RawEvent::AuctionBidCanceled(participant_id, video_id));
        }

        /// Claim won english auction
        /// Can be called by anyone
        #[weight = 10_000_000] // TODO: adjust weight
        pub fn settle_english_auction(
            origin,
            video_id: T::VideoId,
        ) {
            // Authorize member under given member id
            let sender = ensure_signed(origin)?;

            // Ensure nft is already issued
            let video = Self::ensure_video_exists(&video_id)?;
            let nft = video.ensure_nft_is_issued::<T>()?;

            // Ensure nft & english auction validity for nft exists, retrieve top bid
            let english_auction = Self::ensure_in_english_auction_state(&nft)?;

            // Ensure top bid exists
            let top_bid = english_auction.ensure_top_bid_exists::<T>()?;
            let top_bidder_id = top_bid.bidder_id;

            // Ensure auction expired
            let current_block = <frame_system::Pallet<T>>::block_number();
            english_auction.ensure_auction_can_be_completed::<T>(current_block)?;

            //
            // == MUTATION SAFE ==
            //

            // Complete auction
            let royalty_payment = Self::build_royalty_payment(&video, nft.creator_royalty);
            let updated_nft = Self::complete_auction(
                nft,
                &video,
                royalty_payment,
                top_bidder_id,
                top_bid.amount
            );

            // Update the video
            VideoById::<T>::mutate(video_id, |v| v.set_nft_status(updated_nft));

            // Trigger event
            Self::deposit_event(RawEvent::EnglishAuctionSettled(top_bidder_id, sender, video_id));
        }

        /// Accept open auction bid
        /// Should only be called by auctioneer
        #[weight = 10_000_000] // TODO: adjust weight
        pub fn pick_open_auction_winner(
            origin,
            owner_id: ContentActor<T::CuratorGroupId, T::CuratorId, T::MemberId>,
            video_id: T::VideoId,
            winner_id: T::MemberId,
            commit: BalanceOf<T>, // amount the auctioner is committed to
        ) {
            T::MemberAuthenticator::controller_account_id(winner_id).map(|_| ())?;

            // Ensure video exists
            let video = Self::ensure_video_exists(&video_id)?;

            // Ensure nft is issued
            let nft = video.ensure_nft_is_issued::<T>()?;

            // block extrinsics during transfers
            Self::channel_by_id(video.in_channel).ensure_has_no_active_transfer::<T>()?;

            // Ensure actor is authorized to accept open auction bid
            ensure_actor_authorized_to_manage_nft::<T>(
                origin,
                &owner_id,
                &nft.owner,
                video.in_channel
            )?;

            // Ensure auction for given video id exists, retrieve corresponding one
            let auction = Self::ensure_in_open_auction_state(&nft)?;

            // Ensure open auction bid exists
            let bid = Self::ensure_open_bid_exists(video_id, winner_id)?;

            // Ensure bid is related to ongoing auction
            bid.ensure_bid_is_relevant::<T>(auction.auction_id)?;

            // Ensure commit matches amount
            bid.ensure_valid_bid_commit::<T>(commit)?;

            //
            // == MUTATION SAFE ==
            //

            let royalty_payment = Self::build_royalty_payment(&video, nft.creator_royalty);
            let updated_nft = Self::complete_auction(
                nft,
                &video,
                royalty_payment,
                winner_id,
                bid.amount,
            );

            // remove bid
            OpenAuctionBidByVideoAndMember::<T>::remove(video_id, winner_id);

            // Update the video
            VideoById::<T>::mutate(video_id, |v| v.set_nft_status(updated_nft));

            // Trigger event
            Self::deposit_event(RawEvent::OpenAuctionBidAccepted(owner_id, video_id, winner_id, bid.amount));
        }

        /// Offer Nft
        #[weight = 10_000_000] // TODO: adjust weight
        pub fn offer_nft(
            origin,
            video_id: T::VideoId,
            owner_id: ContentActor<T::CuratorGroupId, T::CuratorId, T::MemberId>,
            to: T::MemberId,
            price: Option<BalanceOf<T>>,
        ) {

            // Ensure given video exists
            let video = Self::ensure_video_exists(&video_id)?;

            // Ensure nft is already issued
            let nft = video.ensure_nft_is_issued::<T>()?;

            // block extrinsics during transfers
            Self::channel_by_id(video.in_channel).ensure_has_no_active_transfer::<T>()?;

            // Authorize nft owner
            ensure_actor_authorized_to_manage_nft::<T>(
                origin,
                &owner_id,
                &nft.owner,
                video.in_channel
            )?;

            // Ensure there is no pending offer or existing auction for given nft.
            Self::ensure_nft_transactional_status_is_idle(&nft)?;

            //
            // == MUTATION SAFE ==
            //

            // Set nft transactional status to InitiatedOfferToMember
            VideoById::<T>::mutate(
                video_id,
                |v| v.set_nft_status(Nft::<T> {
                    transactional_status:
                    TransactionalStatus::<T>::InitiatedOfferToMember(to, price),
                    ..nft
                })
            );

            // Trigger event
            Self::deposit_event(RawEvent::OfferStarted(video_id, owner_id, to, price));
        }

        /// Return Nft back to the original artist at no cost
        #[weight = 10_000_000] // TODO: adjust weight
        pub fn sling_nft_back(
            origin,
            video_id: T::VideoId,
            owner_id: ContentActor<T::CuratorGroupId, T::CuratorId, T::MemberId>,
        ) {

            // Ensure given video exists
            let video = Self::ensure_video_exists(&video_id)?;

            // Ensure nft is already issued
            let nft = video.ensure_nft_is_issued::<T>()?;

            // block extrinsics during transfers
            Self::channel_by_id(video.in_channel).ensure_has_no_active_transfer::<T>()?;

            // Authorize nft owner
            ensure_actor_authorized_to_manage_nft::<T>(
                origin,
                &owner_id,
                &nft.owner,
                video.in_channel
            )?;

            // Ensure there is no pending offer or existing auction for given nft.
            Self::ensure_nft_transactional_status_is_idle(&nft)?;

            //
            // == MUTATION SAFE ==
            //

            // Set nft owner to ChannelOwner
            VideoById::<T>::mutate(
                video_id,
                |v| v.set_nft_status(Nft::<T> {
                    owner: NftOwner::ChannelOwner,
                    ..nft
                })
            );

            // Trigger event
            Self::deposit_event(RawEvent::NftSlingedBackToTheOriginalArtist(video_id, owner_id));
        }

        /// Accept incoming Nft offer
        #[weight = 10_000_000] // TODO: adjust weight
        pub fn accept_incoming_offer(
            origin,
            video_id: T::VideoId,
        ) {
            let receiver_account_id = ensure_signed(origin)?;

            // Ensure given video exists
            let video = Self::ensure_video_exists(&video_id)?;

            // Ensure nft is already issued
            let nft = video.ensure_nft_is_issued::<T>()?;

            // Ensure new pending offer is available to proceed
            Self::ensure_new_pending_offer_available_to_proceed(&nft, &receiver_account_id)?;

            // account_id where the nft offer price is deposited
            let nft_owner_account = Self::ensure_nft_owner_has_beneficiary_account(&video, &nft).ok();
            //
            // == MUTATION SAFE ==
            //

            // Complete nft offer
            let royalty_payment = Self::build_royalty_payment(&video, nft.creator_royalty);
            let nft = Self::complete_nft_offer(
                nft,
                royalty_payment,
                nft_owner_account,
                receiver_account_id
            );

            VideoById::<T>::mutate(video_id, |v| v.set_nft_status(nft));

            // Trigger event
            Self::deposit_event(RawEvent::OfferAccepted(video_id));
        }

        /// Sell Nft
        #[weight = 10_000_000] // TODO: adjust weight
        pub fn sell_nft(
            origin,
            video_id: T::VideoId,
            owner_id: ContentActor<T::CuratorGroupId, T::CuratorId, T::MemberId>,
            price: BalanceOf<T>,
        ) {

            // Ensure given video exists
            let video = Self::ensure_video_exists(&video_id)?;

            // Ensure nft is already issued
            let nft = video.ensure_nft_is_issued::<T>()?;

            // block extrinsics during transfers
            Self::channel_by_id(video.in_channel).ensure_has_no_active_transfer::<T>()?;

            // Authorize nft owner
            ensure_actor_authorized_to_manage_nft::<T>(
                origin,
                &owner_id,
                &nft.owner,
                video.in_channel
            )?;

            // Ensure there is no pending transfer or existing auction for given nft.
            Self::ensure_nft_transactional_status_is_idle(&nft)?;

            //
            // == MUTATION SAFE ==
            //

            // Place nft sell order
            VideoById::<T>::mutate(
                video_id,
                |v| v.set_nft_status(Nft::<T> {
                    transactional_status: TransactionalStatus::<T>::BuyNow(price),
                    ..nft
                })
            );

            // Trigger event
            Self::deposit_event(RawEvent::NftSellOrderMade(video_id, owner_id, price));
        }

        /// Buy Nft
        #[weight = 10_000_000] // TODO: adjust weight
        pub fn buy_nft(
            origin,
            video_id: T::VideoId,
            participant_id: T::MemberId,
            price_commit: BalanceOf<T>, // in order to avoid front running
        ) {

            // Authorize participant under given member id
            let participant_account_id = ensure_signed(origin)?;
            ensure_member_auth_success::<T>(&participant_account_id, &participant_id)?;

            // Ensure given video exists
            let video = Self::ensure_video_exists(&video_id)?;

            // Ensure nft is already issued
            let nft = video.ensure_nft_is_issued::<T>()?;

            // Ensure given participant can buy nft now
            Self::ensure_can_buy_now(&nft, &participant_account_id, price_commit)?;

            // seller account
            let old_nft_owner_account_id = Self::ensure_nft_owner_has_beneficiary_account(&video, &nft).ok();

            //
            // == MUTATION SAFE ==
            //

            // Buy nft
            let royalty_payment = Self::build_royalty_payment(&video, nft.creator_royalty);
            let nft = Self::buy_now(
                nft,
                royalty_payment,
                old_nft_owner_account_id,
                participant_account_id,
                participant_id
            );

            VideoById::<T>::mutate(video_id, |v| v.set_nft_status(nft));

            // Trigger event
            Self::deposit_event(RawEvent::NftBought(video_id, participant_id));
        }

        /// Channel owner remark
        #[weight = 10_000_000] // TODO: adjust weight
        pub fn channel_owner_remark(origin, channel_id: T::ChannelId, msg: Vec<u8>) {
            let sender = ensure_signed(origin)?;
            let channel = Self::ensure_channel_exists(&channel_id)?;
            channel.ensure_has_no_active_transfer::<T>()?;
            ensure_is_authorized_to_act_as_channel_owner::<T>(&sender, &channel.owner)?;

            //
            // == MUTATION SAFE ==
            //

            Self::deposit_event(RawEvent::ChannelOwnerRemarked(channel_id, msg));
        }

        /// Channel collaborator remark
        #[weight = 10_000_000] // TODO: adjust weight
        pub fn channel_agent_remark(origin, actor: ContentActor<T::CuratorGroupId, T::CuratorId, T::MemberId>, channel_id: T::ChannelId, msg: Vec<u8>) {
            let sender = ensure_signed(origin)?;
            let channel = Self::ensure_channel_exists(&channel_id)?;
            channel.ensure_has_no_active_transfer::<T>()?;
            ensure_actor_authorized_to_send_channel_agent_remark::<T>(&sender, &actor, &channel)?;
            //
            // == MUTATION SAFE ==
            //

            Self::deposit_event(RawEvent::ChannelAgentRemarked(actor, channel_id, msg));
        }

        /// NFT owner remark
        #[weight = 10_000_000] // TODO: adjust weight
        pub fn nft_owner_remark(origin, actor: ContentActor<T::CuratorGroupId, T::CuratorId, T::MemberId>, video_id: T::VideoId, msg: Vec<u8>) {
            let video = Self::ensure_video_exists(&video_id)?;
            let nft = video.ensure_nft_is_issued::<T>()?;
            Self::channel_by_id(video.in_channel).ensure_has_no_active_transfer::<T>()?;
            ensure_actor_authorized_to_manage_nft::<T>(origin, &actor, &nft.owner, video.in_channel)?;

            //
            // == MUTATION SAFE ==
            //

            Self::deposit_event(RawEvent::NftOwnerRemarked(actor, video_id, msg));
        }

        /// Updates channel transfer status to whatever the current owner wants.
        #[weight = 10_000_000] // TODO: adjust weight
        pub fn update_channel_transfer_status(
            origin,
            channel_id: T::ChannelId,
            actor: ContentActor<T::CuratorGroupId, T::CuratorId, T::MemberId>,
            new_transfer_status: ChannelTransferStatus<T::MemberId, T::CuratorGroupId, BalanceOf<T>>
        ) {
            let channel = Self::ensure_channel_exists(&channel_id)?;
            ensure_actor_authorized_to_transfer_channel::<T>(origin, &actor, &channel)?;

            if let ChannelTransferStatus::PendingTransfer(ref params) = new_transfer_status {
                Self::validate_member_set(&params.transfer_params.new_collaborators.keys().cloned().collect())?;
            }

            //
            // == MUTATION SAFE ==
            //

            ChannelById::<T>::mutate(&channel_id,
                |channel| channel.transfer_status = new_transfer_status.clone()
            );

            Self::deposit_event(
                RawEvent::UpdateChannelTransferStatus(channel_id, actor, new_transfer_status)
            );
        }

        /// Accepts channel transfer.
        /// `commitment_params` is required to prevent changing the transfer conditions.
        #[weight = 10_000_000] // TODO: adjust weight
        pub fn accept_channel_transfer(
            origin,
            channel_id: T::ChannelId,
            commitment_params: TransferParameters<T::MemberId, BalanceOf<T>>
        ) {
            let sender = ensure_signed(origin)?;
            let channel = Self::ensure_channel_exists(&channel_id)?;

            let params =
                if let ChannelTransferStatus::PendingTransfer(ref params) = channel.transfer_status {
                    ensure_is_authorized_to_act_as_channel_owner::<T>(&sender, &params.new_owner)?;
                    Self::validate_channel_transfer_acceptance(&commitment_params, params)?;

                    params
                } else {
                    return Err(Error::<T>::InvalidChannelTransferStatus.into());
                };

            let new_owner = params.new_owner.clone();
            let new_collaborators = commitment_params.new_collaborators.clone();

            //
            // == MUTATION SAFE ==
            //

            if !params.transfer_params.is_free_of_charge() {
                Self::pay_for_channel_swap(&channel.owner, &new_owner, commitment_params.price)?;
            }

            ChannelById::<T>::mutate(&channel_id, |channel| {
                channel.transfer_status = ChannelTransferStatus::NoActiveTransfer;
                channel.owner = new_owner;
                channel.collaborators = new_collaborators;
            });

            Self::deposit_event(
                RawEvent::ChannelTransferAccepted(channel_id, commitment_params)
            );
        }

        /// Claims an accumulated channel reward for a council.
        #[weight = 10_000_000] // TODO: adjust weight
        pub fn claim_council_reward(
            origin,
            channel_id: T::ChannelId,
        ) {
            let channel = Self::ensure_channel_exists(&channel_id)?;

            channel.ensure_has_no_active_transfer::<T>()?;

            ensure_actor_authorized_to_claim_council_reward::<T>(origin, &channel.owner)?;

            let channel_account_id = ContentTreasury::<T>::account_for_channel(channel_id);
            let reward: BalanceOf<T> = Balances::<T>::usable_balance(&channel_account_id);

            ensure!(!reward.is_zero(), Error::<T>::ZeroReward);

            //
            // == MUTATION SAFE ==
            //

            let _ = Balances::<T>::slash(&channel_account_id, reward);

            let budget = T::CouncilBudgetManager::get_budget();
            let new_budget = budget.saturating_add(reward);

            T::CouncilBudgetManager::set_budget(new_budget);

            Self::deposit_event(RawEvent::CouncilRewardClaimed(channel_id, reward));
        }

        /// Updates global NFT limit.
        #[weight = 10_000_000] // TODO: adjust weight
        pub fn update_global_nft_limit(
            origin,
            nft_limit_period: NftLimitPeriod,
            limit: u64,
        ) {
            ensure_root(origin)?;

            let nft_limit_id: NftLimitId<T::ChannelId> = match nft_limit_period {
                NftLimitPeriod::Daily => NftLimitId::GlobalDaily,
                NftLimitPeriod::Weekly => NftLimitId::GlobalWeekly,
            };

            //
            // == MUTATION SAFE ==
            //

            Self::set_nft_limit(nft_limit_id, limit);

            Self::deposit_event(RawEvent::GlobalNftLimitUpdated(nft_limit_period, limit));
        }

        /// Updates channel's NFT limit.
        #[weight = 10_000_000] // TODO: adjust weight
        pub fn update_channel_nft_limit(
            origin,
            actor: ContentActor<T::CuratorGroupId, T::CuratorId, T::MemberId>,
            nft_limit_period: NftLimitPeriod,
            channel_id: T::ChannelId,
            limit: u64,
        ) {
            let channel = Self::ensure_channel_exists(&channel_id)?;
            ensure_actor_authorized_to_update_channel_nft_limits::<T>(origin, &actor, &channel)?;

            let nft_limit_id: NftLimitId<T::ChannelId> = match nft_limit_period {
                NftLimitPeriod::Daily => NftLimitId::ChannelDaily(channel_id),
                NftLimitPeriod::Weekly => NftLimitId::ChannelWeekly(channel_id),
            };

            //
            // == MUTATION SAFE ==
            //

            Self::set_nft_limit(nft_limit_id, limit);

            Self::deposit_event(RawEvent::ChannelNftLimitUpdated(actor, nft_limit_period, channel_id, limit));
        }

        /// Issue creator token
        #[weight = 10_000_000] // TODO: adjust weight
        pub fn issue_creator_token(
            origin,
            actor: ContentActor<T::CuratorGroupId, T::CuratorId, T::MemberId>,
            channel_id: T::ChannelId,
            params: TokenIssuanceParametersOf<T>,
        ) {
            let channel = Self::ensure_channel_exists(&channel_id)?;

            // Ensure channel is not in transfer status
            channel.ensure_has_no_active_transfer::<T>()?;

            // Ensure issue creator token feature is not paused
            channel.ensure_feature_not_paused::<T>(PausableChannelFeature::CreatorTokenIssuance)?;

            // Permissions check
            let sender = ensure_actor_authorized_to_issue_creator_token::<T>(
                origin,
                &actor,
                &channel
            )?;

            // Ensure token not already issued
            channel.ensure_creator_token_not_issued::<T>()?;

            // Call to ProjectToken - should be the first call before MUTATION SAFE!
            let token_id = T::ProjectToken::issue_token(
                sender.clone(),
                params,
                UploadContextOf::<T> {
                    bag_id: Self::bag_id_for_channel(&channel_id),
                    uploader_account: sender,
                }
            )?;

            //
            // == MUTATION SAFE ==
            //

            ChannelById::<T>::mutate(&channel_id, |channel| {
                channel.creator_token_id = Some(token_id);
            });

            Self::deposit_event(RawEvent::CreatorTokenIssued(actor, channel_id, token_id));
        }

        /// Initialize creator token sale
        #[weight = 10_000_000] // TODO: adjust weight
        pub fn init_creator_token_sale(
            origin,
            actor: ContentActor<T::CuratorGroupId, T::CuratorId, T::MemberId>,
            channel_id: T::ChannelId,
            params: TokenSaleParamsOf<T>,
        ) {
            let channel = Self::ensure_channel_exists(&channel_id)?;

            channel.ensure_has_no_active_transfer::<T>()?;

            // Permissions check
            let (sender, _) = ensure_actor_authorized_to_init_and_manage_creator_token_sale::<T>(
                origin,
                &actor,
                &channel
            )?;

            // Retrieve member_id based on actor
            let member_id = get_member_id_of_actor::<T>(&actor)?;

            // Establish earnings destination based on channel owner and sender
            let earnings_dst = Self::establish_creator_token_sale_earnings_destination(
                &channel.owner,
                &sender
            );

            // Ensure token was issued
            let token_id = channel.ensure_creator_token_issued::<T>()?;

            // Auto-finalize the sale only if channel owner is a member
            let auto_finalize = matches!(channel.owner, ChannelOwner::Member { .. });

            // Call to ProjectToken - should be the first call before MUTATION SAFE!
            T::ProjectToken::init_token_sale(
                token_id,
                member_id,
                earnings_dst,
                auto_finalize,
                params
            )?;
        }

        /// Update upcoming creator token sale
        #[weight = 10_000_000] // TODO: adjust weight
        pub fn update_upcoming_creator_token_sale(
            origin,
            actor: ContentActor<T::CuratorGroupId, T::CuratorId, T::MemberId>,
            channel_id: T::ChannelId,
            new_start_block: Option<T::BlockNumber>,
            new_duration: Option<T::BlockNumber>,
        ) {
            let channel = Self::ensure_channel_exists(&channel_id)?;

            // Permissions check
            let (_, permissions) = ensure_actor_authorized_to_init_and_manage_creator_token_sale::<T>(
                origin,
                &actor,
                &channel
            )?;


            // Ensure token was issued
            let token_id = channel.ensure_creator_token_issued::<T>()?;

            // If channel agent - make sure the sale was initialized by this agent!
            if permissions.is_some() {
                let member_id = get_member_id_of_actor::<T>(&actor)?;
                ensure!(
                    project_token::Module::<T>::token_info_by_id(token_id)
                        .sale
                        .map_or(false, |s| s.tokens_source == member_id),
                    Error::<T>::ChannelAgentInsufficientPermissions
                );
            }

            // Call to ProjectToken - should be the first call before MUTATION SAFE!
            T::ProjectToken::update_upcoming_sale(
                token_id,
                new_start_block,
                new_duration
            )?;
        }

        /// Perform transfer of tokens as creator token issuer
        #[weight = 10_000_000] // TODO: adjust weight
        pub fn creator_token_issuer_transfer(
            origin,
            actor: ContentActor<T::CuratorGroupId, T::CuratorId, T::MemberId>,
            channel_id: T::ChannelId,
            outputs: TransfersWithVestingOf<T>,
        ) {
            let channel = Self::ensure_channel_exists(&channel_id)?;

            // Permissions check
            let sender = ensure_actor_authorized_to_perform_creator_token_issuer_transfer::<T>(
                origin,
                &actor,
                &channel
            )?;

            // Ensure token was issued
            let token_id = channel.ensure_creator_token_issued::<T>()?;

            // Retrieve member_id based on actor
            let member_id = get_member_id_of_actor::<T>(&actor)?;

            // Call to ProjectToken - should be the first call before MUTATION SAFE!
            T::ProjectToken::issuer_transfer(
                token_id,
                member_id,
                sender,
                outputs
            )?;
        }


        /// Make channel's creator token permissionless
        #[weight = 10_000_000] // TODO: adjust weight
        pub fn make_creator_token_permissionless(
            origin,
            actor: ContentActor<T::CuratorGroupId, T::CuratorId, T::MemberId>,
            channel_id: T::ChannelId,
        ) {
            let channel = Self::ensure_channel_exists(&channel_id)?;

            channel.ensure_has_no_active_transfer::<T>()?;

            // Permissions check
            ensure_actor_authorized_to_make_creator_token_permissionless::<T>(
                origin,
                &actor,
                &channel
            )?;

            // Ensure token was issued
            let token_id = channel.ensure_creator_token_issued::<T>()?;

            // Call to ProjectToken - should be the first call before MUTATION SAFE!
            T::ProjectToken::change_to_permissionless(token_id)?;
        }

        /// Reduce channel's creator token patronage rate to given value
        #[weight = 10_000_000] // TODO: adjust weight
        pub fn reduce_creator_token_patronage_rate_to(
            origin,
            actor: ContentActor<T::CuratorGroupId, T::CuratorId, T::MemberId>,
            channel_id: T::ChannelId,
            target_rate: YearlyRate
        ) {
            let channel = Self::ensure_channel_exists(&channel_id)?;

            channel.ensure_has_no_active_transfer::<T>()?;

            // Permissions check
            ensure_actor_authorized_to_reduce_creator_token_patronage_rate::<T>(
                origin,
                &actor,
                &channel
            )?;

            // Ensure token was issued
            let token_id = channel.ensure_creator_token_issued::<T>()?;

            // Call to ProjectToken - should be the first call before MUTATION SAFE!
            T::ProjectToken::reduce_patronage_rate_to(token_id, target_rate)?;
        }

        /// Claim channel's creator token patronage credit
        #[weight = 10_000_000] // TODO: adjust weight
        pub fn claim_creator_token_patronage_credit(
            origin,
            actor: ContentActor<T::CuratorGroupId, T::CuratorId, T::MemberId>,
            channel_id: T::ChannelId
        ) {
            let channel = Self::ensure_channel_exists(&channel_id)?;

            channel.ensure_has_no_active_transfer::<T>()?;

            // Permissions check
            ensure_actor_authorized_to_claim_creator_token_patronage::<T>(
                origin,
                &actor,
                &channel
            )?;

            // Ensure token was issued
            let token_id = channel.ensure_creator_token_issued::<T>()?;

            // Ensure channel is a member-owned channel
            ensure!(
                matches!(channel.owner, ChannelOwner::Member { .. }),
                Error::<T>::PatronageCanOnlyBeClaimedForMemberOwnedChannels
            );

            // Retrieve member_id based on actor
            let member_id = get_member_id_of_actor::<T>(&actor)?;

            // Call to ProjectToken - should be the first call before MUTATION SAFE!
            T::ProjectToken::claim_patronage_credit(
                token_id,
                member_id
            )?;
        }

        /// Issue revenue split for a channel
        #[weight = 10_000_000] // TODO: adjust weight
        pub fn issue_revenue_split(
            origin,
            actor: ContentActor<T::CuratorGroupId, T::CuratorId, T::MemberId>,
            channel_id: T::ChannelId,
            start: Option<T::BlockNumber>,
            duration: T::BlockNumber
        ) {
            let channel = Self::ensure_channel_exists(&channel_id)?;

            channel.ensure_has_no_active_transfer::<T>()?;

            // Permissions check
            ensure_actor_authorized_to_manage_revenue_splits::<T>(
                origin,
                &actor,
                &channel
            )?;

            // Ensure token was issued
            let token_id = channel.ensure_creator_token_issued::<T>()?;

            // Get channel's reward account and its balance
            let reward_account = ContentTreasury::<T>::account_for_channel(channel_id);
            let reward_account_balance = Balances::<T>::usable_balance(&reward_account);

            // Call to ProjectToken - should be the first call before MUTATION SAFE!
            T::ProjectToken::issue_revenue_split(
                token_id,
                start,
                duration,
                reward_account,
                reward_account_balance.saturating_sub(<T as balances::Trait>::ExistentialDeposit::get())
            )?;
        }

        /// Finalize an ended revenue split
        #[weight = 10_000_000] // TODO: adjust weight
        pub fn finalize_revenue_split(
            origin,
            actor: ContentActor<T::CuratorGroupId, T::CuratorId, T::MemberId>,
            channel_id: T::ChannelId,
        ) {
            let channel = Self::ensure_channel_exists(&channel_id)?;

            // Permissions check
            ensure_actor_authorized_to_manage_revenue_splits::<T>(
                origin,
                &actor,
                &channel
            )?;

            // Ensure token was issued
            let token_id = channel.ensure_creator_token_issued::<T>()?;

            // Get channel's reward account
            let reward_account = ContentTreasury::<T>::account_for_channel(channel_id);

            // Call to ProjectToken - should be the first call before MUTATION SAFE!
            T::ProjectToken::finalize_revenue_split(
                token_id,
                reward_account, // send any leftovers back to reward_account
            )?;
        }

        /// Finalize an ended creator token sale
        #[weight = 10_000_000] // TODO: adjust weight
        pub fn finalize_creator_token_sale(
            origin,
            actor: ContentActor<T::CuratorGroupId, T::CuratorId, T::MemberId>,
            channel_id: T::ChannelId,
        ) {
            let channel = Self::ensure_channel_exists(&channel_id)?;

            // Permissions check
            let (_, permissions) = ensure_actor_authorized_to_init_and_manage_creator_token_sale::<T>(
                origin,
                &actor,
                &channel
            )?;

            // Ensure token was issued
            let token_id = channel.ensure_creator_token_issued::<T>()?;

            // If channel agent - make sure the sale was initialized by this agent!
            if permissions.is_some() {
                let member_id = get_member_id_of_actor::<T>(&actor)?;
                ensure!(
                    project_token::Module::<T>::token_info_by_id(token_id)
                        .sale
                        .map_or(false, |s| s.tokens_source == member_id),
                    Error::<T>::ChannelAgentInsufficientPermissions
                );
            }

            // Call to ProjectToken - should be the first call before MUTATION SAFE!
            let joy_collected = T::ProjectToken::finalize_token_sale(token_id)?;

            //
            // == MUTATION SAFE ==
            //

            // Curator channels - increase council budget by the amount of tokens collected
            // and burned during the sale
            if let ChannelOwner::CuratorGroup(_) = channel.owner {
                T::CouncilBudgetManager::increase_budget(joy_collected);
            }
        }

        /// Deissue channel's creator token
        #[weight = 10_000_000] // TODO: adjust weight
        pub fn deissue_creator_token(
            origin,
            actor: ContentActor<T::CuratorGroupId, T::CuratorId, T::MemberId>,
            channel_id: T::ChannelId,
        ) {
            let channel = Self::ensure_channel_exists(&channel_id)?;

            // Permissions check
            ensure_actor_authorized_to_deissue_creator_token::<T>(
                origin,
                &actor,
                &channel
            )?;

            // Ensure token was issued
            let token_id = channel.ensure_creator_token_issued::<T>()?;

            // Call to ProjectToken - should be the first call before MUTATION SAFE!
            T::ProjectToken::deissue_token(
                token_id
            )?;

            //
            // == MUTATION SAFE ==
            //

            ChannelById::<T>::mutate(&channel_id, |channel| {
                channel.creator_token_id = None;
            });
        }
    }
}

impl<T: Config> Module<T> {
    /// Ensure `CuratorGroup` under given id exists
    fn ensure_curator_group_under_given_id_exists(
        curator_group_id: &T::CuratorGroupId,
    ) -> Result<(), Error<T>> {
        ensure!(
            <CuratorGroupById<T>>::contains_key(curator_group_id),
            Error::<T>::CuratorGroupDoesNotExist
        );
        Ok(())
    }

    /// Ensure `CuratorGroup` under given id exists, return corresponding one
    fn ensure_curator_group_exists(
        curator_group_id: &T::CuratorGroupId,
    ) -> Result<CuratorGroup<T>, Error<T>> {
        Self::ensure_curator_group_under_given_id_exists(curator_group_id)?;
        Ok(Self::curator_group_by_id(curator_group_id))
    }

    // Ensure given video has no associated nft
    fn ensure_video_can_be_removed(video: &Video<T>) -> DispatchResult {
        // Ensure nft for this video have not been issued
        video.ensure_nft_is_not_issued::<T>()?;
        Ok(())
    }

    fn ensure_channel_category_exists(
        channel_category_id: &T::ChannelCategoryId,
    ) -> Result<ChannelCategory, Error<T>> {
        ensure!(
            ChannelCategoryById::<T>::contains_key(channel_category_id),
            Error::<T>::CategoryDoesNotExist
        );
        Ok(ChannelCategoryById::<T>::get(channel_category_id))
    }

    fn ensure_video_exists(video_id: &T::VideoId) -> Result<Video<T>, Error<T>> {
        ensure!(
            VideoById::<T>::contains_key(video_id),
            Error::<T>::VideoDoesNotExist
        );
        Ok(VideoById::<T>::get(video_id))
    }

    fn ensure_channel_exists(channel_id: &T::ChannelId) -> Result<Channel<T>, Error<T>> {
        ensure!(
            ChannelById::<T>::contains_key(channel_id),
            Error::<T>::ChannelDoesNotExist
        );
        Ok(ChannelById::<T>::get(channel_id))
    }

<<<<<<< HEAD
    fn get_channel_from_video(video: &Video<T>) -> Channel<T> {
        ChannelById::<T>::get(video.in_channel)
=======
    fn ensure_post_exists(
        video_id: T::VideoId,
        post_id: T::VideoPostId,
    ) -> Result<VideoPost<T>, Error<T>> {
        ensure!(
            VideoPostById::<T>::contains_key(video_id, post_id),
            Error::<T>::VideoPostDoesNotExist
        );
        Ok(VideoPostById::<T>::get(video_id, post_id))
    }

    fn refund(
        sender: &<T as frame_system::Config>::AccountId,
        cleanup_actor: CleanupActor,
        bloat_bond: <T as balances::Config>::Balance,
    ) -> DispatchResult {
        match cleanup_actor {
            CleanupActor::VideoPostAuthor => {
                let cap = <T as balances::Config>::Balance::from(T::BloatBondCap::get());

                if bloat_bond > cap {
                    let diff = bloat_bond.saturating_sub(cap);
                    ContentTreasury::<T>::withdraw(sender, cap)?;
                    let _ = balances::Pallet::<T>::burn(diff);
                } else {
                    ContentTreasury::<T>::withdraw(sender, bloat_bond)?;
                }
            }
            _ => {
                let _ = balances::Pallet::<T>::burn(bloat_bond);
            }
        }
        Ok(())
>>>>>>> cb9e9295
    }

    /// Convert InitTransactionalStatus to TransactionalStatus after checking requirements on the Auction variant
    fn ensure_valid_init_transactional_status(
        init_status: &InitTransactionalStatus<T>,
    ) -> Result<TransactionalStatus<T>, DispatchError> {
        match init_status {
            InitTransactionalStatus::<T>::Idle => Ok(TransactionalStatus::<T>::Idle),
            InitTransactionalStatus::<T>::InitiatedOfferToMember(member, balance) => Ok(
                TransactionalStatus::<T>::InitiatedOfferToMember(*member, *balance),
            ),
            InitTransactionalStatus::<T>::BuyNow(balance) => {
                Ok(TransactionalStatus::<T>::BuyNow(*balance))
            }
            InitTransactionalStatus::<T>::EnglishAuction(ref params) => {
                Self::validate_english_auction_params(params)?;
                let current_block = <frame_system::Pallet<T>>::block_number();
                Ok(TransactionalStatus::<T>::EnglishAuction(
                    EnglishAuction::<T>::new(params.clone(), current_block),
                ))
            }
            InitTransactionalStatus::<T>::OpenAuction(ref params) => {
                Self::validate_open_auction_params(params)?;
                let current_block = <frame_system::Pallet<T>>::block_number();
                Ok(TransactionalStatus::<T>::OpenAuction(
                    OpenAuction::<T>::new(params.clone(), T::OpenAuctionId::zero(), current_block),
                ))
            }
        }
    }

    /// Construct the Nft that is intended to be issued
    pub fn construct_owned_nft(
        issuance_params: &NftIssuanceParameters<T>,
    ) -> Result<Nft<T>, DispatchError> {
        let transactional_status = Self::ensure_valid_init_transactional_status(
            &issuance_params.init_transactional_status,
        )?;
        // The content owner will be..
        let nft_owner = if let Some(to) = issuance_params.non_channel_owner {
            NftOwner::Member(to)
        } else {
            // if `to` set to None, actor issues to ChannelOwner
            NftOwner::ChannelOwner
        };

        // Enure royalty bounds satisfied, if provided
        if let Some(ref royalty) = issuance_params.royalty {
            Self::ensure_royalty_bounds_satisfied(royalty.to_owned())?;
        }

        Ok(Nft::<T>::new(
            nft_owner,
            issuance_params.royalty,
            transactional_status,
        ))
    }

    fn bag_id_for_channel(channel_id: &T::ChannelId) -> storage::BagId<T> {
        // retrieve bag id from channel id
        let dyn_bag = DynamicBagIdType::<T::MemberId, T::ChannelId>::Channel(*channel_id);
        BagIdType::from(dyn_bag)
    }

<<<<<<< HEAD
=======
    fn video_deletion_refund_logic(
        sender: &T::AccountId,
        video_id: &T::VideoId,
        video_post_id: &T::VideoPostId,
    ) -> DispatchResult {
        let bloat_bond = <VideoPostById<T>>::get(video_id, video_post_id).bloat_bond;
        Self::refund(&sender, CleanupActor::VideoPostAuthor, bloat_bond)?;
        Ok(())
    }

    fn compute_initial_bloat_bond() -> BalanceOf<T> {
        let storage_price =
            T::PricePerByte::get().saturating_mul((size_of::<VideoPost<T>>() as u32).into());

        let cleanup_cost = T::CleanupCost::get().saturating_add(T::CleanupMargin::get());

        max(storage_price, cleanup_cost)
    }

    // If we are trying to delete a video post we need witness verification
    fn ensure_witness_verification(
        witness: Option<<T as frame_system::Config>::Hash>,
        replies_count: T::VideoPostId,
    ) -> DispatchResult {
        let wit_hash = witness.ok_or(Error::<T>::WitnessNotProvided)?;
        ensure!(
            <T as frame_system::Config>::Hashing::hash_of(&replies_count) == wit_hash,
            Error::<T>::WitnessVerificationFailed,
        );
        Ok(())
    }

>>>>>>> cb9e9295
    // construct parameters to be upload to storage
    fn construct_upload_parameters(
        assets: &StorageAssets<T>,
        channel_id: &T::ChannelId,
        obj_state_bloat_bond_source_account: &T::AccountId,
        expected_data_object_state_bloat_bond: BalanceOf<T>,
    ) -> UploadParameters<T> {
        UploadParameters::<T> {
            bag_id: Self::bag_id_for_channel(channel_id),
            object_creation_list: assets.object_creation_list.clone(),
            state_bloat_bond_source_account_id: obj_state_bloat_bond_source_account.clone(),
            expected_data_size_fee: assets.expected_data_size_fee,
            expected_data_object_state_bloat_bond,
            storage_buckets: Default::default(),
            distribution_buckets: Default::default(),
        }
    }

    fn validate_member_set(members: &BTreeSet<T::MemberId>) -> DispatchResult {
        // check if all members are valid
        let res = members
            .iter()
            .all(|member_id| <T as ContentActorAuthenticator>::validate_member_id(member_id));
        ensure!(res, Error::<T>::InvalidMemberProvided);
        Ok(())
    }

    fn verify_proof(proof: &[ProofElement<T>], item: &PullPayment<T>) -> DispatchResult {
        let candidate_root = proof.iter().fold(
            <T as frame_system::Config>::Hashing::hash_of(item),
            |hash_v, el| match el.side {
                Side::Right => <T as frame_system::Config>::Hashing::hash_of(&[hash_v, el.hash]),
                Side::Left => <T as frame_system::Config>::Hashing::hash_of(&[el.hash, hash_v]),
            },
        );
        ensure!(
            candidate_root == Commitment::<T>::get(),
            Error::<T>::PaymentProofVerificationFailed
        );

        Ok(())
    }

<<<<<<< HEAD
    fn try_to_perform_video_deletion(
        sender: &T::AccountId,
        channel_id: T::ChannelId,
        video_id: T::VideoId,
        video: &Video<T>,
    ) -> DispatchResult {
        // delete assets from storage with upload and rollback semantics
        if !video.data_objects.is_empty() {
            Storage::<T>::delete_data_objects(
                sender.clone(),
                Self::bag_id_for_channel(&channel_id),
                video.data_objects.clone(),
            )?;
        }

        // Remove video
        VideoById::<T>::remove(video_id);

        // Update corresponding channel
        // Remove recently deleted video from the channel
        ChannelById::<T>::mutate(channel_id, |channel| {
            channel.num_videos = channel.num_videos.saturating_sub(1)
        });

        Ok(())
    }

    fn ensure_channel_bag_can_be_dropped(
        channel_id: T::ChannelId,
        num_objects_to_delete: u64,
    ) -> DispatchResult {
        let dynamic_bag_id = storage::DynamicBagId::<T>::Channel(channel_id);
        let bag_id = storage::BagIdType::from(dynamic_bag_id);

        if let Ok(bag) = <T as Trait>::DataObjectStorage::ensure_bag_exists(&bag_id) {
            // channel has a dynamic bag associated
            // ensure that bag size provided is valid
            ensure!(
                bag.objects_number == num_objects_to_delete,
                Error::<T>::InvalidBagSizeSpecified
            );

            Ok(())
=======
    pub(crate) fn ensure_channel_has_beneficiary_account(
        channel: &Channel<T>,
    ) -> Result<T::AccountId, DispatchError> {
        if let Some(reward_account) = &channel.reward_account {
            Ok(reward_account.clone())
>>>>>>> cb9e9295
        } else {
            debug_assert!(false, "Channel bag missing for channel {:?}", channel_id);
            Err(Error::<T>::ChannelBagMissing.into())
        }
    }

    fn try_to_perform_channel_deletion(
        sender: T::AccountId,
        channel_id: T::ChannelId,
    ) -> DispatchResult {
        let dynamic_bag_id = storage::DynamicBagId::<T>::Channel(channel_id);

        // try to delete channel dynamic bag with objects
        Storage::<T>::delete_dynamic_bag(sender, dynamic_bag_id)?;

        //
        // == MUTATION SAFE ==
        //

        // remove channel from on chain state
        ChannelById::<T>::remove(channel_id);

        Ok(())
    }

    fn ensure_permissions_by_level_map_size_not_exceeded(
        permissions_by_level: &ModerationPermissionsByLevel<T>,
    ) -> DispatchResult {
        ensure!(
            permissions_by_level.len()
                <= T::MaxKeysPerCuratorGroupPermissionsByLevelMap::get().into(),
            Error::<T>::CuratorGroupMaxPermissionsByLevelMapSizeExceeded
        );
        Ok(())
    }

    pub(crate) fn ensure_open_bid_exists(
        video_id: T::VideoId,
        member_id: T::MemberId,
    ) -> Result<OpenAuctionBid<T>, DispatchError> {
        ensure!(
            OpenAuctionBidByVideoAndMember::<T>::contains_key(video_id, member_id),
            Error::<T>::BidDoesNotExist,
        );
        Ok(Self::open_auction_bid_by_video_and_member(
            video_id, member_id,
        ))
    }

    fn ensure_assets_to_remove_are_part_of_assets_set(
        assets_to_remove: &BTreeSet<DataObjectId<T>>,
        assets_set: &BTreeSet<DataObjectId<T>>,
    ) -> DispatchResult {
        ensure!(
            assets_to_remove.is_subset(assets_set),
            Error::<T>::AssetsToRemoveBeyondEntityAssetsSet,
        );
        Ok(())
    }

    fn ensure_valid_video_num_objects_to_delete(
        video: &Video<T>,
        num_objects_to_delete: u64,
    ) -> DispatchResult {
        ensure!(
            (video.data_objects.len() as u64) == num_objects_to_delete,
            Error::<T>::InvalidVideoDataObjectsCountProvided
        );
        Ok(())
    }

    fn create_updated_data_objects_set(
        current_set: &BTreeSet<DataObjectId<T>>,
        ids_to_add: &BTreeSet<DataObjectId<T>>,
        ids_to_remove: &BTreeSet<DataObjectId<T>>,
    ) -> BTreeSet<DataObjectId<T>> {
        current_set
            .union(&ids_to_add)
            .cloned()
            .collect::<BTreeSet<_>>()
            .difference(&ids_to_remove)
            .cloned()
            .collect::<BTreeSet<_>>()
    }

    fn ensure_sufficient_balance_for_channel_transfer(
        owner: &ChannelOwner<T::MemberId, T::CuratorGroupId>,
        transfer_cost: BalanceOf<T>,
    ) -> DispatchResult {
        let balance = match owner {
            ChannelOwner::Member(member_id) => {
                let controller_account_id =
                    T::MemberAuthenticator::controller_account_id(*member_id)?;

                // Funds received from the member invitation cannot be used!!
                Balances::<T>::usable_balance(&controller_account_id)
            }
            ChannelOwner::CuratorGroup(_) => T::ContentWorkingGroup::get_budget(),
        };

        ensure!(
            balance >= transfer_cost,
            Error::<T>::InsufficientBalanceForTransfer
        );
        Ok(())
    }

    // Validates channel transfer acceptance parameters: commitment params, new owner balance.
    fn validate_channel_transfer_acceptance(
        commitment_params: &TransferParameters<T::MemberId, BalanceOf<T>>,
        params: &PendingTransfer<T::MemberId, T::CuratorGroupId, BalanceOf<T>>,
    ) -> DispatchResult {
        ensure!(
            params.transfer_params == *commitment_params,
            Error::<T>::InvalidChannelTransferCommitmentParams
        );

        // Check for new owner balance only if the transfer is not free.
        if !params.transfer_params.is_free_of_charge() {
            Self::ensure_sufficient_balance_for_channel_transfer(
                &params.new_owner,
                params.transfer_params.price,
            )?;
        }

        Ok(())
    }
    // Transfers balance from the new channel owner to the old channel owner.
    fn pay_for_channel_swap(
        old_owner: &ChannelOwner<T::MemberId, T::CuratorGroupId>,
        new_owner: &ChannelOwner<T::MemberId, T::CuratorGroupId>,
        price: BalanceOf<T>,
    ) -> DispatchResult {
        // Decrease (or slash) balance for the new owner
        match new_owner {
            ChannelOwner::Member(member_id) => {
                let controller_account_id =
                    T::MemberAuthenticator::controller_account_id(*member_id)?;

                let _ = Balances::<T>::slash(&controller_account_id, price);
            }
            ChannelOwner::CuratorGroup(_) => {
                // The budget is sufficient. It was checked previously in functions:
                // validate_channel_transfer_acceptance() ->
                // ensure_sufficient_balance_for_channel_transfer()
                let new_budget = T::ContentWorkingGroup::get_budget().saturating_sub(price);
                T::ContentWorkingGroup::set_budget(new_budget);
            }
        };

        // Increase (deposit) balance for the old owner
        match old_owner {
            ChannelOwner::Member(member_id) => {
                let controller_account_id =
                    T::MemberAuthenticator::controller_account_id(*member_id)?;

                let _ = Balances::<T>::deposit_creating(&controller_account_id, price);
            }
            ChannelOwner::CuratorGroup(_) => {
                let new_budget = T::ContentWorkingGroup::get_budget().saturating_add(price);
                T::ContentWorkingGroup::set_budget(new_budget);
            }
        };

        Ok(())
    }

    // Increment NFT numbers for a channel and global counters.
    fn increment_nft_counters(channel: &mut Channel<T>) {
        Self::increment_global_nft_counters();
        channel.increment_channel_nft_counters(frame_system::Module::<T>::block_number());
    }

    // Increment global NFT counters (daily and weekly).
    fn increment_global_nft_counters() {
        let current_block = frame_system::Module::<T>::block_number();

        let daily_limit = Self::global_daily_nft_limit();
        GlobalDailyNftCounter::<T>::mutate(|nft_counter| {
            nft_counter.update_for_current_period(current_block, daily_limit.block_number_period);
        });

        let weekly_limit = Self::global_weekly_nft_limit();
        GlobalWeeklyNftCounter::<T>::mutate(|nft_counter| {
            nft_counter.update_for_current_period(current_block, weekly_limit.block_number_period);
        });
    }

    // Checks all NFT-limits
    fn check_nft_limits(channel: &Channel<T>) -> DispatchResult {
        // Global daily limit.
        Self::check_generic_nft_limit(
            &Self::global_daily_nft_limit(),
            &Self::global_daily_nft_counter(),
            Error::<T>::GlobalNftDailyLimitExceeded,
        )?;

        // Global weekly limit.
        Self::check_generic_nft_limit(
            &Self::global_weekly_nft_limit(),
            &Self::global_weekly_nft_counter(),
            Error::<T>::GlobalNftWeeklyLimitExceeded,
        )?;

        // Channel daily limit.
        Self::check_generic_nft_limit(
            &channel.daily_nft_limit,
            &channel.daily_nft_counter,
            Error::<T>::ChannelNftDailyLimitExceeded,
        )?;

        // Channel weekly limit.
        Self::check_generic_nft_limit(
            &channel.weekly_nft_limit,
            &channel.weekly_nft_counter,
            Error::<T>::ChannelNftWeeklyLimitExceeded,
        )?;

        Ok(())
    }

    // Checks generic NFT-limit.
    fn check_generic_nft_limit(
        nft_limit: &LimitPerPeriod<T::BlockNumber>,
        nft_counter: &NftCounter<T::BlockNumber>,
        error: Error<T>,
    ) -> DispatchResult {
        ensure!(!nft_limit.limit.is_zero(), error);

        let current_block = frame_system::Module::<T>::block_number();
        if nft_counter.is_current_period(current_block, nft_limit.block_number_period) {
            ensure!(nft_counter.counter < nft_limit.limit, error);
        }

        Ok(())
    }

    // Set global and channel NFT limit
    pub(crate) fn set_nft_limit(limit_id: NftLimitId<T::ChannelId>, limit: u64) {
        match limit_id {
            NftLimitId::GlobalDaily => GlobalDailyNftLimit::<T>::mutate(|l| l.limit = limit),
            NftLimitId::GlobalWeekly => GlobalWeeklyNftLimit::<T>::mutate(|l| l.limit = limit),
            NftLimitId::ChannelDaily(channel_id) => {
                ChannelById::<T>::mutate(channel_id, |channel| {
                    channel.daily_nft_limit.limit = limit;
                });
            }
            NftLimitId::ChannelWeekly(channel_id) => {
                ChannelById::<T>::mutate(channel_id, |channel| {
                    channel.weekly_nft_limit.limit = limit;
                });
            }
        }
    }

    fn ensure_can_claim_channel_reward(
        origin: &T::Origin,
        actor: &ContentActor<T::CuratorGroupId, T::CuratorId, T::MemberId>,
        item: &PullPayment<T>,
        proof: &[ProofElement<T>],
    ) -> Result<ChannelRewardClaimInfo<T>, DispatchError> {
        let channel = Self::ensure_channel_exists(&item.channel_id)?;

        channel.ensure_has_no_active_transfer::<T>()?;

        ensure_actor_authorized_to_claim_payment::<T>(origin.clone(), &actor, &channel)?;

        ensure!(
            Self::channel_cashouts_enabled(),
            Error::<T>::ChannelCashoutsDisabled
        );

        let reward_account = ContentTreasury::<T>::account_for_channel(item.channel_id);

        let cashout = item
            .cumulative_reward_earned
            .saturating_sub(channel.cumulative_reward_claimed);

        ensure!(
            <MaxCashoutAllowed<T>>::get() >= cashout,
            Error::<T>::CashoutAmountExceedsMaximumAmount
        );
        ensure!(
            <MinCashoutAllowed<T>>::get() <= cashout,
            Error::<T>::CashoutAmountBelowMinimumAmount
        );

        ensure!(
            cashout <= T::CouncilBudgetManager::get_budget(),
            Error::<T>::InsufficientCouncilBudget
        );

        Self::verify_proof(proof, item)?;

        Ok((channel, reward_account, cashout))
    }

    fn execute_channel_reward_claim(
        channel_id: T::ChannelId,
        reward_account: &T::AccountId,
        amount: BalanceOf<T>,
    ) {
        T::CouncilBudgetManager::withdraw(reward_account, amount);
        ChannelById::<T>::mutate(&channel_id, |channel| {
            channel.cumulative_reward_claimed =
                channel.cumulative_reward_claimed.saturating_add(amount)
        });
    }

    fn execute_channel_balance_withdrawal(
        reward_account: &T::AccountId,
        destination: &T::AccountId,
        amount: BalanceOf<T>,
    ) -> DispatchResult {
        <Balances<T> as Currency<T::AccountId>>::transfer(
            reward_account,
            destination,
            amount,
            ExistenceRequirement::AllowDeath,
        )?;
        Ok(())
    }

    fn establish_creator_token_sale_earnings_destination(
        channel_owner: &ChannelOwner<T::MemberId, T::CuratorGroupId>,
        sender: &T::AccountId,
    ) -> Option<T::AccountId> {
        match channel_owner {
            // Channel owned by member - earnings destination is `sender`
            // (controller account of either the owner member
            // or a collaborator with sufficient permissions)
            ChannelOwner::Member(_) => Some(sender.clone()),
            // Channel owned by curators - earnings are burned
            ChannelOwner::CuratorGroup(_) => None,
        }
    }
}

decl_event!(
    pub enum Event<T>
    where
        ContentActor = ContentActor<
            <T as ContentActorAuthenticator>::CuratorGroupId,
            <T as ContentActorAuthenticator>::CuratorId,
            <T as common::MembershipTypes>::MemberId,
        >,
        MemberId = <T as common::MembershipTypes>::MemberId,
        CuratorGroupId = <T as ContentActorAuthenticator>::CuratorGroupId,
        CuratorId = <T as ContentActorAuthenticator>::CuratorId,
<<<<<<< HEAD
        VideoId = <T as Trait>::VideoId,
        ChannelId = <T as storage::Trait>::ChannelId,
        ChannelCategoryId = <T as Trait>::ChannelCategoryId,
=======
        VideoId = <T as Config>::VideoId,
        VideoCategoryId = <T as Config>::VideoCategoryId,
        ChannelId = <T as storage::Config>::ChannelId,
        ChannelCategoryId = <T as Config>::ChannelCategoryId,
>>>>>>> cb9e9295
        Channel = Channel<T>,
        DataObjectId = DataObjectId<T>,
        EnglishAuctionParams = EnglishAuctionParams<T>,
        OpenAuctionParams = OpenAuctionParams<T>,
        OpenAuctionId = <T as Config>::OpenAuctionId,
        NftIssuanceParameters = NftIssuanceParameters<T>,
        Balance = BalanceOf<T>,
        ChannelCreationParameters = ChannelCreationParameters<T>,
        ChannelUpdateParameters = ChannelUpdateParameters<T>,
        VideoCreationParameters = VideoCreationParameters<T>,
        VideoUpdateParameters = VideoUpdateParameters<T>,
<<<<<<< HEAD
        ChannelPrivilegeLevel = <T as Trait>::ChannelPrivilegeLevel,
        ModerationPermissionsByLevel = ModerationPermissionsByLevel<T>,
        ChannelTransferStatus = ChannelTransferStatus<
            <T as common::MembershipTypes>::MemberId,
            <T as ContentActorAuthenticator>::CuratorGroupId,
            BalanceOf<T>,
        >,
        TransferParameters =
            TransferParameters<<T as common::MembershipTypes>::MemberId, BalanceOf<T>>,
        AccountId = <T as frame_system::Trait>::AccountId,
        UpdateChannelPayoutsParameters = UpdateChannelPayoutsParameters<T>,
        TokenId = <T as project_token::Trait>::TokenId,
=======
        VideoPost = VideoPost<T>,
        VideoPostId = <T as Config>::VideoPostId,
        ReactionId = <T as Config>::ReactionId,
        ModeratorSet = BTreeSet<<T as MembershipTypes>::MemberId>,
        Hash = <T as frame_system::Config>::Hash,
        AccountId = <T as frame_system::Config>::AccountId,
>>>>>>> cb9e9295
    {
        // Curators
        CuratorGroupCreated(CuratorGroupId),
        CuratorGroupPermissionsUpdated(CuratorGroupId, ModerationPermissionsByLevel),
        CuratorGroupStatusSet(CuratorGroupId, bool /* active status */),
        CuratorAdded(CuratorGroupId, CuratorId, ChannelAgentPermissions),
        CuratorRemoved(CuratorGroupId, CuratorId),

        // Channels
        ChannelCreated(ChannelId, Channel, ChannelCreationParameters),
        ChannelUpdated(
            ContentActor,
            ChannelId,
            ChannelUpdateParameters,
            BTreeSet<DataObjectId>,
        ),
        ChannelPrivilegeLevelUpdated(ChannelId, ChannelPrivilegeLevel),
        ChannelAssetsRemoved(ContentActor, ChannelId, BTreeSet<DataObjectId>, Channel),
        ChannelDeleted(ContentActor, ChannelId),
        ChannelDeletedByModerator(ContentActor, ChannelId, Vec<u8> /* rationale */),
        ChannelVisibilitySetByModerator(
            ContentActor,
            ChannelId,
            bool,
            Vec<u8>, /* rationale */
        ),
        ChannelPausedFeaturesUpdatedByModerator(
            ContentActor,
            ChannelId,
            BTreeSet<PausableChannelFeature>,
            Vec<u8>, /* rationale */
        ),
        ChannelAssetsDeletedByModerator(
            ContentActor,
            ChannelId,
            BTreeSet<DataObjectId>,
            Vec<u8>, /* rationale */
        ),

        ChannelFundsWithdrawn(ContentActor, ChannelId, Balance, AccountId),
        ChannelRewardClaimedAndWithdrawn(ContentActor, ChannelId, Balance, AccountId),

        // Channel Categories
        ChannelCategoryCreated(
            ChannelCategoryId,
            ChannelCategory,
            ChannelCategoryCreationParameters,
        ),
        ChannelCategoryUpdated(
            ContentActor,
            ChannelCategoryId,
            ChannelCategoryUpdateParameters,
        ),
        ChannelCategoryDeleted(ContentActor, ChannelCategoryId),

        // Videos
        VideoCreated(
            ContentActor,
            ChannelId,
            VideoId,
            VideoCreationParameters,
            BTreeSet<DataObjectId>,
        ),
        VideoUpdated(
            ContentActor,
            VideoId,
            VideoUpdateParameters,
            BTreeSet<DataObjectId>,
        ),
        VideoDeleted(ContentActor, VideoId),
        VideoDeletedByModerator(ContentActor, VideoId, Vec<u8> /* rationale */),
        VideoVisibilitySetByModerator(ContentActor, VideoId, bool, Vec<u8> /* rationale */),
        VideoAssetsDeletedByModerator(
            ContentActor,
            VideoId,
            BTreeSet<DataObjectId>,
            bool,
            Vec<u8>, /* rationale */
        ),

        // Rewards
        ChannelPayoutsUpdated(UpdateChannelPayoutsParameters, Option<DataObjectId>),
        ChannelRewardUpdated(Balance, ChannelId),
        CouncilRewardClaimed(ChannelId, Balance),
        // Nft auction
        EnglishAuctionStarted(ContentActor, VideoId, EnglishAuctionParams),
        OpenAuctionStarted(ContentActor, VideoId, OpenAuctionParams, OpenAuctionId),
        NftIssued(ContentActor, VideoId, NftIssuanceParameters),
        NftDestroyed(ContentActor, VideoId),
        AuctionBidMade(MemberId, VideoId, Balance, Option<MemberId>),
        AuctionBidCanceled(MemberId, VideoId),
        AuctionCanceled(ContentActor, VideoId),
        EnglishAuctionSettled(MemberId, AccountId, VideoId),
        BidMadeCompletingAuction(MemberId, VideoId, Option<MemberId>),
        OpenAuctionBidAccepted(ContentActor, VideoId, MemberId, Balance),
        OfferStarted(VideoId, ContentActor, MemberId, Option<Balance>),
        OfferAccepted(VideoId),
        OfferCanceled(VideoId, ContentActor),
        NftSellOrderMade(VideoId, ContentActor, Balance),
        NftBought(VideoId, MemberId),
        BuyNowCanceled(VideoId, ContentActor),
        BuyNowPriceUpdated(VideoId, ContentActor, Balance),
        NftSlingedBackToTheOriginalArtist(VideoId, ContentActor),

        /// Metaprotocols related event
        ChannelOwnerRemarked(ChannelId, Vec<u8>),
        ChannelAgentRemarked(ContentActor, ChannelId, Vec<u8>),
        NftOwnerRemarked(ContentActor, VideoId, Vec<u8>),

        // Channel transfer
        UpdateChannelTransferStatus(ChannelId, ContentActor, ChannelTransferStatus),
        ChannelTransferAccepted(ChannelId, TransferParameters),

        /// Nft limits
        GlobalNftLimitUpdated(NftLimitPeriod, u64),
        ChannelNftLimitUpdated(ContentActor, NftLimitPeriod, ChannelId, u64),

        // Creator tokens
        CreatorTokenIssued(ContentActor, ChannelId, TokenId),
    }
);<|MERGE_RESOLUTION|>--- conflicted
+++ resolved
@@ -61,16 +61,10 @@
     frame_system::Config
     + ContentActorAuthenticator
     + Clone
-<<<<<<< HEAD
-    + membership::Trait
-    + balances::Trait
-    + storage::Trait
-    + project_token::Trait
-=======
     + membership::Config
     + balances::Config
     + storage::Config
->>>>>>> cb9e9295
+    + project_token::Config
 {
     /// The overarching event type.
     type Event: From<Event<Self>> + Into<<Self as frame_system::Config>::Event>;
@@ -93,15 +87,6 @@
     /// Price per byte
     type PricePerByte: Get<<Self as balances::Config>::Balance>;
 
-<<<<<<< HEAD
-=======
-    /// Cleanup Margin used in bloat bond calculation
-    type CleanupMargin: Get<<Self as balances::Config>::Balance>;
-
-    /// Cleanup Cost used in bloat bond calculation
-    type CleanupCost: Get<<Self as balances::Config>::Balance>;
-
->>>>>>> cb9e9295
     /// Content Module Id
     type ModuleId: Get<PalletId>;
 
@@ -157,14 +142,9 @@
 }
 
 decl_storage! {
-<<<<<<< HEAD
-    trait Store for Module<T: Trait> as Content {
+    trait Store for Module<T: Config> as Content {
         pub ChannelById get(fn channel_by_id):
         map hasher(blake2_128_concat) T::ChannelId => Channel<T>;
-=======
-    trait Store for Module<T: Config> as Content {
-        pub ChannelById get(fn channel_by_id): map hasher(blake2_128_concat) T::ChannelId => Channel<T>;
->>>>>>> cb9e9295
 
         pub ChannelCategoryById get(fn channel_category_by_id):
         map hasher(blake2_128_concat) T::ChannelCategoryId => ChannelCategory;
@@ -182,16 +162,7 @@
         pub CuratorGroupById get(fn curator_group_by_id):
         map hasher(blake2_128_concat) T::CuratorGroupId => CuratorGroup<T>;
 
-<<<<<<< HEAD
-        pub Commitment get(fn commitment): <T as frame_system::Trait>::Hash;
-=======
-        pub VideoPostById get(fn video_post_by_id) : double_map hasher(blake2_128_concat) T::VideoId,
-        hasher(blake2_128_concat) T::VideoPostId => VideoPost<T>;
-
-        pub NextVideoPostId get(fn next_video_post_id) config(): T::VideoPostId;
-
         pub Commitment get(fn commitment): <T as frame_system::Config>::Hash;
->>>>>>> cb9e9295
 
         pub MaxCashoutAllowed get(fn max_cashout_allowed) config(): BalanceOf<T>;
 
@@ -1072,29 +1043,6 @@
             // == MUTATION SAFE ==
             //
 
-<<<<<<< HEAD
-=======
-            if !assets_to_remove.is_empty() {
-                Storage::<T>::delete_data_objects(
-                    sender,
-                    Self::bag_id_for_channel(&channel_id),
-                    assets_to_remove,
-                )?;
-            }
-
-            // Remove video
-            VideoById::<T>::remove(video_id);
-
-            // Remove all comments related
-            <VideoPostById<T>>::remove_prefix(video_id, None);
-
-            // Update corresponding channel
-            // Remove recently deleted video from the channel
-            ChannelById::<T>::mutate(channel_id, |channel| {
-                channel.num_videos = channel.num_videos.saturating_sub(1)
-            });
-
->>>>>>> cb9e9295
             Self::deposit_event(RawEvent::VideoDeleted(actor, video_id));
         }
 
@@ -1252,29 +1200,8 @@
             // == MUTATION_SAFE ==
             //
 
-<<<<<<< HEAD
             if let Some(min_cashout_allowed) = params.min_cashout_allowed.as_ref() {
                 <MinCashoutAllowed<T>>::put(min_cashout_allowed);
-=======
-            Self::refund(&sender, cleanup_actor, post.bloat_bond)?;
-
-            match post.post_type {
-                VideoPostType::<T>::Comment(parent_id) => {
-                    VideoPostById::<T>::remove(&video_id, &post_id);
-                    // parent post might have been already deleted
-                    if let Ok(mut parent_post) = Self::ensure_post_exists(
-                        video_id,
-                        parent_id,
-                    ){
-                        parent_post.replies_count =
-                            parent_post.replies_count.saturating_sub(T::VideoPostId::one());
-                        VideoPostById::<T>::insert(&video_id, &parent_id, parent_post);
-                    }
-                }
-                VideoPostType::<T>::Description => {
-                    VideoPostById::<T>::remove_prefix(&video_id, None);
-                }
->>>>>>> cb9e9295
             }
 
             if let Some(max_cashout_allowed) = params.max_cashout_allowed.as_ref() {
@@ -1358,22 +1285,12 @@
 
             Self::execute_channel_balance_withdrawal(&reward_account, &destination, amount)?;
 
-<<<<<<< HEAD
             Self::deposit_event(RawEvent::ChannelFundsWithdrawn(
                 actor,
                 channel_id,
                 amount,
                 destination,
             ));
-=======
-        #[weight = 10_000_000] // TODO: adjust Weight
-        pub fn update_commitment(
-            origin,
-            new_commitment: <T as frame_system::Config>::Hash,
-        ) {
-            let sender = ensure_signed(origin)?;
-            ensure_authorized_to_update_commitment::<T>(&sender)?;
->>>>>>> cb9e9295
 
             Ok(())
         }
@@ -1389,13 +1306,9 @@
             let (channel, reward_account, amount) =
                 Self::ensure_can_claim_channel_reward(&origin, &actor, &item, &proof)?;
 
-<<<<<<< HEAD
             // Ensure features are not paused
             channel.ensure_feature_not_paused::<T>(PausableChannelFeature::ChannelFundsTransfer)?;
             channel.ensure_feature_not_paused::<T>(PausableChannelFeature::CreatorCashout)?;
-=======
-            let reward_account = Self::ensure_channel_has_beneficiary_account(&channel)?;
->>>>>>> cb9e9295
 
             ensure_actor_authorized_to_withdraw_from_channel::<T>(origin, &actor, &channel)?;
 
@@ -1496,14 +1409,6 @@
             // == MUTATION SAFE ==
             //
 
-<<<<<<< HEAD
-=======
-            // Create new auction
-            let new_nonce = nft.open_auctions_nonce.saturating_add(One::one());
-            let current_block = <frame_system::Pallet<T>>::block_number();
-            let auction = OpenAuction::<T>::new(auction_params.clone(), new_nonce, current_block);
-
->>>>>>> cb9e9295
             // Update the video
             VideoById::<T>::mutate(video_id, |v| v.destroy_nft());
 
@@ -2883,7 +2788,7 @@
                 start,
                 duration,
                 reward_account,
-                reward_account_balance.saturating_sub(<T as balances::Trait>::ExistentialDeposit::get())
+                reward_account_balance.saturating_sub(<T as balances::Config>::ExistentialDeposit::get())
             )?;
         }
 
@@ -3048,44 +2953,8 @@
         Ok(ChannelById::<T>::get(channel_id))
     }
 
-<<<<<<< HEAD
     fn get_channel_from_video(video: &Video<T>) -> Channel<T> {
         ChannelById::<T>::get(video.in_channel)
-=======
-    fn ensure_post_exists(
-        video_id: T::VideoId,
-        post_id: T::VideoPostId,
-    ) -> Result<VideoPost<T>, Error<T>> {
-        ensure!(
-            VideoPostById::<T>::contains_key(video_id, post_id),
-            Error::<T>::VideoPostDoesNotExist
-        );
-        Ok(VideoPostById::<T>::get(video_id, post_id))
-    }
-
-    fn refund(
-        sender: &<T as frame_system::Config>::AccountId,
-        cleanup_actor: CleanupActor,
-        bloat_bond: <T as balances::Config>::Balance,
-    ) -> DispatchResult {
-        match cleanup_actor {
-            CleanupActor::VideoPostAuthor => {
-                let cap = <T as balances::Config>::Balance::from(T::BloatBondCap::get());
-
-                if bloat_bond > cap {
-                    let diff = bloat_bond.saturating_sub(cap);
-                    ContentTreasury::<T>::withdraw(sender, cap)?;
-                    let _ = balances::Pallet::<T>::burn(diff);
-                } else {
-                    ContentTreasury::<T>::withdraw(sender, bloat_bond)?;
-                }
-            }
-            _ => {
-                let _ = balances::Pallet::<T>::burn(bloat_bond);
-            }
-        }
-        Ok(())
->>>>>>> cb9e9295
     }
 
     /// Convert InitTransactionalStatus to TransactionalStatus after checking requirements on the Auction variant
@@ -3150,41 +3019,6 @@
         BagIdType::from(dyn_bag)
     }
 
-<<<<<<< HEAD
-=======
-    fn video_deletion_refund_logic(
-        sender: &T::AccountId,
-        video_id: &T::VideoId,
-        video_post_id: &T::VideoPostId,
-    ) -> DispatchResult {
-        let bloat_bond = <VideoPostById<T>>::get(video_id, video_post_id).bloat_bond;
-        Self::refund(&sender, CleanupActor::VideoPostAuthor, bloat_bond)?;
-        Ok(())
-    }
-
-    fn compute_initial_bloat_bond() -> BalanceOf<T> {
-        let storage_price =
-            T::PricePerByte::get().saturating_mul((size_of::<VideoPost<T>>() as u32).into());
-
-        let cleanup_cost = T::CleanupCost::get().saturating_add(T::CleanupMargin::get());
-
-        max(storage_price, cleanup_cost)
-    }
-
-    // If we are trying to delete a video post we need witness verification
-    fn ensure_witness_verification(
-        witness: Option<<T as frame_system::Config>::Hash>,
-        replies_count: T::VideoPostId,
-    ) -> DispatchResult {
-        let wit_hash = witness.ok_or(Error::<T>::WitnessNotProvided)?;
-        ensure!(
-            <T as frame_system::Config>::Hashing::hash_of(&replies_count) == wit_hash,
-            Error::<T>::WitnessVerificationFailed,
-        );
-        Ok(())
-    }
-
->>>>>>> cb9e9295
     // construct parameters to be upload to storage
     fn construct_upload_parameters(
         assets: &StorageAssets<T>,
@@ -3228,7 +3062,6 @@
         Ok(())
     }
 
-<<<<<<< HEAD
     fn try_to_perform_video_deletion(
         sender: &T::AccountId,
         channel_id: T::ChannelId,
@@ -3263,7 +3096,7 @@
         let dynamic_bag_id = storage::DynamicBagId::<T>::Channel(channel_id);
         let bag_id = storage::BagIdType::from(dynamic_bag_id);
 
-        if let Ok(bag) = <T as Trait>::DataObjectStorage::ensure_bag_exists(&bag_id) {
+        if let Ok(bag) = <T as Config>::DataObjectStorage::ensure_bag_exists(&bag_id) {
             // channel has a dynamic bag associated
             // ensure that bag size provided is valid
             ensure!(
@@ -3272,13 +3105,6 @@
             );
 
             Ok(())
-=======
-    pub(crate) fn ensure_channel_has_beneficiary_account(
-        channel: &Channel<T>,
-    ) -> Result<T::AccountId, DispatchError> {
-        if let Some(reward_account) = &channel.reward_account {
-            Ok(reward_account.clone())
->>>>>>> cb9e9295
         } else {
             debug_assert!(false, "Channel bag missing for channel {:?}", channel_id);
             Err(Error::<T>::ChannelBagMissing.into())
@@ -3628,16 +3454,9 @@
         MemberId = <T as common::MembershipTypes>::MemberId,
         CuratorGroupId = <T as ContentActorAuthenticator>::CuratorGroupId,
         CuratorId = <T as ContentActorAuthenticator>::CuratorId,
-<<<<<<< HEAD
-        VideoId = <T as Trait>::VideoId,
-        ChannelId = <T as storage::Trait>::ChannelId,
-        ChannelCategoryId = <T as Trait>::ChannelCategoryId,
-=======
         VideoId = <T as Config>::VideoId,
-        VideoCategoryId = <T as Config>::VideoCategoryId,
         ChannelId = <T as storage::Config>::ChannelId,
         ChannelCategoryId = <T as Config>::ChannelCategoryId,
->>>>>>> cb9e9295
         Channel = Channel<T>,
         DataObjectId = DataObjectId<T>,
         EnglishAuctionParams = EnglishAuctionParams<T>,
@@ -3649,8 +3468,7 @@
         ChannelUpdateParameters = ChannelUpdateParameters<T>,
         VideoCreationParameters = VideoCreationParameters<T>,
         VideoUpdateParameters = VideoUpdateParameters<T>,
-<<<<<<< HEAD
-        ChannelPrivilegeLevel = <T as Trait>::ChannelPrivilegeLevel,
+        ChannelPrivilegeLevel = <T as Config>::ChannelPrivilegeLevel,
         ModerationPermissionsByLevel = ModerationPermissionsByLevel<T>,
         ChannelTransferStatus = ChannelTransferStatus<
             <T as common::MembershipTypes>::MemberId,
@@ -3659,17 +3477,9 @@
         >,
         TransferParameters =
             TransferParameters<<T as common::MembershipTypes>::MemberId, BalanceOf<T>>,
-        AccountId = <T as frame_system::Trait>::AccountId,
+        AccountId = <T as frame_system::Config>::AccountId,
         UpdateChannelPayoutsParameters = UpdateChannelPayoutsParameters<T>,
-        TokenId = <T as project_token::Trait>::TokenId,
-=======
-        VideoPost = VideoPost<T>,
-        VideoPostId = <T as Config>::VideoPostId,
-        ReactionId = <T as Config>::ReactionId,
-        ModeratorSet = BTreeSet<<T as MembershipTypes>::MemberId>,
-        Hash = <T as frame_system::Config>::Hash,
-        AccountId = <T as frame_system::Config>::AccountId,
->>>>>>> cb9e9295
+        TokenId = <T as project_token::Config>::TokenId,
     {
         // Curators
         CuratorGroupCreated(CuratorGroupId),
