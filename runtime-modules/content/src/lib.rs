--- conflicted
+++ resolved
@@ -1308,13 +1308,9 @@
             let (channel, reward_account, amount) =
                 Self::ensure_can_claim_channel_reward(&origin, &actor, &item, &proof)?;
 
-<<<<<<< HEAD
             // Ensure features are not paused
             channel.ensure_feature_not_paused::<T>(PausableChannelFeature::ChannelFundsTransfer)?;
             channel.ensure_feature_not_paused::<T>(PausableChannelFeature::CreatorCashout)?;
-=======
-            let reward_account = Self::ensure_channel_has_beneficiary_account(&channel)?;
->>>>>>> 5fbe3b7b
 
             ensure_actor_authorized_to_withdraw_from_channel::<T>(origin, &actor, &channel)?;
 
@@ -3068,7 +3064,6 @@
         Ok(())
     }
 
-<<<<<<< HEAD
     fn try_to_perform_video_deletion(
         sender: &T::AccountId,
         channel_id: T::ChannelId,
@@ -3112,13 +3107,6 @@
             );
 
             Ok(())
-=======
-    pub(crate) fn ensure_channel_has_beneficiary_account(
-        channel: &Channel<T>,
-    ) -> Result<T::AccountId, DispatchError> {
-        if let Some(reward_account) = &channel.reward_account {
-            Ok(reward_account.clone())
->>>>>>> 5fbe3b7b
         } else {
             debug_assert!(false, "Channel bag missing for channel {:?}", channel_id);
             Err(Error::<T>::ChannelBagMissing.into())
