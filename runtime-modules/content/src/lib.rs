--- conflicted
+++ resolved
@@ -4780,11 +4780,6 @@
         VideoStateBloatBondValueUpdated(Balance),
         ChannelAssetsRemoved(ContentActor, ChannelId, BTreeSet<DataObjectId>, Channel),
         ChannelDeleted(ContentActor, ChannelId),
-<<<<<<< HEAD
-        // deprecated but left for QN to handle old events!
-        ChannelDeletedByModerator(ContentActor, ChannelId, Vec<u8> /* rationale */),
-=======
->>>>>>> 98990eb1
         ChannelVisibilitySetByModerator(
             ContentActor,
             ChannelId,
@@ -4822,11 +4817,6 @@
             BTreeSet<DataObjectId>,
         ),
         VideoDeleted(ContentActor, VideoId),
-<<<<<<< HEAD
-        // deprecated but left for QN to handle old events!
-        VideoDeletedByModerator(ContentActor, VideoId, Vec<u8> /* rationale */),
-=======
->>>>>>> 98990eb1
         VideoVisibilitySetByModerator(ContentActor, VideoId, bool, Vec<u8> /* rationale */),
         VideoAssetsDeletedByModerator(
             ContentActor,
