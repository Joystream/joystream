--- conflicted
+++ resolved
@@ -434,20 +434,12 @@
             let channel: Channel<T> = ChannelRecord {
                 owner: channel_owner,
                 num_videos: 0u64,
-<<<<<<< HEAD
-                reward_account: params.reward_account.clone(),
-                collaborators: params.collaborators.clone(),
-                moderators: params.moderators.clone(),
-                cumulative_payout_earned: BalanceOf::<T>::zero(),
-                privilege_level: Zero::zero(),
-                paused_features: BTreeSet::new(),
-=======
-                is_censored: false,
                 collaborators: params.collaborators.clone(),
                 moderators: params.moderators.clone(),
                 cumulative_payout_earned: BalanceOf::<T>::zero(),
                 transfer_status: ChannelTransferStatus::NoActiveTransfer,
->>>>>>> dadce54b
+                privilege_level: Zero::zero(),
+                paused_features: BTreeSet::new(),
             };
 
             // add channel to onchain state
@@ -476,17 +468,8 @@
                 &channel,
             )?;
 
-<<<<<<< HEAD
             channel.ensure_feature_not_paused::<T>(ChannelFeature::ChannelUpdate)?;
 
-            // maybe update the reward account if actor is not a collaborator
-            if let Some(reward_account) = params.reward_account.as_ref() {
-                ensure_actor_can_manage_reward_account::<T>(&sender, &channel.owner, &actor)?;
-                channel.reward_account = reward_account.clone();
-            }
-
-=======
->>>>>>> dadce54b
             // update collaborator set if actor is not a collaborator
             if let Some(new_collabs) = params.collaborators.as_ref() {
                 ensure_actor_can_manage_collaborators::<T>(&sender, &channel.owner, &actor)?;
@@ -634,22 +617,12 @@
             // check that channel exists
             let channel = Self::ensure_channel_exists(&channel_id)?;
 
-<<<<<<< HEAD
             // Permissions check
             let actions_to_perform = vec![ContentModerationAction::DeleteChannel];
             ensure_actor_authorized_to_perform_moderation_actions::<T>(&sender, &actor, &actions_to_perform, channel.privilege_level)?;
 
             // check that channel videos are 0
             ensure!(channel.num_videos == 0, Error::<T>::ChannelContainsVideos);
-=======
-            channel.ensure_has_no_active_transfer::<T>()?;
-
-            ensure_actor_authorized_to_censor::<T>(
-                origin,
-                &actor,
-                &channel.owner,
-            )?;
->>>>>>> dadce54b
 
             // ensure channel bag exists and num_objects_to_delete is valid
             Self::ensure_channel_bag_can_be_dropped(channel_id, num_objects_to_delete)?;
@@ -2512,7 +2485,6 @@
         Ok(())
     }
 
-<<<<<<< HEAD
     fn execute_delete_video_mutation(
         sender: &T::AccountId,
         channel_id: T::ChannelId,
@@ -2606,23 +2578,6 @@
         Ok(())
     }
 
-    pub(crate) fn ensure_reward_account(
-        channel: &Channel<T>,
-    ) -> Result<T::AccountId, DispatchError> {
-        if let Some(reward_account) = &channel.reward_account {
-            Ok(reward_account.clone())
-        } else {
-            match &channel.owner {
-                ChannelOwner::CuratorGroup(..) => Err(Error::<T>::RewardAccountIsNotSet.into()),
-                ChannelOwner::Member(member_id) => {
-                    T::MemberAuthenticator::controller_account_id(*member_id)
-                }
-            }
-        }
-    }
-
-=======
->>>>>>> dadce54b
     pub(crate) fn ensure_open_bid_exists(
         video_id: T::VideoId,
         member_id: T::MemberId,
@@ -2668,10 +2623,8 @@
         ReactionId = <T as Trait>::ReactionId,
         ModeratorSet = BTreeSet<<T as MembershipTypes>::MemberId>,
         Hash = <T as frame_system::Trait>::Hash,
-<<<<<<< HEAD
         ChannelPrivilegeLevel = <T as Trait>::ChannelPrivilegeLevel,
         ModerationPermissionsByLevel = ModerationPermissionsByLevel<T>,
-=======
         ChannelTransferStatus = ChannelTransferStatus<
             <T as common::MembershipTypes>::MemberId,
             <T as ContentActorAuthenticator>::CuratorGroupId,
@@ -2679,7 +2632,6 @@
         >,
         TransferParameters =
             TransferParameters<<T as common::MembershipTypes>::MemberId, BalanceOf<T>>,
->>>>>>> dadce54b
     {
         // Curators
         CuratorGroupCreated(CuratorGroupId),
