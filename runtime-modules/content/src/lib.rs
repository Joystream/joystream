--- conflicted
+++ resolved
@@ -861,15 +861,9 @@
             // check that video exists, retrieve corresponding channel id.
             let video = Self::ensure_video_exists(&video_id)?;
 
-<<<<<<< HEAD
-            // ensure channel exists and has no active transfer
-=======
-            // Ensure nft is not issued for the video. Videos with issued nfts are immutable.
-            video.ensure_nft_is_not_issued::<T>()?;
-
+            // get associated channel and ensure it has no active transfer
+            let channel_id = video.in_channel;
             let channel = Self::get_channel_from_video(&video);
->>>>>>> 5fc5c572
-            let channel_id = video.in_channel;
 
             channel.ensure_has_no_active_transfer::<T>()?;
 
@@ -950,9 +944,9 @@
             // check that video exists
             let video = Self::ensure_video_exists(&video_id)?;
 
-            // get information regarding channel
+            // get associated channel and ensure it has no active transfer
+            let channel_id = video.in_channel;
             let channel = Self::get_channel_from_video(&video);
-            let channel_id = video.in_channel;
 
             channel.ensure_has_no_active_transfer::<T>()?;
 
@@ -994,8 +988,8 @@
             let video = Self::ensure_video_exists(&video_id)?;
 
             // get information regarding channel
+            let channel_id = video.in_channel;
             let channel = Self::get_channel_from_video(&video);
-            let channel_id = video.in_channel;
 
             // permissions check
             let is_nft = video.nft_status.is_some();
@@ -1041,8 +1035,8 @@
             let video = Self::ensure_video_exists(&video_id)?;
 
             // get information regarding channel
+            let channel_id = video.in_channel;
             let channel = Self::get_channel_from_video(&video);
-            let channel_id = video.in_channel;
 
             // Permissions check
             let actions_to_perform = vec![ContentModerationAction::DeleteVideo];
@@ -1107,13 +1101,10 @@
 
             // ensure channel is valid
             let video = Self::ensure_video_exists(&params.video_reference)?;
-<<<<<<< HEAD
-            let channel = ChannelById::<T>::get(video.in_channel);
-
+
+            // get channel and ensure it has no active transfer
+            let channel = Self::get_channel_from_video(&video);
             channel.ensure_has_no_active_transfer::<T>()?;
-=======
-            let owner = Self::get_channel_from_video(&video).owner;
->>>>>>> 5fc5c572
 
             match params.post_type {
                 VideoPostType::<T>::Comment(parent_id) => {
@@ -1180,9 +1171,15 @@
             new_text: Vec<u8>,
         ) {
             let sender = ensure_signed(origin)?;
+
+            // ensure video exists
             let video = Self::ensure_video_exists(&video_id)?;
+
+            // get channel and ensure it has no active transfer
             let channel = Self::get_channel_from_video(&video);
             channel.ensure_has_no_active_transfer::<T>()?;
+
+            // ensure post exists
             let post = Self::ensure_post_exists(video_id, post_id)?;
 
             match post.post_type {
@@ -1213,9 +1210,15 @@
             params: VideoPostDeletionParameters<T>,
         ) {
             let sender = ensure_signed(origin)?;
+
+            // ensure video exists
             let video = Self::ensure_video_exists(&video_id)?;
+
+            // get channel and ensure it has no active transfer
             let channel = Self::get_channel_from_video(&video);
             channel.ensure_has_no_active_transfer::<T>()?;
+
+            // ensure post exists
             let post = Self::ensure_post_exists(video_id, post_id)?;
 
             let cleanup_actor = match post.post_type {
@@ -1440,18 +1443,9 @@
 
             // Ensure given video exists
             let video = Self::ensure_video_exists(&video_id)?;
-<<<<<<< HEAD
-            let channel_id = video.in_channel;
-
-            // Ensure channel exists
-            let channel = Self::ensure_channel_exists(&channel_id)?;
-=======
-
-            // Ensure have not been issued yet
-            video.ensure_nft_is_not_issued::<T>()?;
-
+
+            // Get associated channel
             let channel = Self::get_channel_from_video(&video);
->>>>>>> 5fc5c572
 
             // permissions check
             ensure_actor_authorized_to_manage_video_nfts::<T>(&sender, &actor, &channel)?;
