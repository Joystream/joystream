--- conflicted
+++ resolved
@@ -125,8 +125,6 @@
 
     /// The storage type used
     type DataObjectStorage: storage::DataObjectStorage<Self>;
-<<<<<<< HEAD
-=======
 
     /// Video migrated in each block during migration
     type VideosMigrationsEachBlock: Get<u64>;
@@ -135,364 +133,6 @@
     type ChannelsMigrationsEachBlock: Get<u64>;
 }
 
-/// Data structure in order to keep track of the migration
-#[cfg_attr(feature = "std", derive(Serialize, Deserialize))]
-#[derive(Encode, Decode, Default, Clone, PartialEq, Eq, Debug)]
-pub struct MigrationConfigRecord<NumericId> {
-    // at each block the videos/channels removed will be those with id in the
-    // half open range [current_id, final_id).
-    // when migration is triggered final_id will be updated
-    // when migration is performed current_id will be updated
-    pub current_id: NumericId,
-    pub final_id: NumericId,
-}
-
-type VideoMigrationConfig<T> = MigrationConfigRecord<<T as Trait>::VideoId>;
-type ChannelMigrationConfig<T> = MigrationConfigRecord<<T as storage::Trait>::ChannelId>;
-
-/// The owner of a channel, is the authorized "actor" that can update
-/// or delete or transfer a channel and its contents.
-#[cfg_attr(feature = "std", derive(Serialize, Deserialize))]
-#[derive(Encode, Decode, Clone, PartialEq, Eq, Debug)]
-pub enum ChannelOwner<MemberId, CuratorGroupId> {
-    /// A Member owns the channel
-    Member(MemberId),
-    /// A specific curation group owns the channel
-    CuratorGroup(CuratorGroupId),
-}
-
-// simplification type
-pub(crate) type ActorToChannelOwnerResult<T> = Result<
-    ChannelOwner<
-        <T as common::MembershipTypes>::MemberId,
-        <T as ContentActorAuthenticator>::CuratorGroupId,
-    >,
-    Error<T>,
->;
-
-// Default trait implemented only because its used in a Channel which needs to implement a Default trait
-// since it is a StorageValue.
-impl<MemberId: Default, CuratorGroupId> Default for ChannelOwner<MemberId, CuratorGroupId> {
-    fn default() -> Self {
-        ChannelOwner::Member(MemberId::default())
-    }
-}
-
-/// A category which channels can belong to.
-#[cfg_attr(feature = "std", derive(Serialize, Deserialize))]
-#[derive(Encode, Decode, Default, Clone, PartialEq, Eq, Debug)]
-pub struct ChannelCategory {
-    // No runtime information is currently stored for a Category.
-}
-
-/// Information on the category being created.
-#[cfg_attr(feature = "std", derive(Serialize, Deserialize))]
-#[derive(Encode, Decode, Default, Clone, PartialEq, Eq, Debug)]
-pub struct ChannelCategoryCreationParameters {
-    /// Metadata for the category.
-    meta: Vec<u8>,
-}
->>>>>>> 18eb4e17
-
-    /// Video migrated in each block during migration
-    type VideosMigrationsEachBlock: Get<u64>;
-
-    /// Channel migrated in each block during migration
-    type ChannelsMigrationsEachBlock: Get<u64>;
-}
-
-<<<<<<< HEAD
-=======
-// Channel alias type for simplification.
-pub type Channel<T> = ChannelRecord<
-    <T as common::MembershipTypes>::MemberId,
-    <T as ContentActorAuthenticator>::CuratorGroupId,
-    <T as frame_system::Trait>::AccountId,
->;
-
-/// A request to buy a channel by a new ChannelOwner.
-#[cfg_attr(feature = "std", derive(Serialize, Deserialize))]
-#[derive(Encode, Decode, Default, Clone, PartialEq, Eq, Debug)]
-pub struct ChannelOwnershipTransferRequestRecord<
-    ChannelId,
-    MemberId,
-    CuratorGroupId,
-    Balance,
-    AccountId,
-> {
-    channel_id: ChannelId,
-    new_owner: ChannelOwner<MemberId, CuratorGroupId>,
-    payment: Balance,
-    new_reward_account: Option<AccountId>,
-}
-
-// ChannelOwnershipTransferRequest type alias for simplification.
-pub type ChannelOwnershipTransferRequest<T> = ChannelOwnershipTransferRequestRecord<
-    <T as storage::Trait>::ChannelId,
-    <T as common::MembershipTypes>::MemberId,
-    <T as ContentActorAuthenticator>::CuratorGroupId,
-    BalanceOf<T>,
-    <T as frame_system::Trait>::AccountId,
->;
-
-/// Information about channel being created.
-#[cfg_attr(feature = "std", derive(Serialize, Deserialize))]
-#[derive(Encode, Decode, Clone, PartialEq, Eq, Debug)]
-pub struct ChannelCreationParametersRecord<StorageAssets, AccountId, MemberId: Ord> {
-    /// Assets referenced by metadata
-    assets: Option<StorageAssets>,
-    /// Metadata about the channel.
-    meta: Option<Vec<u8>>,
-    /// optional reward account
-    reward_account: Option<AccountId>,
-    /// initial collaborator set
-    collaborators: BTreeSet<MemberId>,
-}
-
-type ChannelCreationParameters<T> = ChannelCreationParametersRecord<
-    StorageAssets<T>,
-    <T as frame_system::Trait>::AccountId,
-    <T as common::MembershipTypes>::MemberId,
->;
-
-/// Information about channel being updated.
-#[cfg_attr(feature = "std", derive(Serialize, Deserialize))]
-#[derive(Encode, Decode, Default, Clone, PartialEq, Eq, Debug)]
-pub struct ChannelUpdateParametersRecord<StorageAssets, AccountId, DataObjectId: Ord, MemberId: Ord>
-{
-    /// Asset collection for the channel, referenced by metadata
-    assets_to_upload: Option<StorageAssets>,
-    /// If set, metadata update for the channel.
-    new_meta: Option<Vec<u8>>,
-    /// If set, updates the reward account of the channel
-    reward_account: Option<Option<AccountId>>,
-    /// assets to be removed from channel
-    assets_to_remove: BTreeSet<DataObjectId>,
-    /// collaborator set
-    collaborators: Option<BTreeSet<MemberId>>,
-}
-
-type ChannelUpdateParameters<T> = ChannelUpdateParametersRecord<
-    StorageAssets<T>,
-    <T as frame_system::Trait>::AccountId,
-    DataObjectId<T>,
-    <T as common::MembershipTypes>::MemberId,
->;
-
-/// A category that videos can belong to.
-#[cfg_attr(feature = "std", derive(Serialize, Deserialize))]
-#[derive(Encode, Decode, Default, Clone, PartialEq, Eq, Debug)]
-pub struct VideoCategory {
-    // No runtime information is currently stored for a Category.
-}
-
-/// Information about the video category being created.
-#[cfg_attr(feature = "std", derive(Serialize, Deserialize))]
-#[derive(Encode, Decode, Default, Clone, PartialEq, Eq, Debug)]
-pub struct VideoCategoryCreationParameters {
-    /// Metadata about the video category.
-    meta: Vec<u8>,
-}
-
-/// Information about the video category being updated.
-#[cfg_attr(feature = "std", derive(Serialize, Deserialize))]
-#[derive(Encode, Decode, Default, Clone, PartialEq, Eq, Debug)]
-pub struct VideoCategoryUpdateParameters {
-    // Because it is the only field it is not an Option
-    /// Metadata update for the video category.
-    new_meta: Vec<u8>,
-}
-
-/// Information regarding the content being uploaded
-#[cfg_attr(feature = "std", derive(Serialize, Deserialize))]
-#[derive(Encode, Decode, Clone, PartialEq, Eq, Debug)]
-pub struct StorageAssetsRecord<Balance> {
-    /// Data object parameters.
-    pub object_creation_list: Vec<DataObjectCreationParameters>,
-
-    /// Expected data size fee value for this extrinsic call.
-    pub expected_data_size_fee: Balance,
-}
-
-type StorageAssets<T> = StorageAssetsRecord<<T as balances::Trait>::Balance>;
-
-/// Information about the video being created.
-#[cfg_attr(feature = "std", derive(Serialize, Deserialize))]
-#[derive(Encode, Decode, Clone, PartialEq, Eq, Debug)]
-pub struct VideoCreationParametersRecord<StorageAssets> {
-    /// Asset collection for the video
-    assets: Option<StorageAssets>,
-    /// Metadata for the video.
-    meta: Option<Vec<u8>>,
-}
-
-type VideoCreationParameters<T> = VideoCreationParametersRecord<StorageAssets<T>>;
-
-/// Information about the video being updated
-#[cfg_attr(feature = "std", derive(Serialize, Deserialize))]
-#[derive(Encode, Decode, Default, Clone, PartialEq, Eq, Debug)]
-pub struct VideoUpdateParametersRecord<StorageAssets, DataObjectId: Ord> {
-    /// Assets referenced by metadata
-    assets_to_upload: Option<StorageAssets>,
-    /// If set, metadata update for the video.
-    new_meta: Option<Vec<u8>>,
-    /// video assets to be removed from channel
-    assets_to_remove: BTreeSet<DataObjectId>,
-}
-
-type VideoUpdateParameters<T> = VideoUpdateParametersRecord<StorageAssets<T>, DataObjectId<T>>;
-
-/// A video which belongs to a channel. A video may be part of a series or playlist.
-#[cfg_attr(feature = "std", derive(Serialize, Deserialize))]
-#[derive(Encode, Decode, Default, Clone, PartialEq, Eq, Debug)]
-pub struct VideoRecord<ChannelId, SeriesId> {
-    pub in_channel: ChannelId,
-    // keep track of which season the video is in if it is an 'episode'
-    // - prevent removing a video if it is in a season (because order is important)
-    pub in_series: Option<SeriesId>,
-    /// Whether the curators have censored the video or not.
-    pub is_censored: bool,
-}
-
-type Video<T> = VideoRecord<<T as storage::Trait>::ChannelId, <T as Trait>::SeriesId>;
-
-/// Information about the plyalist being created.
-#[cfg_attr(feature = "std", derive(Serialize, Deserialize))]
-#[derive(Encode, Decode, Default, Clone, PartialEq, Eq, Debug)]
-pub struct PlaylistCreationParameters {
-    /// Metadata about the playlist.
-    meta: Vec<u8>,
-}
-
-/// Information about the playlist being updated.
-#[cfg_attr(feature = "std", derive(Serialize, Deserialize))]
-#[derive(Encode, Decode, Default, Clone, PartialEq, Eq, Debug)]
-pub struct PlaylistUpdateParameters {
-    // It is the only field so its not an Option
-    /// Metadata update for the playlist.
-    new_meta: Vec<u8>,
-}
-
-/// A playlist is an ordered collection of videos.
-#[cfg_attr(feature = "std", derive(Serialize, Deserialize))]
-#[derive(Encode, Decode, Default, Clone, PartialEq, Eq, Debug)]
-pub struct Playlist<ChannelId> {
-    /// The channel the playlist belongs to.
-    in_channel: ChannelId,
-}
-
-/// Information about the episode being created or updated.
-#[cfg_attr(feature = "std", derive(Serialize, Deserialize))]
-#[derive(Encode, Decode, Clone, PartialEq, Eq, Debug)]
-pub enum EpisodeParameters<VideoId, StorageAssets> {
-    /// A new video is being added as the episode.
-    NewVideo(VideoCreationParametersRecord<StorageAssets>),
-    /// An existing video is being made into an episode.
-    ExistingVideo(VideoId),
-}
-
-/// Information about the season being created or updated.
-#[cfg_attr(feature = "std", derive(Serialize, Deserialize))]
-#[derive(Encode, Decode, Default, Clone, PartialEq, Eq, Debug)]
-pub struct SeasonParameters<VideoId, StorageAssets> {
-    /// Season assets referenced by metadata
-    assets: Option<StorageAssets>,
-    // ?? It might just be more straighforward to always provide full list of episodes at cost of larger tx.
-    /// If set, updates the episodes of a season. Extends the number of episodes in a season
-    /// when length of new_episodes is greater than previously set. Last elements must all be
-    /// 'Some' in that case.
-    /// Will truncate existing season when length of new_episodes is less than previously set.
-    episodes: Option<Vec<Option<EpisodeParameters<VideoId, StorageAssets>>>>,
-
-    meta: Option<Vec<u8>>,
-}
-
-/// Information about the series being created or updated.
-#[cfg_attr(feature = "std", derive(Serialize, Deserialize))]
-#[derive(Encode, Decode, Default, Clone, PartialEq, Eq, Debug)]
-pub struct SeriesParameters<VideoId, StorageAssets> {
-    /// Series assets referenced by metadata
-    assets: Option<StorageAssets>,
-    // ?? It might just be more straighforward to always provide full list of seasons at cost of larger tx.
-    /// If set, updates the seasons of a series. Extend a series when length of seasons is
-    /// greater than previoulsy set. Last elements must all be 'Some' in that case.
-    /// Will truncate existing series when length of seasons is less than previously set.
-    seasons: Option<Vec<Option<SeasonParameters<VideoId, StorageAssets>>>>,
-    meta: Option<Vec<u8>>,
-}
-
-/// A season is an ordered list of videos (episodes).
-#[cfg_attr(feature = "std", derive(Serialize, Deserialize))]
-#[derive(Encode, Decode, Default, Clone, PartialEq, Eq, Debug)]
-pub struct Season<VideoId> {
-    episodes: Vec<VideoId>,
-}
-
-/// A series is an ordered list of seasons that belongs to a channel.
-#[cfg_attr(feature = "std", derive(Serialize, Deserialize))]
-#[derive(Encode, Decode, Default, Clone, PartialEq, Eq, Debug)]
-pub struct Series<ChannelId, VideoId> {
-    in_channel: ChannelId,
-    seasons: Vec<Season<VideoId>>,
-}
-
-/// The actor the caller/origin is trying to act as for Person creation and update and delete calls.
-#[cfg_attr(feature = "std", derive(Serialize, Deserialize))]
-#[derive(Encode, Decode, Clone, PartialEq, Eq, Debug)]
-pub enum PersonActor<MemberId, CuratorId> {
-    Member(MemberId),
-    Curator(CuratorId),
-}
-
-/// The authorized actor that may update or delete a Person.
-#[cfg_attr(feature = "std", derive(Serialize, Deserialize))]
-#[derive(Encode, Decode, Clone, PartialEq, Eq, Debug)]
-pub enum PersonController<MemberId> {
-    /// Member controls the person
-    Member(MemberId),
-    /// Any curator controls the person
-    Curators,
-}
-
-/// Default trait implemented only because its used in Person which needs to implement a Default trait
-/// since it is a StorageValue.
-impl<MemberId: Default> Default for PersonController<MemberId> {
-    fn default() -> Self {
-        PersonController::Member(MemberId::default())
-    }
-}
-
-/// Information for Person being created.
-#[cfg_attr(feature = "std", derive(Serialize, Deserialize))]
-#[derive(Encode, Decode, Clone, PartialEq, Eq, Debug)]
-pub struct PersonCreationParameters<StorageAssets> {
-    /// Assets referenced by metadata
-    assets: StorageAssets,
-    /// Metadata for person.
-    meta: Vec<u8>,
-}
-
-/// Information for Persion being updated.
-#[cfg_attr(feature = "std", derive(Serialize, Deserialize))]
-#[derive(Encode, Decode, Default, Clone, PartialEq, Eq, Debug)]
-pub struct PersonUpdateParameters<StorageAssets> {
-    /// Assets referenced by metadata
-    assets: Option<StorageAssets>,
-    /// Metadata to update person.
-    new_meta: Option<Vec<u8>>,
-}
-
-/// A Person represents a real person that may be associated with a video.
-#[cfg_attr(feature = "std", derive(Serialize, Deserialize))]
-#[derive(Encode, Decode, Default, Clone, PartialEq, Eq, Debug)]
-pub struct Person<MemberId> {
-    /// Who can update or delete this person.
-    controlled_by: PersonController<MemberId>,
-}
-
-type DataObjectId<T> = <T as storage::Trait>::DataObjectId;
-
->>>>>>> 18eb4e17
 decl_storage! {
     trait Store for Module<T: Trait> as Content {
         pub ChannelById get(fn channel_by_id): map hasher(blake2_128_concat) T::ChannelId => Channel<T>;
@@ -533,7 +173,6 @@
         /// Map, representing  CuratorGroupId -> CuratorGroup relation
         pub CuratorGroupById get(fn curator_group_by_id): map hasher(blake2_128_concat) T::CuratorGroupId => CuratorGroup<T>;
 
-<<<<<<< HEAD
         /// Min auction duration
         pub MinAuctionDuration get(fn min_auction_duration) config(): T::BlockNumber;
 
@@ -579,17 +218,11 @@
         /// Max nft auction whitelist length
         pub MaxAuctionWhiteListLength get(fn max_auction_whitelist_length) config(): MaxNumber;
 
-=======
->>>>>>> 18eb4e17
         /// Migration config for channels
         pub ChannelMigration get(fn channel_migration) config(): ChannelMigrationConfig<T>;
 
         /// Migration config for videos:
         pub VideoMigration get(fn video_migration) config(): VideoMigrationConfig<T>;
-<<<<<<< HEAD
-=======
-
->>>>>>> 18eb4e17
     }
 }
 
@@ -843,6 +476,7 @@
             params: ChannelUpdateParameters<T>,
         ) {
             let sender = ensure_signed(origin)?;
+
             // check that channel exists
             let mut channel = Self::ensure_channel_validity(&channel_id)?;
 
@@ -1003,13 +637,6 @@
         ) {
             // check that channel exists
             let channel = Self::ensure_channel_validity(&channel_id)?;
-<<<<<<< HEAD
-=======
-
-            if channel.is_censored == is_censored {
-                return Ok(())
-            }
->>>>>>> 18eb4e17
 
             ensure_actor_authorized_to_censor::<T>(
                 origin,
@@ -1269,34 +896,27 @@
             // ensure video can be removed
             Self::ensure_video_can_be_removed(&video)?;
 
-<<<<<<< HEAD
             // Ensure nft for this video have not been issued
             video.ensure_nft_is_not_issued::<T>()?;
-=======
+
             if !assets_to_remove.is_empty() {
                 Storage::<T>::can_delete_data_objects(
                     &Self::bag_id_for_channel(&channel_id),
                     &assets_to_remove,
                 )?;
             }
->>>>>>> 18eb4e17
-
-            //
-            // == MUTATION SAFE ==
-            //
-
-<<<<<<< HEAD
-            // remove specified assets from channel bag in storage
-            Self::remove_assets_from_storage(&assets_to_remove, &channel_id, &channel.deletion_prize_source_account_id)?;
-=======
+
+            //
+            // == MUTATION SAFE ==
+            //
+
             if !assets_to_remove.is_empty() {
                 Storage::<T>::delete_data_objects(
-                    sender,
+                    channel.deletion_prize_source_account_id,
                     Self::bag_id_for_channel(&channel_id),
                     assets_to_remove.clone()
                 )?;
             }
->>>>>>> 18eb4e17
 
             // Remove video
             VideoById::<T>::remove(video_id);
@@ -1474,13 +1094,6 @@
         ) {
             // check that video exists
             let video = Self::ensure_video_validity(&video_id)?;
-<<<<<<< HEAD
-=======
-
-            if video.is_censored == is_censored {
-                return Ok(())
-            }
->>>>>>> 18eb4e17
 
             ensure_actor_authorized_to_censor::<T>(
                 origin,
@@ -1533,7 +1146,6 @@
             Self::not_implemented()?;
         }
 
-<<<<<<< HEAD
         /// Issue NFT
         #[weight = 10_000_000] // TODO: adjust weight
         pub fn issue_nft(
@@ -2093,8 +1705,6 @@
             Self::deposit_event(RawEvent::NFTBought(video_id, participant_id));
         }
 
-=======
->>>>>>> 18eb4e17
         fn on_initialize(_n: T::BlockNumber) -> frame_support::weights::Weight {
             Self::perform_video_migration();
             Self::perform_channel_migration();
