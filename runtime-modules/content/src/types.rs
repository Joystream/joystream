--- conflicted
+++ resolved
@@ -72,11 +72,7 @@
 /// Type representing an owned channel which videos, playlists, and series can belong to.
 #[cfg_attr(feature = "std", derive(Serialize, Deserialize))]
 #[derive(Encode, Decode, Default, Clone, PartialEq, Eq, Debug)]
-<<<<<<< HEAD
-pub struct ChannelRecord<MemberId: Ord, CuratorGroupId, AccountId, Balance, TokenId> {
-=======
-pub struct ChannelRecord<MemberId: Ord, CuratorGroupId, Balance> {
->>>>>>> 67f5806c
+pub struct ChannelRecord<MemberId: Ord, CuratorGroupId, Balance, TokenId> {
     /// The owner of a channel
     pub owner: ChannelOwner<MemberId, CuratorGroupId>,
     /// The videos under this channel
@@ -93,13 +89,9 @@
     pub creator_token_id: Option<TokenId>,
 }
 
-<<<<<<< HEAD
-impl<MemberId: Ord, CuratorGroupId, AccountId, Balance, TokenId: Clone>
-    ChannelRecord<MemberId, CuratorGroupId, AccountId, Balance, TokenId>
+impl<MemberId: Ord, CuratorGroupId, Balance, TokenId: Clone>
+    ChannelRecord<MemberId, CuratorGroupId, Balance, TokenId>
 {
-=======
-impl<MemberId: Ord, CuratorGroupId, Balance> ChannelRecord<MemberId, CuratorGroupId, Balance> {
->>>>>>> 67f5806c
     /// Ensure censorship status have been changed
     pub fn ensure_censorship_status_changed<T: Trait>(&self, is_censored: bool) -> DispatchResult {
         ensure!(
