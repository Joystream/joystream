use super::*;

/// Metadata for NFT issuance
pub type Metadata = Vec<u8>;

pub type CuratorGroupId<T> = <T as ContentActorAuthenticator>::CuratorGroupId;
pub type CuratorId<T> = <T as ContentActorAuthenticator>::CuratorId;
pub type MemberId<T> = <T as membership::Trait>::MemberId;

/// Owner royalty
pub type Royalty = Perbill;

/// NFT transactional status
#[cfg_attr(feature = "std", derive(Serialize, Deserialize))]
#[derive(Encode, Decode, Clone, PartialEq, Eq, Debug)]
pub enum TransactionalStatus<
    BlockNumber: BaseArithmetic + Copy,
    MemberId: Default + Copy + Ord,
    AccountId: Default + Clone + Ord,
    Balance: Default + Clone,
> {
    Idle,
    InitiatedOfferToMember(MemberId, Option<Balance>),
    Auction(AuctionRecord<BlockNumber, Balance, MemberId, AccountId>),
    BuyNow(Balance),
}

impl<
        BlockNumber: BaseArithmetic + Copy,
        MemberId: Default + Copy + Ord,
        AccountId: Default + Clone + Ord,
        Balance: Default + Clone,
    > Default for TransactionalStatus<BlockNumber, MemberId, AccountId, Balance>
{
    fn default() -> Self {
        Self::Idle
    }
}

/// Owned NFT representation
#[cfg_attr(feature = "std", derive(Serialize, Deserialize))]
#[derive(Encode, Decode, Default, Clone, PartialEq, Eq, Debug)]
pub struct OwnedNFT<
    BlockNumber: BaseArithmetic + Copy,
    MemberId: Default + Copy + Ord,
    AccountId: Default + Clone + Ord,
    Balance: Default + Clone,
> {
    pub owner: NFTOwner<MemberId>,
    pub transactional_status: TransactionalStatus<BlockNumber, MemberId, AccountId, Balance>,
    pub creator_royalty: Option<Royalty>,
}

impl<
        BlockNumber: BaseArithmetic + Copy,
        MemberId: Default + Copy + PartialEq + Ord,
        AccountId: Default + Clone + PartialEq + Ord,
        Balance: Default + Clone,
    > OwnedNFT<BlockNumber, MemberId, AccountId, Balance>
{
    /// Create new NFT
    pub fn new(owner: NFTOwner<MemberId>, creator_royalty: Option<Royalty>) -> Self {
        Self {
            owner,
            transactional_status: TransactionalStatus::Idle,
            creator_royalty,
        }
    }

    /// Get nft auction record
    pub fn ensure_auction_state<T: Trait>(
        &self,
    ) -> Result<AuctionRecord<BlockNumber, Balance, MemberId, AccountId>, Error<T>> {
        if let TransactionalStatus::Auction(auction) = &self.transactional_status {
            Ok(auction.to_owned())
        } else {
            Err(Error::<T>::NotInAuctionState)
        }
    }

    ///  Ensure nft transactional status is set to `Idle`
    pub fn ensure_nft_transactional_status_is_idle<T: Trait>(&self) -> DispatchResult {
        if let TransactionalStatus::Idle = self.transactional_status {
            Ok(())
        } else {
            Err(Error::<T>::NftIsNotIdle.into())
        }
    }

    /// Sets nft transactional status to `BuyNow`
    pub fn set_buy_now_transactionl_status(mut self, buy_now_price: Balance) -> Self {
        self.transactional_status = TransactionalStatus::BuyNow(buy_now_price);
        self
    }

    /// Sets nft transactional status to provided `Auction`
    pub fn set_auction_transactional_status(
        mut self,
        auction: AuctionRecord<BlockNumber, Balance, MemberId, AccountId>,
    ) -> Self {
        self.transactional_status = TransactionalStatus::Auction(auction);
        self
    }

    /// Set nft transactional status to `Idle`
    pub fn set_idle_transactional_status(mut self) -> Self {
        self.transactional_status = TransactionalStatus::Idle;
        self
    }

    /// Set nft transactional status to `InitiatedOfferToMember`
    pub fn set_pending_offer_transactional_status(
        mut self,
        to: MemberId,
        balance: Option<Balance>,
    ) -> Self {
        self.transactional_status = TransactionalStatus::InitiatedOfferToMember(to, balance);
        self
    }

    /// Whether pending tansfer exist
    pub fn is_initiated_offer_to_member_transactional_status(&self) -> bool {
        matches!(
            self.transactional_status,
            TransactionalStatus::InitiatedOfferToMember(..),
        )
    }

    /// Ensure NFT has pending offer
    pub fn ensure_pending_offer_exists<T: Trait>(&self) -> DispatchResult {
        ensure!(
            self.is_initiated_offer_to_member_transactional_status(),
            Error::<T>::PendingTransferDoesNotExist
        );
        Ok(())
    }
}

#[cfg_attr(feature = "std", derive(Serialize, Deserialize))]
#[derive(Encode, Decode, Clone, PartialEq, Eq, Debug)]
pub enum NFTOwner<MemberId> {
    ChannelOwner,
    Member(MemberId),
}

impl<MemberId> Default for NFTOwner<MemberId> {
    fn default() -> Self {
        Self::ChannelOwner
    }
}

/// Information on the auction being created.
#[cfg_attr(feature = "std", derive(Serialize, Deserialize))]
#[derive(Encode, Decode, Default, Clone, PartialEq, Eq, Debug)]
pub struct Bid<MemberId, AccountId, BlockNumber: BaseArithmetic + Copy, Balance> {
    pub bidder: MemberId,
    pub bidder_account_id: AccountId,
    pub amount: Balance,
    pub made_at_block: BlockNumber,
}

impl<MemberId, AccountId, BlockNumber: BaseArithmetic + Copy, Balance>
    Bid<MemberId, AccountId, BlockNumber, Balance>
{
    fn new(
        bidder: MemberId,
        bidder_account_id: AccountId,
        amount: Balance,
        made_at_block: BlockNumber,
    ) -> Self {
        Self {
            bidder,
            bidder_account_id,
            amount,
            made_at_block,
        }
    }
}

/// Information on the auction being created.
#[cfg_attr(feature = "std", derive(Serialize, Deserialize))]
#[derive(Encode, Decode, Default, Clone, PartialEq, Eq, Debug)]
pub struct AuctionRecord<
    BlockNumber: BaseArithmetic + Copy,
    Balance: Clone,
    MemberId: Ord + Clone,
    AccountId: Ord + Clone,
> {
    pub starting_price: Balance,
    pub buy_now_price: Option<Balance>,
    /// Auction type (either english or open)
    pub auction_type: AuctionType<BlockNumber>,
    pub minimal_bid_step: Balance,
    pub last_bid: Option<Bid<MemberId, AccountId, BlockNumber, Balance>>,
    pub starts_at: BlockNumber,
    pub whitelist: BTreeSet<MemberId>,
}

impl<
        BlockNumber: BaseArithmetic + Copy + Default + Clone,
        Balance: Default + BaseArithmetic + Clone,
        MemberId: Default + PartialEq + Ord + Clone,
        AccountId: Default + PartialEq + Ord + Clone,
    > AuctionRecord<BlockNumber, Balance, MemberId, AccountId>
{
    /// Create a new auction record with provided parameters
    pub fn new<VideoId>(
        auction_params: AuctionParams<VideoId, BlockNumber, Balance, MemberId>,
    ) -> Self {
        if let Some(starts_at) = auction_params.starts_at {
            Self {
                starting_price: auction_params.starting_price,
                buy_now_price: auction_params.buy_now_price,
                auction_type: auction_params.auction_type,
                minimal_bid_step: auction_params.minimal_bid_step,
                last_bid: None,
                starts_at,
                whitelist: auction_params.whitelist,
            }
        } else {
            Self {
                starting_price: auction_params.starting_price,
                buy_now_price: auction_params.buy_now_price,
                auction_type: auction_params.auction_type,
                minimal_bid_step: auction_params.minimal_bid_step,
                last_bid: None,
                starts_at: BlockNumber::default(),
                whitelist: auction_params.whitelist,
            }
        }
    }

    /// Ensure new bid is greater then last bid + minimal bid step
    pub fn ensure_is_valid_bid<T: Trait>(&self, new_bid: Balance) -> DispatchResult {
        // Always allow to buy now
        match &self.buy_now_price {
            Some(buy_now_price) if new_bid >= *buy_now_price => (),

            // Ensure new bid is greater then last bid + minimal bid step
            _ => {
                if let Some(last_bid) = &self.last_bid {
                    ensure!(
                        last_bid
                            .amount
                            .checked_add(&self.minimal_bid_step)
                            .ok_or(Error::<T>::OverflowOrUnderflowHappened)?
                            <= new_bid,
                        Error::<T>::BidStepConstraintViolated
                    );
                } else {
                    ensure!(
                        self.starting_price <= new_bid,
                        Error::<T>::StartingPriceConstraintViolated
                    );
                }
            }
        }

        Ok(())
    }

    /// Make auction bid
    pub fn make_bid(
        mut self,
        bidder: MemberId,
        bidder_account_id: AccountId,
        bid: Balance,
<<<<<<< HEAD
        current_block: BlockNumber,
    ) -> Self {
        let bid = Bid::new(bidder, bidder_account_id, bid, current_block);
        match &mut self.auction_type {
            AuctionType::English(EnglishAuctionDetails {
                extension_period,
                auction_duration,
            }) if current_block - self.starts_at >= *auction_duration - *extension_period => {
                // bump auction duration when bid is made during extension period.
                *auction_duration = *auction_duration + *extension_period;
            }
            _ => (),
        }

        self.last_bid = Some(bid);
        self
=======
        last_bid_block: BlockNumber,
    ) -> (Self, Bid<MemberId, AccountId, BlockNumber, Balance>) {
        let bid = Bid::new(bidder, bidder_account_id, bid, last_bid_block);
        self.last_bid = Some(bid.clone());
        (self, bid)
>>>>>>> d744731c
    }

    /// Cnacel auction bid
    pub fn cancel_bid(mut self) -> Self {
        self.last_bid = None;
        self
    }

    // Ensure auction has no bids
    fn ensure_has_no_bids<T: Trait>(&self) -> DispatchResult {
        ensure!(self.last_bid.is_none(), Error::<T>::ActionHasBidsAlready);
        Ok(())
    }

    /// Ensure given auction can be canceled
    pub fn ensure_auction_can_be_canceled<T: Trait>(&self) -> DispatchResult {
        if let AuctionType::English(_) = self.auction_type {
            self.ensure_has_no_bids::<T>()
        } else {
            Ok(())
        }
    }

    /// Ensure auction have been already started
    pub fn ensure_auction_started<T: Trait>(&self, current_block: BlockNumber) -> DispatchResult {
        ensure!(
            self.starts_at <= current_block,
            Error::<T>::AuctionDidNotStart
        );
        Ok(())
    }

    /// Check whether nft auction expired
    pub fn is_nft_auction_expired(&self, current_block: BlockNumber) -> bool {
        if let AuctionType::English(EnglishAuctionDetails {
            auction_duration, ..
        }) = self.auction_type
        {
            // Check whether auction time expired.
            (current_block - self.starts_at) >= auction_duration
        } else {
            // Open auction never expires
            false
        }
    }

    /// Ensure nft auction not expired
    pub fn ensure_nft_auction_not_expired<T: Trait>(
        &self,
        current_block: BlockNumber,
    ) -> DispatchResult {
        ensure!(
            !self.is_nft_auction_expired(current_block),
            Error::<T>::NFTAuctionIsAlreadyExpired
        );
        Ok(())
    }

    /// Whether caller is last bidder
    pub fn is_last_bidder(&self, who: MemberId) -> bool {
        matches!(&self.last_bid, Some(last_bid) if last_bid.bidder == who)
    }

    /// Ensure caller is last bidder.
    pub fn ensure_caller_is_last_bidder<T: Trait>(&self, who: MemberId) -> DispatchResult {
        ensure!(self.is_last_bidder(who), Error::<T>::CallerIsNotAWinner);
        Ok(())
    }

    /// Ensure auction type is `Open`
    pub fn ensure_is_open_auction<T: Trait>(&self) -> DispatchResult {
        ensure!(
            matches!(&self.auction_type, AuctionType::Open(_)),
            Error::<T>::IsNotOpenAuctionType
        );
        Ok(())
    }

    /// Ensure bid lock duration expired
    pub fn ensure_bid_lock_duration_expired<T: Trait>(
        &self,
        current_block: BlockNumber,
        bid: Bid<MemberId, AccountId, BlockNumber, Balance>,
    ) -> DispatchResult {
        if let AuctionType::Open(OpenAuctionDetails { bid_lock_duration }) = &self.auction_type {
            ensure!(
                current_block - bid.made_at_block >= *bid_lock_duration,
                Error::<T>::BidLockDurationIsNotExpired
            );
        }
        Ok(())
    }

    /// Ensure bid can be cancelled
    pub fn ensure_bid_can_be_canceled<T: Trait>(
        &self,
        who: MemberId,
        current_block: BlockNumber,
    ) -> DispatchResult {
        // ensure is open auction
        self.ensure_is_open_auction::<T>()?;

        // ensure last bid exists
        let last_bid = self.ensure_last_bid_exists::<T>()?;

        // Ensure caller is last bidder.
        self.ensure_caller_is_last_bidder::<T>(who)?;

        // ensure bid lock duration expired
        self.ensure_bid_lock_duration_expired::<T>(current_block, last_bid)
    }

    /// If whitelist set, ensure provided member is authorized to make bids
    pub fn ensure_whitelisted_participant<T: Trait>(&self, who: MemberId) -> DispatchResult {
        if !self.whitelist.is_empty() {
            ensure!(
                self.whitelist.contains(&who),
                Error::<T>::MemberIsNotAllowedToParticipate
            );
        }
        Ok(())
    }

    /// Ensure auction has last bid, return corresponding reference
    pub fn ensure_last_bid_exists<T: Trait>(
        &self,
    ) -> Result<Bid<MemberId, AccountId, BlockNumber, Balance>, Error<T>> {
        if let Some(bid) = &self.last_bid {
            Ok(bid.clone())
        } else {
            Err(Error::<T>::LastBidDoesNotExist)
        }
    }
}

/// Auction alias type for simplification.
pub type Auction<T> = AuctionRecord<
    <T as frame_system::Trait>::BlockNumber,
    BalanceOf<T>,
    MemberId<T>,
    <T as frame_system::Trait>::AccountId,
>;

/// OwnedNFT alias type for simplification.
pub type Nft<T> = OwnedNFT<
    <T as frame_system::Trait>::BlockNumber,
    MemberId<T>,
    <T as frame_system::Trait>::AccountId,
    BalanceOf<T>,
>;

/// Parameters, needed for auction start
#[cfg_attr(feature = "std", derive(Serialize, Deserialize))]
#[derive(Encode, Decode, Default, Clone, PartialEq, Eq, Debug)]
pub struct AuctionParams<VideoId, BlockNumber, Balance, MemberId: Ord> {
    pub video_id: VideoId,
    /// Auction type (either english or open)
    pub auction_type: AuctionType<BlockNumber>,
    pub starting_price: Balance,
    pub minimal_bid_step: Balance,
    pub buy_now_price: Option<Balance>,
    pub starts_at: Option<BlockNumber>,
    pub whitelist: BTreeSet<MemberId>,
}

/// Auction type
#[cfg_attr(feature = "std", derive(Serialize, Deserialize))]
#[derive(Encode, Decode, Clone, PartialEq, Eq, Debug)]
pub enum AuctionType<BlockNumber> {
    // English auction details
    English(EnglishAuctionDetails<BlockNumber>),
    // Open auction details
    Open(OpenAuctionDetails<BlockNumber>),
}

impl<BlockNumber: Default> Default for AuctionType<BlockNumber> {
    fn default() -> Self {
        Self::English(EnglishAuctionDetails::default())
    }
}

/// English auction details
#[cfg_attr(feature = "std", derive(Serialize, Deserialize))]
#[derive(Encode, Decode, Default, Clone, PartialEq, Eq, Debug)]
pub struct EnglishAuctionDetails<BlockNumber> {
    // the remaining time on a lot will automatically reset to to the preset extension time
    // if a new bid is placed within that period
    pub extension_period: BlockNumber,
    // auction duration
    pub auction_duration: BlockNumber,
}

/// Open auction details
#[cfg_attr(feature = "std", derive(Serialize, Deserialize))]
#[derive(Encode, Decode, Clone, PartialEq, Eq, Debug)]
pub struct OpenAuctionDetails<BlockNumber> {
    pub bid_lock_duration: BlockNumber,
}<|MERGE_RESOLUTION|>--- conflicted
+++ resolved
@@ -265,30 +265,22 @@
         bidder: MemberId,
         bidder_account_id: AccountId,
         bid: Balance,
-<<<<<<< HEAD
-        current_block: BlockNumber,
-    ) -> Self {
-        let bid = Bid::new(bidder, bidder_account_id, bid, current_block);
+        last_bid_block: BlockNumber,
+    ) -> (Self, Bid<MemberId, AccountId, BlockNumber, Balance>) {
+        let bid = Bid::new(bidder, bidder_account_id, bid, last_bid_block);
         match &mut self.auction_type {
             AuctionType::English(EnglishAuctionDetails {
                 extension_period,
                 auction_duration,
-            }) if current_block - self.starts_at >= *auction_duration - *extension_period => {
+            }) if last_bid_block - self.starts_at >= *auction_duration - *extension_period => {
                 // bump auction duration when bid is made during extension period.
                 *auction_duration = *auction_duration + *extension_period;
             }
             _ => (),
         }
 
-        self.last_bid = Some(bid);
-        self
-=======
-        last_bid_block: BlockNumber,
-    ) -> (Self, Bid<MemberId, AccountId, BlockNumber, Balance>) {
-        let bid = Bid::new(bidder, bidder_account_id, bid, last_bid_block);
         self.last_bid = Some(bid.clone());
         (self, bid)
->>>>>>> d744731c
     }
 
     /// Cnacel auction bid
