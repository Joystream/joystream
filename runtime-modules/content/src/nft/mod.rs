--- conflicted
+++ resolved
@@ -254,16 +254,11 @@
         witness_price: BalanceOf<T>,
     ) -> DispatchResult {
         if let TransactionalStatus::<T>::BuyNow(price) = &nft.transactional_status {
-<<<<<<< HEAD
-            ensure!(*price == offering, Error::<T>::InvalidBuyNowPriceProvided);
-            Self::ensure_sufficient_usable_balance(participant_account_id, *price)
-=======
             ensure!(
                 *price == witness_price,
                 Error::<T>::InvalidBuyNowWitnessPriceProvided
             );
-            Self::ensure_sufficient_free_balance(participant_account_id, *price)
->>>>>>> fb298476
+            Self::ensure_sufficient_usable_balance(participant_account_id, *price)
         } else {
             Err(Error::<T>::NftNotInBuyNowState.into())
         }
