#![cfg(feature = "runtime-benchmarks")]

<<<<<<< HEAD
use crate::{
    nft::{NftOwner, TransactionalStatus},
    permissions::*,
    types::{
        ChannelAgentPermissions, ChannelOwner, ChannelTransferStatus, ChannelUpdateParameters,
        ContentTreasury, InitTransferParametersOf, ModuleAccount, PendingTransfer, StorageAssets,
        TransferCommitmentParameters, TransferCommitmentWitnessOf, VideoUpdateParameters,
    },
    Call, ChannelById, Config, ContentActor, Event, Module as Pallet,
};
use frame_benchmarking::{benchmarks, Zero};
use frame_support::{storage::StorageMap, traits::Get};
=======
use crate::permissions::*;
use crate::types::*;

use crate::Module as Pallet;
use crate::{Call, ChannelById, Config, ContentTreasury, Event, UpdateChannelPayoutsParameters};
use balances::Pallet as Balances;
use common::{build_merkle_path_helper, generate_merkle_root_helper, BudgetManager};
use frame_benchmarking::benchmarks;
use frame_support::storage::StorageMap;
use frame_support::traits::{Currency, Get};
>>>>>>> e368c1ee
use frame_system::RawOrigin;
use sp_arithmetic::traits::One;
use sp_runtime::traits::Hash;
use sp_runtime::SaturatedConversion;
use sp_std::{
    cmp::min,
    collections::{btree_map::BTreeMap, btree_set::BTreeSet},
    convert::TryInto,
    vec,
};
<<<<<<< HEAD
use storage::Module as Storage;

use super::{
    assert_last_event, channel_bag_witness, clone_curator_group,
    create_data_object_candidates_helper, generate_channel_creation_params, insert_content_leader,
    insert_curator, insert_distribution_leader, insert_storage_leader, max_curators_per_group,
    member_funded_account, prepare_worst_case_scenario_video_creation_parameters,
    setup_worst_case_curator_group_with_curators, setup_worst_case_scenario_curator_channel,
    setup_worst_case_scenario_curator_channel_all_max, setup_worst_case_scenario_mutable_video,
    storage_buckets_num_witness, worst_case_channel_agent_permissions,
    worst_case_content_moderation_actions_set, worst_case_scenario_assets,
    worst_case_scenario_collaborators, worst_case_scenario_video_nft_issuance_params,
    ContentWorkingGroupInstance, CreateAccountId, RuntimeConfig, CURATOR_IDS,
    MAX_AUCTION_WHITELIST_LENGTH, MAX_BYTES_METADATA,
};
=======
use storage::Pallet as Storage;

use super::*;
>>>>>>> e368c1ee

benchmarks! {
    where_clause {
    where
    T: RuntimeConfig,
    T::AccountId: CreateAccountId
}

    /*
    ============================================================================
    ======================================== CHANNEL CUD GROUP =================
    ============================================================================
    */

    create_channel {

        let a in 1 .. T::MaxNumberOfCollaboratorsPerChannel::get(); //max colaborators

        let b in (T::StorageBucketsPerBagValueConstraint::get().min as u32) ..
            (T::StorageBucketsPerBagValueConstraint::get().max() as u32);

        let c in
        (T::DistributionBucketsPerBagValueConstraint::get().min as u32) ..
        (T::DistributionBucketsPerBagValueConstraint::get().max() as u32);

        let d in 1 .. T::MaxNumberOfAssetsPerChannel::get(); //max objs number

        let e in 1 .. MAX_BYTES_METADATA; //max bytes for metadata

        let max_obj_size: u64 = T::MaxDataObjectSize::get();

        let (_, storage_wg_lead_account_id) = insert_storage_leader::<T>();

        let (_, distribution_wg_lead_account_id) =
            insert_distribution_leader::<T>();

        let (_, lead_account_id) = insert_content_leader::<T>();

        let sender = RawOrigin::Signed(lead_account_id);

        let group_id = setup_worst_case_curator_group_with_curators::<T>(
            max_curators_per_group::<T>()
        )?;

        let channel_owner = ChannelOwner::CuratorGroup(group_id);

        let params = generate_channel_creation_params::<T>(
            storage_wg_lead_account_id,
            distribution_wg_lead_account_id,
            a, b, c, d, e,
            max_obj_size,
        );

    }: _ (sender, channel_owner, params.clone())
    verify {

        let channel_id: T::ChannelId = One::one();
        assert!(ChannelById::<T>::contains_key(&channel_id));

        let channel = ChannelById::<T>::get(channel_id);
        let channel_acc = ContentTreasury::<T>::account_for_channel(channel_id);

        assert_last_event::<T>(
            Event::<T>::ChannelCreated(
                channel_id,
                channel,
                params,
                channel_acc
            ).into()
        );
    }

    channel_update_with_assets {

        let a in 1 .. T::MaxNumberOfCollaboratorsPerChannel::get(); //max colaborators

        let b in 1 .. T::MaxNumberOfAssetsPerChannel::get(); //max objs number to upload

        let c in 1 .. T::MaxNumberOfAssetsPerChannel::get(); //max objs number to remove

        let d in 1 .. MAX_BYTES_METADATA; //max bytes for new metadata

        let e in (T::StorageBucketsPerBagValueConstraint::get().min as u32) ..
         (T::StorageBucketsPerBagValueConstraint::get().max() as u32);

        let max_obj_size: u64 = T::MaxDataObjectSize::get();

        let assets_to_remove: BTreeSet<T::DataObjectId> = (0..c).map(|i| i.saturated_into()).collect();

        let (channel_id,
            group_id,
            lead_account_id,
            curator_id,
            curator_account_id) =
        setup_worst_case_scenario_curator_channel::<T>(
            c,
            e,
            T::DistributionBucketsPerBagValueConstraint::get().max() as u32,
            false
        ).unwrap();

        let channel = ChannelById::<T>::get(channel_id);

        let permissions: ChannelAgentPermissions =
            worst_case_channel_agent_permissions()
            .into_iter()
            .skip(1)
            .collect();

        let collaborators = Some(channel.collaborators
            .into_iter()
            .take(a as usize)
            .map(|(member_id, _)|{
                (member_id, permissions.clone())
            })
            .collect::<BTreeMap<_, _>>());

        let assets_to_upload = StorageAssets::<T> {
                expected_data_size_fee:
                    Storage::<T>::data_object_per_mega_byte_fee(),
                object_creation_list: create_data_object_candidates_helper(
                    b,
                    max_obj_size
                ),
        };

        let new_data_object_ids: BTreeSet<T::DataObjectId> = (c..c+b).map(|i| i.saturated_into()).collect();

        let expected_data_object_state_bloat_bond =
            Storage::<T>::data_object_state_bloat_bond_value();

        let new_meta = Some(vec![0xff].repeat(d as usize));

        let update_params = ChannelUpdateParameters::<T> {
            assets_to_upload: Some(assets_to_upload),
            new_meta,
            assets_to_remove,
            collaborators,
            expected_data_object_state_bloat_bond,
            storage_buckets_num_witness: Some(storage_buckets_num_witness::<T>(channel_id)?),
        };

        let origin = RawOrigin::Signed(curator_account_id);
        let actor = ContentActor::Curator(group_id, curator_id);

    }: update_channel(
        origin, actor, channel_id, update_params.clone())
    verify {

        assert!(ChannelById::<T>::contains_key(&channel_id));

        assert_last_event::<T>(
            Event::<T>::ChannelUpdated(actor,
                channel_id,
                update_params,
                new_data_object_ids).into()
        );
    }

    channel_update_without_assets {

        let a in 1 .. T::MaxNumberOfCollaboratorsPerChannel::get(); //max colaborators

        let b in 1 .. MAX_BYTES_METADATA; //max bytes for new metadata

        let (channel_id,
            group_id,
            lead_account_id,
            curator_id,
            curator_account_id) =
        setup_worst_case_scenario_curator_channel::<T>(
            T::MaxNumberOfAssetsPerChannel::get(),
            T::StorageBucketsPerBagValueConstraint::get().max() as u32,
            T::DistributionBucketsPerBagValueConstraint::get().max() as u32,
            false
        ).unwrap();

        let channel = ChannelById::<T>::get(channel_id);

        let permissions: ChannelAgentPermissions =
            worst_case_channel_agent_permissions()
            .into_iter()
            .skip(1)
            .collect();

        let collaborators = Some(channel.collaborators
            .into_iter()
            .take(a as usize)
            .map(|(member_id, _)|{
                (member_id, permissions.clone())
            })
            .collect::<BTreeMap<_, _>>());

        let expected_data_object_state_bloat_bond =
            Storage::<T>::data_object_state_bloat_bond_value();

        let new_meta = Some(vec![0xff].repeat(b as usize));

        let update_params = ChannelUpdateParameters::<T> {
            assets_to_upload: None,
            new_meta,
            assets_to_remove: BTreeSet::new(),
            collaborators,
            expected_data_object_state_bloat_bond,
            storage_buckets_num_witness: None
        };

        let origin = RawOrigin::Signed(curator_account_id);
        let actor = ContentActor::Curator(group_id, curator_id);

    }: update_channel(
        origin, actor, channel_id, update_params.clone())
    verify {

        assert!(ChannelById::<T>::contains_key(&channel_id));

        assert_last_event::<T>(
            Event::<T>::ChannelUpdated(actor,
                channel_id,
                update_params,
                BTreeSet::new()).into()
        );
    }

    delete_channel {

        let a in 1 .. T::MaxNumberOfAssetsPerChannel::get(); //max objs number

        let b in (T::StorageBucketsPerBagValueConstraint::get().min as u32) ..
         (T::StorageBucketsPerBagValueConstraint::get().max() as u32);

        let c in
            (T::DistributionBucketsPerBagValueConstraint::get().min as u32) ..
            (T::DistributionBucketsPerBagValueConstraint::get().max() as u32);

        let max_obj_size: u64 = T::MaxDataObjectSize::get();

        let (
            channel_id,
            group_id,
            lead_account_id,
            curator_id,
            curator_account_id
        ) =
        setup_worst_case_scenario_curator_channel::<T>(a, b, c, true).unwrap();

        let origin = RawOrigin::Signed(curator_account_id);
        let actor = ContentActor::Curator(group_id, curator_id);
        let channel_bag_witness = channel_bag_witness::<T>(channel_id)?;
    }: _ (origin, actor, channel_id, channel_bag_witness, a.into())
    verify {

        assert_last_event::<T>(
            Event::<T>::ChannelDeleted(
                actor,
                channel_id
            ).into()
        );
    }

    /*
    ===============================================================================================
    ======================================== CURATOR GROUPS =======================================
    ===============================================================================================
     */

    create_curator_group {
        let a in 0 .. (T::MaxKeysPerCuratorGroupPermissionsByLevelMap::get() as u32);

        let (_, lead_account) = insert_content_leader::<T>();
        let group_id = Pallet::<T>::next_curator_group_id();
        let permissions_by_level: ModerationPermissionsByLevel::<T> = (0..a).map(
            |i| (i.saturated_into(), worst_case_content_moderation_actions_set())
        ).collect();
    }: _ (
        RawOrigin::Signed(lead_account),
        true,
        permissions_by_level.clone()
    )
        verify {
            let group = Pallet::<T>::curator_group_by_id(group_id);
            assert!(group == CuratorGroup::create(true, &permissions_by_level));
            assert_last_event::<T>(Event::<T>::CuratorGroupCreated(group_id).into());
        }

    update_curator_group_permissions {
        let a in 0 .. (T::MaxKeysPerCuratorGroupPermissionsByLevelMap::get() as u32);

        let (_, lead_account) = insert_content_leader::<T>();
        let group_id = setup_worst_case_curator_group_with_curators::<T>(
            max_curators_per_group::<T>()
        )?;
        let permissions_by_level: ModerationPermissionsByLevel::<T> = (0..a).map(
            |i| (i.saturated_into(), worst_case_content_moderation_actions_set())
        ).collect();
    }: _ (
        RawOrigin::Signed(lead_account),
        group_id,
        permissions_by_level.clone()
    )
        verify {
            let group = Pallet::<T>::curator_group_by_id(group_id);
            assert_eq!(group.get_permissions_by_level(), &permissions_by_level);
            assert_last_event::<T>(Event::<T>::CuratorGroupPermissionsUpdated(
                group_id,
                permissions_by_level
            ).into());
        }

    set_curator_group_status {
        let (_, lead_account) = insert_content_leader::<T>();
        let group_id = setup_worst_case_curator_group_with_curators::<T>(
            max_curators_per_group::<T>()
        )?;
        let group = Pallet::<T>::curator_group_by_id(group_id);
        assert!(group.is_active());
    }: _ (
        RawOrigin::Signed(lead_account),
        group_id,
        false
    )
        verify {
            let group = Pallet::<T>::curator_group_by_id(group_id);
            assert!(!group.is_active());
            assert_last_event::<T>(Event::<T>::CuratorGroupStatusSet(group_id, false).into());
        }

    add_curator_to_group {
        let (_, lead_account) = insert_content_leader::<T>();
        let permissions = worst_case_channel_agent_permissions();
        let group_id = setup_worst_case_curator_group_with_curators::<T>(
            max_curators_per_group::<T>() - 1
        )?;
        let (curator_id, _) = insert_curator::<T>(
            CURATOR_IDS[max_curators_per_group::<T>() as usize - 1]
        );
        let group = Pallet::<T>::curator_group_by_id(group_id);
        assert_eq!(group.get_curators().get(&curator_id), None);
    }: _ (
        RawOrigin::Signed(lead_account),
        group_id,
        curator_id,
        permissions.clone()
    )
        verify {
            let group = Pallet::<T>::curator_group_by_id(group_id);
            assert_eq!(group.get_curators().get(&curator_id), Some(&permissions));
            assert_last_event::<T>(Event::<T>::CuratorAdded(group_id, curator_id, permissions).into());
        }

    remove_curator_from_group {
        let (_, lead_account) = insert_content_leader::<T>();
        let group_id = setup_worst_case_curator_group_with_curators::<T>(
            max_curators_per_group::<T>()
        )?;
        let group = Pallet::<T>::curator_group_by_id(group_id);
        let curator_id = *group.get_curators().keys().next().unwrap();
    }: _ (
        RawOrigin::Signed(lead_account),
        group_id,
        curator_id
    )
        verify {
            let group = Pallet::<T>::curator_group_by_id(group_id);
            assert!(group.get_curators().get(&curator_id).is_none());
            assert_last_event::<T>(Event::<T>::CuratorRemoved(group_id, curator_id).into());
        }

    /*
    ===============================================================================================
    ============================================ VIDEOS ===========================================
    ===============================================================================================
    */
    create_video_without_nft {
        let a in 1..T::MaxNumberOfAssetsPerVideo::get();
        let b in
            (T::StorageBucketsPerBagValueConstraint::get().min as u32)
            ..(T::StorageBucketsPerBagValueConstraint::get().max() as u32);
        let c in 1..MAX_BYTES_METADATA;

        let (curator_account_id, actor, channel_id, params) = prepare_worst_case_scenario_video_creation_parameters::<T>(
            Some(a),
            b,
            None,
            c
        )?;
        let expected_video_id = Pallet::<T>::next_video_id();
        let expected_asset_ids: BTreeSet<T::DataObjectId> = (
            T::MaxNumberOfAssetsPerChannel::get().saturated_into()
            ..(T::MaxNumberOfAssetsPerChannel::get()+a).saturated_into()
        ).collect();
    }: create_video (
        RawOrigin::Signed(curator_account_id.clone()),
        actor,
        channel_id,
        params.clone()
    )
    verify {
        let video = Pallet::<T>::video_by_id(expected_video_id);
        assert_eq!(video.in_channel, channel_id);
        assert_eq!(video.nft_status, None);
        assert_eq!(BTreeSet::from(video.data_objects), expected_asset_ids);
        assert_eq!(video.video_state_bloat_bond, Pallet::<T>::video_state_bloat_bond_value());
        assert_last_event::<T>(Event::<T>::VideoCreated(
            actor,
            channel_id,
            expected_video_id,
            params,
            expected_asset_ids
        ).into());
    }

    // Worst case scenario: initial state - EnglishAuction
    create_video_with_nft {
        let a in 1..T::MaxNumberOfAssetsPerVideo::get();
        let b in
            (T::StorageBucketsPerBagValueConstraint::get().min as u32)
            ..(T::StorageBucketsPerBagValueConstraint::get().max() as u32);
        let c in 2..MAX_AUCTION_WHITELIST_LENGTH;
        let d in 1..MAX_BYTES_METADATA;

        let (curator_account_id, actor, channel_id, params) = prepare_worst_case_scenario_video_creation_parameters::<T>(
            Some(a),
            b,
            Some(c),
            d
        )?;
        let expected_video_id = Pallet::<T>::next_video_id();
        let expected_asset_ids: BTreeSet<T::DataObjectId> = (
            T::MaxNumberOfAssetsPerChannel::get().saturated_into()
            ..(T::MaxNumberOfAssetsPerChannel::get()+a).saturated_into()
        ).collect();
        let expected_auction_start_block = frame_system::Pallet::<T>::block_number() + T::BlockNumber::one();
    }: create_video (
        RawOrigin::Signed(curator_account_id.clone()),
        actor,
        channel_id,
        params.clone()
    )
    verify {
        let video = Pallet::<T>::video_by_id(expected_video_id);
        let nft_params = params.auto_issue_nft.as_ref().unwrap();
        assert_eq!(video.in_channel, channel_id);
        assert_eq!(video.nft_status.as_ref().unwrap().owner, NftOwner::<T::MemberId>::Member(T::MemberId::zero()));
        assert_eq!(video.nft_status.as_ref().unwrap().creator_royalty, nft_params.royalty);
        match &video.nft_status.as_ref().unwrap().transactional_status {
            TransactionalStatus::<T>::EnglishAuction(params) => {
                assert_eq!(params.whitelist.len(), c as usize);
                assert!(params.buy_now_price.is_some());
                assert_eq!(params.start, expected_auction_start_block)
            },
            _ => panic!("Unexpected video nft transactional status")
        }

        assert_eq!(BTreeSet::from(video.data_objects), expected_asset_ids);
        assert_eq!(video.video_state_bloat_bond, Pallet::<T>::video_state_bloat_bond_value());
        assert_last_event::<T>(Event::<T>::VideoCreated(
            actor,
            channel_id,
            expected_video_id,
            params,
            expected_asset_ids
        ).into());
    }

    update_video_without_assets_without_nft {
        let a in 1..MAX_BYTES_METADATA;
        let (
            video_id,
            (curator_account_id, actor, channel_id, _)
        ) = setup_worst_case_scenario_mutable_video::<T>(
            Some(T::MaxNumberOfAssetsPerVideo::get()),
            T::StorageBucketsPerBagValueConstraint::get().max() as u32,
        )?;
        let params = VideoUpdateParameters::<T> {
            assets_to_upload: None,
            assets_to_remove: BTreeSet::new(),
            auto_issue_nft: None,
            expected_data_object_state_bloat_bond:
                storage::Pallet::<T>::data_object_state_bloat_bond_value(),
            new_meta: Some(vec![0xff].repeat(a as usize)),
            storage_buckets_num_witness: None
        };
        let existing_asset_ids: BTreeSet<T::DataObjectId> = (
            T::MaxNumberOfAssetsPerChannel::get().saturated_into()..
            (T::MaxNumberOfAssetsPerChannel::get() + T::MaxNumberOfAssetsPerVideo::get())
                .saturated_into()
        ).collect();
    }: update_video (
        RawOrigin::Signed(curator_account_id.clone()),
        actor,
        video_id,
        params.clone()
    )
    verify {
        let video = Pallet::<T>::video_by_id(video_id);
        assert_eq!(BTreeSet::from(video.data_objects), existing_asset_ids);
        assert!(video.nft_status.is_none());
        assert_last_event::<T>(Event::<T>::VideoUpdated(
            actor,
            video_id,
            params,
            BTreeSet::new()
        ).into());
    }

    update_video_with_assets_without_nft {
        let a in 1..T::MaxNumberOfAssetsPerVideo::get();
        let b in 1..T::MaxNumberOfAssetsPerVideo::get();
        let c in
            (T::StorageBucketsPerBagValueConstraint::get().min as u32)
            ..(T::StorageBucketsPerBagValueConstraint::get().max() as u32);
        let d in 1..MAX_BYTES_METADATA;

        // As many assets as possible, but leaving room for "a" additional assets,
        // provided that "b" assets will be removed
        let num_preexisting_assets = min(
            T::MaxNumberOfAssetsPerVideo::get() - a + b,
            T::MaxNumberOfAssetsPerVideo::get()
        );
        let (
            video_id,
            (curator_account_id, actor, channel_id, _)
        ) = setup_worst_case_scenario_mutable_video::<T>(Some(num_preexisting_assets), c)?;

        let max_channel_assets: T::DataObjectId =
            T::MaxNumberOfAssetsPerChannel::get().saturated_into();
        let max_video_assets: T::DataObjectId =
            T::MaxNumberOfAssetsPerVideo::get().saturated_into();
        let assets_to_upload = worst_case_scenario_assets::<T>(a);
        let assets_to_remove: BTreeSet<T::DataObjectId> = (
            max_channel_assets
            ..max_channel_assets + b.saturated_into()
        ).collect();
        let params = VideoUpdateParameters::<T> {
            assets_to_upload: Some(assets_to_upload),
            assets_to_remove,
            auto_issue_nft: None,
            expected_data_object_state_bloat_bond:
                storage::Pallet::<T>::data_object_state_bloat_bond_value(),
            new_meta: Some(vec![0xff].repeat(d as usize)),
            storage_buckets_num_witness:
                Some(storage_buckets_num_witness::<T>(channel_id)).transpose()?
        };
        let expected_asset_ids: BTreeSet<T::DataObjectId> = (
            max_channel_assets + num_preexisting_assets.saturated_into()..
            max_channel_assets + num_preexisting_assets.saturated_into() + a.saturated_into()
        ).collect();
    }: update_video (
        RawOrigin::Signed(curator_account_id.clone()),
        actor,
        video_id,
        params.clone()
    )
    verify {
        let video = Pallet::<T>::video_by_id(video_id);
        assert!(video.nft_status.is_none());
        assert_eq!(BTreeSet::from(video.data_objects), expected_asset_ids);
        assert_last_event::<T>(Event::<T>::VideoUpdated(
            actor,
            video_id,
            params,
            expected_asset_ids
        ).into());
    }

    update_video_without_assets_with_nft {
        let a in 2..MAX_AUCTION_WHITELIST_LENGTH;
        let b in 1..MAX_BYTES_METADATA;

        let (
            video_id,
            (curator_account_id, actor, channel_id, _)
        ) = setup_worst_case_scenario_mutable_video::<T>(
            Some(T::MaxNumberOfAssetsPerVideo::get()),
            T::StorageBucketsPerBagValueConstraint::get().max() as u32,
        )?;
        let params = VideoUpdateParameters::<T> {
            assets_to_upload: None,
            assets_to_remove: BTreeSet::new(),
            auto_issue_nft: Some(worst_case_scenario_video_nft_issuance_params::<T>(a)),
            expected_data_object_state_bloat_bond:
                storage::Pallet::<T>::data_object_state_bloat_bond_value(),
            new_meta: Some(vec![0xff].repeat(b as usize)),
            storage_buckets_num_witness: None
        };
        let existing_asset_ids: BTreeSet<T::DataObjectId> = (
            T::MaxNumberOfAssetsPerChannel::get().saturated_into()..
            (T::MaxNumberOfAssetsPerChannel::get() + T::MaxNumberOfAssetsPerVideo::get())
                .saturated_into()
        ).collect();
        let expected_auction_start_block = frame_system::Pallet::<T>::block_number() + T::BlockNumber::one();
    }: update_video (
        RawOrigin::Signed(curator_account_id.clone()),
        actor,
        video_id,
        params.clone()
    )
    verify {
        let video = Pallet::<T>::video_by_id(video_id);
        assert_eq!(BTreeSet::from(video.data_objects), existing_asset_ids);
        let nft_params = params.auto_issue_nft.as_ref().unwrap();
        assert_eq!(video.nft_status.as_ref().unwrap().owner, NftOwner::<T::MemberId>::Member(T::MemberId::zero()));
        assert_eq!(video.nft_status.as_ref().unwrap().creator_royalty, nft_params.royalty);
        match &video.nft_status.as_ref().unwrap().transactional_status {
            TransactionalStatus::<T>::EnglishAuction(params) => {
                assert_eq!(params.whitelist.len(), a as usize);
                assert!(params.buy_now_price.is_some());
                assert_eq!(params.start, expected_auction_start_block)
            },
            _ => panic!("Unexpected video nft transactional status")
        }
        assert_last_event::<T>(Event::<T>::VideoUpdated(
            actor,
            video_id,
            params,
            BTreeSet::new()
        ).into());
    }

    update_video_with_assets_with_nft {
        let a in 1..T::MaxNumberOfAssetsPerVideo::get();
        let b in 1..T::MaxNumberOfAssetsPerVideo::get();
        let c in
            (T::StorageBucketsPerBagValueConstraint::get().min as u32)
            ..(T::StorageBucketsPerBagValueConstraint::get().max() as u32);
        let d in 2..MAX_AUCTION_WHITELIST_LENGTH;
        let e in 1..MAX_BYTES_METADATA;

        // As many assets as possible, but leaving room for "a" additional assets,
        // provided that "b" assets will be removed
        let num_preexisting_assets = min(
            T::MaxNumberOfAssetsPerVideo::get() - a + b,
            T::MaxNumberOfAssetsPerVideo::get()
        );
        let (
            video_id,
            (curator_account_id, actor, channel_id, _)
        ) = setup_worst_case_scenario_mutable_video::<T>(Some(num_preexisting_assets), c)?;

        let max_channel_assets: T::DataObjectId =
            T::MaxNumberOfAssetsPerChannel::get().saturated_into();
        let max_video_assets: T::DataObjectId =
            T::MaxNumberOfAssetsPerVideo::get().saturated_into();
        let assets_to_upload = worst_case_scenario_assets::<T>(a);
        let assets_to_remove: BTreeSet<T::DataObjectId> = (
            max_channel_assets
            ..max_channel_assets + b.saturated_into()
        ).collect();
        let params = VideoUpdateParameters::<T> {
            assets_to_upload: Some(assets_to_upload),
            assets_to_remove,
            auto_issue_nft: Some(worst_case_scenario_video_nft_issuance_params::<T>(d)),
            expected_data_object_state_bloat_bond:
                storage::Pallet::<T>::data_object_state_bloat_bond_value(),
            new_meta: Some(vec![0xff].repeat(e as usize)),
            storage_buckets_num_witness:
                Some(storage_buckets_num_witness::<T>(channel_id)).transpose()?
        };
        let expected_asset_ids: BTreeSet<T::DataObjectId> = (
            max_channel_assets + num_preexisting_assets.saturated_into()..
            max_channel_assets + num_preexisting_assets.saturated_into() + a.saturated_into()
        ).collect();
        let expected_auction_start_block = frame_system::Pallet::<T>::block_number() + T::BlockNumber::one();
    }: update_video (
        RawOrigin::Signed(curator_account_id.clone()),
        actor,
        video_id,
        params.clone()
    )
    verify {
        let video = Pallet::<T>::video_by_id(video_id);
        assert_eq!(BTreeSet::from(video.data_objects), expected_asset_ids);
        let nft_params = params.auto_issue_nft.as_ref().unwrap();
        assert_eq!(video.nft_status.as_ref().unwrap().owner, NftOwner::<T::MemberId>::Member(T::MemberId::zero()));
        assert_eq!(video.nft_status.as_ref().unwrap().creator_royalty, nft_params.royalty);
        match &video.nft_status.as_ref().unwrap().transactional_status {
            TransactionalStatus::<T>::EnglishAuction(params) => {
                assert_eq!(params.whitelist.len(), d as usize);
                assert!(params.buy_now_price.is_some());
                assert_eq!(params.start, expected_auction_start_block)
            },
            _ => panic!("Unexpected video nft transactional status")
        }
        assert_last_event::<T>(Event::<T>::VideoUpdated(
            actor,
            video_id,
            params,
            expected_asset_ids
        ).into());
    }

    delete_video_without_assets {
        let (
            video_id,
            (curator_account_id, actor, channel_id, _)
        ) = setup_worst_case_scenario_mutable_video::<T>(
            None,
            T::StorageBucketsPerBagValueConstraint::get().max() as u32,
        )?;
    }: delete_video (
        RawOrigin::Signed(curator_account_id.clone()),
        actor,
        video_id,
        0,
        None
    ) verify {
        assert!(Pallet::<T>::ensure_video_exists(&video_id).is_err());
        assert_last_event::<T>(Event::<T>::VideoDeleted(
            actor,
            video_id
        ).into());
    }

    delete_video_with_assets {
        let a in 1..T::MaxNumberOfAssetsPerVideo::get();
        let b in
            (T::StorageBucketsPerBagValueConstraint::get().min as u32)
            ..(T::StorageBucketsPerBagValueConstraint::get().max() as u32);
        let (
            video_id,
            (curator_account_id, actor, channel_id, _)
        ) = setup_worst_case_scenario_mutable_video::<T>(Some(a), b)?;
        let witness = storage_buckets_num_witness::<T>(channel_id)?;
    }: delete_video (
        RawOrigin::Signed(curator_account_id.clone()),
        actor,
        video_id,
        a as u64,
        Some(witness)
    ) verify {
        assert!(Pallet::<T>::ensure_video_exists(&video_id).is_err());
        assert_last_event::<T>(Event::<T>::VideoDeleted(
            actor,
            video_id
        ).into());
    }

    /*
    ===============================================================================================
    ====================================== CHANNEL TRANSFERS ======================================
    ===============================================================================================
     */

    initialize_channel_transfer {
        let a in 0 .. (T::MaxNumberOfCollaboratorsPerChannel::get() as u32);
        let (_, new_owner_id) = member_funded_account::<T>(0);
        let new_owner = ChannelOwner::Member(new_owner_id);
        let new_collaborators = worst_case_scenario_collaborators::<T>(
            T::MaxNumberOfCollaboratorsPerChannel::get(), // start id
            a // number of collaborators
        );
        let price = <T as balances::Config>::Balance::one();
        let (channel_id, group_id, _, curator_id, curator_account_id) =
            setup_worst_case_scenario_curator_channel_all_max::<T>(false)?;
        let transfer_params = InitTransferParametersOf::<T> {
            new_owner: new_owner.clone(),
            new_collaborators: new_collaborators.clone(),
            price
        };
        let transfer_id = Pallet::<T>::next_transfer_id();
        let actor = ContentActor::Curator(group_id, curator_id);
    }: initialize_channel_transfer (
        RawOrigin::Signed(curator_account_id),
        channel_id,
        actor,
        transfer_params
    ) verify {
        let channel = Pallet::<T>::channel_by_id(channel_id);
        let pending_transfer = PendingTransfer {
            new_owner,
            transfer_params: TransferCommitmentParameters {
                price,
                new_collaborators: new_collaborators.try_into().unwrap(),
                transfer_id
            }
        };
        assert!(
            channel.transfer_status ==
                ChannelTransferStatus::PendingTransfer(pending_transfer.clone())
        );
        assert_last_event::<T>(
            Event::<T>::InitializedChannelTransfer(
                channel_id,
                actor,
                pending_transfer
            ).into()
        );
    }

    cancel_channel_transfer {
        let (channel_id, group_id, lead_account_id, curator_id, curator_account_id) =
            setup_worst_case_scenario_curator_channel_all_max::<T>(true)?;
        let actor = ContentActor::Curator(group_id, curator_id);
    }: _ (
        RawOrigin::Signed(curator_account_id),
        channel_id,
        actor
    ) verify {
        let channel = Pallet::<T>::channel_by_id(channel_id);
        assert!(channel.transfer_status == ChannelTransferStatus::NoActiveTransfer);
        assert_last_event::<T>(
            Event::<T>::CancelChannelTransfer(
                channel_id,
                actor,
            ).into()
        );
    }

    accept_channel_transfer {
        let a in 0 .. (T::MaxNumberOfCollaboratorsPerChannel::get() as u32);

        let (channel_id, group_id, lead_account_id, _, _) =
            setup_worst_case_scenario_curator_channel_all_max::<T>(false)?;
        let new_owner_group_id = clone_curator_group::<T>(group_id)?;
        let new_owner = ChannelOwner::CuratorGroup(new_owner_group_id);
        let new_collaborators = worst_case_scenario_collaborators::<T>(
            T::MaxNumberOfCollaboratorsPerChannel::get(), // start id
            a // number of collaborators
        );
        let price = <T as balances::Config>::Balance::one();
        working_group::Pallet::<T, ContentWorkingGroupInstance>::set_budget(
            RawOrigin::Root.into(),
            price
        )?;
        let transfer_params = InitTransferParametersOf::<T> {
            new_owner: new_owner.clone(),
            new_collaborators: new_collaborators.clone(),
            price
        };
        let transfer_id = Pallet::<T>::next_transfer_id();
        Pallet::<T>::initialize_channel_transfer(
            RawOrigin::Signed(lead_account_id.clone()).into(),
            channel_id,
            ContentActor::Lead,
            transfer_params
        )?;
        let witness = TransferCommitmentWitnessOf::<T> {
            transfer_id,
            price,
            new_collaborators
        };
    }: _ (
        RawOrigin::Signed(lead_account_id),
        channel_id,
        witness.clone()
    ) verify {
        let channel = Pallet::<T>::channel_by_id(channel_id);
        assert!(channel.transfer_status == ChannelTransferStatus::NoActiveTransfer);
        assert_eq!(channel.owner, new_owner);
        assert_last_event::<T>(
            Event::<T>::ChannelTransferAccepted(
                channel_id,
                witness
            ).into()
        );
    }

    // ================================================================================
    // ======================== CHANNEL PAYOUTS & WITHDRAWALS =========================
    // ================================================================================

    // WORST CASE SCENARIO:
    // - DB read cost already maxed out due to `payload` being a struct of `Option`s
    // - `payload` fields `Some(..)` in order to maximize the number of storage mutation performed
    update_channel_payouts {
        let origin = RawOrigin::Root;
        let (account_id, _) = member_funded_account::<T>(1);
        let hash = <<T as frame_system::Config>::Hashing as Hash>::hash(&"test".encode());
        let params = crate::UpdateChannelPayoutsParameters::<T> {
            commitment: Some(hash.clone()),
                        payload: Some(crate::ChannelPayoutsPayloadParameters::<T>{
                uploader_account: account_id,
                object_creation_params: storage::DataObjectCreationParameters {
                    size: 1u64,
                    ipfs_content_id: 1u32.to_be_bytes().as_slice().to_vec(),
                },
                expected_data_object_state_bloat_bond: Storage::<T>::data_object_state_bloat_bond_value(),
                expected_data_size_fee: Storage::<T>::data_object_per_mega_byte_fee(),
            }),
            min_cashout_allowed: Some(<T as balances::Config>::Balance::one()),
            max_cashout_allowed: Some(<T as balances::Config>::Balance::from(1_000_000u32)),
            channel_cashouts_enabled: Some(true),
        };
    }: _ (origin, params)
        verify {
            assert_eq!(
                Pallet::<T>::commitment(),
                hash,
            );
        }

    // WORST CASE SCENARIO:
    // - curator channel belonging to a group with max number curator and max curator permissions
    // - channel has all feature paused except the necessary for the extr. to succeed to maximize permission validation complexity
    withdraw_from_curator_channel_balance {
        let (channel_id, group_id, lead_account_id, _, _) =
            setup_worst_case_scenario_curator_channel_all_max::<T>(false)?;
        let origin= RawOrigin::Signed(lead_account_id.clone());

        set_all_channel_paused_features_except::<T>(origin, channel_id, vec![crate::PausableChannelFeature::ChannelFundsTransfer]);

        let amount = <T as balances::Config>::Balance::from(100u32);
        let _ = Balances::<T>::deposit_creating(
            &ContentTreasury::<T>::account_for_channel(channel_id),
            amount + T::ExistentialDeposit::get(),
        );

        let actor = crate::ContentActor::Lead;
        let origin = RawOrigin::Signed(lead_account_id.clone());
    }: withdraw_from_channel_balance(origin, actor, channel_id, amount)
        verify {
            assert_eq!(
                T::CouncilBudgetManager::get_budget(),
                amount,
            );

            assert_eq!(
                Balances::<T>::usable_balance(ContentTreasury::<T>::account_for_channel(channel_id)),
                T::ExistentialDeposit::get(),
            );
        }

    withdraw_from_member_channel_balance {
        let (channel_id, member_id, member_account_id, lead_account_id) =
            setup_worst_case_scenario_member_channel::<T>(
                T::MaxNumberOfAssetsPerChannel::get(),
                T::StorageBucketsPerBagValueConstraint::get().min as u32,
                T::DistributionBucketsPerBagValueConstraint::get().min as u32,
                false,
            ).unwrap();

        let lead_origin = RawOrigin::Signed(lead_account_id);

        set_all_channel_paused_features_except::<T>(lead_origin, channel_id, vec![crate::PausableChannelFeature::ChannelFundsTransfer]);

        let amount = <T as balances::Config>::Balance::from(100u32);
        let _ = Balances::<T>::deposit_creating(
            &ContentTreasury::<T>::account_for_channel(channel_id),
            amount + T::ExistentialDeposit::get(),
        );

        let origin = RawOrigin::Signed(member_account_id.clone());
        let actor = crate::ContentActor::Member(member_id);
        let owner_balance_pre = Balances::<T>::usable_balance(member_account_id.clone());
    }: withdraw_from_channel_balance(origin, actor, channel_id, amount)
        verify {
            assert_eq!(
                Balances::<T>::usable_balance(member_account_id),
                owner_balance_pre + amount,
            );

            assert_eq!(
                Balances::<T>::usable_balance(ContentTreasury::<T>::account_for_channel(channel_id)),
                T::ExistentialDeposit::get(),
            );
        }

    // Worst case scenario:
    // - curator channel belonging to a group with max number curator and max curator permissions
    // - channel has all feature paused except the necessary for the extr. to succeed to maximize permission validation complexity
    claim_channel_reward {
        let h in 1 .. MAX_MERKLE_PROOF_HASHES;

        let cumulative_reward_claimed: BalanceOf<T> = 100u32.into();
        let payments = create_pull_payments_with_reward::<T>(2u32.pow(h), cumulative_reward_claimed);
        let commitment = generate_merkle_root_helper::<T, _>(&payments).pop().unwrap();
        let proof = build_merkle_path_helper::<T, _>(&payments, 0);
        let (channel_id, group_id, lead_account_id, _, _) =
            setup_worst_case_scenario_curator_channel_all_max::<T>(false)?;
        let origin = RawOrigin::Signed(lead_account_id.clone());

        set_all_channel_paused_features_except::<T>(origin.clone(), channel_id, vec![crate::PausableChannelFeature::CreatorCashout]);

        Pallet::<T>::update_channel_payouts(RawOrigin::Root.into(), UpdateChannelPayoutsParameters::<T> {
           commitment: Some(commitment),
            ..Default::default()
        })?;

        let actor = crate::ContentActor::Lead;
        let item = payments[0].clone();
        T::CouncilBudgetManager::set_budget(cumulative_reward_claimed + T::ExistentialDeposit::get());
    }: _ (origin, actor, proof, item)
        verify {
            assert_eq!(
                Pallet::<T>::channel_by_id(channel_id).cumulative_reward_claimed,
                item.cumulative_reward_earned
            );
            assert_eq!(
                T::CouncilBudgetManager::get_budget(),
                T::ExistentialDeposit::get(),
            );
        }

    // Worst case scenario:
    // - curator channel belonging to a group with max number curator and max curator permissions
    // - channel has all feature paused except the necessary for the extr. to succeed to maximize permission validation complexity
    claim_and_withdraw_curator_channel_reward {
        let h in 1 .. MAX_MERKLE_PROOF_HASHES;

        let cumulative_reward_claimed: BalanceOf<T> = 100u32.into();
        let payments = create_pull_payments_with_reward::<T>(2u32.pow(h), cumulative_reward_claimed);
        let commitment = generate_merkle_root_helper::<T, _>(&payments).pop().unwrap();
        let proof = build_merkle_path_helper::<T, _>(&payments, 0);
        let (channel_id, group_id, lead_account_id, _, _) =
            setup_worst_case_scenario_curator_channel_all_max::<T>(false)?;
        let origin = RawOrigin::Signed(lead_account_id.clone());

        set_all_channel_paused_features_except::<T>(origin.clone(), channel_id, vec![
                crate::PausableChannelFeature::CreatorCashout,
                crate::PausableChannelFeature::ChannelFundsTransfer,
            ]);

        Pallet::<T>::update_channel_payouts(RawOrigin::Root.into(), UpdateChannelPayoutsParameters::<T> {
           commitment: Some(commitment),
            ..Default::default()
        })?;

        let actor = crate::ContentActor::Lead;
        let item = payments[0].clone();
        T::CouncilBudgetManager::set_budget(cumulative_reward_claimed + T::ExistentialDeposit::get());
    }: claim_and_withdraw_channel_reward(origin, actor, proof, item)
        verify {
            assert_eq!(
                Pallet::<T>::channel_by_id(channel_id).cumulative_reward_claimed,
                item.cumulative_reward_earned
            );
            assert_eq!(
                T::CouncilBudgetManager::get_budget(),
                cumulative_reward_claimed + T::ExistentialDeposit::get(),
            );
        }

    // Worst case scenario:
    // - channel belonging to a member with max number of collaborators and max agent permissions
    // - channel has all feature paused except the necessary for the extr. to succeed to maximize permission validation complexity
    claim_and_withdraw_member_channel_reward {
        let h in 1 .. MAX_MERKLE_PROOF_HASHES;

        let cumulative_reward_claimed: BalanceOf<T> = 100u32.into();
        let payments = create_pull_payments_with_reward::<T>(2u32.pow(h), cumulative_reward_claimed);
        let commitment = generate_merkle_root_helper::<T, _>(&payments).pop().unwrap();
        let proof = build_merkle_path_helper::<T, _>(&payments, 0);
        let (channel_id, member_id, member_account_id, lead_account_id) =
            setup_worst_case_scenario_member_channel_all_max::<T>(false)?;
        let lead_origin = RawOrigin::Signed(lead_account_id.clone());
        let origin = RawOrigin::Signed(member_account_id.clone());

        set_all_channel_paused_features_except::<T>(lead_origin.clone(), channel_id, vec![
                crate::PausableChannelFeature::CreatorCashout,
                crate::PausableChannelFeature::ChannelFundsTransfer,
            ]);

        Pallet::<T>::update_channel_payouts(RawOrigin::Root.into(), UpdateChannelPayoutsParameters::<T> {
           commitment: Some(commitment),
            ..Default::default()
        })?;

        let actor = crate::ContentActor::Member(member_id);
        let balances_pre = Balances::<T>::usable_balance(member_account_id.clone());
        let item = payments[0].clone();
        T::CouncilBudgetManager::set_budget(cumulative_reward_claimed + T::ExistentialDeposit::get());
    }: claim_and_withdraw_channel_reward(origin, actor, proof, item)
        verify {
            assert_eq!(
                Pallet::<T>::channel_by_id(channel_id).cumulative_reward_claimed,
                item.cumulative_reward_earned
            );
            assert_eq!(
                Balances::<T>::usable_balance(member_account_id),
                cumulative_reward_claimed + balances_pre,
            );
        }
}

#[cfg(test)]
pub mod tests {
    use crate::tests::mock::{with_default_mock_builder, Content};
    use frame_support::assert_ok;

    #[test]
    fn create_channel() {
        with_default_mock_builder(|| {
            assert_ok!(Content::test_benchmark_create_channel());
        });
    }

    #[test]
    fn channel_update_with_assets() {
        with_default_mock_builder(|| {
            assert_ok!(Content::test_benchmark_channel_update_with_assets());
        });
    }

    #[test]
    fn channel_update_without_assets() {
        with_default_mock_builder(|| {
            assert_ok!(Content::test_benchmark_channel_update_without_assets());
        });
    }

    #[test]
    fn delete_channel() {
        with_default_mock_builder(|| {
            assert_ok!(Content::test_benchmark_delete_channel());
        });
    }

    #[test]
    fn create_curator_group() {
        with_default_mock_builder(|| {
            assert_ok!(Content::test_benchmark_create_curator_group());
        });
    }

    #[test]
    fn update_curator_group_permissions() {
        with_default_mock_builder(|| {
            assert_ok!(Content::test_benchmark_update_curator_group_permissions());
        });
    }

    #[test]
    fn set_curator_group_status() {
        with_default_mock_builder(|| {
            assert_ok!(Content::test_benchmark_set_curator_group_status());
        })
    }

    #[test]
    fn add_curator_to_group() {
        with_default_mock_builder(|| {
            assert_ok!(Content::test_benchmark_add_curator_to_group());
        })
    }

    #[test]
    fn remove_curator_from_group() {
        with_default_mock_builder(|| {
            assert_ok!(Content::test_benchmark_remove_curator_from_group());
        })
    }

    #[test]
    fn initialize_channel_transfer() {
        with_default_mock_builder(|| {
            assert_ok!(Content::test_benchmark_initialize_channel_transfer());
        });
    }

    #[test]
    fn create_video_without_nft() {
        with_default_mock_builder(|| {
            assert_ok!(Content::test_benchmark_create_video_without_nft());
        });
    }

    #[test]
    fn create_video_with_nft() {
        with_default_mock_builder(|| {
            assert_ok!(Content::test_benchmark_create_video_with_nft());
        });
    }

    #[test]
    fn update_video_without_assets_without_nft() {
        with_default_mock_builder(|| {
            assert_ok!(Content::test_benchmark_update_video_without_assets_without_nft());
        });
    }

    #[test]
    fn update_video_with_assets_without_nft() {
        with_default_mock_builder(|| {
            assert_ok!(Content::test_benchmark_update_video_with_assets_without_nft());
        });
    }

    #[test]
    fn update_video_without_assets_with_nft() {
        with_default_mock_builder(|| {
            assert_ok!(Content::test_benchmark_update_video_without_assets_with_nft());
        });
    }

    #[test]
    fn update_video_with_assets_with_nft() {
        with_default_mock_builder(|| {
            assert_ok!(Content::test_benchmark_update_video_with_assets_with_nft());
        });
    }

    #[test]
    fn delete_video_without_assets() {
        with_default_mock_builder(|| {
            assert_ok!(Content::test_benchmark_delete_video_without_assets());
        });
    }

    #[test]
    fn delete_video_with_assets() {
        with_default_mock_builder(|| {
            assert_ok!(Content::test_benchmark_delete_video_with_assets());
        });
    }

    #[test]
    fn cancel_channel_transfer() {
        with_default_mock_builder(|| {
            assert_ok!(Content::test_benchmark_cancel_channel_transfer());
        })
    }

    #[test]
    fn accept_channel_transfer() {
        with_default_mock_builder(|| {
            assert_ok!(Content::test_benchmark_accept_channel_transfer());
        })
    }

    #[test]
    fn update_channel_payouts() {
        with_default_mock_builder(|| {
            assert_ok!(Content::test_benchmark_update_channel_payouts());
        })
    }

    #[test]
    fn withdraw_from_member_channel_balance() {
        with_default_mock_builder(|| {
            assert_ok!(Content::test_benchmark_withdraw_from_member_channel_balance());
        })
    }

    #[test]
    fn withdraw_from_curator_channel_balance() {
        with_default_mock_builder(|| {
            assert_ok!(Content::test_benchmark_withdraw_from_curator_channel_balance());
        })
    }

    #[test]
    fn claim_channel_reward() {
        with_default_mock_builder(|| {
            assert_ok!(Content::test_benchmark_claim_channel_reward());
        })
    }

    #[test]
    fn claim_channel_and_withdraw_member_channel_reward() {
        with_default_mock_builder(|| {
            assert_ok!(Content::test_benchmark_claim_and_withdraw_member_channel_reward());
        })
    }

    #[test]
    fn claim_channel_and_withdraw_curator_channel_reward() {
        with_default_mock_builder(|| {
            assert_ok!(Content::test_benchmark_claim_and_withdraw_curator_channel_reward());
        })
    }
}<|MERGE_RESOLUTION|>--- conflicted
+++ resolved
@@ -1,30 +1,19 @@
 #![cfg(feature = "runtime-benchmarks")]
 
-<<<<<<< HEAD
+use super::*;
+use crate::permissions::*;
+use crate::types::*;
 use crate::{
     nft::{NftOwner, TransactionalStatus},
-    permissions::*,
-    types::{
-        ChannelAgentPermissions, ChannelOwner, ChannelTransferStatus, ChannelUpdateParameters,
-        ContentTreasury, InitTransferParametersOf, ModuleAccount, PendingTransfer, StorageAssets,
-        TransferCommitmentParameters, TransferCommitmentWitnessOf, VideoUpdateParameters,
-    },
     Call, ChannelById, Config, ContentActor, Event, Module as Pallet,
 };
-use frame_benchmarking::{benchmarks, Zero};
-use frame_support::{storage::StorageMap, traits::Get};
-=======
-use crate::permissions::*;
-use crate::types::*;
-
-use crate::Module as Pallet;
-use crate::{Call, ChannelById, Config, ContentTreasury, Event, UpdateChannelPayoutsParameters};
 use balances::Pallet as Balances;
 use common::{build_merkle_path_helper, generate_merkle_root_helper, BudgetManager};
-use frame_benchmarking::benchmarks;
-use frame_support::storage::StorageMap;
-use frame_support::traits::{Currency, Get};
->>>>>>> e368c1ee
+use frame_benchmarking::{benchmarks, Zero};
+use frame_support::{
+    storage::StorageMap,
+    traits::{Currency, Get},
+};
 use frame_system::RawOrigin;
 use sp_arithmetic::traits::One;
 use sp_runtime::traits::Hash;
@@ -35,27 +24,7 @@
     convert::TryInto,
     vec,
 };
-<<<<<<< HEAD
 use storage::Module as Storage;
-
-use super::{
-    assert_last_event, channel_bag_witness, clone_curator_group,
-    create_data_object_candidates_helper, generate_channel_creation_params, insert_content_leader,
-    insert_curator, insert_distribution_leader, insert_storage_leader, max_curators_per_group,
-    member_funded_account, prepare_worst_case_scenario_video_creation_parameters,
-    setup_worst_case_curator_group_with_curators, setup_worst_case_scenario_curator_channel,
-    setup_worst_case_scenario_curator_channel_all_max, setup_worst_case_scenario_mutable_video,
-    storage_buckets_num_witness, worst_case_channel_agent_permissions,
-    worst_case_content_moderation_actions_set, worst_case_scenario_assets,
-    worst_case_scenario_collaborators, worst_case_scenario_video_nft_issuance_params,
-    ContentWorkingGroupInstance, CreateAccountId, RuntimeConfig, CURATOR_IDS,
-    MAX_AUCTION_WHITELIST_LENGTH, MAX_BYTES_METADATA,
-};
-=======
-use storage::Pallet as Storage;
-
-use super::*;
->>>>>>> e368c1ee
 
 benchmarks! {
     where_clause {
