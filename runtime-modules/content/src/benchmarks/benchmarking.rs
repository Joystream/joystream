--- conflicted
+++ resolved
@@ -893,26 +893,6 @@
         channel_id,
         params.clone()
     )
-<<<<<<< HEAD
-    verify {
-        let video = Pallet::<T>::video_by_id(expected_video_id);
-        assert_eq!(video.in_channel, channel_id);
-        assert_eq!(video.nft_status, None);
-        assert_eq!(BTreeSet::from(video.data_objects), expected_asset_ids);
-        assert_eq!(video.video_state_bloat_bond.amount, Pallet::<T>::video_state_bloat_bond_value());
-        assert_last_event::<T>(
-            <T as Config>::Event::from(
-                Event::<T>::VideoCreated(
-                    actor,
-                    channel_id,
-                    expected_video_id,
-                    params,
-                    expected_asset_ids
-                )
-            ).into()
-        );
-    }
-=======
         verify {
             let video = Pallet::<T>::video_by_id(expected_video_id);
             assert_eq!(video.in_channel, channel_id);
@@ -931,7 +911,6 @@
                 ).into()
             );
         }
->>>>>>> 4f68af36
 
     // Worst case scenario: initial state - EnglishAuction
     create_video_with_nft {
@@ -965,42 +944,11 @@
         channel_id,
         params.clone()
     )
-<<<<<<< HEAD
-    verify {
-        let video = Pallet::<T>::video_by_id(expected_video_id);
-        let nft_params = params.auto_issue_nft.as_ref().unwrap();
-        assert_eq!(video.in_channel, channel_id);
-        assert!(matches!(video.nft_status.as_ref().unwrap().owner, NftOwner::Member(_)));
-        assert_eq!(video.nft_status.as_ref().unwrap().creator_royalty, nft_params.royalty);
-        match &video.nft_status.as_ref().unwrap().transactional_status {
-            TransactionalStatus::<T>::EnglishAuction(params) => {
-                assert_eq!(params.whitelist.len(), c as usize);
-                assert!(params.buy_now_price.is_some());
-                assert_eq!(params.start, expected_auction_start_block)
-            },
-            _ => panic!("Unexpected video nft transactional status")
-        }
-
-        assert_eq!(BTreeSet::from(video.data_objects), expected_asset_ids);
-        assert_eq!(video.video_state_bloat_bond.amount, Pallet::<T>::video_state_bloat_bond_value());
-        assert_last_event::<T>(
-            <T as Config>::Event::from(
-                Event::<T>::VideoCreated(
-                    actor,
-                    channel_id,
-                    expected_video_id,
-                    params,
-                    expected_asset_ids
-                )
-            ).into()
-        );
-    }
-=======
         verify {
             let video = Pallet::<T>::video_by_id(expected_video_id);
             let nft_params = params.auto_issue_nft.as_ref().unwrap();
             assert_eq!(video.in_channel, channel_id);
-            assert_eq!(video.nft_status.as_ref().unwrap().owner, NftOwner::<T::MemberId>::Member(T::MemberId::zero()));
+            assert!(matches!(video.nft_status.as_ref().unwrap().owner, NftOwner::Member(_)));
             assert_eq!(video.nft_status.as_ref().unwrap().creator_royalty, nft_params.royalty);
             match &video.nft_status.as_ref().unwrap().transactional_status {
                 TransactionalStatus::<T>::EnglishAuction(params) => {
@@ -1012,7 +960,7 @@
             }
 
             assert_eq!(BTreeSet::from(video.data_objects), expected_asset_ids);
-            assert_eq!(video.video_state_bloat_bond, Pallet::<T>::video_state_bloat_bond_value());
+            assert_eq!(video.video_state_bloat_bond.amount, Pallet::<T>::video_state_bloat_bond_value());
             assert_last_event::<T>(
                 <T as Config>::Event::from(
                     Event::<T>::VideoCreated(
@@ -1025,7 +973,6 @@
                 ).into()
             );
         }
->>>>>>> 4f68af36
 
     update_video_without_assets_without_nft {
         let a in 1..MAX_BYTES_METADATA;
@@ -1183,26 +1130,11 @@
         video_id,
         params.clone()
     )
-<<<<<<< HEAD
-    verify {
-        let video = Pallet::<T>::video_by_id(video_id);
-        assert_eq!(BTreeSet::from(video.data_objects), existing_asset_ids);
-        let nft_params = params.auto_issue_nft.as_ref().unwrap();
-        assert!(matches!(video.nft_status.as_ref().unwrap().owner, NftOwner::Member(_)));
-        assert_eq!(video.nft_status.as_ref().unwrap().creator_royalty, nft_params.royalty);
-        match &video.nft_status.as_ref().unwrap().transactional_status {
-            TransactionalStatus::<T>::EnglishAuction(params) => {
-                assert_eq!(params.whitelist.len(), a as usize);
-                assert!(params.buy_now_price.is_some());
-                assert_eq!(params.start, expected_auction_start_block)
-            },
-            _ => panic!("Unexpected video nft transactional status")
-=======
         verify {
             let video = Pallet::<T>::video_by_id(video_id);
             assert_eq!(BTreeSet::from(video.data_objects), existing_asset_ids);
             let nft_params = params.auto_issue_nft.as_ref().unwrap();
-            assert_eq!(video.nft_status.as_ref().unwrap().owner, NftOwner::<T::MemberId>::Member(T::MemberId::zero()));
+            assert!(matches!(video.nft_status.as_ref().unwrap().owner, NftOwner::Member(_)));
             assert_eq!(video.nft_status.as_ref().unwrap().creator_royalty, nft_params.royalty);
             match &video.nft_status.as_ref().unwrap().transactional_status {
                 TransactionalStatus::<T>::EnglishAuction(params) => {
@@ -1222,7 +1154,6 @@
                     )
                 ).into()
             );
->>>>>>> 4f68af36
         }
 
     update_video_with_assets_with_nft {
@@ -1280,26 +1211,11 @@
         video_id,
         params.clone()
     )
-<<<<<<< HEAD
-    verify {
-        let video = Pallet::<T>::video_by_id(video_id);
-        assert_eq!(BTreeSet::from(video.data_objects), expected_asset_ids);
-        let nft_params = params.auto_issue_nft.as_ref().unwrap();
-        assert!(matches!(video.nft_status.as_ref().unwrap().owner, NftOwner::Member(_)));
-        assert_eq!(video.nft_status.as_ref().unwrap().creator_royalty, nft_params.royalty);
-        match &video.nft_status.as_ref().unwrap().transactional_status {
-            TransactionalStatus::<T>::EnglishAuction(params) => {
-                assert_eq!(params.whitelist.len(), d as usize);
-                assert!(params.buy_now_price.is_some());
-                assert_eq!(params.start, expected_auction_start_block)
-            },
-            _ => panic!("Unexpected video nft transactional status")
-=======
         verify {
             let video = Pallet::<T>::video_by_id(video_id);
             assert_eq!(BTreeSet::from(video.data_objects), expected_asset_ids);
             let nft_params = params.auto_issue_nft.as_ref().unwrap();
-            assert_eq!(video.nft_status.as_ref().unwrap().owner, NftOwner::<T::MemberId>::Member(T::MemberId::zero()));
+            assert!(matches!(video.nft_status.as_ref().unwrap().owner, NftOwner::Member(_)));
             assert_eq!(video.nft_status.as_ref().unwrap().creator_royalty, nft_params.royalty);
             match &video.nft_status.as_ref().unwrap().transactional_status {
                 TransactionalStatus::<T>::EnglishAuction(params) => {
@@ -1319,7 +1235,6 @@
                     )
                 ).into()
             );
->>>>>>> 4f68af36
         }
 
     delete_video_without_assets {
@@ -2063,15 +1978,9 @@
     claim_creator_token_patronage_credit {
         let (channel_id, owner_member_id, owner_acc, lead_account_id) =
             setup_worst_case_scenario_member_channel_all_max::<T>(false)?;
-<<<<<<< HEAD
         let channel = Pallet::<T>::channel_by_id(channel_id);
         let collaborator_member_id: T::MemberId = *channel.collaborators.keys().next().unwrap();
         let collaborator_account_id = T::AccountId::create_account_id(collaborator_member_id.saturated_into());
-=======
-
-        let collaborator_member_id: T::MemberId = COLABORATOR_IDS[0].saturated_into();
-        let collaborator_account_id = T::AccountId::create_account_id(COLABORATOR_IDS[0]);
->>>>>>> 4f68af36
         let origin = RawOrigin::Signed(collaborator_account_id.clone());
         let actor = ContentActor::Member(collaborator_member_id);
         let token_id =
