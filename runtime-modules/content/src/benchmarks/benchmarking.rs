#![cfg(feature = "runtime-benchmarks")]

use super::*;
use crate::permissions::*;
use crate::types::*;
use crate::{
    assert_lt,
    nft::{NftOwner, TransactionalStatus},
    Call, ChannelById, Config, ContentActor, Event, Module as Pallet,
};
use balances::Pallet as Balances;
use common::{build_merkle_path_helper, generate_merkle_root_helper, BudgetManager};
use frame_benchmarking::{benchmarks, Zero};
use frame_support::{
    storage::StorageMap,
    traits::{Currency, Get},
    IterableStorageDoubleMap, StorageDoubleMap, StorageValue,
};
use frame_system::RawOrigin;
use project_token::{
    types::*, AccountInfoByTokenAndMember, BloatBond as TokenAccountBloatBond, TokenInfoById,
};
use sp_arithmetic::traits::One;
use sp_runtime::traits::Hash;
use sp_runtime::SaturatedConversion;
use sp_std::{
    cmp::min,
    collections::{btree_map::BTreeMap, btree_set::BTreeSet},
    convert::TryInto,
    vec,
};
use storage::Module as Storage;

<<<<<<< HEAD
use super::{
    assert_last_event, channel_bag_witness, clone_curator_group,
    create_data_object_candidates_helper, generate_channel_creation_params, insert_content_leader,
    insert_curator, insert_distribution_leader, insert_storage_leader, max_curators_per_group,
    member_funded_account, setup_video, setup_worst_case_curator_group_with_curators,
    setup_worst_case_nft_video, setup_worst_case_scenario_curator_channel,
    setup_worst_case_scenario_curator_channel_all_max, storage_buckets_num_witness,
    worst_case_channel_agent_permissions, worst_case_content_moderation_actions_set,
    worst_case_pausable_channel_feature, worst_case_scenario_collaborators,
    ContentWorkingGroupInstance, CreateAccountId, RuntimeConfig, CURATOR_IDS, MAX_BYTES_METADATA,
};

=======
>>>>>>> 58b3f992
benchmarks! {
    where_clause {
    where
    T: RuntimeConfig,
    T::AccountId: CreateAccountId
}

    /*
    ============================================================================
    ======================================== CHANNEL CUD GROUP =================
    ============================================================================
    */

    create_channel {

        let a in 1 .. T::MaxNumberOfCollaboratorsPerChannel::get(); //max colaborators

        let b in (T::StorageBucketsPerBagValueConstraint::get().min as u32) ..
            (T::StorageBucketsPerBagValueConstraint::get().max() as u32);

        let c in
        (T::DistributionBucketsPerBagValueConstraint::get().min as u32) ..
        (T::DistributionBucketsPerBagValueConstraint::get().max() as u32);

        let d in 1 .. T::MaxNumberOfAssetsPerChannel::get(); //max objs number

        let e in 1 .. MAX_BYTES_METADATA; //max bytes for metadata

        let max_obj_size: u64 = T::MaxDataObjectSize::get();

        let (_, storage_wg_lead_account_id) = insert_storage_leader::<T>();

        let (_, distribution_wg_lead_account_id) =
            insert_distribution_leader::<T>();

        let (_, lead_account_id) = insert_content_leader::<T>();

        let sender = RawOrigin::Signed(lead_account_id);

        let group_id = setup_worst_case_curator_group_with_curators::<T>(
            max_curators_per_group::<T>()
        )?;

        let channel_owner = ChannelOwner::CuratorGroup(group_id);

        let params = generate_channel_creation_params::<T>(
            storage_wg_lead_account_id,
            distribution_wg_lead_account_id,
            a, b, c, d, e,
            max_obj_size,
        );

    }: _ (sender, channel_owner, params.clone())
    verify {

        let channel_id: T::ChannelId = One::one();
        assert!(ChannelById::<T>::contains_key(&channel_id));

        let channel = ChannelById::<T>::get(channel_id);
        let channel_acc = ContentTreasury::<T>::account_for_channel(channel_id);

        assert_last_event::<T>(
            <T as Config>::Event::from(
                Event::<T>::ChannelCreated(
                    channel_id,
                    channel,
                    params,
                    channel_acc
                )
            ).into()
        );
    }

    channel_update_with_assets {

        let a in 1 .. T::MaxNumberOfCollaboratorsPerChannel::get(); //max colaborators

        let b in 1 .. T::MaxNumberOfAssetsPerChannel::get(); //max objs number to upload

        let c in 1 .. T::MaxNumberOfAssetsPerChannel::get(); //max objs number to remove

        let d in 1 .. MAX_BYTES_METADATA; //max bytes for new metadata

        let e in (T::StorageBucketsPerBagValueConstraint::get().min as u32) ..
         (T::StorageBucketsPerBagValueConstraint::get().max() as u32);

        let max_obj_size: u64 = T::MaxDataObjectSize::get();

        let assets_to_remove: BTreeSet<T::DataObjectId> = (0..c).map(|i| i.saturated_into()).collect();

        let (channel_id,
            group_id,
            lead_account_id,
            curator_id,
            curator_account_id) =
        setup_worst_case_scenario_curator_channel::<T>(
            c,
            e,
            T::DistributionBucketsPerBagValueConstraint::get().max() as u32,
            false
        ).unwrap();

        let channel = ChannelById::<T>::get(channel_id);

        let permissions: ChannelAgentPermissions =
            worst_case_channel_agent_permissions()
            .into_iter()
            .skip(1)
            .collect();

        let collaborators = Some(channel.collaborators
            .into_iter()
            .take(a as usize)
            .map(|(member_id, _)|{
                (member_id, permissions.clone())
            })
            .collect::<BTreeMap<_, _>>());

        let assets_to_upload = StorageAssets::<T> {
                expected_data_size_fee:
                    Storage::<T>::data_object_per_mega_byte_fee(),
                object_creation_list: create_data_object_candidates_helper(
                    b,
                    max_obj_size
                ),
        };

        let new_data_object_ids: BTreeSet<T::DataObjectId> = (c..c+b).map(|i| i.saturated_into()).collect();

        let expected_data_object_state_bloat_bond =
            Storage::<T>::data_object_state_bloat_bond_value();

        let new_meta = Some(vec![0xff].repeat(d as usize));

        let update_params = ChannelUpdateParameters::<T> {
            assets_to_upload: Some(assets_to_upload),
            new_meta,
            assets_to_remove,
            collaborators,
            expected_data_object_state_bloat_bond,
            storage_buckets_num_witness: Some(storage_buckets_num_witness::<T>(channel_id)?),
        };

        let origin = RawOrigin::Signed(curator_account_id);
        let actor = ContentActor::Curator(group_id, curator_id);

    }: update_channel(
        origin, actor, channel_id, update_params.clone())
    verify {

        assert!(ChannelById::<T>::contains_key(&channel_id));

        assert_last_event::<T>(
            <T as Config>::Event::from(
                Event::<T>::ChannelUpdated(
                    actor,
                    channel_id,
                    update_params,
                    new_data_object_ids
                )
            ).into()
        );
    }

    channel_update_without_assets {

        let a in 1 .. T::MaxNumberOfCollaboratorsPerChannel::get(); //max colaborators

        let b in 1 .. MAX_BYTES_METADATA; //max bytes for new metadata

        let (channel_id,
            group_id,
            lead_account_id,
            curator_id,
            curator_account_id) =
        setup_worst_case_scenario_curator_channel::<T>(
            T::MaxNumberOfAssetsPerChannel::get(),
            T::StorageBucketsPerBagValueConstraint::get().max() as u32,
            T::DistributionBucketsPerBagValueConstraint::get().max() as u32,
            false
        ).unwrap();

        let channel = ChannelById::<T>::get(channel_id);

        let permissions: ChannelAgentPermissions =
            worst_case_channel_agent_permissions()
            .into_iter()
            .skip(1)
            .collect();

        let collaborators = Some(channel.collaborators
            .into_iter()
            .take(a as usize)
            .map(|(member_id, _)|{
                (member_id, permissions.clone())
            })
            .collect::<BTreeMap<_, _>>());

        let expected_data_object_state_bloat_bond =
            Storage::<T>::data_object_state_bloat_bond_value();

        let new_meta = Some(vec![0xff].repeat(b as usize));

        let update_params = ChannelUpdateParameters::<T> {
            assets_to_upload: None,
            new_meta,
            assets_to_remove: BTreeSet::new(),
            collaborators,
            expected_data_object_state_bloat_bond,
            storage_buckets_num_witness: None
        };

        let origin = RawOrigin::Signed(curator_account_id);
        let actor = ContentActor::Curator(group_id, curator_id);

    }: update_channel(
        origin, actor, channel_id, update_params.clone())
    verify {

        assert!(ChannelById::<T>::contains_key(&channel_id));

        assert_last_event::<T>(
            <T as Config>::Event::from(
                Event::<T>::ChannelUpdated(
                    actor,
                    channel_id,
                    update_params,
                    BTreeSet::new()
                )
            ).into()
        );
    }

    delete_channel {

        let a in 1 .. T::MaxNumberOfAssetsPerChannel::get(); //max objs number

        let b in (T::StorageBucketsPerBagValueConstraint::get().min as u32) ..
         (T::StorageBucketsPerBagValueConstraint::get().max() as u32);

        let c in
         (T::DistributionBucketsPerBagValueConstraint::get().min as u32) ..
         (T::DistributionBucketsPerBagValueConstraint::get().max() as u32);

        let (
            channel_id,
            group_id,
            lead_account_id,
            curator_id,
            curator_account_id
        ) =
        setup_worst_case_scenario_curator_channel::<T>(a, b, c, true).unwrap();

        let origin = RawOrigin::Signed(curator_account_id);
        let actor = ContentActor::Curator(group_id, curator_id);
        let channel_bag_witness = channel_bag_witness::<T>(channel_id)?;

    }: _ (origin, actor, channel_id, channel_bag_witness, a.into())
    verify {

        assert_last_event::<T>(
            <T as Config>::Event::from(
                Event::<T>::ChannelDeleted(
                    actor,
                    channel_id
                )
            ).into()
        );
    }
    /*
    ============================================================================
    ================ Channel/Video Moderation actions Group ====================
    ============================================================================
    */
    update_channel_privilege_level {

        let (
            channel_id,
            _,
            lead_account_id,
            _,
            _
        ) =
        setup_worst_case_scenario_curator_channel::<T>(
            T::MaxNumberOfAssetsPerChannel::get(),
            T::StorageBucketsPerBagValueConstraint::get().max() as u32,
            T::DistributionBucketsPerBagValueConstraint::get().max() as u32,
            true
        ).unwrap();

        let origin = RawOrigin::Signed(lead_account_id);
        let privilege_level = T::ChannelPrivilegeLevel::one();

    }: _ (origin, channel_id, privilege_level)
    verify {

        assert_last_event::<T>(
            Event::<T>::ChannelPrivilegeLevelUpdated(
                channel_id,
                privilege_level,
            ).into()
        );
    }

    set_channel_paused_features_as_moderator {

        let a in 1 .. MAX_BYTES_METADATA; //max bytes for rationale

        let (
            channel_id,
            group_id,
            _,
            curator_id,
            curator_account_id
        ) =
        setup_worst_case_scenario_curator_channel::<T>(
            T::MaxNumberOfAssetsPerChannel::get(),
            T::StorageBucketsPerBagValueConstraint::get().max() as u32,
            T::DistributionBucketsPerBagValueConstraint::get().max() as u32,
            true
        ).unwrap();

        let origin = RawOrigin::Signed(curator_account_id);
        let actor = ContentActor::Curator(group_id, curator_id);

        let new_paused_features = worst_case_pausable_channel_feature();
        let rationale = vec![0u8].repeat(a as usize);

    }: _ (origin, actor,
        channel_id, new_paused_features.clone(), rationale.clone())
    verify {

        assert_last_event::<T>(
            Event::<T>::ChannelPausedFeaturesUpdatedByModerator(
                actor,
                channel_id,
                new_paused_features,
                rationale,
            ).into());
    }

    delete_channel_assets_as_moderator {

        let a in 1 .. T::MaxNumberOfAssetsPerChannel::get(); //max objs number

        let b in (T::StorageBucketsPerBagValueConstraint::get().min as u32) ..
         (T::StorageBucketsPerBagValueConstraint::get().max() as u32);

        let c in 1 .. MAX_BYTES_METADATA; //max bytes for rationale

        let assets_to_remove: BTreeSet<T::DataObjectId> =
            (0..a).map(|i| i.saturated_into()).collect();

        let (
            channel_id,
            group_id,
            _,
            curator_id,
            curator_account_id
        ) =
        setup_worst_case_scenario_curator_channel::<T>(
            a,
            b,
            T::DistributionBucketsPerBagValueConstraint::get().max() as u32,
            true).unwrap();

        let origin = RawOrigin::Signed(curator_account_id);
        let actor = ContentActor::Curator(group_id, curator_id);

        let rationale = vec![1u8].repeat(c as usize);
        let storage_buckets_num_witness =
            storage_buckets_num_witness::<T>(channel_id)?;

    }: _ (
        origin,
        actor,
        channel_id,
        assets_to_remove.clone(),
        storage_buckets_num_witness,
        rationale.clone())
    verify {

        assert_last_event::<T>(
            Event::<T>::ChannelAssetsDeletedByModerator(
                actor,
                channel_id,
                assets_to_remove,
                rationale,
            ).into());
    }

    delete_channel_as_moderator{

        let a in 1 .. T::MaxNumberOfAssetsPerChannel::get(); //max objs number

        let b in (T::StorageBucketsPerBagValueConstraint::get().min as u32) ..
         (T::StorageBucketsPerBagValueConstraint::get().max() as u32);

        let c in
         (T::DistributionBucketsPerBagValueConstraint::get().min as u32) ..
         (T::DistributionBucketsPerBagValueConstraint::get().max() as u32);

     let d in 1 .. MAX_BYTES_METADATA; //max bytes for rationale

        let (
            channel_id,
            group_id,
            lead_account_id,
            curator_id,
            curator_account_id
        ) =
        setup_worst_case_scenario_curator_channel::<T>(a, b, c, true).unwrap();

        let origin = RawOrigin::Signed(curator_account_id);
        let actor = ContentActor::Curator(group_id, curator_id);
        let channel_bag_witness = channel_bag_witness::<T>(channel_id)?;
        let rationale = vec![1u8].repeat(d as usize);

    }: _ (origin,
        actor,
        channel_id,
        channel_bag_witness,
        a.into(),
        rationale.clone())
    verify {

        assert_last_event::<T>(
            Event::<T>::ChannelDeletedByModerator(
                actor,
                channel_id,
                rationale
            ).into()
        );
    }

    set_channel_visibility_as_moderator{

        let a in 1 .. MAX_BYTES_METADATA; //max bytes for rationale

        let (
            channel_id,
            group_id,
            _,
            curator_id,
            curator_account_id
        ) =
        setup_worst_case_scenario_curator_channel::<T>(
            T::MaxNumberOfAssetsPerChannel::get(),
            T::StorageBucketsPerBagValueConstraint::get().max() as u32,
            T::DistributionBucketsPerBagValueConstraint::get().max() as u32,
            true
        ).unwrap();

        let origin = RawOrigin::Signed(curator_account_id);
        let actor = ContentActor::Curator(group_id, curator_id);

        let rationale = vec![0u8].repeat(a as usize);

    }: _ (origin, actor, channel_id, true, rationale.clone())
    verify {

        assert_last_event::<T>(
            Event::<T>::ChannelVisibilitySetByModerator(
                actor,
                channel_id,
                true,
                rationale,
            ).into());
    }

    delete_video_assets_as_moderator {

        let a in 1 .. T::MaxNumberOfAssetsPerVideo::get(); //max objs number

        let b in (T::StorageBucketsPerBagValueConstraint::get().min as u32) ..
         (T::StorageBucketsPerBagValueConstraint::get().max() as u32);

        let c in 1 .. MAX_BYTES_METADATA; //max bytes for rationale

        let (
            channel_id,
            group_id,
            _,
            curator_id,
            curator_account_id
        ) =
        setup_worst_case_scenario_curator_channel::<T>(
            T::MaxNumberOfAssetsPerChannel::get(),
            b,
            T::DistributionBucketsPerBagValueConstraint::get().max() as u32,
            false
        ).unwrap();

        let origin = RawOrigin::Signed(curator_account_id);
        let actor = ContentActor::Curator(group_id, curator_id);

        let rationale = vec![1u8].repeat(c as usize);
        let storage_buckets_num_witness =
            storage_buckets_num_witness::<T>(channel_id)?;

        let assets_to_remove_start = T::MaxNumberOfAssetsPerChannel::get();
        let assets_to_remove_end = T::MaxNumberOfAssetsPerChannel::get() + a;

        let assets_to_remove: BTreeSet<T::DataObjectId> =
            (assets_to_remove_start..assets_to_remove_end)
                .map(|i| i.saturated_into()).collect();

        let video_id = setup_worst_case_nft_video::<T>(
            origin.clone().into(), actor, channel_id, a, c);

    }: _ (
        origin,
        actor,
        video_id,
        storage_buckets_num_witness,
        assets_to_remove.clone(),
        rationale.clone())
    verify {

        assert_last_event::<T>(
            Event::<T>::VideoAssetsDeletedByModerator(
                actor,
                video_id,
                assets_to_remove,
                true,
                rationale,
            ).into());
    }

    delete_video_as_moderator_with_assets {

        let a in 1 .. T::MaxNumberOfAssetsPerVideo::get(); //max objs number

        let b in (T::StorageBucketsPerBagValueConstraint::get().min as u32) ..
         (T::StorageBucketsPerBagValueConstraint::get().max() as u32);

        let c in 1 .. MAX_BYTES_METADATA; //max bytes for rationale

        let (
            channel_id,
            group_id,
            _,
            curator_id,
            curator_account_id
        ) =
        setup_worst_case_scenario_curator_channel::<T>(
            T::MaxNumberOfAssetsPerChannel::get(),
            b,
            T::DistributionBucketsPerBagValueConstraint::get().max() as u32,
            false
        ).unwrap();

        let origin = RawOrigin::Signed(curator_account_id);
        let actor = ContentActor::Curator(group_id, curator_id);

        let rationale = vec![1u8].repeat(c as usize);
        let storage_buckets_num_witness =
            Some(storage_buckets_num_witness::<T>(channel_id)?);

        let video_id = setup_video::<T>(
            origin.clone().into(),
            actor,
            channel_id,
            a,
            None,
            MAX_BYTES_METADATA);

    }: delete_video_as_moderator (
        origin,
        actor,
        video_id,
        storage_buckets_num_witness,
        a.into(),
        rationale.clone())
    verify {

        assert_last_event::<T>(
            Event::<T>::VideoDeletedByModerator(
                actor,
                video_id,
                rationale,
            ).into());
    }

    delete_video_as_moderator_without_assets {

        let a in 1 .. MAX_BYTES_METADATA; //max bytes for rationale

        let (
            channel_id,
            group_id,
            _,
            curator_id,
            curator_account_id
        ) =
        setup_worst_case_scenario_curator_channel::<T>(
            T::MaxNumberOfAssetsPerChannel::get(),
            T::StorageBucketsPerBagValueConstraint::get().max() as u32,
            T::DistributionBucketsPerBagValueConstraint::get().max() as u32,
            false
        ).unwrap();

        let origin = RawOrigin::Signed(curator_account_id);
        let actor = ContentActor::Curator(group_id, curator_id);
        let storage_buckets_num_witness: Option<u32> = None;

        let video_id = setup_video::<T>(
            origin.clone().into(),
            actor,
            channel_id,
            0,
            None,
            MAX_BYTES_METADATA);

        let rationale = vec![1u8].repeat(a as usize);

    }: delete_video_as_moderator (
        origin,
        actor,
        video_id,
        storage_buckets_num_witness,
        0,
        rationale.clone())
    verify {

        assert_last_event::<T>(
            Event::<T>::VideoDeletedByModerator(
                actor,
                video_id,
                rationale,
            ).into());
    }

    set_video_visibility_as_moderator{

        let a in 1 .. MAX_BYTES_METADATA; //max bytes for rationale

        let (
            channel_id,
            group_id,
            _,
            curator_id,
            curator_account_id
        ) =
        setup_worst_case_scenario_curator_channel::<T>(
            T::MaxNumberOfAssetsPerChannel::get(),
            T::StorageBucketsPerBagValueConstraint::get().max() as u32,
            T::DistributionBucketsPerBagValueConstraint::get().max() as u32,
            false
        ).unwrap();

        let origin = RawOrigin::Signed(curator_account_id);
        let actor = ContentActor::Curator(group_id, curator_id);

        let video_id = setup_video::<T>(
            origin.clone().into(),
            actor,
            channel_id,
            T::MaxNumberOfAssetsPerVideo::get(),
            None,
            MAX_BYTES_METADATA);

        let rationale = vec![0u8].repeat(a as usize);

    }: _ (origin, actor, video_id, true, rationale.clone())
    verify {

        assert_last_event::<T>(
            Event::<T>::VideoVisibilitySetByModerator(
                actor,
                video_id,
                true,
                rationale,
            ).into());
    }

    /*
    ===============================================================================================
    ======================================== CURATOR GROUPS =======================================
    ===============================================================================================
     */

    create_curator_group {
        let a in 0 .. (T::MaxKeysPerCuratorGroupPermissionsByLevelMap::get() as u32);

        let (_, lead_account) = insert_content_leader::<T>();
        let group_id = Pallet::<T>::next_curator_group_id();
        let permissions_by_level: ModerationPermissionsByLevel::<T> = (0..a).map(
            |i| (i.saturated_into(), worst_case_content_moderation_actions_set())
        ).collect();
    }: _ (
        RawOrigin::Signed(lead_account),
        true,
        permissions_by_level.clone()
    )
    verify {
        let group = Pallet::<T>::curator_group_by_id(group_id);
        assert!(group == CuratorGroup::create(true, &permissions_by_level));
        assert_last_event::<T>(
            <T as Config>::Event::from(
                Event::<T>::CuratorGroupCreated(group_id)
            ).into()
        );
    }

    update_curator_group_permissions {
        let a in 0 .. (T::MaxKeysPerCuratorGroupPermissionsByLevelMap::get() as u32);

        let (_, lead_account) = insert_content_leader::<T>();
        let group_id = setup_worst_case_curator_group_with_curators::<T>(
            max_curators_per_group::<T>()
        )?;
        let permissions_by_level: ModerationPermissionsByLevel::<T> = (0..a).map(
            |i| (i.saturated_into(), worst_case_content_moderation_actions_set())
        ).collect();
    }: _ (
        RawOrigin::Signed(lead_account),
        group_id,
        permissions_by_level.clone()
    )
    verify {
        let group = Pallet::<T>::curator_group_by_id(group_id);
        assert_eq!(group.get_permissions_by_level(), &permissions_by_level);
        assert_last_event::<T>(
            <T as Config>::Event::from(
                Event::<T>::CuratorGroupPermissionsUpdated(
                    group_id,
                    permissions_by_level
                )
            ).into()
        );
    }

    set_curator_group_status {
        let (_, lead_account) = insert_content_leader::<T>();
        let group_id = setup_worst_case_curator_group_with_curators::<T>(
            max_curators_per_group::<T>()
        )?;
        let group = Pallet::<T>::curator_group_by_id(group_id);
        assert!(group.is_active());
    }: _ (
        RawOrigin::Signed(lead_account),
        group_id,
        false
    )
    verify {
        let group = Pallet::<T>::curator_group_by_id(group_id);
        assert!(!group.is_active());
        assert_last_event::<T>(
            <T as Config>::Event::from(
                Event::<T>::CuratorGroupStatusSet(group_id, false)
            ).into()
        );
    }

    add_curator_to_group {
        let (_, lead_account) = insert_content_leader::<T>();
        let permissions = worst_case_channel_agent_permissions();
        let group_id = setup_worst_case_curator_group_with_curators::<T>(
            max_curators_per_group::<T>() - 1
        )?;
        let (curator_id, _) = insert_curator::<T>(
            CURATOR_IDS[max_curators_per_group::<T>() as usize - 1]
        );
        let group = Pallet::<T>::curator_group_by_id(group_id);
        assert_eq!(group.get_curators().get(&curator_id), None);
    }: _ (
        RawOrigin::Signed(lead_account),
        group_id,
        curator_id,
        permissions.clone()
    )
    verify {
        let group = Pallet::<T>::curator_group_by_id(group_id);
        assert_eq!(group.get_curators().get(&curator_id), Some(&permissions));
        assert_last_event::<T>(
            <T as Config>::Event::from(
                Event::<T>::CuratorAdded(group_id, curator_id, permissions)
            ).into()
        );
    }

    remove_curator_from_group {
        let (_, lead_account) = insert_content_leader::<T>();
        let group_id = setup_worst_case_curator_group_with_curators::<T>(
            max_curators_per_group::<T>()
        )?;
        let group = Pallet::<T>::curator_group_by_id(group_id);
        let curator_id = *group.get_curators().keys().next().unwrap();
    }: _ (
        RawOrigin::Signed(lead_account),
        group_id,
        curator_id
    )
        verify {
            let group = Pallet::<T>::curator_group_by_id(group_id);
            assert!(group.get_curators().get(&curator_id).is_none());
            assert_last_event::<T>(
                <T as Config>::Event::from(
                    Event::<T>::CuratorRemoved(group_id, curator_id)
                ).into()
            );
        }

    /*
    ===============================================================================================
    ============================================ VIDEOS ===========================================
    ===============================================================================================
    */
    create_video_without_nft {
        let a in 1..T::MaxNumberOfAssetsPerVideo::get();
        let b in
            (T::StorageBucketsPerBagValueConstraint::get().min as u32)
            ..(T::StorageBucketsPerBagValueConstraint::get().max() as u32);
        let c in 1..MAX_BYTES_METADATA;

        let (curator_account_id, actor, channel_id, params) = prepare_worst_case_scenario_video_creation_parameters::<T>(
            Some(a),
            b,
            None,
            c
        )?;
        let expected_video_id = Pallet::<T>::next_video_id();
        let expected_asset_ids: BTreeSet<T::DataObjectId> = (
            T::MaxNumberOfAssetsPerChannel::get().saturated_into()
            ..(T::MaxNumberOfAssetsPerChannel::get()+a).saturated_into()
        ).collect();

        set_all_channel_paused_features_except::<T>(
            channel_id,
            vec![PausableChannelFeature::VideoCreation]
        );
    }: create_video (
        RawOrigin::Signed(curator_account_id.clone()),
        actor,
        channel_id,
        params.clone()
    )
    verify {
        let video = Pallet::<T>::video_by_id(expected_video_id);
        assert_eq!(video.in_channel, channel_id);
        assert_eq!(video.nft_status, None);
        assert_eq!(BTreeSet::from(video.data_objects), expected_asset_ids);
        assert_eq!(video.video_state_bloat_bond, Pallet::<T>::video_state_bloat_bond_value());
        assert_last_event::<T>(
            <T as Config>::Event::from(
                Event::<T>::VideoCreated(
                    actor,
                    channel_id,
                    expected_video_id,
                    params,
                    expected_asset_ids
                )
            ).into()
        );
    }

    // Worst case scenario: initial state - EnglishAuction
    create_video_with_nft {
        let a in 1..T::MaxNumberOfAssetsPerVideo::get();
        let b in
            (T::StorageBucketsPerBagValueConstraint::get().min as u32)
            ..(T::StorageBucketsPerBagValueConstraint::get().max() as u32);
        let c in 2..MAX_AUCTION_WHITELIST_LENGTH;
        let d in 1..MAX_BYTES_METADATA;

        let (curator_account_id, actor, channel_id, params) = prepare_worst_case_scenario_video_creation_parameters::<T>(
            Some(a),
            b,
            Some(c),
            d
        )?;
        let expected_video_id = Pallet::<T>::next_video_id();
        let expected_asset_ids: BTreeSet<T::DataObjectId> = (
            T::MaxNumberOfAssetsPerChannel::get().saturated_into()
            ..(T::MaxNumberOfAssetsPerChannel::get()+a).saturated_into()
        ).collect();
        let expected_auction_start_block = frame_system::Pallet::<T>::block_number() + T::BlockNumber::one();

        set_all_channel_paused_features_except::<T>(
            channel_id,
            vec![PausableChannelFeature::VideoCreation, PausableChannelFeature::VideoNftIssuance]
        );
    }: create_video (
        RawOrigin::Signed(curator_account_id.clone()),
        actor,
        channel_id,
        params.clone()
    )
    verify {
        let video = Pallet::<T>::video_by_id(expected_video_id);
        let nft_params = params.auto_issue_nft.as_ref().unwrap();
        assert_eq!(video.in_channel, channel_id);
        assert_eq!(video.nft_status.as_ref().unwrap().owner, NftOwner::<T::MemberId>::Member(T::MemberId::zero()));
        assert_eq!(video.nft_status.as_ref().unwrap().creator_royalty, nft_params.royalty);
        match &video.nft_status.as_ref().unwrap().transactional_status {
            TransactionalStatus::<T>::EnglishAuction(params) => {
                assert_eq!(params.whitelist.len(), c as usize);
                assert!(params.buy_now_price.is_some());
                assert_eq!(params.start, expected_auction_start_block)
            },
            _ => panic!("Unexpected video nft transactional status")
        }

        assert_eq!(BTreeSet::from(video.data_objects), expected_asset_ids);
        assert_eq!(video.video_state_bloat_bond, Pallet::<T>::video_state_bloat_bond_value());
        assert_last_event::<T>(
            <T as Config>::Event::from(
                Event::<T>::VideoCreated(
                    actor,
                    channel_id,
                    expected_video_id,
                    params,
                    expected_asset_ids
                )
            ).into()
        );
    }

    update_video_without_assets_without_nft {
        let a in 1..MAX_BYTES_METADATA;
        let (
            video_id,
            (curator_account_id, actor, channel_id, _)
        ) = setup_worst_case_scenario_mutable_video::<T>(
            Some(T::MaxNumberOfAssetsPerVideo::get()),
            T::StorageBucketsPerBagValueConstraint::get().max() as u32,
        )?;
        let params = VideoUpdateParameters::<T> {
            assets_to_upload: None,
            assets_to_remove: BTreeSet::new(),
            auto_issue_nft: None,
            expected_data_object_state_bloat_bond:
                storage::Pallet::<T>::data_object_state_bloat_bond_value(),
            new_meta: Some(vec![0xff].repeat(a as usize)),
            storage_buckets_num_witness: None
        };
        let existing_asset_ids: BTreeSet<T::DataObjectId> = (
            T::MaxNumberOfAssetsPerChannel::get().saturated_into()..
            (T::MaxNumberOfAssetsPerChannel::get() + T::MaxNumberOfAssetsPerVideo::get())
                .saturated_into()
        ).collect();

        set_all_channel_paused_features_except::<T>(
            channel_id,
            vec![PausableChannelFeature::VideoUpdate]
        );
    }: update_video (
        RawOrigin::Signed(curator_account_id.clone()),
        actor,
        video_id,
        params.clone()
    )
    verify {
        let video = Pallet::<T>::video_by_id(video_id);
        assert_eq!(BTreeSet::from(video.data_objects), existing_asset_ids);
        assert!(video.nft_status.is_none());
        assert_last_event::<T>(
            <T as Config>::Event::from(
                Event::<T>::VideoUpdated(
                    actor,
                    video_id,
                    params,
                    BTreeSet::new()
                )
            ).into()
        );
    }

    update_video_with_assets_without_nft {
        let a in 1..T::MaxNumberOfAssetsPerVideo::get();
        let b in 1..T::MaxNumberOfAssetsPerVideo::get();
        let c in
            (T::StorageBucketsPerBagValueConstraint::get().min as u32)
            ..(T::StorageBucketsPerBagValueConstraint::get().max() as u32);
        let d in 1..MAX_BYTES_METADATA;

        // As many assets as possible, but leaving room for "a" additional assets,
        // provided that "b" assets will be removed
        let num_preexisting_assets = min(
            T::MaxNumberOfAssetsPerVideo::get() - a + b,
            T::MaxNumberOfAssetsPerVideo::get()
        );
        let (
            video_id,
            (curator_account_id, actor, channel_id, _)
        ) = setup_worst_case_scenario_mutable_video::<T>(Some(num_preexisting_assets), c)?;

        let max_channel_assets: T::DataObjectId =
            T::MaxNumberOfAssetsPerChannel::get().saturated_into();
        let max_video_assets: T::DataObjectId =
            T::MaxNumberOfAssetsPerVideo::get().saturated_into();
        let assets_to_upload = worst_case_scenario_assets::<T>(a);
        let assets_to_remove: BTreeSet<T::DataObjectId> = (
            max_channel_assets
            ..max_channel_assets + b.saturated_into()
        ).collect();
        let params = VideoUpdateParameters::<T> {
            assets_to_upload: Some(assets_to_upload),
            assets_to_remove,
            auto_issue_nft: None,
            expected_data_object_state_bloat_bond:
                storage::Pallet::<T>::data_object_state_bloat_bond_value(),
            new_meta: Some(vec![0xff].repeat(d as usize)),
            storage_buckets_num_witness:
                Some(storage_buckets_num_witness::<T>(channel_id)).transpose()?
        };
        let expected_asset_ids: BTreeSet<T::DataObjectId> = (
            max_channel_assets + num_preexisting_assets.saturated_into()..
            max_channel_assets + num_preexisting_assets.saturated_into() + a.saturated_into()
        ).collect();

        set_all_channel_paused_features_except::<T>(
            channel_id,
            vec![PausableChannelFeature::VideoUpdate]
        );
    }: update_video (
        RawOrigin::Signed(curator_account_id.clone()),
        actor,
        video_id,
        params.clone()
    )
    verify {
        let video = Pallet::<T>::video_by_id(video_id);
        assert!(video.nft_status.is_none());
        assert_eq!(BTreeSet::from(video.data_objects), expected_asset_ids);
        assert_last_event::<T>(
            <T as Config>::Event::from(
                Event::<T>::VideoUpdated(
                    actor,
                    video_id,
                    params,
                    expected_asset_ids
                )
            ).into()
        );
    }

    update_video_without_assets_with_nft {
        let a in 2..MAX_AUCTION_WHITELIST_LENGTH;
        let b in 1..MAX_BYTES_METADATA;

        let (
            video_id,
            (curator_account_id, actor, channel_id, _)
        ) = setup_worst_case_scenario_mutable_video::<T>(
            Some(T::MaxNumberOfAssetsPerVideo::get()),
            T::StorageBucketsPerBagValueConstraint::get().max() as u32,
        )?;
        let params = VideoUpdateParameters::<T> {
            assets_to_upload: None,
            assets_to_remove: BTreeSet::new(),
            auto_issue_nft: Some(worst_case_scenario_video_nft_issuance_params::<T>(a)),
            expected_data_object_state_bloat_bond:
                storage::Pallet::<T>::data_object_state_bloat_bond_value(),
            new_meta: Some(vec![0xff].repeat(b as usize)),
            storage_buckets_num_witness: None
        };
        let existing_asset_ids: BTreeSet<T::DataObjectId> = (
            T::MaxNumberOfAssetsPerChannel::get().saturated_into()..
            (T::MaxNumberOfAssetsPerChannel::get() + T::MaxNumberOfAssetsPerVideo::get())
                .saturated_into()
        ).collect();
        let expected_auction_start_block = frame_system::Pallet::<T>::block_number() + T::BlockNumber::one();

        set_all_channel_paused_features_except::<T>(
            channel_id,
            vec![PausableChannelFeature::VideoUpdate, PausableChannelFeature::VideoNftIssuance]
        );
    }: update_video (
        RawOrigin::Signed(curator_account_id.clone()),
        actor,
        video_id,
        params.clone()
    )
    verify {
        let video = Pallet::<T>::video_by_id(video_id);
        assert_eq!(BTreeSet::from(video.data_objects), existing_asset_ids);
        let nft_params = params.auto_issue_nft.as_ref().unwrap();
        assert_eq!(video.nft_status.as_ref().unwrap().owner, NftOwner::<T::MemberId>::Member(T::MemberId::zero()));
        assert_eq!(video.nft_status.as_ref().unwrap().creator_royalty, nft_params.royalty);
        match &video.nft_status.as_ref().unwrap().transactional_status {
            TransactionalStatus::<T>::EnglishAuction(params) => {
                assert_eq!(params.whitelist.len(), a as usize);
                assert!(params.buy_now_price.is_some());
                assert_eq!(params.start, expected_auction_start_block)
            },
            _ => panic!("Unexpected video nft transactional status")
        }
        assert_last_event::<T>(
            <T as Config>::Event::from(
                Event::<T>::VideoUpdated(
                    actor,
                    video_id,
                    params,
                    BTreeSet::new()
                )
            ).into()
        );
    }

    update_video_with_assets_with_nft {
        let a in 1..T::MaxNumberOfAssetsPerVideo::get();
        let b in 1..T::MaxNumberOfAssetsPerVideo::get();
        let c in
            (T::StorageBucketsPerBagValueConstraint::get().min as u32)
            ..(T::StorageBucketsPerBagValueConstraint::get().max() as u32);
        let d in 2..MAX_AUCTION_WHITELIST_LENGTH;
        let e in 1..MAX_BYTES_METADATA;

        // As many assets as possible, but leaving room for "a" additional assets,
        // provided that "b" assets will be removed
        let num_preexisting_assets = min(
            T::MaxNumberOfAssetsPerVideo::get() - a + b,
            T::MaxNumberOfAssetsPerVideo::get()
        );
        let (
            video_id,
            (curator_account_id, actor, channel_id, _)
        ) = setup_worst_case_scenario_mutable_video::<T>(Some(num_preexisting_assets), c)?;

        let max_channel_assets: T::DataObjectId =
            T::MaxNumberOfAssetsPerChannel::get().saturated_into();
        let max_video_assets: T::DataObjectId =
            T::MaxNumberOfAssetsPerVideo::get().saturated_into();
        let assets_to_upload = worst_case_scenario_assets::<T>(a);
        let assets_to_remove: BTreeSet<T::DataObjectId> = (
            max_channel_assets
            ..max_channel_assets + b.saturated_into()
        ).collect();
        let params = VideoUpdateParameters::<T> {
            assets_to_upload: Some(assets_to_upload),
            assets_to_remove,
            auto_issue_nft: Some(worst_case_scenario_video_nft_issuance_params::<T>(d)),
            expected_data_object_state_bloat_bond:
                storage::Pallet::<T>::data_object_state_bloat_bond_value(),
            new_meta: Some(vec![0xff].repeat(e as usize)),
            storage_buckets_num_witness:
                Some(storage_buckets_num_witness::<T>(channel_id)).transpose()?
        };
        let expected_asset_ids: BTreeSet<T::DataObjectId> = (
            max_channel_assets + num_preexisting_assets.saturated_into()..
            max_channel_assets + num_preexisting_assets.saturated_into() + a.saturated_into()
        ).collect();
        let expected_auction_start_block = frame_system::Pallet::<T>::block_number() + T::BlockNumber::one();

        set_all_channel_paused_features_except::<T>(
            channel_id,
            vec![PausableChannelFeature::VideoUpdate, PausableChannelFeature::VideoNftIssuance]
        );
    }: update_video (
        RawOrigin::Signed(curator_account_id.clone()),
        actor,
        video_id,
        params.clone()
    )
    verify {
        let video = Pallet::<T>::video_by_id(video_id);
        assert_eq!(BTreeSet::from(video.data_objects), expected_asset_ids);
        let nft_params = params.auto_issue_nft.as_ref().unwrap();
        assert_eq!(video.nft_status.as_ref().unwrap().owner, NftOwner::<T::MemberId>::Member(T::MemberId::zero()));
        assert_eq!(video.nft_status.as_ref().unwrap().creator_royalty, nft_params.royalty);
        match &video.nft_status.as_ref().unwrap().transactional_status {
            TransactionalStatus::<T>::EnglishAuction(params) => {
                assert_eq!(params.whitelist.len(), d as usize);
                assert!(params.buy_now_price.is_some());
                assert_eq!(params.start, expected_auction_start_block)
            },
            _ => panic!("Unexpected video nft transactional status")
        }
        assert_last_event::<T>(
            <T as Config>::Event::from(
                Event::<T>::VideoUpdated(
                    actor,
                    video_id,
                    params,
                    expected_asset_ids
                )
            ).into()
        );
    }

    delete_video_without_assets {
        let (
            video_id,
            (curator_account_id, actor, channel_id, _)
        ) = setup_worst_case_scenario_mutable_video::<T>(
            None,
            T::StorageBucketsPerBagValueConstraint::get().max() as u32,
        )?;
    }: delete_video (
        RawOrigin::Signed(curator_account_id.clone()),
        actor,
        video_id,
        0,
        None
    ) verify {
        assert!(Pallet::<T>::ensure_video_exists(&video_id).is_err());
        assert_last_event::<T>(
            <T as Config>::Event::from(
                Event::<T>::VideoDeleted(
                    actor,
                    video_id
                )
            ).into()
        );
    }

    delete_video_with_assets {
        let a in 1..T::MaxNumberOfAssetsPerVideo::get();
        let b in
            (T::StorageBucketsPerBagValueConstraint::get().min as u32)
            ..(T::StorageBucketsPerBagValueConstraint::get().max() as u32);
        let (
            video_id,
            (curator_account_id, actor, channel_id, _)
        ) = setup_worst_case_scenario_mutable_video::<T>(Some(a), b)?;
        let witness = storage_buckets_num_witness::<T>(channel_id)?;
    }: delete_video (
        RawOrigin::Signed(curator_account_id.clone()),
        actor,
        video_id,
        a as u64,
        Some(witness)
    ) verify {
        assert!(Pallet::<T>::ensure_video_exists(&video_id).is_err());
        assert_last_event::<T>(
            <T as Config>::Event::from(
                Event::<T>::VideoDeleted(
                    actor,
                    video_id
                )
            ).into()
        );
    }

    /*
    ===============================================================================================
    ====================================== CHANNEL TRANSFERS ======================================
    ===============================================================================================
     */

    initialize_channel_transfer {
        let a in 0 .. (T::MaxNumberOfCollaboratorsPerChannel::get() as u32);
        let (_, new_owner_id) = member_funded_account::<T>(0);
        let new_owner = ChannelOwner::Member(new_owner_id);
        let new_collaborators = worst_case_scenario_collaborators::<T>(
            T::MaxNumberOfCollaboratorsPerChannel::get(), // start id
            a // number of collaborators
        );
        let price = <T as balances::Config>::Balance::one();
        let (channel_id, group_id, _, curator_id, curator_account_id) =
            setup_worst_case_scenario_curator_channel_all_max::<T>(false)?;
        let transfer_params = InitTransferParametersOf::<T> {
            new_owner: new_owner.clone(),
            new_collaborators: new_collaborators.clone(),
            price
        };
        let transfer_id = Pallet::<T>::next_transfer_id();
        let actor = ContentActor::Curator(group_id, curator_id);
    }: initialize_channel_transfer (
        RawOrigin::Signed(curator_account_id),
        channel_id,
        actor,
        transfer_params
    ) verify {
        let channel = Pallet::<T>::channel_by_id(channel_id);
        let pending_transfer = PendingTransfer {
            new_owner,
            transfer_params: TransferCommitmentParameters {
                price,
                new_collaborators: new_collaborators.try_into().unwrap(),
                transfer_id
            }
        };
        assert!(
            channel.transfer_status ==
                ChannelTransferStatus::PendingTransfer(pending_transfer.clone())
        );
        assert_last_event::<T>(
            <T as Config>::Event::from(
                Event::<T>::InitializedChannelTransfer(
                    channel_id,
                    actor,
                    pending_transfer
                )
            ).into()
        );
    }

    cancel_channel_transfer {
        let (channel_id, group_id, lead_account_id, curator_id, curator_account_id) =
            setup_worst_case_scenario_curator_channel_all_max::<T>(true)?;
        let actor = ContentActor::Curator(group_id, curator_id);
    }: _ (
        RawOrigin::Signed(curator_account_id),
        channel_id,
        actor
    ) verify {
        let channel = Pallet::<T>::channel_by_id(channel_id);
        assert!(channel.transfer_status == ChannelTransferStatus::NoActiveTransfer);
        assert_last_event::<T>(
            <T as Config>::Event::from(
                Event::<T>::CancelChannelTransfer(
                    channel_id,
                    actor,
                )
            ).into()
        );
    }

    accept_channel_transfer {
        let a in 0 .. (T::MaxNumberOfCollaboratorsPerChannel::get() as u32);

        let (channel_id, group_id, lead_account_id, _, _) =
            setup_worst_case_scenario_curator_channel_all_max::<T>(false)?;
        let new_owner_group_id = clone_curator_group::<T>(group_id)?;
        let new_owner = ChannelOwner::CuratorGroup(new_owner_group_id);
        let new_collaborators = worst_case_scenario_collaborators::<T>(
            T::MaxNumberOfCollaboratorsPerChannel::get(), // start id
            a // number of collaborators
        );
        let price = <T as balances::Config>::Balance::one();
        working_group::Pallet::<T, ContentWorkingGroupInstance>::set_budget(
            RawOrigin::Root.into(),
            price
        )?;
        let transfer_params = InitTransferParametersOf::<T> {
            new_owner: new_owner.clone(),
            new_collaborators: new_collaborators.clone(),
            price
        };
        let transfer_id = Pallet::<T>::next_transfer_id();
        Pallet::<T>::initialize_channel_transfer(
            RawOrigin::Signed(lead_account_id.clone()).into(),
            channel_id,
            ContentActor::Lead,
            transfer_params
        )?;
        let witness = TransferCommitmentWitnessOf::<T> {
            transfer_id,
            price,
            new_collaborators
        };
    }: _ (
        RawOrigin::Signed(lead_account_id),
        channel_id,
        witness.clone()
    ) verify {
        let channel = Pallet::<T>::channel_by_id(channel_id);
        assert!(channel.transfer_status == ChannelTransferStatus::NoActiveTransfer);
        assert_eq!(channel.owner, new_owner);
        assert_last_event::<T>(
            <T as Config>::Event::from(
                Event::<T>::ChannelTransferAccepted(
                    channel_id,
                    witness
                )
            ).into()
        );
    }

    /*
    ===============================================================================================
    ======================================= CREATOR TOKENS ========================================
    ===============================================================================================
    */

    issue_creator_token {
        let a in 1 .. MAX_CRT_INITIAL_ALLOCATION_MEMBERS;

        let (channel_id, group_id, lead_acc_id, curator_id, curator_acc_id) =
            setup_worst_case_scenario_curator_channel_all_max::<T>(false)?;
        let params = create_token_issuance_params::<T>(worst_case_scenario_initial_allocation::<T>(a));
        let actor = ContentActor::Curator(group_id, curator_id);
        set_all_channel_paused_features_except::<T>(channel_id, vec![PausableChannelFeature::CreatorTokenIssuance]);
    }: _ (
        RawOrigin::Signed(curator_acc_id),
        actor,
        channel_id,
        params.clone()
    )
    verify {
        let execution_block = frame_system::Pallet::<T>::block_number();
        let channel = ChannelById::<T>::get(channel_id);
        assert!(channel.creator_token_id.is_some());
        let token_id = channel.creator_token_id.unwrap();
        let token = project_token::Module::<T>::token_info_by_id(token_id);
        assert_eq!(token, TokenDataOf::<T> {
            total_supply: (100u32 * a).into(),
            tokens_issued: (100u32 * a).into(),
            next_sale_id: 0,
            sale: None,
            transfer_policy: params.transfer_policy.into(),
            symbol: params.symbol,
            patronage_info: PatronageData::<TokenBalanceOf<T>, T::BlockNumber> {
                rate: BlockRate::from_yearly_rate(params.patronage_rate, T::BlocksPerYear::get()),
                unclaimed_patronage_tally_amount: Zero::zero(),
                last_unclaimed_patronage_tally_block: execution_block
            },
            accounts_number: a as u64,
            revenue_split_rate: params.revenue_split_rate,
            revenue_split: RevenueSplitStateOf::<T>::Inactive,
            next_revenue_split_id: 0
        });
        assert_last_event::<T>(
            <T as Config>::Event::from(
                Event::<T>::CreatorTokenIssued(
                    actor,
                    channel_id,
                    token_id
                )
            ).into()
        );
    }

    creator_token_issuer_transfer {
        let a in 1 .. MAX_CRT_ISSUER_TRANSFER_OUTPUTS;
        let b in 1 .. MAX_BYTES_METADATA;

        let (channel_id, group_id, lead_acc_id, curator_id, curator_acc_id) =
            setup_worst_case_scenario_curator_channel_all_max::<T>(false)?;
        let curator_member_id = curator_member_id::<T>(curator_id);
        let origin = RawOrigin::Signed(curator_acc_id.clone());
        let actor = ContentActor::Curator(group_id, curator_id);
        let token_id =
            issue_creator_token_with_worst_case_scenario_owner::<T>(
                curator_acc_id.clone(),
                actor,
                channel_id,
                curator_member_id
            )?;

        let outputs = worst_case_scenario_issuer_transfer_outputs::<T>(a);
        let balance_pre = balances::Pallet::<T>::usable_balance(&curator_acc_id);
        let metadata = vec![0xf].repeat(b as usize);
        TokenAccountBloatBond::<T>::set(100u32.into());
        // No pausable feature prevents this
        set_all_channel_paused_features::<T>(channel_id);
    }: _ (
        origin, actor, channel_id, outputs.clone(), metadata.clone()
    )
    verify {
        let block_number = frame_system::Pallet::<T>::block_number();
        let balance_post = balances::Pallet::<T>::usable_balance(&curator_acc_id);
        // Ensure bloat bond total amount transferred
        assert_eq!(balance_post, balance_pre - (100u32 * a).into());
        for (member_id, acc_data) in AccountInfoByTokenAndMember::<T>::iter_prefix(token_id) {
            if member_id == curator_member_id {
                assert_eq!(
                    acc_data.transferrable::<T>(block_number),
                    (DEFAULT_CRT_OWNER_ISSUANCE - 100u32 * a).into()
                );
                assert_eq!(
                    acc_data.vesting_schedules.len(),
                    T::MaxVestingSchedulesPerAccountPerToken::get() as usize
                );
                assert!(acc_data.split_staking_status.is_some());
            } else {
                assert_eq!(acc_data.amount, 100u32.into());
                assert_eq!(acc_data.vesting_schedules.len(), 1);
            }
        }
        // Check event emitted
        assert_last_event::<T>(
            <T as project_token::Config>::Event::from(
                project_token::Event::<T>::TokenAmountTransferredByIssuer(
                    token_id,
                    curator_member_id,
                    Transfers(outputs.0
                        .iter()
                        .map(|(member_id, payment)|
                            (Validated::NonExisting(*member_id), payment.clone().into())
                        ).collect()
                    ),
                    metadata
                )
            ).into()
        );
    }

    make_creator_token_permissionless {
        let (channel_id, group_id, lead_acc_id, curator_id, curator_acc_id) =
            setup_worst_case_scenario_curator_channel_all_max::<T>(false)?;
        let curator_member_id = curator_member_id::<T>(curator_id);
        let origin = RawOrigin::Signed(curator_acc_id.clone());
        let actor = ContentActor::Curator(group_id, curator_id);
        let token_id =
            issue_creator_token_with_worst_case_scenario_owner::<T>(
                curator_acc_id,
                actor,
                channel_id,
                curator_member_id
            )?;
        // No pausable feature prevents this
        set_all_channel_paused_features::<T>(channel_id);
    }: _ (
        origin, actor, channel_id
    )
    verify {
        assert!(TokenInfoById::<T>::contains_key(token_id));
        let token = project_token::Pallet::<T>::token_info_by_id(token_id);
        assert_eq!(token.transfer_policy, TransferPolicy::Permissionless);
        // Check event emitted
        assert_last_event::<T>(
            <T as project_token::Config>::Event::from(
                project_token::Event::<T>::TransferPolicyChangedToPermissionless(
                    token_id
                )
            ).into()
        );
    }

    deissue_creator_token {
        let (channel_id, group_id, lead_acc_id, curator_id, curator_acc_id) =
            setup_worst_case_scenario_curator_channel_all_max::<T>(false)?;
        let curator_member_id = curator_member_id::<T>(curator_id);
        let origin = RawOrigin::Signed(curator_acc_id);
        let actor = ContentActor::Curator(group_id, curator_id);
        let token_params = create_token_issuance_params::<T>(BTreeMap::new());
        let token_id = project_token::Pallet::<T>::next_token_id();
        Pallet::<T>::issue_creator_token(origin.clone().into(), actor, channel_id, token_params)?;
        // No pausable feature prevents this
        set_all_channel_paused_features::<T>(channel_id);
    }: _ (
        origin, actor, channel_id
    )
    verify {
        assert!(!TokenInfoById::<T>::contains_key(token_id));
        let channel = ChannelById::<T>::get(channel_id);
        assert_eq!(channel.creator_token_id, None);
        // Check event emitted
        assert_last_event::<T>(
            <T as project_token::Config>::Event::from(
                project_token::Event::<T>::TokenDeissued(token_id)
            ).into()
        );
    }

    init_creator_token_sale {
        let a in 1 .. MAX_BYTES_METADATA;

        let (channel_id, group_id, lead_acc_id, curator_id, curator_acc_id) =
            setup_worst_case_scenario_curator_channel_all_max::<T>(false)?;
        let curator_member_id = curator_member_id::<T>(curator_id);
        let origin = RawOrigin::Signed(curator_acc_id.clone());
        let actor = ContentActor::Curator(group_id, curator_id);
        let token_id =
            issue_creator_token_with_worst_case_scenario_owner::<T>(
                curator_acc_id,
                actor,
                channel_id,
                curator_member_id
            )?;
        let params = worst_case_scenario_token_sale_params::<T>(a, None);
        // No pausable feature prevents this
        set_all_channel_paused_features::<T>(channel_id);
    }: _ (
        origin, actor, channel_id, params
    )
    verify {
        let start_block = frame_system::Pallet::<T>::block_number();
        let token = project_token::Module::<T>::token_info_by_id(token_id);
        // Verify token sale data
        assert_eq!(token.sale, Some(TokenSale {
            auto_finalize: false,
            cap_per_member: Some(DEFAULT_CRT_SALE_CAP_PER_MEMBER.into()),
            duration: DEFAULT_CRT_SALE_DURATION.into(),
            earnings_destination: None,
            funds_collected: JoyBalanceOf::<T>::zero(),
            quantity_left: DEFAULT_CRT_SALE_UPPER_BOUND.into(),
            start_block,
            tokens_source: curator_member_id,
            unit_price: DEFAULT_CRT_SALE_PRICE.into(),
            vesting_schedule_params: Some(default_vesting_schedule_params::<T>())
        }));
        // Verify that owner has max amount of locks possible
        let owner_acc_data = project_token::Module::<T>::account_info_by_token_and_member(token_id, curator_member_id);
        assert_eq!(
            owner_acc_data.vesting_schedules.len(),
            T::MaxVestingSchedulesPerAccountPerToken::get() as usize
        );
        assert!(owner_acc_data.split_staking_status.is_some());
        // Check event emitted
        assert_last_event::<T>(
            <T as project_token::Config>::Event::from(
                project_token::Event::<T>::TokenSaleInitialized(
                    token_id,
                    token.next_sale_id - 1,
                    token.sale.unwrap(),
                    Some(vec![0xf].repeat(a as usize))
                )
            ).into()
        );
    }

    update_upcoming_creator_token_sale {
        let (channel_id, group_id, lead_acc_id, curator_id, curator_acc_id) =
            setup_worst_case_scenario_curator_channel_all_max::<T>(false)?;
        let curator_member_id = curator_member_id::<T>(curator_id);
        let origin = RawOrigin::Signed(curator_acc_id.clone());
        let actor = ContentActor::Curator(group_id, curator_id);
        let token_id =
            issue_creator_token_with_worst_case_scenario_owner::<T>(
                curator_acc_id,
                actor,
                channel_id,
                curator_member_id
            )?;
        let sale_params =
            worst_case_scenario_token_sale_params::<T>(MAX_BYTES_METADATA, Some(100u32.into()));
        Pallet::<T>::init_creator_token_sale(
            origin.clone().into(),
            actor,
            channel_id,
            sale_params
        )?;
        let new_start_block: Option<T::BlockNumber> = Some(200u32.into());
        let new_duration: Option<T::BlockNumber> = Some(200u32.into());
        // No pausable feature prevents this
        set_all_channel_paused_features::<T>(channel_id);
    }: _(origin, actor, channel_id, new_start_block, new_duration)
    verify {
        assert!(TokenInfoById::<T>::contains_key(token_id));
        let token = project_token::Pallet::<T>::token_info_by_id(token_id);
        let sale_id = token.next_sale_id - 1;
        assert_eq!(token.sale.as_ref().unwrap().start_block, new_start_block.unwrap());
        assert_eq!(token.sale.as_ref().unwrap().duration, new_duration.unwrap());
        // Check event emitted
        assert_last_event::<T>(
            <T as project_token::Config>::Event::from(
                project_token::Event::<T>::UpcomingTokenSaleUpdated(
                    token_id,
                    sale_id,
                    new_start_block,
                    new_duration
                )
            ).into()
        );
    }

    finalize_creator_token_sale {
        let (channel_id, group_id, lead_acc_id, curator_id, curator_acc_id) =
        setup_worst_case_scenario_curator_channel_all_max::<T>(false)?;
        let curator_member_id = curator_member_id::<T>(curator_id);
        let origin = RawOrigin::Signed(curator_acc_id.clone());
        let actor = ContentActor::Curator(group_id, curator_id);
        let token_id =
            issue_creator_token_with_worst_case_scenario_owner::<T>(
                curator_acc_id.clone(),
                actor,
                channel_id,
                curator_member_id
            )?;
        let sale_params =
            worst_case_scenario_token_sale_params::<T>(MAX_BYTES_METADATA, None);
        Pallet::<T>::init_creator_token_sale(
            origin.clone().into(),
            actor,
            channel_id,
            sale_params
        )?;
        let tokens_sold: TokenBalanceOf<T> = 1u32.into();
        let funds_collected = JoyBalanceOf::<T>::from(DEFAULT_CRT_SALE_PRICE) * tokens_sold.into();
        let _ = balances::Pallet::<T>::deposit_creating(&curator_acc_id, funds_collected);
        project_token::Pallet::<T>::purchase_tokens_on_sale(
            origin.clone().into(),
            token_id,
            curator_member_id,
            tokens_sold
        )?;
        let council_budget_pre = T::CouncilBudgetManager::get_budget();
        fastforward_by_blocks::<T>(DEFAULT_CRT_SALE_DURATION.into());
        // No pausable feature prevents this
        set_all_channel_paused_features::<T>(channel_id);
    }: _(origin, actor, channel_id)
    verify {
        assert!(TokenInfoById::<T>::contains_key(token_id));
        let token = project_token::Pallet::<T>::token_info_by_id(token_id);
        assert!(token.sale.is_none());
        let sale_id = token.next_sale_id - 1;
        // Make sure council budget was increased
        let council_budget_post = T::CouncilBudgetManager::get_budget();
        assert_eq!(council_budget_post, council_budget_pre + funds_collected);
        // Check event emitted
        assert_last_event::<T>(
            <T as project_token::Config>::Event::from(
                project_token::Event::<T>::TokenSaleFinalized(
                    token_id,
                    sale_id,
                    TokenBalanceOf::<T>::from(DEFAULT_CRT_SALE_UPPER_BOUND) - tokens_sold,
                    funds_collected
                )
            ).into()
        );
    }

    issue_revenue_split {
        let (channel_id, group_id, lead_acc_id, curator_id, curator_acc_id) =
            setup_worst_case_scenario_curator_channel_all_max::<T>(false)?;
        let curator_member_id = curator_member_id::<T>(curator_id);
        let origin = RawOrigin::Signed(curator_acc_id.clone());
        let actor = ContentActor::Curator(group_id, curator_id);
        let token_id =
            issue_creator_token_with_worst_case_scenario_owner::<T>(
                curator_acc_id,
                actor,
                channel_id,
                curator_member_id
            )?;
        let start: T::BlockNumber = frame_system::Pallet::<T>::block_number()
            + project_token::Pallet::<T>::min_revenue_split_time_to_start();
        let duration: T::BlockNumber = project_token::Pallet::<T>::min_revenue_split_duration();
        let channel_acc = ContentTreasury::<T>::account_for_channel(channel_id);
        let reward_amount = 1_000_000u32.into();
        let _ = balances::Pallet::<T>::deposit_creating(
            &channel_acc,
            // TODO: Existential deposit should not be needed after https://github.com/Joystream/joystream/issues/4033
            T::JoyExistentialDeposit::get() + reward_amount
        );
        let council_budget_pre = T::CouncilBudgetManager::get_budget();
        // No pausable feature prevents this
        set_all_channel_paused_features::<T>(channel_id);
    }: _(origin, actor, channel_id, Some(start), duration)
    verify {
        let allocation = DEFAULT_CRT_REVENUE_SPLIT_RATE * reward_amount;
        let withdrawn = reward_amount - allocation;
        assert!(TokenInfoById::<T>::contains_key(token_id));
        let token = project_token::Pallet::<T>::token_info_by_id(token_id);
        assert_eq!(token.revenue_split, RevenueSplitStateOf::<T>::Active(RevenueSplitInfo {
            allocation,
            timeline: TimelineOf::<T> { start, duration },
            dividends_claimed: JoyBalanceOf::<T>::zero()
        }));
        // Make sure council budget was increased
        let council_budget_post = T::CouncilBudgetManager::get_budget();
        assert_eq!(council_budget_post, council_budget_pre + withdrawn);
        // Check event emitted
        assert_past_event::<T>(
            <T as project_token::Config>::Event::from(
                project_token::Event::<T>::RevenueSplitIssued(
                    token_id,
                    start,
                    duration,
                    allocation
                ),
            ).into(),
            1 // expected events:
            // project_token::RevenueSplitIssued
            // balances::Slashed
        );
    }

    issue_revenue_split_as_collaborator {
        let (owner_acc, owner_member_id) = member_funded_account::<T>(1);
        let channel_owner = ChannelOwner::<T::MemberId, T::CuratorGroupId>::Member(owner_member_id);
        let channel_id = setup_worst_case_scenario_channel::<T>(
            owner_acc.clone(),
            channel_owner,
            T::MaxNumberOfAssetsPerChannel::get(),
            T::StorageBucketsPerBagValueConstraint::get().max() as u32,
            T::DistributionBucketsPerBagValueConstraint::get().max() as u32,
            false
        )?;
        let collaborator_member_id: T::MemberId = COLABORATOR_IDS[0].saturated_into();
        let collaborator_account_id = T::AccountId::create_account_id(COLABORATOR_IDS[0]);
        let origin = RawOrigin::Signed(collaborator_account_id.clone());
        let actor = ContentActor::Member(collaborator_member_id);
        let token_id =
            issue_creator_token_with_worst_case_scenario_owner::<T>(
                collaborator_account_id,
                actor,
                channel_id,
                collaborator_member_id
            )?;
        let start: T::BlockNumber = frame_system::Pallet::<T>::block_number()
            + project_token::Pallet::<T>::min_revenue_split_time_to_start();
        let duration: T::BlockNumber = project_token::Pallet::<T>::min_revenue_split_duration();
        let channel_acc = ContentTreasury::<T>::account_for_channel(channel_id);
        let reward_amount = 1_000_000u32.into();
        let _ = balances::Pallet::<T>::deposit_creating(
            &channel_acc,
            // TODO: Existential deposit should not be needed after https://github.com/Joystream/joystream/issues/4033
            T::JoyExistentialDeposit::get() + reward_amount
        );
        let owner_acc_balance_pre = balances::Pallet::<T>::usable_balance(owner_acc.clone());
        // No pausable feature prevents this
        set_all_channel_paused_features::<T>(channel_id);
    }: issue_revenue_split(origin, actor, channel_id, Some(start), duration)
    verify {
        let allocation = DEFAULT_CRT_REVENUE_SPLIT_RATE * reward_amount;
        let withdrawn = reward_amount - allocation;
        assert!(TokenInfoById::<T>::contains_key(token_id));
        let token = project_token::Pallet::<T>::token_info_by_id(token_id);
        assert_eq!(token.revenue_split, RevenueSplitStateOf::<T>::Active(RevenueSplitInfo {
            allocation,
            timeline: TimelineOf::<T> { start, duration },
            dividends_claimed: JoyBalanceOf::<T>::zero()
        }));
        // Make sure channel owner's balances was increased
        let owner_acc_balance_post = balances::Pallet::<T>::usable_balance(owner_acc);
        assert_eq!(owner_acc_balance_post, owner_acc_balance_pre + withdrawn);
        // Check event emitted
        assert_past_event::<T>(
            <T as project_token::Config>::Event::from(
                project_token::Event::<T>::RevenueSplitIssued(
                    token_id,
                    start,
                    duration,
                    allocation
                )
            ).into(),
            1 // expected events:
            // project_token::RevenueSplitIssued
            // balances::Transfer
        );
    }

    finalize_revenue_split {
        let (channel_id, group_id, lead_acc_id, curator_id, curator_acc_id) =
            setup_worst_case_scenario_curator_channel_all_max::<T>(false)?;
        let curator_member_id = curator_member_id::<T>(curator_id);
        let origin = RawOrigin::Signed(curator_acc_id.clone());
        let actor = ContentActor::Curator(group_id, curator_id);
        let token_id =
            issue_creator_token_with_worst_case_scenario_owner::<T>(
                curator_acc_id.clone(),
                actor,
                channel_id,
                curator_member_id
            )?;
        let channel_acc = ContentTreasury::<T>::account_for_channel(channel_id);
        let reward_amount = 1_000_000u32.into();
        let _ = balances::Pallet::<T>::deposit_creating(
            &channel_acc,
            // TODO: Existential deposit should not be needed after https://github.com/Joystream/joystream/issues/4033
            T::JoyExistentialDeposit::get() + reward_amount
        );
        let duration: T::BlockNumber = 100u32.into();
        Pallet::<T>::issue_revenue_split(
            origin.clone().into(),
            actor,
            channel_id,
            None,
            duration
        )?;
        fastforward_by_blocks::<T>(project_token::Pallet::<T>::min_revenue_split_duration());
        // Remove the default token owner stake
        project_token::AccountInfoByTokenAndMember::<T>::mutate(token_id, curator_member_id, |acc| {
            acc.unstake();
        });
        // Participate in split
        let curator_balance_pre = balances::Pallet::<T>::usable_balance(curator_acc_id.clone());
        project_token::Pallet::<T>::participate_in_split(
            origin.clone().into(),
            token_id,
            curator_member_id,
            (DEFAULT_CRT_OWNER_ISSUANCE / 2).into()
        )?;
        let curator_balance_post = balances::Pallet::<T>::usable_balance(curator_acc_id);
        let token = project_token::Pallet::<T>::token_info_by_id(token_id);
        let allocation = DEFAULT_CRT_REVENUE_SPLIT_RATE * reward_amount;
        let dividends_paid = allocation / 2u32.into();
        let leftovers = allocation - dividends_paid;
        // Make sure dividend paid to curator and split data equals to expected values
        assert_eq!(curator_balance_post, curator_balance_pre + dividends_paid);
        match token.revenue_split {
            RevenueSplitStateOf::<T>::Active(info) => {
                assert_eq!(info.allocation, allocation);
                assert_eq!(info.leftovers(), leftovers);
                assert_eq!(info.dividends_claimed, dividends_paid);
            },
            _ => panic!("Invalid split status!")
        };
        fastforward_by_blocks::<T>(duration);
        let channel_balance_pre = balances::Pallet::<T>::usable_balance(channel_acc.clone());
        // No pausable feature prevents this
        set_all_channel_paused_features::<T>(channel_id);
    }: _(origin, actor, channel_id)
    verify {
        assert!(TokenInfoById::<T>::contains_key(token_id));
        let token = project_token::Pallet::<T>::token_info_by_id(token_id);
        assert_eq!(token.revenue_split, RevenueSplitStateOf::<T>::Inactive);
        // Make sure leftovers sent to channel acc
        let channel_balance_post = balances::Pallet::<T>::usable_balance(channel_acc.clone());
        assert_eq!(channel_balance_post, channel_balance_pre + leftovers);
        // Check event emitted
        assert_last_event::<T>(
            <T as project_token::Config>::Event::from(
                project_token::Event::<T>::RevenueSplitFinalized(
                    token_id,
                    channel_acc,
                    leftovers
                ),
            ).into(),
        );
    }

    reduce_creator_token_patronage_rate_to {
        let (channel_id, group_id, lead_acc_id, curator_id, curator_acc_id) =
            setup_worst_case_scenario_curator_channel_all_max::<T>(false)?;
        let curator_member_id = curator_member_id::<T>(curator_id);
        let origin = RawOrigin::Signed(curator_acc_id.clone());
        let actor = ContentActor::Curator(group_id, curator_id);
        let token_id =
            issue_creator_token_with_worst_case_scenario_owner::<T>(
                curator_acc_id,
                actor,
                channel_id,
                curator_member_id
            )?;
        let target_rate = YearlyRate(DEFAULT_CRT_PATRONAGE_RATE.0 / 2);
        fastforward_by_blocks::<T>(T::BlocksPerYear::get().into());
        let expected_unclaimed_tally: TokenBalanceOf<T> =
            (DEFAULT_CRT_PATRONAGE_RATE.0.mul_floor(DEFAULT_CRT_OWNER_ISSUANCE)).into();
        // No pausable feature prevents this
        set_all_channel_paused_features::<T>(channel_id);
    }: _(origin, actor, channel_id, target_rate)
    verify {
        let current_block = frame_system::Pallet::<T>::block_number();
        let new_block_rate = BlockRate::from_yearly_rate(target_rate, T::BlocksPerYear::get());
        assert!(TokenInfoById::<T>::contains_key(token_id));
        let token = project_token::Pallet::<T>::token_info_by_id(token_id);
        assert_eq!(token.patronage_info.rate, new_block_rate);
        assert_eq!(token.patronage_info.last_unclaimed_patronage_tally_block, current_block);
        assert_lt!(
            expected_unclaimed_tally - token.patronage_info.unclaimed_patronage_tally_amount,
            // We use 0,0001% deficiency margin because of possible conversion errors
            TokenBalanceOf::<T>::from(DEFAULT_CRT_OWNER_ISSUANCE / 1_000_000)
        );
        // Check event emitted
        assert_last_event::<T>(
            <T as project_token::Config>::Event::from(
                project_token::Event::<T>::PatronageRateDecreasedTo(
                    token_id,
                    new_block_rate.to_yearly_rate_representation(T::BlocksPerYear::get())
                ),
            ).into(),
        );
    }

    claim_creator_token_patronage_credit {
        let (owner_acc, owner_member_id) = member_funded_account::<T>(1);
        // Only member channels can claim patronage
        let channel_owner = ChannelOwner::<T::MemberId, T::CuratorGroupId>::Member(owner_member_id);
        let channel_id = setup_worst_case_scenario_channel::<T>(
            owner_acc,
            channel_owner,
            T::MaxNumberOfAssetsPerChannel::get(),
            T::StorageBucketsPerBagValueConstraint::get().max() as u32,
            T::DistributionBucketsPerBagValueConstraint::get().max() as u32,
            false
        )?;
        let collaborator_member_id: T::MemberId = COLABORATOR_IDS[0].saturated_into();
        let collaborator_account_id = T::AccountId::create_account_id(COLABORATOR_IDS[0]);
        let origin = RawOrigin::Signed(collaborator_account_id.clone());
        let actor = ContentActor::Member(collaborator_member_id);
        let token_id =
            issue_creator_token_with_worst_case_scenario_owner::<T>(
                collaborator_account_id,
                actor,
                channel_id,
                collaborator_member_id
            )?;
        fastforward_by_blocks::<T>(T::BlocksPerYear::get().into());
        let collab_crt_balance_pre =
            transferrable_crt_balance::<T>(token_id, collaborator_member_id);
        let expected_claim: TokenBalanceOf<T> =
            (DEFAULT_CRT_PATRONAGE_RATE.0.mul_floor(DEFAULT_CRT_OWNER_ISSUANCE)).into();
        // No pausable feature prevents this
        set_all_channel_paused_features::<T>(channel_id);
    }: _(origin, actor, channel_id)
    verify {
        assert!(TokenInfoById::<T>::contains_key(token_id));
        let token = project_token::Pallet::<T>::token_info_by_id(token_id);
        // Deficiency margin of 0.0001%, because of possible conversion/rounding errors
        let deficiency_margin: TokenBalanceOf<T> = (DEFAULT_CRT_OWNER_ISSUANCE / 1_000_000).into();
        assert_lt!(expected_claim + DEFAULT_CRT_OWNER_ISSUANCE.into() - token.tokens_issued, deficiency_margin);
        assert_eq!(token.tokens_issued, token.total_supply);
        // Make sure collaborator's CRT balance was increased
        let collab_crt_balance_post =
            transferrable_crt_balance::<T>(token_id, collaborator_member_id);
        let actually_claimed = collab_crt_balance_post - collab_crt_balance_pre;
        assert_lt!(expected_claim - actually_claimed, deficiency_margin);
        // Check event emitted
        assert_last_event::<T>(
            <T as project_token::Config>::Event::from(
                project_token::Event::<T>::PatronageCreditClaimed(
                    token_id,
                    actually_claimed,
                    collaborator_member_id
                )
            ).into(),
        );
    }

    // ================================================================================
    // ======================== CHANNEL PAYOUTS & WITHDRAWALS =========================
    // ================================================================================

    // WORST CASE SCENARIO:
    // - DB read cost already maxed out due to `payload` being a struct of `Option`s
    // - `payload` fields `Some(..)` in order to maximize the number of storage mutation performed
    update_channel_payouts {
        let origin = RawOrigin::Root;
        let (account_id, _) = member_funded_account::<T>(1);
        let hash = <<T as frame_system::Config>::Hashing as Hash>::hash(&"test".encode());
        let params = UpdateChannelPayoutsParameters::<T> {
            commitment: Some(hash),
                        payload: Some(ChannelPayoutsPayloadParameters::<T>{
                uploader_account: account_id,
                object_creation_params: storage::DataObjectCreationParameters {
                    size: 1u64,
                    ipfs_content_id: 1u32.to_be_bytes().as_slice().to_vec(),
                },
                expected_data_object_state_bloat_bond: Storage::<T>::data_object_state_bloat_bond_value(),
                expected_data_size_fee: Storage::<T>::data_object_per_mega_byte_fee(),
            }),
            min_cashout_allowed: Some(<T as balances::Config>::Balance::one()),
            max_cashout_allowed: Some(<T as balances::Config>::Balance::from(1_000_000u32)),
            channel_cashouts_enabled: Some(true),
        };
    }: _ (origin, params)
        verify {
            assert_eq!(
                Pallet::<T>::commitment(),
                hash,
            );
        }

    // WORST CASE SCENARIO:
    // - curator channel belonging to a group with max number curator and max curator permissions
    // - channel has all feature paused except the necessary for the extr. to succeed to maximize permission validation complexity
    withdraw_from_curator_channel_balance {
        let (channel_id, group_id, lead_account_id, _, _) =
            setup_worst_case_scenario_curator_channel_all_max::<T>(false)?;
        let origin= RawOrigin::Signed(lead_account_id.clone());

        set_all_channel_paused_features_except::<T>(channel_id, vec![PausableChannelFeature::ChannelFundsTransfer]);

        let amount = <T as balances::Config>::Balance::from(100u32);
        let _ = Balances::<T>::deposit_creating(
            &ContentTreasury::<T>::account_for_channel(channel_id),
            amount + T::ExistentialDeposit::get(),
        );

        let actor = ContentActor::Lead;
        let origin = RawOrigin::Signed(lead_account_id);
    }: withdraw_from_channel_balance(origin, actor, channel_id, amount)
        verify {
            assert_eq!(
                T::CouncilBudgetManager::get_budget(),
                amount,
            );

            assert_eq!(
                Balances::<T>::usable_balance(ContentTreasury::<T>::account_for_channel(channel_id)),
                T::ExistentialDeposit::get(),
            );
        }

    withdraw_from_member_channel_balance {
        let (channel_id, member_id, member_account_id, lead_account_id) =
            setup_worst_case_scenario_member_channel::<T>(
                T::MaxNumberOfAssetsPerChannel::get(),
                T::StorageBucketsPerBagValueConstraint::get().min as u32,
                T::DistributionBucketsPerBagValueConstraint::get().min as u32,
                false,
            ).unwrap();

        let lead_origin = RawOrigin::Signed(lead_account_id);

        set_all_channel_paused_features_except::<T>(channel_id, vec![PausableChannelFeature::ChannelFundsTransfer]);

        let amount = <T as balances::Config>::Balance::from(100u32);
        let _ = Balances::<T>::deposit_creating(
            &ContentTreasury::<T>::account_for_channel(channel_id),
            amount + T::ExistentialDeposit::get(),
        );

        let origin = RawOrigin::Signed(member_account_id.clone());
        let actor = ContentActor::Member(member_id);
        let owner_balance_pre = Balances::<T>::usable_balance(member_account_id.clone());
    }: withdraw_from_channel_balance(origin, actor, channel_id, amount)
        verify {
            assert_eq!(
                Balances::<T>::usable_balance(member_account_id),
                owner_balance_pre + amount,
            );

            assert_eq!(
                Balances::<T>::usable_balance(ContentTreasury::<T>::account_for_channel(channel_id)),
                T::ExistentialDeposit::get(),
            );
        }

    // Worst case scenario:
    // - curator channel belonging to a group with max number curator and max curator permissions
    // - channel has all feature paused except the necessary for the extr. to succeed to maximize permission validation complexity
    claim_channel_reward {
        let h in 1 .. MAX_MERKLE_PROOF_HASHES;

        let cumulative_reward_claimed: BalanceOf<T> = 100u32.into();
        let payments = create_pull_payments_with_reward::<T>(2u32.pow(h), cumulative_reward_claimed);
        let commitment = generate_merkle_root_helper::<T, _>(&payments).pop().unwrap();
        let proof = build_merkle_path_helper::<T, _>(&payments, 0);
        let (channel_id, group_id, lead_account_id, _, _) =
            setup_worst_case_scenario_curator_channel_all_max::<T>(false)?;
        let origin = RawOrigin::Signed(lead_account_id);

        set_all_channel_paused_features_except::<T>(channel_id, vec![PausableChannelFeature::CreatorCashout]);

        Pallet::<T>::update_channel_payouts(RawOrigin::Root.into(), UpdateChannelPayoutsParameters::<T> {
           commitment: Some(commitment),
            ..Default::default()
        })?;

        let actor = ContentActor::Lead;
        let item = payments[0];
        T::CouncilBudgetManager::set_budget(cumulative_reward_claimed + T::ExistentialDeposit::get());
    }: _ (origin, actor, proof, item)
        verify {
            assert_eq!(
                Pallet::<T>::channel_by_id(channel_id).cumulative_reward_claimed,
                item.cumulative_reward_earned
            );
            assert_eq!(
                T::CouncilBudgetManager::get_budget(),
                T::ExistentialDeposit::get(),
            );
        }

    // Worst case scenario:
    // - curator channel belonging to a group with max number curator and max curator permissions
    // - channel has all feature paused except the necessary for the extr. to succeed to maximize permission validation complexity
    claim_and_withdraw_curator_channel_reward {
        let h in 1 .. MAX_MERKLE_PROOF_HASHES;

        let cumulative_reward_claimed: BalanceOf<T> = 100u32.into();
        let payments = create_pull_payments_with_reward::<T>(2u32.pow(h), cumulative_reward_claimed);
        let commitment = generate_merkle_root_helper::<T, _>(&payments).pop().unwrap();
        let proof = build_merkle_path_helper::<T, _>(&payments, 0);
        let (channel_id, group_id, lead_account_id, _, _) =
            setup_worst_case_scenario_curator_channel_all_max::<T>(false)?;
        let origin = RawOrigin::Signed(lead_account_id);

        set_all_channel_paused_features_except::<T>(channel_id, vec![
                PausableChannelFeature::CreatorCashout,
                PausableChannelFeature::ChannelFundsTransfer,
            ]);

        Pallet::<T>::update_channel_payouts(RawOrigin::Root.into(), UpdateChannelPayoutsParameters::<T> {
           commitment: Some(commitment),
            ..Default::default()
        })?;

        let actor = ContentActor::Lead;
        let item = payments[0];
        T::CouncilBudgetManager::set_budget(cumulative_reward_claimed + T::ExistentialDeposit::get());
    }: claim_and_withdraw_channel_reward(origin, actor, proof, item)
        verify {
            assert_eq!(
                Pallet::<T>::channel_by_id(channel_id).cumulative_reward_claimed,
                item.cumulative_reward_earned
            );
            assert_eq!(
                T::CouncilBudgetManager::get_budget(),
                cumulative_reward_claimed + T::ExistentialDeposit::get(),
            );
        }

    // Worst case scenario:
    // - channel belonging to a member with max number of collaborators and max agent permissions
    // - channel has all feature paused except the necessary for the extr. to succeed to maximize permission validation complexity
    claim_and_withdraw_member_channel_reward {
        let h in 1 .. MAX_MERKLE_PROOF_HASHES;

        let cumulative_reward_claimed: BalanceOf<T> = 100u32.into();
        let payments = create_pull_payments_with_reward::<T>(2u32.pow(h), cumulative_reward_claimed);
        let commitment = generate_merkle_root_helper::<T, _>(&payments).pop().unwrap();
        let proof = build_merkle_path_helper::<T, _>(&payments, 0);
        let (channel_id, member_id, member_account_id, lead_account_id) =
            setup_worst_case_scenario_member_channel_all_max::<T>(false)?;
        let lead_origin = RawOrigin::Signed(lead_account_id);
        let origin = RawOrigin::Signed(member_account_id.clone());

        set_all_channel_paused_features_except::<T>(channel_id, vec![
                PausableChannelFeature::CreatorCashout,
                PausableChannelFeature::ChannelFundsTransfer,
            ]);

        Pallet::<T>::update_channel_payouts(RawOrigin::Root.into(), UpdateChannelPayoutsParameters::<T> {
           commitment: Some(commitment),
            ..Default::default()
        })?;

        let actor = ContentActor::Member(member_id);
        let balances_pre = Balances::<T>::usable_balance(member_account_id.clone());
        let item = payments[0];
        T::CouncilBudgetManager::set_budget(cumulative_reward_claimed + T::ExistentialDeposit::get());
    }: claim_and_withdraw_channel_reward(origin, actor, proof, item)
        verify {
            assert_eq!(
                Pallet::<T>::channel_by_id(channel_id).cumulative_reward_claimed,
                item.cumulative_reward_earned
            );
            assert_eq!(
                Balances::<T>::usable_balance(member_account_id),
                cumulative_reward_claimed + balances_pre,
            );
        }
}

#[cfg(test)]
pub mod tests {
    use crate::tests::mock::{with_default_mock_builder, Content};
    use frame_support::assert_ok;

    #[test]
    fn create_channel() {
        with_default_mock_builder(|| {
            assert_ok!(Content::test_benchmark_create_channel());
        });
    }

    #[test]
    fn channel_update_with_assets() {
        with_default_mock_builder(|| {
            assert_ok!(Content::test_benchmark_channel_update_with_assets());
        });
    }

    #[test]
    fn channel_update_without_assets() {
        with_default_mock_builder(|| {
            assert_ok!(Content::test_benchmark_channel_update_without_assets());
        });
    }

    #[test]
    fn delete_channel() {
        with_default_mock_builder(|| {
            assert_ok!(Content::test_benchmark_delete_channel());
        });
    }

    #[test]
    fn update_channel_privilege_level() {
        with_default_mock_builder(|| {
            assert_ok!(Content::test_benchmark_update_channel_privilege_level());
        });
    }

    #[test]
    fn set_channel_paused_features_as_moderator() {
        with_default_mock_builder(|| {
            assert_ok!(Content::test_benchmark_set_channel_paused_features_as_moderator());
        });
    }

    #[test]
    fn delete_channel_assets_as_moderator() {
        with_default_mock_builder(|| {
            assert_ok!(Content::test_benchmark_delete_channel_assets_as_moderator());
        });
    }

    #[test]
    fn delete_channel_as_moderator() {
        with_default_mock_builder(|| {
            assert_ok!(Content::test_benchmark_delete_channel_as_moderator());
        });
    }

    #[test]
    fn set_channel_visibility_as_moderator() {
        with_default_mock_builder(|| {
            assert_ok!(Content::test_benchmark_set_channel_visibility_as_moderator());
        });
    }

    #[test]
    fn delete_video_assets_as_moderator() {
        with_default_mock_builder(|| {
            assert_ok!(Content::test_benchmark_delete_video_assets_as_moderator());
        });
    }

    #[test]
    fn delete_video_as_moderator_with_assets() {
        with_default_mock_builder(|| {
            assert_ok!(Content::test_benchmark_delete_video_as_moderator_with_assets());
        });
    }

    #[test]
    fn delete_video_as_moderator_without_assets() {
        with_default_mock_builder(|| {
            assert_ok!(Content::test_benchmark_delete_video_as_moderator_without_assets());
        });
    }

    #[test]
    fn set_video_visibility_as_moderator() {
        with_default_mock_builder(|| {
            assert_ok!(Content::test_benchmark_set_video_visibility_as_moderator());
        });
    }

    #[test]
    fn create_curator_group() {
        with_default_mock_builder(|| {
            assert_ok!(Content::test_benchmark_create_curator_group());
        });
    }

    #[test]
    fn update_curator_group_permissions() {
        with_default_mock_builder(|| {
            assert_ok!(Content::test_benchmark_update_curator_group_permissions());
        });
    }

    #[test]
    fn issue_creator_token() {
        with_default_mock_builder(|| {
            assert_ok!(Content::test_benchmark_issue_creator_token());
        })
    }

    #[test]
    fn creator_token_issuer_transfer() {
        with_default_mock_builder(|| {
            assert_ok!(Content::test_benchmark_creator_token_issuer_transfer());
        })
    }

    #[test]
    fn set_curator_group_status() {
        with_default_mock_builder(|| {
            assert_ok!(Content::test_benchmark_set_curator_group_status());
        })
    }

    #[test]
    fn add_curator_to_group() {
        with_default_mock_builder(|| {
            assert_ok!(Content::test_benchmark_add_curator_to_group());
        })
    }

    #[test]
    fn remove_curator_from_group() {
        with_default_mock_builder(|| {
            assert_ok!(Content::test_benchmark_remove_curator_from_group());
        })
    }

    #[test]
    fn initialize_channel_transfer() {
        with_default_mock_builder(|| {
            assert_ok!(Content::test_benchmark_initialize_channel_transfer());
        });
    }

    #[test]
    fn create_video_without_nft() {
        with_default_mock_builder(|| {
            assert_ok!(Content::test_benchmark_create_video_without_nft());
        });
    }

    #[test]
    fn create_video_with_nft() {
        with_default_mock_builder(|| {
            assert_ok!(Content::test_benchmark_create_video_with_nft());
        });
    }

    #[test]
    fn update_video_without_assets_without_nft() {
        with_default_mock_builder(|| {
            assert_ok!(Content::test_benchmark_update_video_without_assets_without_nft());
        });
    }

    #[test]
    fn update_video_with_assets_without_nft() {
        with_default_mock_builder(|| {
            assert_ok!(Content::test_benchmark_update_video_with_assets_without_nft());
        });
    }

    #[test]
    fn update_video_without_assets_with_nft() {
        with_default_mock_builder(|| {
            assert_ok!(Content::test_benchmark_update_video_without_assets_with_nft());
        });
    }

    #[test]
    fn update_video_with_assets_with_nft() {
        with_default_mock_builder(|| {
            assert_ok!(Content::test_benchmark_update_video_with_assets_with_nft());
        });
    }

    #[test]
    fn delete_video_without_assets() {
        with_default_mock_builder(|| {
            assert_ok!(Content::test_benchmark_delete_video_without_assets());
        });
    }

    #[test]
    fn delete_video_with_assets() {
        with_default_mock_builder(|| {
            assert_ok!(Content::test_benchmark_delete_video_with_assets());
        });
    }

    #[test]
    fn cancel_channel_transfer() {
        with_default_mock_builder(|| {
            assert_ok!(Content::test_benchmark_cancel_channel_transfer());
        })
    }

    #[test]
    fn accept_channel_transfer() {
        with_default_mock_builder(|| {
            assert_ok!(Content::test_benchmark_accept_channel_transfer());
        })
    }

    #[test]
    fn update_channel_payouts() {
        with_default_mock_builder(|| {
            assert_ok!(Content::test_benchmark_update_channel_payouts());
        })
    }

    #[test]
    fn withdraw_from_member_channel_balance() {
        with_default_mock_builder(|| {
            assert_ok!(Content::test_benchmark_withdraw_from_member_channel_balance());
        })
    }

    #[test]
    fn withdraw_from_curator_channel_balance() {
        with_default_mock_builder(|| {
            assert_ok!(Content::test_benchmark_withdraw_from_curator_channel_balance());
        })
    }

    #[test]
    fn claim_channel_reward() {
        with_default_mock_builder(|| {
            assert_ok!(Content::test_benchmark_claim_channel_reward());
        })
    }

    #[test]
    fn claim_channel_and_withdraw_member_channel_reward() {
        with_default_mock_builder(|| {
            assert_ok!(Content::test_benchmark_claim_and_withdraw_member_channel_reward());
        })
    }

    #[test]
    fn claim_channel_and_withdraw_curator_channel_reward() {
        with_default_mock_builder(|| {
            assert_ok!(Content::test_benchmark_claim_and_withdraw_curator_channel_reward());
        })
    }

    #[test]
    fn make_creator_token_permissionless() {
        with_default_mock_builder(|| {
            assert_ok!(Content::test_benchmark_make_creator_token_permissionless());
        });
    }

    #[test]
    fn deissue_creator_token() {
        with_default_mock_builder(|| {
            assert_ok!(Content::test_benchmark_deissue_creator_token());
        });
    }

    #[test]
    fn init_creator_token_sale() {
        with_default_mock_builder(|| {
            assert_ok!(Content::test_benchmark_init_creator_token_sale());
        });
    }

    #[test]
    fn update_upcoming_creator_token_sale() {
        with_default_mock_builder(|| {
            assert_ok!(Content::test_benchmark_update_upcoming_creator_token_sale());
        });
    }

    #[test]
    fn finalize_creator_token_sale() {
        with_default_mock_builder(|| {
            assert_ok!(Content::test_benchmark_finalize_creator_token_sale());
        });
    }

    #[test]
    fn issue_revenue_split() {
        with_default_mock_builder(|| {
            assert_ok!(Content::test_benchmark_issue_revenue_split());
        });
    }

    #[test]
    fn issue_revenue_split_as_collaborator() {
        with_default_mock_builder(|| {
            assert_ok!(Content::test_benchmark_issue_revenue_split_as_collaborator());
        });
    }

    #[test]
    fn finalize_revenue_split() {
        with_default_mock_builder(|| {
            assert_ok!(Content::test_benchmark_finalize_revenue_split());
        });
    }

    #[test]
    fn reduce_creator_token_patronage_rate_to() {
        with_default_mock_builder(|| {
            assert_ok!(Content::test_benchmark_reduce_creator_token_patronage_rate_to());
        });
    }

    #[test]
    fn claim_creator_token_patronage_credit() {
        with_default_mock_builder(|| {
            assert_ok!(Content::test_benchmark_claim_creator_token_patronage_credit());
        });
    }
}<|MERGE_RESOLUTION|>--- conflicted
+++ resolved
@@ -31,7 +31,6 @@
 };
 use storage::Module as Storage;
 
-<<<<<<< HEAD
 use super::{
     assert_last_event, channel_bag_witness, clone_curator_group,
     create_data_object_candidates_helper, generate_channel_creation_params, insert_content_leader,
@@ -44,8 +43,6 @@
     ContentWorkingGroupInstance, CreateAccountId, RuntimeConfig, CURATOR_IDS, MAX_BYTES_METADATA,
 };
 
-=======
->>>>>>> 58b3f992
 benchmarks! {
     where_clause {
     where
@@ -343,9 +340,11 @@
     verify {
 
         assert_last_event::<T>(
-            Event::<T>::ChannelPrivilegeLevelUpdated(
-                channel_id,
-                privilege_level,
+            <T as Config>::Event::from(
+                Event::<T>::ChannelPrivilegeLevelUpdated(
+                    channel_id,
+                    privilege_level,
+                )
             ).into()
         );
     }
@@ -379,11 +378,13 @@
     verify {
 
         assert_last_event::<T>(
-            Event::<T>::ChannelPausedFeaturesUpdatedByModerator(
-                actor,
-                channel_id,
-                new_paused_features,
-                rationale,
+            <T as Config>::Event::from(
+                Event::<T>::ChannelPausedFeaturesUpdatedByModerator(
+                    actor,
+                    channel_id,
+                    new_paused_features,
+                    rationale,
+                )
             ).into());
     }
 
@@ -427,13 +428,14 @@
         storage_buckets_num_witness,
         rationale.clone())
     verify {
-
-        assert_last_event::<T>(
-            Event::<T>::ChannelAssetsDeletedByModerator(
-                actor,
-                channel_id,
-                assets_to_remove,
-                rationale,
+        assert_last_event::<T>(
+            <T as Config>::Event::from(
+                Event::<T>::ChannelAssetsDeletedByModerator(
+                    actor,
+                    channel_id,
+                    assets_to_remove,
+                    rationale,
+                )
             ).into());
     }
 
@@ -473,12 +475,13 @@
     verify {
 
         assert_last_event::<T>(
-            Event::<T>::ChannelDeletedByModerator(
-                actor,
-                channel_id,
-                rationale
-            ).into()
-        );
+            <T as Config>::Event::from(
+                Event::<T>::ChannelDeletedByModerator(
+                    actor,
+                    channel_id,
+                    rationale
+                )
+            ).into());
     }
 
     set_channel_visibility_as_moderator{
@@ -508,11 +511,13 @@
     verify {
 
         assert_last_event::<T>(
-            Event::<T>::ChannelVisibilitySetByModerator(
-                actor,
-                channel_id,
-                true,
-                rationale,
+            <T as Config>::Event::from(
+                Event::<T>::ChannelVisibilitySetByModerator(
+                    actor,
+                    channel_id,
+                    true,
+                    rationale,
+                )
             ).into());
     }
 
@@ -566,12 +571,14 @@
     verify {
 
         assert_last_event::<T>(
-            Event::<T>::VideoAssetsDeletedByModerator(
-                actor,
-                video_id,
-                assets_to_remove,
-                true,
-                rationale,
+            <T as Config>::Event::from(
+                Event::<T>::VideoAssetsDeletedByModerator(
+                    actor,
+                    video_id,
+                    assets_to_remove,
+                    true,
+                    rationale,
+                )
             ).into());
     }
 
@@ -623,10 +630,12 @@
     verify {
 
         assert_last_event::<T>(
-            Event::<T>::VideoDeletedByModerator(
-                actor,
-                video_id,
-                rationale,
+            <T as Config>::Event::from(
+                Event::<T>::VideoDeletedByModerator(
+                    actor,
+                    video_id,
+                    rationale,
+                )
             ).into());
     }
 
@@ -672,10 +681,12 @@
     verify {
 
         assert_last_event::<T>(
-            Event::<T>::VideoDeletedByModerator(
-                actor,
-                video_id,
-                rationale,
+            <T as Config>::Event::from(
+                Event::<T>::VideoDeletedByModerator(
+                    actor,
+                    video_id,
+                    rationale,
+                )
             ).into());
     }
 
@@ -714,11 +725,13 @@
     verify {
 
         assert_last_event::<T>(
-            Event::<T>::VideoVisibilitySetByModerator(
-                actor,
-                video_id,
-                true,
-                rationale,
+            <T as Config>::Event::from(
+                Event::<T>::VideoVisibilitySetByModerator(
+                    actor,
+                    video_id,
+                    true,
+                    rationale,
+                )
             ).into());
     }
 
