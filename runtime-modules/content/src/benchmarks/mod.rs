mod benchmarking;

use crate::{
    nft::{
        EnglishAuctionParams, InitTransactionalStatus, NftIssuanceParameters, OpenAuctionBid,
        OpenAuctionParams,
    },
    permissions::*,
    types::*,
    Config, ContentModerationAction, InitTransferParametersOf, ModerationPermissionsByLevel,
    Module as Pallet, NextVideoId,
};

use balances::Pallet as Balances;
use common::{working_group::WorkingGroupAuthenticator, MembershipTypes};
use frame_benchmarking::account;
use frame_support::{
    dispatch::DispatchError,
    storage::{StorageDoubleMap, StorageMap, StorageValue},
    traits::{Currency, Get, Instance, OnFinalize, OnInitialize},
};
use frame_system::{EventRecord, Pallet as System, RawOrigin};
use membership::Module as Membership;
use project_token::{types::*, AccountInfoByTokenAndMember};
use sp_arithmetic::traits::One;
use sp_core::U256;
use sp_runtime::{traits::Hash, Permill, SaturatedConversion};
use sp_std::{
    cmp::min,
    collections::{btree_map::BTreeMap, btree_set::BTreeSet},
    convert::TryInto,
    iter::FromIterator,
    ops::Mul,
    vec,
    vec::Vec,
};
use storage::{
    DataObjectCreationParameters, DataObjectStorage, DistributionBucketId, DynamicBagType,
    Module as Storage,
};
use working_group::{
    ApplicationById, ApplicationId, ApplyOnOpeningParameters, OpeningById, OpeningId, OpeningType,
    StakeParameters, StakePolicy, WorkerById,
};

// Nft contexts
pub type NftContexts<T> = (
    NftData<T>,
    Vec<(
        <T as frame_system::Config>::AccountId,
        <T as MembershipTypes>::MemberId,
    )>,
);
pub type NftContext<T> = (
    NftData<T>,
    <T as MembershipTypes>::MemberId,
    <T as frame_system::Config>::AccountId,
);

// The storage working group instance alias.
pub type StorageWorkingGroupInstance = working_group::Instance2;

// The distribution working group instance alias.
pub type DistributionWorkingGroupInstance = working_group::Instance9;

// Content working group instance alias.
pub type ContentWorkingGroupInstance = working_group::Instance3;

<<<<<<< HEAD
=======
const fn gen_array_u128<const N: usize>(init: u128) -> [u128; N] {
    let mut res = [0; N];

    let mut i = 0;
    while i < N as u128 {
        res[i as usize] = init + i;
        i += 1;
    }

    res
}

fn nft_buy_now_price<T: Config>() -> BalanceOf<T> {
    Pallet::<T>::min_starting_price() + 1000u32.into()
}
pub const MEMBER_IDS_INIT: u128 = 400;
pub const MAX_MEMBER_IDS: usize = 200;
pub const MEMBER_IDS: [u128; MAX_MEMBER_IDS] = gen_array_u128::<MAX_MEMBER_IDS>(MEMBER_IDS_INIT);

pub const DEFAULT_MEMBER_ID: u128 = MEMBER_IDS[0];

pub const CURATOR_IDS_INIT: u128 = 600;
pub const MAX_CURATOR_IDS: usize = 100;

pub const CURATOR_IDS: [u128; MAX_CURATOR_IDS] =
    gen_array_u128::<MAX_CURATOR_IDS>(CURATOR_IDS_INIT);

pub const COLABORATOR_IDS_INIT: u128 = 700;
pub const MAX_COLABORATOR_IDS: usize = 100;
pub const COLABORATOR_IDS: [u128; MAX_COLABORATOR_IDS] =
    gen_array_u128::<MAX_COLABORATOR_IDS>(COLABORATOR_IDS_INIT);

pub const WHITELISTED_MEMBERS_IDS_INIT: u128 = 900;
pub const MAX_WHITELISTED_MEMBERS_IDS: usize = 100;
pub const WHITELISTED_MEMBERS_IDS: [u128; MAX_WHITELISTED_MEMBERS_IDS] =
    gen_array_u128::<MAX_WHITELISTED_MEMBERS_IDS>(WHITELISTED_MEMBERS_IDS_INIT);

>>>>>>> 4f68af36
pub const MAX_MERKLE_PROOF_HASHES: u32 = 10;

const STORAGE_WG_LEADER_ACCOUNT_ID: u64 = 100001; // must match the mocks
const CONTENT_WG_LEADER_ACCOUNT_ID: u64 = 100005; // must match the mocks LEAD_ACCOUNT_ID
const DISTRIBUTION_WG_LEADER_ACCOUNT_ID: u64 = 100004; // must match the mocks
/**
 * FIXME: Since we have no bounds for this in the runtime, as this value relies solely on the
 * genesis config, we use this arbitrary constant for benchmarking purposes
 */
const MAX_AUCTION_WHITELIST_LENGTH: u32 = 50;
const MAX_BYTES_METADATA: u32 = 3 * 1024 * 1024; // 3 MB is close to the blocksize available for regular extrinsics

// Creator tokens
const MAX_CRT_INITIAL_ALLOCATION_MEMBERS: u32 = 1024;
const MAX_CRT_ISSUER_TRANSFER_OUTPUTS: u32 = 1024;
const DEFAULT_CRT_OWNER_ISSUANCE: u32 = 1_000_000_000;
const DEFAULT_CRT_SALE_DURATION: u32 = 1_000;
const DEFAULT_CRT_SALE_CAP_PER_MEMBER: u32 = 1_000_000;
const DEFAULT_CRT_SALE_PRICE: u32 = 500_000_000;
const DEFAULT_CRT_SALE_UPPER_BOUND: u32 = DEFAULT_CRT_OWNER_ISSUANCE;
const DEFAULT_CRT_REVENUE_SPLIT_RATE: Permill = Permill::from_percent(50);
const DEFAULT_CRT_PATRONAGE_RATE: YearlyRate = YearlyRate(Permill::from_percent(10));

const CHANNEL_AGENT_PERMISSIONS: [ChannelActionPermission; 21] = [
    ChannelActionPermission::UpdateChannelMetadata,
    ChannelActionPermission::ManageNonVideoChannelAssets,
    ChannelActionPermission::ManageChannelCollaborators,
    ChannelActionPermission::UpdateVideoMetadata,
    ChannelActionPermission::AddVideo,
    ChannelActionPermission::ManageVideoAssets,
    ChannelActionPermission::DeleteChannel,
    ChannelActionPermission::DeleteVideo,
    ChannelActionPermission::ManageVideoNfts,
    ChannelActionPermission::AgentRemark,
    ChannelActionPermission::TransferChannel,
    ChannelActionPermission::ClaimChannelReward,
    ChannelActionPermission::WithdrawFromChannelBalance,
    ChannelActionPermission::IssueCreatorToken,
    ChannelActionPermission::ClaimCreatorTokenPatronage,
    ChannelActionPermission::InitAndManageCreatorTokenSale,
    ChannelActionPermission::CreatorTokenIssuerTransfer,
    ChannelActionPermission::MakeCreatorTokenPermissionless,
    ChannelActionPermission::ReduceCreatorTokenPatronageRate,
    ChannelActionPermission::ManageRevenueSplits,
    ChannelActionPermission::DeissueCreatorToken,
];

const CONTENT_MODERATION_ACTIONS: [ContentModerationAction; 15] = [
    ContentModerationAction::HideVideo,
    ContentModerationAction::HideChannel,
    ContentModerationAction::ChangeChannelFeatureStatus(
        PausableChannelFeature::ChannelFundsTransfer,
    ),
    ContentModerationAction::ChangeChannelFeatureStatus(PausableChannelFeature::CreatorCashout),
    ContentModerationAction::ChangeChannelFeatureStatus(PausableChannelFeature::VideoNftIssuance),
    ContentModerationAction::ChangeChannelFeatureStatus(PausableChannelFeature::VideoCreation),
    ContentModerationAction::ChangeChannelFeatureStatus(PausableChannelFeature::VideoUpdate),
    ContentModerationAction::ChangeChannelFeatureStatus(PausableChannelFeature::ChannelUpdate),
    ContentModerationAction::ChangeChannelFeatureStatus(
        PausableChannelFeature::CreatorTokenIssuance,
    ),
    ContentModerationAction::DeleteVideo,
    ContentModerationAction::DeleteChannel,
    ContentModerationAction::DeleteVideoAssets(true),
    ContentModerationAction::DeleteVideoAssets(false),
    ContentModerationAction::DeleteNonVideoChannelAssets,
    ContentModerationAction::UpdateChannelNftLimits,
];

#[macro_export]
macro_rules! assert_lt {
    ($a:expr, $b:expr) => {
        assert!($a < $b, "Expected {:?} to be lower than {:?}", $a, $b);
    };
}

const CONTENT_PAUSABLE_CHANNEL_FEATURE: [PausableChannelFeature; 7] = [
    PausableChannelFeature::ChannelFundsTransfer,
    PausableChannelFeature::CreatorCashout,
    PausableChannelFeature::VideoNftIssuance,
    PausableChannelFeature::VideoCreation,
    PausableChannelFeature::VideoUpdate,
    PausableChannelFeature::ChannelUpdate,
    PausableChannelFeature::CreatorTokenIssuance,
];

fn storage_bucket_objs_number_limit<T: Config>() -> u64 {
    (T::MaxNumberOfAssetsPerChannel::get() as u64) * 100
}

fn storage_bucket_objs_size_limit<T: Config>() -> u64 {
    T::MaxDataObjectSize::get() * storage_bucket_objs_number_limit::<T>() * 1000
}

pub trait CreateAccountId {
    fn create_account_id(id: u64) -> Self;
}

impl CreateAccountId for U256 {
    fn create_account_id(id: u64) -> Self {
        U256([id, 0, 0, 0])
    }
}

const SEED: u32 = 0;

impl CreateAccountId for sp_core::crypto::AccountId32 {
    fn create_account_id(id: u64) -> Self {
        account::<Self>("default", id.try_into().unwrap(), SEED)
    }
}

pub trait RuntimeConfig:
    Config
    + storage::Config
    + membership::Config
    + balances::Config
    + working_group::Config<StorageWorkingGroupInstance>
    + working_group::Config<DistributionWorkingGroupInstance>
    + working_group::Config<ContentWorkingGroupInstance>
{
}

impl<T> RuntimeConfig for T where
    T: Config
        + storage::Config
        + membership::Config
        + balances::Config
        + working_group::Config<StorageWorkingGroupInstance>
        + working_group::Config<DistributionWorkingGroupInstance>
        + working_group::Config<ContentWorkingGroupInstance>
{
}

fn get_signed_account_id<T>(account_id: u64) -> T::Origin
where
    T::AccountId: CreateAccountId,
    T: Config,
{
    RawOrigin::Signed(T::AccountId::create_account_id(account_id)).into()
}

fn assert_last_event<T: Config>(expected_event: <T as frame_system::Config>::Event) {
    assert_past_event::<T>(expected_event, 0);
}

fn assert_past_event<T: Config>(
    expected_event: <T as frame_system::Config>::Event,
    index_from_last: u32,
) {
    let events = System::<T>::events();
    // compare to the last event record
    let EventRecord { event, .. } = &events[events.len() - 1 - index_from_last as usize];
    assert_eq!(event, &expected_event);
}

fn get_byte(num: u64, byte_number: u8) -> u8 {
    ((num & (0xff << (8 * byte_number))) >> (8 * byte_number)) as u8
}

// Method to generate a distintic valid handle
// for a membership. For each index.
fn handle_from_id<T: membership::Config>(id: u64) -> Vec<u8> {
    let min_handle_length = 1;

    let mut handle = vec![];

    for i in 0..16 {
        handle.push(get_byte(id, i));
    }

    while handle.len() < (min_handle_length as usize) {
        handle.push(0u8);
    }

    handle
}

fn apply_on_opening_helper<T: Config + working_group::Config<I>, I: Instance>(
    applicant_account_id: &T::AccountId,
    applicant_member_id: &T::MemberId,
    opening_id: &OpeningId,
) -> ApplicationId {
    working_group::Module::<T, I>::apply_on_opening(
        RawOrigin::Signed((*applicant_account_id).clone()).into(),
        ApplyOnOpeningParameters::<T> {
            member_id: *applicant_member_id,
            opening_id: *opening_id,
            role_account_id: applicant_account_id.clone(),
            reward_account_id: applicant_account_id.clone(),
            description: vec![],
            stake_parameters: StakeParameters {
                stake: <T as working_group::Config<I>>::MinimumApplicationStake::get(),
                staking_account_id: applicant_account_id.clone(),
            },
        },
    )
    .unwrap();

    let application_id = working_group::Module::<T, I>::next_application_id() - 1;

    assert!(
        ApplicationById::<T, I>::contains_key(application_id),
        "Application not added"
    );

    application_id
}

fn add_and_apply_opening<T: Config + working_group::Config<I>, I: Instance>(
    add_opening_origin: &T::Origin,
    applicant_account_id: &T::AccountId,
    applicant_member_id: &T::MemberId,
    job_opening_type: &OpeningType,
) -> (OpeningId, ApplicationId) {
    let opening_id = add_opening_helper::<T, I>(add_opening_origin, job_opening_type);

    let application_id =
        apply_on_opening_helper::<T, I>(applicant_account_id, applicant_member_id, &opening_id);

    (opening_id, application_id)
}

fn add_opening_helper<T: Config + working_group::Config<I>, I: Instance>(
    add_opening_origin: &T::Origin,
    job_opening_type: &OpeningType,
) -> OpeningId {
    working_group::Module::<T, I>::add_opening(
        add_opening_origin.clone(),
        vec![],
        *job_opening_type,
        StakePolicy {
            stake_amount: <T as working_group::Config<I>>::MinimumApplicationStake::get(),
            leaving_unstaking_period: <T as working_group::Config<I>>::MinUnstakingPeriodLimit::get(
            ) + One::one(),
        },
        Some(One::one()),
    )
    .unwrap();

    let opening_id = working_group::Module::<T, I>::next_opening_id() - 1;

    assert!(
        OpeningById::<T, I>::contains_key(opening_id),
        "Opening not added"
    );

    opening_id
}

fn insert_worker<T, I>(leader_acc: T::AccountId) -> (<T as MembershipTypes>::ActorId, T::AccountId)
where
    T::AccountId: CreateAccountId,
    T: RuntimeConfig + working_group::Config<I>,
    I: Instance,
{
    // let worker_id = working_group::NextWorkerId::<T, I>::get();

    let (account_id, member_id) = member_funded_account::<T>();

    let worker_id = working_group::NextWorkerId::<T, I>::get();

    let (opening_id, application_id) = add_and_apply_opening::<T, I>(
        &T::Origin::from(RawOrigin::Signed(leader_acc.clone())),
        &account_id,
        &member_id,
        &OpeningType::Regular,
    );

    let successful_application_ids = BTreeSet::<ApplicationId>::from_iter(vec![application_id]);

    working_group::Module::<T, I>::fill_opening(
        RawOrigin::Signed(leader_acc).into(),
        opening_id,
        successful_application_ids,
    )
    .unwrap();

    assert!(WorkerById::<T, I>::contains_key(worker_id));

    (worker_id, account_id)
}

fn insert_leader<T, I>(acc_id: u64) -> (<T as MembershipTypes>::ActorId, T::AccountId)
where
    T::AccountId: CreateAccountId,
    T: RuntimeConfig + working_group::Config<I>,
    I: Instance,
{
    // If lead already inserted - return current lead
    if let Some(lead_id) = working_group::Pallet::<T, I>::current_lead() {
        let account_id = T::AccountId::create_account_id(
            working_group::Pallet::<T, I>::get_worker_member_id(&lead_id)
                .unwrap()
                .saturated_into(),
        );
        return (lead_id, account_id);
    }

    let (_, member_id) = member_funded_account::<T>();
    let account_id = change_member_account::<T>(member_id, acc_id);

    let (opening_id, application_id) = add_and_apply_opening::<T, I>(
        &T::Origin::from(RawOrigin::Root),
        &account_id,
        &member_id,
        &OpeningType::Leader,
    );

    let successful_application_ids = BTreeSet::<ApplicationId>::from_iter(vec![application_id]);

    let worker_id = working_group::NextWorkerId::<T, I>::get();
    working_group::Module::<T, I>::fill_opening(
        RawOrigin::Root.into(),
        opening_id,
        successful_application_ids,
    )
    .unwrap();

    assert!(WorkerById::<T, I>::contains_key(worker_id));

    (worker_id, account_id)
}

fn insert_storage_leader<T>() -> (<T as MembershipTypes>::ActorId, T::AccountId)
where
    T::AccountId: CreateAccountId,
    T: RuntimeConfig,
{
    insert_leader::<T, StorageWorkingGroupInstance>(STORAGE_WG_LEADER_ACCOUNT_ID)
}

fn insert_distribution_leader<T>() -> (<T as MembershipTypes>::ActorId, T::AccountId)
where
    T::AccountId: CreateAccountId,
    T: RuntimeConfig,
{
    insert_leader::<T, DistributionWorkingGroupInstance>(DISTRIBUTION_WG_LEADER_ACCOUNT_ID)
}

fn insert_content_leader<T>() -> (<T as MembershipTypes>::ActorId, T::AccountId)
where
    T::AccountId: CreateAccountId,
    T: RuntimeConfig,
{
    insert_leader::<T, ContentWorkingGroupInstance>(CONTENT_WG_LEADER_ACCOUNT_ID)
}

fn insert_curator<T>() -> (T::CuratorId, T::AccountId)
where
    T::AccountId: CreateAccountId,
    T: RuntimeConfig,
{
    let (actor_id, account_id) = insert_worker::<T, ContentWorkingGroupInstance>(
        T::AccountId::create_account_id(CONTENT_WG_LEADER_ACCOUNT_ID),
    );

    (
        actor_id.saturated_into::<u64>().saturated_into(),
        account_id,
    )
}

//defines initial balance
fn initial_balance<T: balances::Config>() -> T::Balance {
    // 1 million JOY
    (1_000_000_u64 * 10_000_000_000_u64).saturated_into()
}

fn member_funded_account<T: RuntimeConfig>() -> (T::AccountId, T::MemberId)
where
    T::AccountId: CreateAccountId,
{
    let member_id = membership::NextMemberId::<T>::get();

    let account_id = T::AccountId::create_account_id(member_id.saturated_into());

    let handle = handle_from_id::<T>(member_id.saturated_into());

    // Give balance for buying membership
    let _ = Balances::<T>::make_free_balance_be(&account_id, initial_balance::<T>());

    let params = membership::BuyMembershipParameters {
        root_account: account_id.clone(),
        controller_account: account_id.clone(),
        handle: Some(handle),
        metadata: Vec::new(),
        referrer_id: None,
    };

    Membership::<T>::buy_membership(RawOrigin::Signed(account_id.clone()).into(), params).unwrap();

    let _ = Balances::<T>::make_free_balance_be(&account_id, initial_balance::<T>());

    Membership::<T>::add_staking_account_candidate(
        RawOrigin::Signed(account_id.clone()).into(),
        member_id,
    )
    .unwrap();

    Membership::<T>::confirm_staking_account(
        RawOrigin::Signed(account_id.clone()).into(),
        member_id,
        account_id.clone(),
    )
    .unwrap();

    (account_id, member_id)
}

fn change_member_account<T: RuntimeConfig>(member_id: T::MemberId, acc_id: u64) -> T::AccountId
where
    T::AccountId: CreateAccountId,
{
    let account_id = T::AccountId::create_account_id(acc_id);
    let _ = Balances::<T>::make_free_balance_be(&account_id, initial_balance::<T>());
    membership::MembershipById::<T>::mutate(member_id, |m| {
        if let Some(m) = m {
            m.root_account = account_id.clone();
            m.controller_account = account_id.clone();
        }
    });
    Membership::<T>::add_staking_account_candidate(
        RawOrigin::Signed(account_id.clone()).into(),
        member_id,
    )
    .unwrap();
    Membership::<T>::confirm_staking_account(
        RawOrigin::Signed(account_id.clone()).into(),
        member_id,
        account_id.clone(),
    )
    .unwrap();

    account_id
}

fn set_dyn_bag_creation_storage_bucket_numbers<T>(
    lead_account_id: T::AccountId,
    storage_bucket_number: u64,
    bag_type: DynamicBagType,
) where
    T: RuntimeConfig,
{
    let storage_wg_leader_signed = RawOrigin::Signed(lead_account_id);
    Storage::<T>::update_number_of_storage_buckets_in_dynamic_bag_creation_policy(
        T::Origin::from(storage_wg_leader_signed),
        bag_type,
        storage_bucket_number,
    )
    .unwrap();
}

fn update_families_in_dynamic_bag_creation_policy<T>(
    lead_account_id: T::AccountId,
    bag_type: DynamicBagType,
    families: BTreeMap<T::DistributionBucketFamilyId, u32>,
) where
    T: RuntimeConfig,
{
    let storage_wg_leader_signed = RawOrigin::Signed(lead_account_id);
    Storage::<T>::update_families_in_dynamic_bag_creation_policy(
        T::Origin::from(storage_wg_leader_signed),
        bag_type,
        families,
    )
    .unwrap();
}

fn set_storage_buckets_voucher_max_limits<T>(
    lead_account_id: T::AccountId,
    voucher_objects_size_limit: u64,
    voucher_objs_number_limit: u64,
) where
    T: RuntimeConfig,
{
    let storage_wg_leader_signed = RawOrigin::Signed(lead_account_id);
    Storage::<T>::update_storage_buckets_voucher_max_limits(
        T::Origin::from(storage_wg_leader_signed),
        voucher_objects_size_limit,
        voucher_objs_number_limit,
    )
    .unwrap();
}

fn create_storage_bucket<T>(lead_account_id: T::AccountId, accepting_bags: bool)
where
    T: Config + storage::Config,
{
    // Set storage bucket in the dynamic bag creation policy to zero.
    let storage_wg_leader_signed = RawOrigin::Signed(lead_account_id);
    Storage::<T>::create_storage_bucket(
        T::Origin::from(storage_wg_leader_signed),
        None,
        accepting_bags,
        storage_bucket_objs_size_limit::<T>(),
        storage_bucket_objs_number_limit::<T>(),
    )
    .unwrap();
}

fn create_distribution_buckets<T>(
    lead_account_id: T::AccountId,
    distribution_bucket_family_id: T::DistributionBucketFamilyId,
    bucket_number: u32,
) -> BTreeSet<DistributionBucketId<T>>
where
    T: RuntimeConfig,
{
    let storage_wg_leader_signed = RawOrigin::Signed(lead_account_id);
    (0..bucket_number)
        .map(|_| {
            let distribution_bucket_index =
                Storage::<T>::distribution_bucket_family_by_id(distribution_bucket_family_id)
                    .next_distribution_bucket_index;

            Storage::<T>::create_distribution_bucket(
                T::Origin::from(storage_wg_leader_signed.clone()),
                distribution_bucket_family_id,
                true,
            )
            .unwrap();

            DistributionBucketId::<T> {
                distribution_bucket_family_id,
                distribution_bucket_index,
            }
        })
        .collect::<BTreeSet<_>>()
}

fn create_distribution_bucket_with_family<T>(
    lead_account_id: T::AccountId,
    bucket_number: u32,
) -> (
    T::DistributionBucketFamilyId,
    BTreeSet<DistributionBucketId<T>>,
)
where
    T: RuntimeConfig,
{
    let distribution_wg_leader_signed = RawOrigin::Signed(lead_account_id.clone());

    let db_family_id = Storage::<T>::next_distribution_bucket_family_id();

    Storage::<T>::create_distribution_bucket_family(T::Origin::from(distribution_wg_leader_signed))
        .unwrap();

    (
        db_family_id,
        create_distribution_buckets::<T>(lead_account_id, db_family_id, bucket_number),
    )
}

pub fn create_data_object_candidates_helper(
    number: u32,
    size: u64,
) -> Vec<DataObjectCreationParameters> {
    let range = 0..number;

    range
        .into_iter()
        .map(|_| DataObjectCreationParameters {
            size,
            ipfs_content_id: vec![1u8],
        })
        .collect()
}

<<<<<<< HEAD
type BloatBonds<T> = (
    <T as balances::Config>::Balance, // channel_state_bloat_bond
    <T as balances::Config>::Balance, // video_state_bloat_bond
    <T as balances::Config>::Balance, // data_object_state_bloat_bond
    <T as balances::Config>::Balance, // data_size_fee
);

fn setup_bloat_bonds<T>() -> Result<BloatBonds<T>, DispatchError>
where
    T: RuntimeConfig,
    T::AccountId: CreateAccountId,
{
    // Setup lead if not already setup
    insert_content_leader::<T>();

    let content_lead_acc = T::AccountId::create_account_id(CONTENT_WG_LEADER_ACCOUNT_ID);
    let storage_lead_acc = T::AccountId::create_account_id(STORAGE_WG_LEADER_ACCOUNT_ID);
    let channel_state_bloat_bond: <T as balances::Config>::Balance =
        <T as balances::Config>::ExistentialDeposit::get() + 100u32.into();
    let video_state_bloat_bond: <T as balances::Config>::Balance = 100u32.into();
    let data_object_state_bloat_bond: <T as balances::Config>::Balance = 100u32.into();
    let data_size_fee = <T as balances::Config>::Balance::one();
    // Set non-zero channel bloat bond
    Pallet::<T>::update_channel_state_bloat_bond(
        RawOrigin::Signed(content_lead_acc.clone()).into(),
        channel_state_bloat_bond,
    )?;
    // Set non-zero video bloat bond
    Pallet::<T>::update_video_state_bloat_bond(
        RawOrigin::Signed(content_lead_acc).into(),
        video_state_bloat_bond,
    )?;
    // Set non-zero data object bloat bond
    storage::Pallet::<T>::update_data_object_state_bloat_bond(
        RawOrigin::Signed(storage_lead_acc.clone()).into(),
        data_object_state_bloat_bond,
    )?;
    // Set non-zero fee per mb
    storage::Pallet::<T>::update_data_size_fee(
        RawOrigin::Signed(storage_lead_acc).into(),
        data_size_fee,
    )?;

    Ok((
        channel_state_bloat_bond,
        video_state_bloat_bond,
        data_object_state_bloat_bond,
        data_size_fee,
    ))
}

=======
>>>>>>> 4f68af36
#[allow(clippy::too_many_arguments)]
fn generate_channel_creation_params<T>(
    storage_wg_lead_account_id: T::AccountId,
    distribution_wg_lead_account_id: T::AccountId,
    colaborator_num: u32,
    storage_bucket_num: u32,
    distribution_bucket_num: u32,
    objects_num: u32,
    metadata_length: u32,
) -> ChannelCreationParameters<T>
where
    T: RuntimeConfig,
    T::AccountId: CreateAccountId,
{
    set_dyn_bag_creation_storage_bucket_numbers::<T>(
        storage_wg_lead_account_id.clone(),
        storage_bucket_num.into(),
        DynamicBagType::Channel,
    );
    set_storage_buckets_voucher_max_limits::<T>(
        storage_wg_lead_account_id.clone(),
        storage_bucket_objs_size_limit::<T>(),
        storage_bucket_objs_number_limit::<T>(),
    );

    setup_bloat_bonds::<T>().unwrap();

    let assets = Some(worst_case_scenario_assets::<T>(objects_num));

    let collaborators = worst_case_scenario_collaborators::<T>(colaborator_num);

    let storage_buckets = (0..storage_bucket_num)
        .map(|id| {
            create_storage_bucket::<T>(storage_wg_lead_account_id.clone(), true);
            id.saturated_into()
        })
        .collect::<BTreeSet<_>>();

    let (db_family_id, distribution_buckets) = create_distribution_bucket_with_family::<T>(
        distribution_wg_lead_account_id.clone(),
        distribution_bucket_num,
    );

    let distribution_buckets_families_policy =
        BTreeMap::from_iter([(db_family_id, distribution_buckets.len() as u32)]);

    update_families_in_dynamic_bag_creation_policy::<T>(
        distribution_wg_lead_account_id,
        DynamicBagType::Channel,
        distribution_buckets_families_policy,
    );

    let expected_data_object_state_bloat_bond = Storage::<T>::data_object_state_bloat_bond_value();

    let expected_channel_state_bloat_bond = Pallet::<T>::channel_state_bloat_bond_value();

    let meta = Some(vec![0xff].repeat(metadata_length as usize));

    ChannelCreationParameters::<T> {
        assets,
        meta,
        collaborators,
        storage_buckets,
        distribution_buckets,
        expected_data_object_state_bloat_bond,
        expected_channel_state_bloat_bond,
    }
}

fn worst_case_content_moderation_actions_set() -> BTreeSet<ContentModerationAction> {
    CONTENT_MODERATION_ACTIONS.iter().cloned().collect()
}

fn worst_case_channel_agent_permissions() -> ChannelAgentPermissions {
    CHANNEL_AGENT_PERMISSIONS.iter().cloned().collect()
}

fn worst_case_pausable_channel_feature() -> BTreeSet<PausableChannelFeature> {
    CONTENT_PAUSABLE_CHANNEL_FEATURE.iter().cloned().collect()
}

fn worst_case_scenario_collaborators<T: RuntimeConfig>(
    num: u32,
) -> BTreeMap<T::MemberId, ChannelAgentPermissions>
where
    T::AccountId: CreateAccountId,
{
    (0..num)
        .map(|_| {
            let (_, collaborator_id) = member_funded_account::<T>();
            (collaborator_id, worst_case_channel_agent_permissions())
        })
        .collect()
}

fn setup_worst_case_scenario_channel<T: Config>(
    sender: T::AccountId,
    channel_owner: ChannelOwner<T::MemberId, T::CuratorGroupId>,
    objects_num: u32,
    storage_buckets_num: u32,
    distribution_buckets_num: u32,
    // benchmarks should always use "true" if possible (ie. the benchmarked tx
    // is allowed during active transfer, for example - delete_channel)
    with_transfer: bool,
) -> Result<T::ChannelId, DispatchError>
where
    T: RuntimeConfig,
    T::AccountId: CreateAccountId,
{
    let (_, storage_wg_lead_account_id) = insert_storage_leader::<T>();
    let (_, distribution_wg_lead_account_id) = insert_distribution_leader::<T>();
    let origin = RawOrigin::Signed(sender);

    let params = generate_channel_creation_params::<T>(
        storage_wg_lead_account_id,
        distribution_wg_lead_account_id,
        T::MaxNumberOfCollaboratorsPerChannel::get(),
        storage_buckets_num,
        distribution_buckets_num,
        objects_num,
        MAX_BYTES_METADATA,
    );

    let channel_id = Pallet::<T>::next_channel_id();

    Pallet::<T>::create_channel(origin.clone().into(), channel_owner.clone(), params)?;

    // initialize worst-case-scenario transfer
    if with_transfer {
        let (_, new_owner_id) = member_funded_account::<T>();
        let new_owner = ChannelOwner::Member(new_owner_id);
        let new_collaborators = worst_case_scenario_collaborators::<T>(
            T::MaxNumberOfCollaboratorsPerChannel::get(), // number of collaborators
        );
        let price = <T as balances::Config>::Balance::one();
        let actor = match channel_owner {
            ChannelOwner::Member(member_id) => ContentActor::Member(member_id),
            ChannelOwner::CuratorGroup(_) => ContentActor::Lead,
        };
        let transfer_params = InitTransferParametersOf::<T> {
            new_owner,
            new_collaborators,
            price,
        };
        Pallet::<T>::initialize_channel_transfer(
            origin.into(),
            channel_id,
            actor,
            transfer_params,
        )?;
    }

    // setup worst-case scenario repayable bloat bond for channel assets
    // (each bloat bond goes to different reciever)
    let channel = Pallet::<T>::channel_by_id(channel_id);
    set_unique_bloat_bond_recievers::<T>(
        channel_id,
        &Vec::from_iter(channel.data_objects.iter().cloned()),
    );

    Ok(channel_id)
}

type MemberChannelData<T> = (
    <T as storage::Config>::ChannelId,      // channel id
    <T as MembershipTypes>::MemberId,       // member id
    <T as frame_system::Config>::AccountId, // member_account_id
    <T as frame_system::Config>::AccountId, // content_lead_account_id
);

type NftData<T> = (
    ContentActor<
        <T as ContentActorAuthenticator>::CuratorGroupId,
        <T as ContentActorAuthenticator>::CuratorId,
        <T as MembershipTypes>::MemberId,
    >, // owner actor
    <T as frame_system::Config>::AccountId, // owner account id
);

fn setup_worst_case_scenario_member_channel<T: Config>(
    objects_num: u32,
    storage_buckets_num: u32,
    distribution_buckets_num: u32,
    // benchmarks should always use "true" if possible (ie. the benchmarked tx
    // is allowed during active transfer, for example - delete_channel)
    with_transfer: bool,
) -> Result<MemberChannelData<T>, DispatchError>
where
    T: RuntimeConfig,
    T::AccountId: CreateAccountId,
{
    let (_, lead_account_id) = insert_content_leader::<T>();

    let (member_account_id, member_id) = member_funded_account::<T>();

    let channel_id = setup_worst_case_scenario_channel::<T>(
        member_account_id.clone(),
        ChannelOwner::Member(member_id),
        objects_num,
        storage_buckets_num,
        distribution_buckets_num,
        with_transfer,
    )?;

    Ok((channel_id, member_id, member_account_id, lead_account_id))
}

fn setup_worst_case_curator_group_with_curators<T>(
    curators_len: u32,
) -> Result<T::CuratorGroupId, DispatchError>
where
    T: RuntimeConfig,
    T::AccountId: CreateAccountId,
{
    let permissions_by_level: ModerationPermissionsByLevel<T> = (0
        ..T::MaxKeysPerCuratorGroupPermissionsByLevelMap::get())
        .map(|i| {
            (
                i.saturated_into(),
                worst_case_content_moderation_actions_set(),
            )
        })
        .collect();

    let group_id = Pallet::<T>::next_curator_group_id();

    Pallet::<T>::create_curator_group(
        get_signed_account_id::<T>(CONTENT_WG_LEADER_ACCOUNT_ID),
        true,
        permissions_by_level,
    )?;

    for _ in 0..curators_len {
        let (curator_id, _) = insert_curator::<T>();

        Pallet::<T>::add_curator_to_group(
            get_signed_account_id::<T>(CONTENT_WG_LEADER_ACCOUNT_ID),
            group_id,
            curator_id.saturated_into::<u64>().saturated_into(),
            worst_case_channel_agent_permissions(),
        )?;
    }
    Ok(group_id)
}

type CuratorChannelData<T> = (
    <T as storage::Config>::ChannelId,                // channel id
    <T as ContentActorAuthenticator>::CuratorGroupId, // curator group id
    <T as frame_system::Config>::AccountId,           // lead_account_id
    <T as ContentActorAuthenticator>::CuratorId,      // curator_id
    <T as frame_system::Config>::AccountId,           // curator_account_id
);

fn setup_worst_case_scenario_curator_channel<T>(
    objects_num: u32,
    storage_buckets_num: u32,
    distribution_buckets_num: u32,
    // benchmarks should always use "true" unless initializing a transfer
    // is part of the benchmarks itself
    with_transfer: bool,
) -> Result<CuratorChannelData<T>, DispatchError>
where
    T: RuntimeConfig,
    T::AccountId: CreateAccountId,
{
    let (_, lead_account_id) = insert_content_leader::<T>();

    let group_id =
        setup_worst_case_curator_group_with_curators::<T>(max_curators_per_group::<T>())?;

    let channel_id = setup_worst_case_scenario_channel::<T>(
        lead_account_id.clone(),
        ChannelOwner::CuratorGroup(group_id),
        objects_num,
        storage_buckets_num,
        distribution_buckets_num,
        with_transfer,
    )?;

    let group = Pallet::<T>::curator_group_by_id(group_id);
    let curator_id: T::CuratorId = *group.get_curators().keys().next().unwrap();
    let curator_worker_id: <T as MembershipTypes>::ActorId =
        curator_id.saturated_into::<u64>().saturated_into();
    let curator_account_id = T::AccountId::create_account_id(
        working_group::Pallet::<T, ContentWorkingGroupInstance>::get_worker_member_id(
            &curator_worker_id,
        )
        .unwrap()
        .saturated_into(),
    );

    Ok((
        channel_id,
        group_id,
        lead_account_id,
        curator_id,
        curator_account_id,
    ))
}

fn worst_case_scenario_assets<T: RuntimeConfig>(num: u32) -> StorageAssets<T> {
    StorageAssets::<T> {
        expected_data_size_fee: storage::Pallet::<T>::data_object_per_mega_byte_fee(),
        object_creation_list: create_data_object_candidates_helper(
            num,                         // number of objects
            T::MaxDataObjectSize::get(), // object size
        ),
    }
}

fn set_unique_bloat_bond_recievers<T: RuntimeConfig>(
    channel_id: T::ChannelId,
    assets: &[DataObjectId<T>],
) where
    T::AccountId: CreateAccountId,
{
    for object_id in assets.iter() {
        let (account_id, _) = member_funded_account::<T>();
        storage::DataObjectsById::<T>::mutate(
            Pallet::<T>::bag_id_for_channel(&channel_id),
            object_id,
            |obj| obj.state_bloat_bond.repayment_restricted_to = Some(account_id),
        );
    }
}

fn setup_worst_case_scenario_curator_channel_all_max<T>(
    with_transfer: bool,
) -> Result<CuratorChannelData<T>, DispatchError>
where
    T: RuntimeConfig,
    T::AccountId: CreateAccountId,
{
    setup_worst_case_scenario_curator_channel::<T>(
        T::MaxNumberOfAssetsPerChannel::get(),
        T::StorageBucketsPerBagValueConstraint::get().max() as u32,
        T::DistributionBucketsPerBagValueConstraint::get().max() as u32,
        with_transfer,
    )
}

fn setup_worst_case_scenario_member_channel_all_max<T>(
    with_transfer: bool,
) -> Result<MemberChannelData<T>, DispatchError>
where
    T: RuntimeConfig,
    T::AccountId: CreateAccountId,
{
    setup_worst_case_scenario_member_channel::<T>(
        T::MaxNumberOfAssetsPerChannel::get(),
        T::StorageBucketsPerBagValueConstraint::get().max() as u32,
        T::DistributionBucketsPerBagValueConstraint::get().max() as u32,
        with_transfer,
    )
}

fn clone_curator_group<T>(group_id: T::CuratorGroupId) -> Result<T::CuratorGroupId, DispatchError>
where
    T: RuntimeConfig,
    T::AccountId: CreateAccountId,
{
    let new_group_id = Pallet::<T>::next_curator_group_id();
    let group = Pallet::<T>::curator_group_by_id(group_id);

    let lead_acc_id = T::AccountId::create_account_id(CONTENT_WG_LEADER_ACCOUNT_ID);
    Pallet::<T>::create_curator_group(
        RawOrigin::Signed(lead_acc_id.clone()).into(),
        group.is_active(),
        group.get_permissions_by_level().clone(),
    )?;

    for (curator_id, permissions) in group.get_curators() {
        Pallet::<T>::add_curator_to_group(
            RawOrigin::Signed(lead_acc_id.clone()).into(),
            new_group_id,
            *curator_id,
            permissions.clone(),
        )?;
    }

    Ok(new_group_id)
}

pub fn all_channel_pausable_features_except(
    except: BTreeSet<crate::PausableChannelFeature>,
) -> BTreeSet<crate::PausableChannelFeature> {
    [
        crate::PausableChannelFeature::ChannelFundsTransfer,
        crate::PausableChannelFeature::CreatorCashout,
        crate::PausableChannelFeature::ChannelUpdate,
        crate::PausableChannelFeature::VideoNftIssuance,
        crate::PausableChannelFeature::VideoCreation,
        crate::PausableChannelFeature::ChannelUpdate,
        crate::PausableChannelFeature::CreatorTokenIssuance,
    ]
    .iter()
    .filter(|&&x| !except.contains(&x))
    .copied()
    .collect::<BTreeSet<_>>()
}

pub fn create_pull_payments_with_reward<T: Config>(
    payments_number: u32,
    cumulative_reward_earned: BalanceOf<T>,
) -> Vec<PullPayment<T>> {
    let mut payments = Vec::new();
    for i in 1..=payments_number {
        payments.push(PullPayment::<T> {
            channel_id: (i as u64).into(),
            cumulative_reward_earned,
            reason: T::Hashing::hash_of(&b"reason".to_vec()),
        });
    }
    payments
}

fn setup_video<T>(
    origin: T::Origin,
    actor: ContentActor<T::CuratorGroupId, T::CuratorId, T::MemberId>,
    channel_id: T::ChannelId,
    assets_num: u32,
    auto_issue_nft: Option<NftIssuanceParameters<T>>,
    meta: u32,
) -> T::VideoId
where
    T: RuntimeConfig,
    T::AccountId: CreateAccountId,
{
    let max_obj_size: u64 = T::MaxDataObjectSize::get();

    let assets = if assets_num > 0 {
        Some(StorageAssets::<T> {
            expected_data_size_fee: Storage::<T>::data_object_per_mega_byte_fee(),
            object_creation_list: create_data_object_candidates_helper(assets_num, max_obj_size),
        })
    } else {
        None
    };

    let expected_data_object_state_bloat_bond = Storage::<T>::data_object_state_bloat_bond_value();

    let expected_video_state_bloat_bond = Pallet::<T>::video_state_bloat_bond_value();
    let meta = Some(vec![1u8].repeat(meta as usize));
    let storage_buckets_num_witness = storage_buckets_num_witness::<T>(channel_id).unwrap();

    let params = VideoCreationParameters::<T> {
        assets,
        meta,
        auto_issue_nft,
        expected_data_object_state_bloat_bond,
        expected_video_state_bloat_bond,
        storage_buckets_num_witness,
    };

    let video_id = NextVideoId::<T>::get();

    Pallet::<T>::create_video(origin, actor, channel_id, params).unwrap();

    video_id
}

fn setup_worst_case_nft_video<T>(
    origin: T::Origin,
    actor: ContentActor<T::CuratorGroupId, T::CuratorId, T::MemberId>,
    channel_id: T::ChannelId,
    assets_num: u32,
    meta: u32,
) -> T::VideoId
where
    T: RuntimeConfig,
    T::AccountId: CreateAccountId,
{
    let whitelist = (0..Pallet::<T>::max_auction_whitelist_length())
        .map(|i| {
            let (_, member_id) = member_funded_account::<T>();
            member_id
        })
        .collect::<BTreeSet<_>>();

    let init_transactional_status =
        InitTransactionalStatus::<T>::EnglishAuction(EnglishAuctionParams::<T> {
            starting_price: Pallet::<T>::min_starting_price(),
            buy_now_price: None,
            extension_period: Pallet::<T>::min_auction_extension_period(),
            duration: Pallet::<T>::min_auction_duration(),
            min_bid_step: Pallet::<T>::min_bid_step(),
            starts_at: None,
            whitelist,
        });

    let auto_issue_nft = Some(NftIssuanceParameters::<T> {
        royalty: None,
        nft_metadata: vec![0u8].repeat(meta as usize),
        non_channel_owner: None,
        init_transactional_status,
    });

    setup_video::<T>(origin, actor, channel_id, assets_num, auto_issue_nft, meta)
}

fn channel_bag_witness<T: Config>(
    channel_id: T::ChannelId,
) -> Result<ChannelBagWitness, DispatchError> {
    let bag_id = Pallet::<T>::bag_id_for_channel(&channel_id);
    let channel_bag = <T as Config>::DataObjectStorage::ensure_bag_exists(&bag_id)?;
    Ok(ChannelBagWitness {
        storage_buckets_num: channel_bag.stored_by.len() as u32,
        distribution_buckets_num: channel_bag.distributed_by.len() as u32,
    })
}

fn worst_case_scenario_video_nft_issuance_params<T>(whitelist_size: u32) -> NftIssuanceParameters<T>
where
    T: RuntimeConfig,
    T::AccountId: CreateAccountId,
{
    let (_, non_channel_owner_member_id) = member_funded_account::<T>();
    NftIssuanceParameters::<T> {
        nft_metadata: Vec::new(),
        non_channel_owner: Some(non_channel_owner_member_id),
        royalty: Some(Pallet::<T>::max_creator_royalty()),
        // most complex InitTransactionalStatus is EnglishAuction
        init_transactional_status: InitTransactionalStatus::<T>::EnglishAuction(
            EnglishAuctionParams::<T> {
                buy_now_price: Some(nft_buy_now_price::<T>()),
                duration: Pallet::<T>::min_auction_duration(),
                extension_period: Pallet::<T>::min_auction_extension_period(),
                min_bid_step: Pallet::<T>::min_bid_step(),
                starting_price: Pallet::<T>::min_starting_price(),
                starts_at: Some(System::<T>::block_number() + T::BlockNumber::one()),
                whitelist: (0..whitelist_size)
                    .map(|_| {
                        let (_, member_id) = member_funded_account::<T>();
                        member_id
                    })
                    .collect(),
            },
        ),
    }
}

type VideoCreationInputParameters<T> = (
    <T as frame_system::Config>::AccountId,
    ContentActor<
        <T as ContentActorAuthenticator>::CuratorGroupId,
        <T as ContentActorAuthenticator>::CuratorId,
        <T as MembershipTypes>::MemberId,
    >,
    <T as storage::Config>::ChannelId,
    VideoCreationParameters<T>,
);

fn prepare_worst_case_scenario_video_creation_parameters<T>(
    assets_num: Option<u32>,
    storage_buckets_num: u32,
    nft_auction_whitelist_size: Option<u32>,
    metadata_length: u32,
) -> Result<VideoCreationInputParameters<T>, DispatchError>
where
    T: RuntimeConfig,
    T::AccountId: CreateAccountId,
{
    let (channel_id, group_id, _, curator_id, curator_account_id) =
        setup_worst_case_scenario_curator_channel::<T>(
            T::MaxNumberOfAssetsPerChannel::get(),
            storage_buckets_num,
            T::DistributionBucketsPerBagValueConstraint::get().max() as u32,
            false,
        )?;
    let actor = ContentActor::Curator(group_id, curator_id);
    let (_, video_state_bloat_bond, data_object_state_bloat_bond, _) = setup_bloat_bonds::<T>()?;
    let assets = assets_num.map(|n| worst_case_scenario_assets::<T>(n));
    let auto_issue_nft =
        nft_auction_whitelist_size.map(|s| worst_case_scenario_video_nft_issuance_params::<T>(s));

    Ok((
        curator_account_id,
        actor,
        channel_id,
        VideoCreationParameters::<T> {
            assets,
            meta: Some(vec![0xff].repeat(metadata_length as usize)),
            auto_issue_nft,
            expected_video_state_bloat_bond: video_state_bloat_bond,
            expected_data_object_state_bloat_bond: data_object_state_bloat_bond,
            storage_buckets_num_witness: storage_buckets_num_witness::<T>(channel_id)?,
        },
    ))
}

fn setup_worst_case_scenario_mutable_video<T>(
    assets_num: Option<u32>,
    storage_buckets_num: u32,
) -> Result<(T::VideoId, VideoCreationInputParameters<T>), DispatchError>
where
    T: RuntimeConfig,
    T::AccountId: CreateAccountId,
{
    let p = prepare_worst_case_scenario_video_creation_parameters::<T>(
        assets_num,
        storage_buckets_num,
        None,
        MAX_BYTES_METADATA,
    )?;
    let video_id = Pallet::<T>::next_video_id();
    Pallet::<T>::create_video(RawOrigin::Signed(p.0.clone()).into(), p.1, p.2, p.3.clone())?;

    // setup worst-case scenario repayable bloat bond for video assets
    // (each bloat bond goes to different reciever)
    let video = Pallet::<T>::video_by_id(video_id);
    set_unique_bloat_bond_recievers::<T>(p.2, &Vec::from_iter(video.data_objects.iter().cloned()));

    Ok((video_id, p))
}

fn storage_buckets_num_witness<T: Config>(channel_id: T::ChannelId) -> Result<u32, DispatchError> {
    let bag_id = Pallet::<T>::bag_id_for_channel(&channel_id);
    let channel_bag = <T as Config>::DataObjectStorage::ensure_bag_exists(&bag_id)?;
    Ok(channel_bag.stored_by.len() as u32)
}

fn max_curators_per_group<T: RuntimeConfig>() -> u32 {
    min(
        // substract one to leave space for the lead
        <T as working_group::Config<ContentWorkingGroupInstance>>::MaxWorkerNumberLimit::get() - 1,
        T::MaxNumberOfCuratorsPerGroup::get(),
    )
}

fn create_token_issuance_params<T: Config>(
    initial_allocation: BTreeMap<T::MemberId, TokenAllocationOf<T>>,
) -> TokenIssuanceParametersOf<T> {
    let transfer_policy_commit = <T as frame_system::Config>::Hashing::hash_of(b"commitment");
    let token_symbol = <T as frame_system::Config>::Hashing::hash_of(b"CRT");
    TokenIssuanceParametersOf::<T> {
        initial_allocation,
        symbol: token_symbol,
        transfer_policy: TransferPolicyParamsOf::<T>::Permissioned(WhitelistParamsOf::<T> {
            commitment: transfer_policy_commit,
            payload: Some(SingleDataObjectUploadParams {
                object_creation_params: DataObjectCreationParameters {
                    ipfs_content_id: vec![0],
                    size: T::MaxDataObjectSize::get(),
                },
                expected_data_object_state_bloat_bond:
                    Storage::<T>::data_object_state_bloat_bond_value(),
                expected_data_size_fee: Storage::<T>::data_object_per_mega_byte_fee(),
            }),
        }),
        patronage_rate: DEFAULT_CRT_PATRONAGE_RATE,
        revenue_split_rate: DEFAULT_CRT_REVENUE_SPLIT_RATE,
    }
}

fn default_vesting_schedule_params<T: Config>() -> VestingScheduleParamsOf<T> {
    VestingScheduleParamsOf::<T> {
        linear_vesting_duration: 100u32.into(),
        blocks_before_cliff: 100u32.into(),
        cliff_amount_percentage: Permill::from_percent(10),
    }
}

fn worst_case_scenario_initial_allocation<T: RuntimeConfig>(
    members_num: u32,
) -> BTreeMap<T::MemberId, TokenAllocationOf<T>>
where
    T::AccountId: CreateAccountId,
{
    (0..members_num)
        .map(|_| {
            let (_, member_id) = member_funded_account::<T>();
            let allocation = TokenAllocationOf::<T> {
                amount: 100u32.into(),
                vesting_schedule_params: Some(default_vesting_schedule_params::<T>()),
            };
            (member_id, allocation)
        })
        .collect()
}

fn setup_account_with_max_number_of_locks<T: Config>(
    token_id: T::TokenId,
    member_id: &T::MemberId,
) {
    AccountInfoByTokenAndMember::<T>::mutate(token_id, member_id, |a| {
        (0u32..T::MaxVestingSchedulesPerAccountPerToken::get().into()).for_each(|i| {
            a.add_or_update_vesting_schedule(
                VestingSource::Sale(i),
                VestingSchedule::from_params(
                    frame_system::Pallet::<T>::block_number(),
                    TokenBalanceOf::<T>::one(),
                    VestingScheduleParamsOf::<T> {
                        linear_vesting_duration: 0u32.into(),
                        blocks_before_cliff: u32::MAX.into(),
                        cliff_amount_percentage: Permill::from_percent(100),
                    },
                ),
                None,
            );
        });
        a.stake(0u32, TokenBalanceOf::<T>::one());
    });
}

fn curator_member_id<T: Config + working_group::Config<ContentWorkingGroupInstance>>(
    curator_id: T::CuratorId,
) -> T::MemberId {
    working_group::Pallet::<T, ContentWorkingGroupInstance>::worker_by_id::<T::ActorId>(
        curator_id.saturated_into::<u64>().saturated_into(),
    )
    .unwrap()
    .member_id
}

fn issue_creator_token_with_worst_case_scenario_owner<T: Config>(
    sender: T::AccountId,
    actor: ContentActor<T::CuratorGroupId, T::CuratorId, T::MemberId>,
    channel_id: T::ChannelId,
    owner_member_id: T::MemberId,
) -> Result<T::TokenId, DispatchError>
where
    T::AccountId: CreateAccountId,
{
    let initial_allocation = BTreeMap::<T::MemberId, TokenAllocationOf<T>>::from_iter(vec![(
        owner_member_id,
        TokenAllocationOf::<T> {
            amount: DEFAULT_CRT_OWNER_ISSUANCE.into(),
            vesting_schedule_params: None,
        },
    )]);
    let issuance_params = create_token_issuance_params::<T>(initial_allocation);
    let token_id = project_token::Pallet::<T>::next_token_id();
    Pallet::<T>::issue_creator_token(
        RawOrigin::Signed(sender).into(),
        actor,
        channel_id,
        issuance_params,
    )?;
    setup_account_with_max_number_of_locks::<T>(token_id, &owner_member_id);
    Ok(token_id)
}

fn worst_case_scenario_token_sale_params<T: Config>(
    metatada_len: u32,
    starts_at: Option<T::BlockNumber>,
) -> TokenSaleParamsOf<T> {
    TokenSaleParamsOf::<T> {
        cap_per_member: Some(1_000_000u32.into()),
        duration: DEFAULT_CRT_SALE_DURATION.into(),
        starts_at,
        unit_price: DEFAULT_CRT_SALE_PRICE.into(),
        upper_bound_quantity: DEFAULT_CRT_SALE_UPPER_BOUND.into(),
        vesting_schedule_params: Some(default_vesting_schedule_params::<T>()),
        metadata: Some(vec![0xf].repeat(metatada_len as usize)),
    }
}

fn worst_case_scenario_issuer_transfer_outputs<T: RuntimeConfig>(
    num: u32,
) -> TransfersWithVestingOf<T>
where
    T::AccountId: CreateAccountId,
{
    Transfers(
        (0..num)
            .map(|_| {
                let (_, member_id) = member_funded_account::<T>();
                let payment = PaymentWithVestingOf::<T> {
                    amount: 100u32.into(),
                    vesting_schedule: Some(default_vesting_schedule_params::<T>()),
                };
                (member_id, payment)
            })
            .collect(),
    )
}

pub fn run_to_block<T: Config>(target_block: T::BlockNumber) {
    let mut current_block = System::<T>::block_number();
    while current_block < target_block {
        // Other on_finalize calls if needed...
        System::<T>::on_finalize(current_block);

        current_block += One::one();
        System::<T>::set_block_number(current_block);

        System::<T>::on_initialize(current_block);
        // Other on_initialize calls if needed...
    }
}

pub fn fastforward_by_blocks<T: Config>(blocks: T::BlockNumber) {
    let current_block = System::<T>::block_number();
    run_to_block::<T>(current_block + blocks);
}

pub fn transferrable_crt_balance<T: Config>(
    token_id: T::TokenId,
    member_id: T::MemberId,
) -> TokenBalanceOf<T> {
    project_token::Pallet::<T>::account_info_by_token_and_member(token_id, member_id)
        .transferrable::<T>(System::<T>::block_number())
}

fn set_all_channel_paused_features_except<T: Config>(
    channel_id: T::ChannelId,
    exceptions: Vec<crate::PausableChannelFeature>,
) where
    T::AccountId: CreateAccountId,
{
    Pallet::<T>::set_channel_paused_features_as_moderator(
        RawOrigin::Signed(T::AccountId::create_account_id(
            CONTENT_WG_LEADER_ACCOUNT_ID,
        ))
        .into(),
        ContentActor::Lead,
        channel_id,
        all_channel_pausable_features_except(BTreeSet::from_iter(exceptions)),
        b"reason".to_vec(),
    )
    .unwrap();
}

fn set_nft_limits_helper<T: RuntimeConfig>(channel_id: T::ChannelId) {
    let global_daily_limit = 2u64;
    let global_weekly_limit = 14u64;
    let channel_daily_limit = 2u64;
    let channel_weekly_limit = 14u64;

    Pallet::<T>::set_nft_limit(NftLimitId::GlobalDaily, global_daily_limit);
    Pallet::<T>::set_nft_limit(NftLimitId::GlobalWeekly, global_weekly_limit);
    Pallet::<T>::set_nft_limit(NftLimitId::ChannelDaily(channel_id), channel_daily_limit);
    Pallet::<T>::set_nft_limit(NftLimitId::ChannelWeekly(channel_id), channel_weekly_limit);
}

type BloatBonds<T> = (
    <T as balances::Config>::Balance, // channel_state_bloat_bond
    <T as balances::Config>::Balance, // video_state_bloat_bond
    <T as balances::Config>::Balance, // data_object_state_bloat_bond
    <T as balances::Config>::Balance, // data_size_fee
);

fn setup_bloat_bonds<T>() -> Result<BloatBonds<T>, DispatchError>
where
    T: RuntimeConfig,
    T::AccountId: CreateAccountId,
{
    let content_lead_acc = T::AccountId::create_account_id(CONTENT_WG_LEADER_ACCOUNT_ID);
    let storage_lead_acc = T::AccountId::create_account_id(STORAGE_WG_LEADER_ACCOUNT_ID);
    // FIXME: Must be higher than existential deposit due to https://github.com/Joystream/joystream/issues/4033
    let channel_state_bloat_bond: <T as balances::Config>::Balance = 100u32.into();
    // FIXME: Must be higher than existential deposit due to https://github.com/Joystream/joystream/issues/4033
    let video_state_bloat_bond: <T as balances::Config>::Balance = 100u32.into();
    // FIXME: Must be higher than existential deposit due to https://github.com/Joystream/joystream/issues/4033
    let data_object_state_bloat_bond: <T as balances::Config>::Balance = 100u32.into();
    let data_size_fee = <T as balances::Config>::Balance::one();
    // Set non-zero channel bloat bond
    Pallet::<T>::update_channel_state_bloat_bond(
        RawOrigin::Signed(content_lead_acc.clone()).into(),
        channel_state_bloat_bond,
    )?;
    // Set non-zero video bloat bond
    Pallet::<T>::update_video_state_bloat_bond(
        RawOrigin::Signed(content_lead_acc).into(),
        video_state_bloat_bond,
    )?;
    // Set non-zero data object bloat bond
    storage::Pallet::<T>::update_data_object_state_bloat_bond(
        RawOrigin::Signed(storage_lead_acc.clone()).into(),
        data_object_state_bloat_bond,
    )?;
    // Set non-zero fee per mb
    storage::Pallet::<T>::update_data_size_fee(
        RawOrigin::Signed(storage_lead_acc).into(),
        data_size_fee,
    )?;

    Ok((
        channel_state_bloat_bond,
        video_state_bloat_bond,
        data_object_state_bloat_bond,
        data_size_fee,
    ))
}

fn worst_case_nft_issuance_params_helper<T: RuntimeConfig>(
    whitelist_size: u32,
    metadata_size: u32,
) -> NftIssuanceParameters<T>
where
    T: RuntimeConfig,
    T::AccountId: CreateAccountId,
{
    NftIssuanceParameters::<T> {
        royalty: Some(Pallet::<T>::max_creator_royalty()),
        nft_metadata: vec![0xff].repeat(metadata_size as usize),
        non_channel_owner: None,
        init_transactional_status: InitTransactionalStatus::<T>::EnglishAuction(
            EnglishAuctionParams::<T> {
                buy_now_price: Some(nft_buy_now_price::<T>()),
                duration: Pallet::<T>::min_auction_duration(),
                extension_period: Pallet::<T>::min_auction_extension_period(),
                min_bid_step: Pallet::<T>::min_bid_step(),
                starting_price: Pallet::<T>::min_starting_price(),
                starts_at: Some(System::<T>::block_number() + T::BlockNumber::one()),
                whitelist: (0..(whitelist_size as usize))
                    .map(|i| member_funded_account::<T>(WHITELISTED_MEMBERS_IDS[i]).1)
                    .collect(),
            },
        ),
    }
}

fn setup_idle_nft<T>(
    account_id: T::AccountId,
    actor: ContentActor<T::CuratorGroupId, T::CuratorId, T::MemberId>,
    video_id: T::VideoId,
    non_channel_owner: bool,
) -> Result<NftData<T>, DispatchError>
where
    T::AccountId: CreateAccountId,
    T: RuntimeConfig,
{
    setup_nft_with_transactional_status::<T>(
        account_id,
        actor,
        video_id,
        non_channel_owner,
        InitTransactionalStatus::<T>::Idle,
    )
}

fn setup_offered_nft<T>(
    account_id: T::AccountId,
    actor: ContentActor<T::CuratorGroupId, T::CuratorId, T::MemberId>,
    video_id: T::VideoId,
    non_channel_owner: bool,
    to_member: T::MemberId,
    price: Option<BalanceOf<T>>,
) -> Result<NftData<T>, DispatchError>
where
    T::AccountId: CreateAccountId,
    T: RuntimeConfig,
{
    setup_nft_with_transactional_status::<T>(
        account_id,
        actor,
        video_id,
        non_channel_owner,
        InitTransactionalStatus::<T>::InitiatedOfferToMember(to_member, price),
    )
}

fn setup_nft_in_buy_now<T>(
    account_id: T::AccountId,
    actor: ContentActor<T::CuratorGroupId, T::CuratorId, T::MemberId>,
    video_id: T::VideoId,
    non_channel_owner: bool,
    price: BalanceOf<T>,
) -> Result<NftData<T>, DispatchError>
where
    T::AccountId: CreateAccountId,
    T: RuntimeConfig,
{
    setup_nft_with_transactional_status::<T>(
        account_id,
        actor,
        video_id,
        non_channel_owner,
        InitTransactionalStatus::<T>::BuyNow(price),
    )
}

fn setup_nft_in_english_auction<T>(
    account_id: T::AccountId,
    actor: ContentActor<T::CuratorGroupId, T::CuratorId, T::MemberId>,
    video_id: T::VideoId,
    non_channel_owner: bool,
) -> Result<NftContexts<T>, DispatchError>
where
    T::AccountId: CreateAccountId,
    T: RuntimeConfig,
{
    let whitelist_size = Pallet::<T>::max_auction_whitelist_length();
    assert!(whitelist_size > 1);
    let whitelisted_members = (1..=(whitelist_size as usize))
        .map(|i| member_funded_account::<T>(MEMBER_IDS[i]))
        .collect::<Vec<_>>();

    let bidders = whitelisted_members[0..=1].to_vec();

    let nft_data = setup_nft_with_transactional_status::<T>(
        account_id,
        actor,
        video_id,
        non_channel_owner,
        InitTransactionalStatus::<T>::EnglishAuction(EnglishAuctionParams::<T> {
            buy_now_price: Some(nft_buy_now_price::<T>()),
            duration: Pallet::<T>::min_auction_duration(),
            extension_period: Pallet::<T>::min_auction_extension_period(),
            min_bid_step: Pallet::<T>::min_bid_step(),
            starting_price: Pallet::<T>::min_starting_price(),
            starts_at: Some(System::<T>::block_number() + T::BlockNumber::one()),
            whitelist: whitelisted_members.into_iter().map(|(_, id)| id).collect(),
        }),
    )
    .unwrap();

    Ok((nft_data, bidders))
}

fn setup_nft_in_open_auction<T>(
    account_id: T::AccountId,
    actor: ContentActor<T::CuratorGroupId, T::CuratorId, T::MemberId>,
    video_id: T::VideoId,
    non_channel_owner: bool,
) -> Result<NftContext<T>, DispatchError>
where
    T::AccountId: CreateAccountId,
    T: RuntimeConfig,
{
    let whitelist_size = Pallet::<T>::max_auction_whitelist_length();
    assert!(whitelist_size > 1);
    let whitelisted_members = (1..=(whitelist_size as usize))
        .map(|i| member_funded_account::<T>(MEMBER_IDS[i]))
        .collect::<Vec<_>>();

    let (participant_account_id, participant_id) = whitelisted_members[0].clone();

    let nft_data = setup_nft_with_transactional_status::<T>(
        account_id,
        actor,
        video_id,
        non_channel_owner,
        InitTransactionalStatus::<T>::OpenAuction(OpenAuctionParams::<T> {
            buy_now_price: Some(nft_buy_now_price::<T>()),
            bid_lock_duration: Pallet::<T>::min_bid_lock_duration(),
            starting_price: Pallet::<T>::min_starting_price(),
            starts_at: Some(System::<T>::block_number() + T::BlockNumber::one()),
            whitelist: whitelisted_members.into_iter().map(|(_, id)| id).collect(),
        }),
    )
    .unwrap();

    Ok((nft_data, participant_id, participant_account_id))
}

fn setup_nft_with_transactional_status<T>(
    account_id: T::AccountId,
    actor: ContentActor<T::CuratorGroupId, T::CuratorId, T::MemberId>,
    video_id: T::VideoId,
    non_channel_owner: bool,
    transactional_status: InitTransactionalStatus<T>,
) -> Result<NftData<T>, DispatchError>
where
    T::AccountId: CreateAccountId,
    T: RuntimeConfig,
{
    let origin = RawOrigin::Signed(account_id.clone()).into();
    let channel_id = Pallet::<T>::video_by_id(video_id).in_channel;

    let (nft_owner_actor, owner_account) = if non_channel_owner {
        let (owner_account, owner_id) = member_funded_account::<T>(DEFAULT_MEMBER_ID);
        let nft_owner_actor =
            ContentActor::<T::CuratorGroupId, T::CuratorId, T::MemberId>::Member(owner_id);
        (nft_owner_actor, owner_account)
    } else {
        (actor, account_id)
    };

    set_nft_limits_helper::<T>(channel_id);
    Pallet::<T>::issue_nft(
        origin,
        actor,
        video_id,
        NftIssuanceParameters::<T> {
            royalty: Some(Pallet::<T>::max_creator_royalty()),
            nft_metadata: Vec::new(),
            non_channel_owner: match nft_owner_actor {
                ContentActor::<T::CuratorGroupId, T::CuratorId, T::MemberId>::Member(member_id) => {
                    Some(member_id)
                }
                _ => None,
            },
            init_transactional_status: transactional_status,
        },
    )
    .unwrap();

    Ok((nft_owner_actor, owner_account))
}

fn add_english_auction_bid<T: Config>(
    sender: T::AccountId,
    participant_id: T::MemberId,
    video_id: T::VideoId,
) -> BalanceOf<T> {
    let bid_amount = nft_buy_now_price::<T>() - Pallet::<T>::min_bid_step();
    let origin: T::Origin = RawOrigin::Signed(sender).into();
    Pallet::<T>::make_english_auction_bid(origin, participant_id, video_id, bid_amount).unwrap();
    bid_amount
}

fn add_open_auction_bid<T: Config>(
    sender: T::AccountId,
    participant_id: T::MemberId,
    video_id: T::VideoId,
) -> OpenAuctionBid<T> {
    let bid_amount = nft_buy_now_price::<T>() - 1u32.into();
    let origin: T::Origin = RawOrigin::Signed(sender).into();
    Pallet::<T>::make_open_auction_bid(origin, participant_id, video_id, bid_amount).unwrap();
    Pallet::<T>::open_auction_bid_by_video_and_member(video_id, participant_id)
}

fn set_all_channel_paused_features<T: Config>(channel_id: T::ChannelId)
where
    T::AccountId: CreateAccountId,
{
    set_all_channel_paused_features_except::<T>(channel_id, vec![]);
}<|MERGE_RESOLUTION|>--- conflicted
+++ resolved
@@ -66,46 +66,10 @@
 // Content working group instance alias.
 pub type ContentWorkingGroupInstance = working_group::Instance3;
 
-<<<<<<< HEAD
-=======
-const fn gen_array_u128<const N: usize>(init: u128) -> [u128; N] {
-    let mut res = [0; N];
-
-    let mut i = 0;
-    while i < N as u128 {
-        res[i as usize] = init + i;
-        i += 1;
-    }
-
-    res
-}
-
 fn nft_buy_now_price<T: Config>() -> BalanceOf<T> {
     Pallet::<T>::min_starting_price() + 1000u32.into()
 }
-pub const MEMBER_IDS_INIT: u128 = 400;
-pub const MAX_MEMBER_IDS: usize = 200;
-pub const MEMBER_IDS: [u128; MAX_MEMBER_IDS] = gen_array_u128::<MAX_MEMBER_IDS>(MEMBER_IDS_INIT);
-
-pub const DEFAULT_MEMBER_ID: u128 = MEMBER_IDS[0];
-
-pub const CURATOR_IDS_INIT: u128 = 600;
-pub const MAX_CURATOR_IDS: usize = 100;
-
-pub const CURATOR_IDS: [u128; MAX_CURATOR_IDS] =
-    gen_array_u128::<MAX_CURATOR_IDS>(CURATOR_IDS_INIT);
-
-pub const COLABORATOR_IDS_INIT: u128 = 700;
-pub const MAX_COLABORATOR_IDS: usize = 100;
-pub const COLABORATOR_IDS: [u128; MAX_COLABORATOR_IDS] =
-    gen_array_u128::<MAX_COLABORATOR_IDS>(COLABORATOR_IDS_INIT);
-
-pub const WHITELISTED_MEMBERS_IDS_INIT: u128 = 900;
-pub const MAX_WHITELISTED_MEMBERS_IDS: usize = 100;
-pub const WHITELISTED_MEMBERS_IDS: [u128; MAX_WHITELISTED_MEMBERS_IDS] =
-    gen_array_u128::<MAX_WHITELISTED_MEMBERS_IDS>(WHITELISTED_MEMBERS_IDS_INIT);
-
->>>>>>> 4f68af36
+
 pub const MAX_MERKLE_PROOF_HASHES: u32 = 10;
 
 const STORAGE_WG_LEADER_ACCOUNT_ID: u64 = 100001; // must match the mocks
@@ -675,7 +639,6 @@
         .collect()
 }
 
-<<<<<<< HEAD
 type BloatBonds<T> = (
     <T as balances::Config>::Balance, // channel_state_bloat_bond
     <T as balances::Config>::Balance, // video_state_bloat_bond
@@ -727,8 +690,6 @@
     ))
 }
 
-=======
->>>>>>> 4f68af36
 #[allow(clippy::too_many_arguments)]
 fn generate_channel_creation_params<T>(
     storage_wg_lead_account_id: T::AccountId,
@@ -1564,56 +1525,6 @@
     Pallet::<T>::set_nft_limit(NftLimitId::ChannelWeekly(channel_id), channel_weekly_limit);
 }
 
-type BloatBonds<T> = (
-    <T as balances::Config>::Balance, // channel_state_bloat_bond
-    <T as balances::Config>::Balance, // video_state_bloat_bond
-    <T as balances::Config>::Balance, // data_object_state_bloat_bond
-    <T as balances::Config>::Balance, // data_size_fee
-);
-
-fn setup_bloat_bonds<T>() -> Result<BloatBonds<T>, DispatchError>
-where
-    T: RuntimeConfig,
-    T::AccountId: CreateAccountId,
-{
-    let content_lead_acc = T::AccountId::create_account_id(CONTENT_WG_LEADER_ACCOUNT_ID);
-    let storage_lead_acc = T::AccountId::create_account_id(STORAGE_WG_LEADER_ACCOUNT_ID);
-    // FIXME: Must be higher than existential deposit due to https://github.com/Joystream/joystream/issues/4033
-    let channel_state_bloat_bond: <T as balances::Config>::Balance = 100u32.into();
-    // FIXME: Must be higher than existential deposit due to https://github.com/Joystream/joystream/issues/4033
-    let video_state_bloat_bond: <T as balances::Config>::Balance = 100u32.into();
-    // FIXME: Must be higher than existential deposit due to https://github.com/Joystream/joystream/issues/4033
-    let data_object_state_bloat_bond: <T as balances::Config>::Balance = 100u32.into();
-    let data_size_fee = <T as balances::Config>::Balance::one();
-    // Set non-zero channel bloat bond
-    Pallet::<T>::update_channel_state_bloat_bond(
-        RawOrigin::Signed(content_lead_acc.clone()).into(),
-        channel_state_bloat_bond,
-    )?;
-    // Set non-zero video bloat bond
-    Pallet::<T>::update_video_state_bloat_bond(
-        RawOrigin::Signed(content_lead_acc).into(),
-        video_state_bloat_bond,
-    )?;
-    // Set non-zero data object bloat bond
-    storage::Pallet::<T>::update_data_object_state_bloat_bond(
-        RawOrigin::Signed(storage_lead_acc.clone()).into(),
-        data_object_state_bloat_bond,
-    )?;
-    // Set non-zero fee per mb
-    storage::Pallet::<T>::update_data_size_fee(
-        RawOrigin::Signed(storage_lead_acc).into(),
-        data_size_fee,
-    )?;
-
-    Ok((
-        channel_state_bloat_bond,
-        video_state_bloat_bond,
-        data_object_state_bloat_bond,
-        data_size_fee,
-    ))
-}
-
 fn worst_case_nft_issuance_params_helper<T: RuntimeConfig>(
     whitelist_size: u32,
     metadata_size: u32,
