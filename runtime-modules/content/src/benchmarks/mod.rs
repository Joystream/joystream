--- conflicted
+++ resolved
@@ -1,23 +1,7 @@
 #![cfg(feature = "runtime-benchmarks")]
 
 mod benchmarking;
-<<<<<<< HEAD
-
-use crate::permissions::*;
-use crate::types::{
-    ChannelActionPermission, ChannelAgentPermissions, ChannelCreationParameters, ChannelOwner,
-    StorageAssets,
-};
-use crate::{Config, Module as Pallet};
-use balances::Pallet as Balances;
-use common::MembershipTypes;
-use frame_benchmarking::account;
-use frame_support::storage::{StorageMap, StorageValue};
-use frame_support::traits::{Currency, Get, Instance};
-use frame_system::EventRecord;
-use frame_system::Pallet as System;
-use frame_system::RawOrigin;
-=======
+
 use crate::{
     permissions::*,
     types::{
@@ -35,10 +19,8 @@
     traits::{Currency, Get, Instance},
 };
 use frame_system::{EventRecord, Pallet as System, RawOrigin};
->>>>>>> 4e549a8f
 use membership::Module as Membership;
 use sp_arithmetic::traits::One;
-use sp_runtime::DispatchError;
 use sp_runtime::SaturatedConversion;
 use sp_std::{
     cmp::min,
@@ -77,44 +59,22 @@
     res
 }
 
-<<<<<<< HEAD
-pub const MEMBER_IDS_INIT: u128 = 500;
-pub const MAX_MEMBER_IDS: usize = 100;
-
-pub const MEMBER_IDS: [u128; MAX_MEMBER_IDS] = gen_array_u128::<MAX_MEMBER_IDS>(MEMBER_IDS_INIT);
-=======
 pub const CURATOR_IDS_INIT: u128 = 600;
 pub const MAX_CURATOR_IDS: usize = 100;
 
 pub const CURATOR_IDS: [u128; MAX_CURATOR_IDS] =
     gen_array_u128::<MAX_CURATOR_IDS>(CURATOR_IDS_INIT);
->>>>>>> 4e549a8f
 
 pub const COLABORATOR_IDS_INIT: u128 = 700;
 pub const MAX_COLABORATOR_IDS: usize = 100;
 
 pub const COLABORATOR_IDS: [u128; MAX_COLABORATOR_IDS] =
     gen_array_u128::<MAX_COLABORATOR_IDS>(COLABORATOR_IDS_INIT);
-<<<<<<< HEAD
-
-pub const CURATOR_IDS_INIT: u128 = 800;
-pub const MAX_CURATOR_IDS: usize = 100;
-
-pub const CURATOR_IDS: [u128; MAX_CURATOR_IDS] =
-    gen_array_u128::<MAX_CURATOR_IDS>(CURATOR_IDS_INIT);
-
-const DEFAULT_MEMBER_ID: u128 = MEMBER_IDS[1];
-const STORAGE_WG_LEADER_ACCOUNT_ID: u128 = 100001; // must match the mocks
-const CONTENT_WG_LEADER_ACCOUNT_ID: u128 = 100002;
-const DISTRIBUTION_WG_LEADER_ACCOUNT_ID: u128 = 100004; // must match the mocks
-const MAX_BYTES: u32 = 50000;
-=======
 
 const STORAGE_WG_LEADER_ACCOUNT_ID: u128 = 100001; // must match the mocks
 const CONTENT_WG_LEADER_ACCOUNT_ID: u128 = 100005; // must match the mocks LEAD_ACCOUNT_ID
 const DISTRIBUTION_WG_LEADER_ACCOUNT_ID: u128 = 100004; // must match the mocks
 const MAX_BYTES_METADATA: u32 = 5000;
->>>>>>> 4e549a8f
 
 const CHANNEL_AGENT_PERMISSIONS: [ChannelActionPermission; 13] = [
     ChannelActionPermission::AddVideo,
@@ -154,8 +114,6 @@
     ContentModerationAction::UpdateChannelNftLimits,
 ];
 
-<<<<<<< HEAD
-=======
 fn storage_bucket_objs_number_limit<T: Config>() -> u64 {
     (T::MaxNumberOfAssetsPerChannel::get() as u64) * 100
 }
@@ -164,7 +122,6 @@
     T::MaxDataObjectSize::get() * storage_bucket_objs_number_limit::<T>() * 1000
 }
 
->>>>>>> 4e549a8f
 pub trait CreateAccountId {
     fn create_account_id(id: u128) -> Self;
 }
@@ -172,15 +129,12 @@
 impl CreateAccountId for u128 {
     fn create_account_id(id: u128) -> Self {
         id
-<<<<<<< HEAD
-=======
     }
 }
 
 impl CreateAccountId for u64 {
     fn create_account_id(id: u128) -> Self {
         id.try_into().unwrap()
->>>>>>> 4e549a8f
     }
 }
 
@@ -214,8 +168,6 @@
 {
 }
 
-<<<<<<< HEAD
-=======
 fn get_signed_account_id<T>(account_id: u128) -> T::Origin
 where
     T::AccountId: CreateAccountId,
@@ -232,7 +184,6 @@
     assert_eq!(event, &system_event);
 }
 
->>>>>>> 4e549a8f
 fn get_byte(num: u128, byte_number: u8) -> u8 {
     ((num & (0xff << (8 * byte_number))) >> (8 * byte_number)) as u8
 }
@@ -333,34 +284,11 @@
 ) -> (<T as MembershipTypes>::ActorId, T::AccountId)
 where
     T::AccountId: CreateAccountId,
-<<<<<<< HEAD
-    T: RuntimeConfig,
-=======
     T: RuntimeConfig + working_group::Config<I>,
     I: Instance,
->>>>>>> 4e549a8f
 {
     // let worker_id = working_group::NextWorkerId::<T, I>::get();
 
-<<<<<<< HEAD
-fn insert_distribution_leader<T>() -> T::AccountId
-where
-    T::AccountId: CreateAccountId,
-    T: RuntimeConfig,
-{
-    insert_leader::<T, DistributionWorkingGroupInstance>(DISTRIBUTION_WG_LEADER_ACCOUNT_ID)
-}
-
-fn insert_content_leader<T>() -> T::AccountId
-where
-    T::AccountId: CreateAccountId,
-    T: RuntimeConfig,
-{
-    insert_leader::<T, ContentWorkingGroupInstance>(CONTENT_WG_LEADER_ACCOUNT_ID)
-}
-
-fn insert_leader<T, I>(id: u128) -> T::AccountId
-=======
     let (account_id, member_id) = member_funded_account::<T>(id);
 
     let worker_id: WorkerId<T> = WorkerId::<T>::saturated_from(id);
@@ -388,17 +316,12 @@
 }
 
 fn insert_leader<T, I>(id: u128) -> (<T as MembershipTypes>::ActorId, T::AccountId)
->>>>>>> 4e549a8f
 where
     T::AccountId: CreateAccountId,
     T: RuntimeConfig + working_group::Config<I>,
     I: Instance,
 {
-<<<<<<< HEAD
-    let (caller_id, member_id) = member_funded_account::<T>(id);
-=======
     let (account_id, member_id) = member_funded_account::<T>(id.saturated_into());
->>>>>>> 4e549a8f
 
     let (opening_id, application_id) = add_and_apply_opening::<T, I>(
         &T::Origin::from(RawOrigin::Root),
@@ -460,56 +383,6 @@
         actor_id.saturated_into::<u64>().saturated_into(),
         account_id,
     )
-}
-
-fn insert_curator<T>(id: u128) -> (T::CuratorId, T::AccountId)
-where
-    T::AccountId: CreateAccountId,
-    T: RuntimeConfig,
-{
-    let (actor_id, account_id) = insert_worker::<T, ContentWorkingGroupInstance>(
-        T::AccountId::create_account_id(CONTENT_WG_LEADER_ACCOUNT_ID),
-        id,
-    );
-
-    (
-        actor_id.saturated_into::<u64>().saturated_into(),
-        account_id,
-    )
-}
-
-fn insert_worker<T, I>(
-    leader_acc: T::AccountId,
-    id: u128,
-) -> (<T as MembershipTypes>::ActorId, T::AccountId)
-where
-    T::AccountId: CreateAccountId,
-    T: RuntimeConfig + working_group::Config<I>,
-    I: Instance,
-{
-    let worker_id = working_group::NextWorkerId::<T, I>::get();
-
-    let (account_id, member_id) = member_funded_account::<T>(id);
-
-    let (opening_id, application_id) = add_and_apply_opening::<T, I>(
-        &T::Origin::from(RawOrigin::Signed(leader_acc.clone())),
-        &account_id,
-        &member_id,
-        &OpeningType::Regular,
-    );
-
-    let successful_application_ids = BTreeSet::<ApplicationId>::from_iter(vec![application_id]);
-
-    working_group::Module::<T, I>::fill_opening(
-        RawOrigin::Signed(leader_acc).into(),
-        opening_id,
-        successful_application_ids,
-    )
-    .unwrap();
-
-    assert!(WorkerById::<T, I>::contains_key(worker_id));
-
-    (worker_id, account_id)
 }
 
 //defines initial balance
@@ -608,19 +481,9 @@
     .unwrap();
 }
 
-<<<<<<< HEAD
-fn create_storage_bucket<T>(
-    lead_account_id: T::AccountId,
-    accepting_bags: bool,
-    bucket_objs_size_limit: u64,
-    bucket_objs_number_limit: u64,
-) where
-    T: RuntimeConfig,
-=======
 fn create_storage_bucket<T>(lead_account_id: T::AccountId, accepting_bags: bool)
 where
     T: Config + storage::Config,
->>>>>>> 4e549a8f
 {
     // Set storage bucket in the dynamic bag creation policy to zero.
     let storage_wg_leader_signed = RawOrigin::Signed(lead_account_id);
@@ -767,12 +630,6 @@
     T: RuntimeConfig,
     T::AccountId: CreateAccountId,
 {
-<<<<<<< HEAD
-    let total_objs_size: u64 = max_obj_size.saturating_mul(objects_num.into());
-    let metadata = vec![0u8].repeat(MAX_BYTES as usize);
-
-=======
->>>>>>> 4e549a8f
     set_dyn_bag_creation_storage_bucket_numbers::<T>(
         storage_wg_lead_account_id.clone(),
         storage_bucket_num.into(),
@@ -831,17 +688,6 @@
     }
 }
 
-<<<<<<< HEAD
-fn assert_last_event<T: Config>(generic_event: <T as Config>::Event) {
-    let events = System::<T>::events();
-    let system_event: <T as frame_system::Config>::Event = generic_event.into();
-    // compare to the last event record
-    let EventRecord { event, .. } = &events[events.len() - 1];
-    assert_eq!(event, &system_event);
-}
-
-=======
->>>>>>> 4e549a8f
 fn worst_case_content_moderation_actions_set() -> BTreeSet<ContentModerationAction> {
     CONTENT_MODERATION_ACTIONS.iter().cloned().collect()
 }
@@ -866,17 +712,6 @@
         .collect()
 }
 
-<<<<<<< HEAD
-fn setup_worst_case_scenario_channel<T: RuntimeConfig>(
-    sender: T::AccountId,
-    channel_owner: ChannelOwner<T::MemberId, T::CuratorGroupId>,
-) -> Result<T::ChannelId, DispatchError>
-where
-    T::AccountId: CreateAccountId,
-{
-    let storage_wg_lead_account_id = insert_storage_leader::<T>();
-    let distribution_wg_lead_account_id = insert_distribution_leader::<T>();
-=======
 fn setup_worst_case_scenario_channel<T: Config>(
     sender: T::AccountId,
     channel_owner: ChannelOwner<T::MemberId, T::CuratorGroupId>,
@@ -890,23 +725,16 @@
 {
     let (_, storage_wg_lead_account_id) = insert_storage_leader::<T>();
     let (_, distribution_wg_lead_account_id) = insert_distribution_leader::<T>();
->>>>>>> 4e549a8f
     let origin = RawOrigin::Signed(sender);
 
     let params = generate_channel_creation_params::<T>(
         storage_wg_lead_account_id,
         distribution_wg_lead_account_id,
         T::MaxNumberOfCollaboratorsPerChannel::get(),
-<<<<<<< HEAD
-        T::StorageBucketsPerBagValueConstraint::get().max() as u32,
-        T::DistributionBucketsPerBagValueConstraint::get().max() as u32,
-        T::MaxNumberOfAssetsPerChannel::get(),
-=======
         storage_buckets_num,
         distribution_buckets_num,
         objects_num,
         MAX_BYTES_METADATA,
->>>>>>> 4e549a8f
         T::MaxDataObjectSize::get(),
     );
 
@@ -921,13 +749,8 @@
     curators_len: u32,
 ) -> Result<T::CuratorGroupId, DispatchError>
 where
-<<<<<<< HEAD
-    T::AccountId: CreateAccountId,
-    T: RuntimeConfig,
-=======
-    T: RuntimeConfig,
-    T::AccountId: CreateAccountId,
->>>>>>> 4e549a8f
+    T: RuntimeConfig,
+    T::AccountId: CreateAccountId,
 {
     let permissions_by_level: ModerationPermissionsByLevel<T> = (0
         ..T::MaxKeysPerCuratorGroupPermissionsByLevelMap::get())
@@ -942,14 +765,7 @@
     let group_id = Pallet::<T>::next_curator_group_id();
 
     Pallet::<T>::create_curator_group(
-<<<<<<< HEAD
-        RawOrigin::Signed(T::AccountId::create_account_id(
-            CONTENT_WG_LEADER_ACCOUNT_ID,
-        ))
-        .into(),
-=======
         get_signed_account_id::<T>(CONTENT_WG_LEADER_ACCOUNT_ID),
->>>>>>> 4e549a8f
         true,
         permissions_by_level,
     )?;
@@ -958,11 +774,7 @@
     let already_existing_curators_num =
         working_group::Pallet::<T, ContentWorkingGroupInstance>::next_worker_id()
             .saturated_into::<u32>()
-<<<<<<< HEAD
-            - 1;
-=======
             .saturating_sub(1);
->>>>>>> 4e549a8f
 
     for c in CURATOR_IDS
         .iter()
@@ -970,29 +782,14 @@
         .take(curators_len as usize)
     {
         let (curator_id, _) = insert_curator::<T>(*c);
-<<<<<<< HEAD
-        Pallet::<T>::add_curator_to_group(
-            RawOrigin::Signed(T::AccountId::create_account_id(
-                CONTENT_WG_LEADER_ACCOUNT_ID,
-            ))
-            .into(),
-=======
 
         Pallet::<T>::add_curator_to_group(
             get_signed_account_id::<T>(CONTENT_WG_LEADER_ACCOUNT_ID),
->>>>>>> 4e549a8f
             group_id,
             curator_id.saturated_into::<u64>().saturated_into(),
             worst_case_channel_agent_permissions(),
         )?;
     }
-<<<<<<< HEAD
-
-    Ok(group_id)
-}
-
-fn setup_worst_case_scenario_curator_channel<T>() -> Result<
-=======
     Ok(group_id)
 }
 
@@ -1002,7 +799,6 @@
     storage_buckets_num: u32,
     distribution_buckets_num: u32,
 ) -> Result<
->>>>>>> 4e549a8f
     (
         T::ChannelId,
         T::CuratorGroupId,
@@ -1016,15 +812,6 @@
     T: RuntimeConfig,
     T::AccountId: CreateAccountId,
 {
-<<<<<<< HEAD
-    let lead_account_id = insert_content_leader::<T>();
-    let group_id =
-        setup_worst_case_curator_group_with_curators::<T>(T::MaxNumberOfCuratorsPerGroup::get())?;
-    let channel_id = setup_worst_case_scenario_channel::<T>(
-        lead_account_id.clone(),
-        ChannelOwner::CuratorGroup(group_id),
-    )?;
-=======
     let (_, lead_account_id) = insert_content_leader::<T>();
 
     let group_id =
@@ -1038,7 +825,6 @@
         distribution_buckets_num,
     )?;
 
->>>>>>> 4e549a8f
     let group = Pallet::<T>::curator_group_by_id(group_id);
     let curator_id: T::CuratorId = *group.get_curators().keys().next().unwrap();
     let curator_account_id = T::AccountId::create_account_id(CURATOR_IDS[0]);
@@ -1052,7 +838,28 @@
     ))
 }
 
-<<<<<<< HEAD
+#[allow(clippy::type_complexity)]
+fn setup_worst_case_scenario_curator_channel_all_max<T>() -> Result<
+    (
+        T::ChannelId,
+        T::CuratorGroupId,
+        T::AccountId,
+        T::CuratorId,
+        T::AccountId,
+    ),
+    DispatchError,
+>
+where
+    T: RuntimeConfig,
+    T::AccountId: CreateAccountId,
+{
+    setup_worst_case_scenario_curator_channel::<T>(
+        T::MaxNumberOfAssetsPerChannel::get(),
+        T::StorageBucketsPerBagValueConstraint::get().max() as u32,
+        T::DistributionBucketsPerBagValueConstraint::get().max() as u32,
+    )
+}
+
 fn clone_curator_group<T>(group_id: T::CuratorGroupId) -> Result<T::CuratorGroupId, DispatchError>
 where
     T: RuntimeConfig,
@@ -1078,7 +885,8 @@
     }
 
     Ok(new_group_id)
-=======
+}
+
 fn channel_bag_witness<T: Config>(
     channel_id: T::ChannelId,
 ) -> Result<ChannelBagWitness, DispatchError> {
@@ -1101,5 +909,4 @@
         <T as working_group::Config<ContentWorkingGroupInstance>>::MaxWorkerNumberLimit::get(),
         T::MaxNumberOfCuratorsPerGroup::get(),
     )
->>>>>>> 4e549a8f
 }