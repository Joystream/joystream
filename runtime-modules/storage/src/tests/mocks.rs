--- conflicted
+++ resolved
@@ -1,10 +1,7 @@
 #![cfg(test)]
 
 pub use frame_support::traits::LockIdentifier;
-<<<<<<< HEAD
 use frame_support::weights::Weight;
-=======
->>>>>>> 12b65d88
 use frame_support::{ensure, impl_outer_event, impl_outer_origin, parameter_types};
 use frame_system::ensure_signed;
 use sp_core::H256;
@@ -58,12 +55,8 @@
 }
 
 parameter_types! {
-<<<<<<< HEAD
     pub const MaxDistributionBucketFamilyNumber: u64 = 80;
     pub const DataObjectDeletionPrize: u64 = 10;
-=======
-    pub const MaxDistributionBucketFamilyNumber: u64 = 6;
->>>>>>> 12b65d88
     pub const StorageModuleId: ModuleId = ModuleId(*b"mstorage"); // module storage
     pub const BlacklistSizeLimit: u64 = 200;
     pub const MaxNumberOfPendingInvitationsPerDistributionBucket: u64 = 1;
@@ -121,100 +114,9 @@
         MaxNumberOfPendingInvitationsPerDistributionBucket;
     type MaxDataObjectSize = MaxDataObjectSize;
     type ContentId = u64;
-<<<<<<< HEAD
-
-    fn ensure_storage_working_group_leader_origin(origin: Self::Origin) -> DispatchResult {
-        let account_id = ensure_signed(origin)?;
-
-        if account_id != STORAGE_WG_LEADER_ACCOUNT_ID {
-            Err(DispatchError::BadOrigin)
-        } else {
-            Ok(())
-        }
-    }
-
-    fn ensure_storage_worker_origin(origin: Self::Origin, _: u64) -> DispatchResult {
-        let account_id = ensure_signed(origin)?;
-
-        let allowed_accounts = vec![
-            DEFAULT_STORAGE_PROVIDER_ACCOUNT_ID,
-            DEFAULT_BENCHMARKING_STORAGE_PROVIDER_ACCOUNT_ID,
-        ];
-
-        if !allowed_accounts.contains(&account_id) {
-            Err(DispatchError::BadOrigin)
-        } else {
-            Ok(())
-        }
-    }
-
-    fn ensure_storage_worker_exists(worker_id: &u64) -> DispatchResult {
-        let allowed_storage_providers = vec![
-            DEFAULT_STORAGE_PROVIDER_ID,
-            ANOTHER_STORAGE_PROVIDER_ID,
-            BENCHMARKING_STORAGE_PROVIDER_ID1,
-            BENCHMARKING_STORAGE_PROVIDER_ID2,
-        ];
-
-        if !allowed_storage_providers.contains(worker_id) {
-            Err(DispatchError::Other("Invalid worker"))
-        } else {
-            Ok(())
-        }
-    }
-
-    fn ensure_distribution_working_group_leader_origin(origin: Self::Origin) -> DispatchResult {
-        let account_id = ensure_signed(origin)?;
-
-        let allowed_providers = vec![
-            DISTRIBUTION_WG_LEADER_ACCOUNT_ID,
-            DEFAULT_BENCHMARKING_DISTRIBUTION_PROVIDER_ACCOUNT_ID1,
-            DEFAULT_BENCHMARKING_DISTRIBUTION_PROVIDER_ACCOUNT_ID2,
-        ];
-
-        if !allowed_providers.contains(&account_id) {
-            Err(DispatchError::BadOrigin)
-        } else {
-            Ok(())
-        }
-    }
-
-    fn ensure_distribution_worker_origin(origin: Self::Origin, _: u64) -> DispatchResult {
-        let account_id = ensure_signed(origin)?;
-
-        let allowed_accounts = vec![
-            DEFAULT_DISTRIBUTION_PROVIDER_ACCOUNT_ID,
-            DEFAULT_BENCHMARKING_DISTRIBUTION_PROVIDER_ACCOUNT_ID1,
-            DEFAULT_BENCHMARKING_DISTRIBUTION_PROVIDER_ACCOUNT_ID2,
-        ];
-
-        if !allowed_accounts.contains(&account_id) {
-            Err(DispatchError::BadOrigin)
-        } else {
-            Ok(())
-        }
-    }
-
-    fn ensure_distribution_worker_exists(worker_id: &u64) -> DispatchResult {
-        let allowed_providers = vec![
-            DEFAULT_DISTRIBUTION_PROVIDER_ID,
-            ANOTHER_DISTRIBUTION_PROVIDER_ID,
-            BENCHMARKING_DISTRIBUTION_PROVIDER_ID1,
-            BENCHMARKING_DISTRIBUTION_PROVIDER_ID2,
-        ];
-
-        if !allowed_providers.contains(worker_id) {
-            Err(DispatchError::Other("Invalid worker"))
-        } else {
-            Ok(())
-        }
-    }
-
     type WeightInfo = ();
-=======
     type StorageWorkingGroup = StorageWG;
     type DistributionWorkingGroup = DistributionWG;
->>>>>>> 12b65d88
 }
 
 pub const DEFAULT_MEMBER_ID: u64 = 100;
@@ -488,6 +390,14 @@
     fn leave_role(_: u32) -> u64 {
         unimplemented!()
     }
+
+    fn lead_remark() -> u64 {
+        unimplemented!()
+    }
+
+    fn worker_remark() -> u64 {
+        unimplemented!()
+    }
 }
 
 impl membership::Trait for Test {
@@ -568,6 +478,9 @@
     fn remove_staking_account() -> Weight {
         unimplemented!()
     }
+    fn member_remark() -> Weight {
+        unimplemented!()
+    }
 }
 
 pub fn build_test_externalities() -> sp_io::TestExternalities {
@@ -593,11 +506,17 @@
         _worker_id: &<Test as common::membership::MembershipTypes>::ActorId,
     ) -> DispatchResult {
         let account_id = ensure_signed(origin)?;
-        ensure!(
-            account_id == DEFAULT_STORAGE_PROVIDER_ACCOUNT_ID,
-            DispatchError::BadOrigin,
-        );
-        Ok(())
+
+        let allowed_accounts = vec![
+            DEFAULT_STORAGE_PROVIDER_ACCOUNT_ID,
+            DEFAULT_BENCHMARKING_STORAGE_PROVIDER_ACCOUNT_ID,
+        ];
+
+        if !allowed_accounts.contains(&account_id) {
+            Err(DispatchError::BadOrigin)
+        } else {
+            Ok(())
+        }
     }
 
     fn ensure_leader_origin(origin: <Test as frame_system::Trait>::Origin) -> DispatchResult {
@@ -631,13 +550,18 @@
     fn ensure_worker_exists(
         worker_id: &<Test as common::membership::MembershipTypes>::ActorId,
     ) -> DispatchResult {
-        let allowed_storage_providers =
-            vec![DEFAULT_STORAGE_PROVIDER_ID, ANOTHER_STORAGE_PROVIDER_ID];
-        ensure!(
-            allowed_storage_providers.contains(worker_id),
-            DispatchError::Other("Invailid worker"),
-        );
-        Ok(())
+        let allowed_storage_providers = vec![
+            DEFAULT_STORAGE_PROVIDER_ID,
+            ANOTHER_STORAGE_PROVIDER_ID,
+            BENCHMARKING_STORAGE_PROVIDER_ID1,
+            BENCHMARKING_STORAGE_PROVIDER_ID2,
+        ];
+
+        if !allowed_storage_providers.contains(worker_id) {
+            Err(DispatchError::Other("Invalid worker"))
+        } else {
+            Ok(())
+        }
     }
 }
 
@@ -647,15 +571,23 @@
         _worker_id: &<Test as common::membership::MembershipTypes>::ActorId,
     ) -> DispatchResult {
         let account_id = ensure_signed(origin)?;
-        ensure!(
-            account_id == DEFAULT_DISTRIBUTION_PROVIDER_ACCOUNT_ID,
-            DispatchError::BadOrigin,
-        );
-        Ok(())
+
+        let allowed_accounts = vec![
+            DEFAULT_DISTRIBUTION_PROVIDER_ACCOUNT_ID,
+            DEFAULT_BENCHMARKING_DISTRIBUTION_PROVIDER_ACCOUNT_ID1,
+            DEFAULT_BENCHMARKING_DISTRIBUTION_PROVIDER_ACCOUNT_ID2,
+        ];
+
+        if !allowed_accounts.contains(&account_id) {
+            Err(DispatchError::BadOrigin)
+        } else {
+            Ok(())
+        }
     }
 
     fn ensure_leader_origin(origin: <Test as frame_system::Trait>::Origin) -> DispatchResult {
         let account_id = ensure_signed(origin)?;
+
         ensure!(
             account_id == DISTRIBUTION_WG_LEADER_ACCOUNT_ID,
             DispatchError::BadOrigin,
@@ -685,15 +617,18 @@
     fn ensure_worker_exists(
         worker_id: &<Test as common::membership::MembershipTypes>::ActorId,
     ) -> DispatchResult {
-        let allowed_storage_providers = vec![
+        let allowed_providers = vec![
             DEFAULT_DISTRIBUTION_PROVIDER_ID,
             ANOTHER_DISTRIBUTION_PROVIDER_ID,
+            BENCHMARKING_DISTRIBUTION_PROVIDER_ID1,
+            BENCHMARKING_DISTRIBUTION_PROVIDER_ID2,
         ];
-        ensure!(
-            allowed_storage_providers.contains(worker_id),
-            DispatchError::Other("Invailid worker"),
-        );
-        Ok(())
+
+        if !allowed_providers.contains(worker_id) {
+            Err(DispatchError::Other("Invalid worker"))
+        } else {
+            Ok(())
+        }
     }
 }
 
