#![cfg(test)]

pub use frame_support::traits::LockIdentifier;
use frame_support::weights::Weight;
use frame_support::{ensure, impl_outer_event, impl_outer_origin, parameter_types};
use frame_system::ensure_signed;
use sp_core::H256;
use sp_runtime::{
    testing::Header,
    traits::{BlakeTwo256, IdentityLookup},
    DispatchError, DispatchResult, ModuleId, Perbill,
};
use sp_std::cell::RefCell;
use staking_handler::LockComparator;

// Workaround for https://github.com/rust-lang/rust/issues/26925 . Remove when sorted.
#[derive(Clone, PartialEq, Eq, Debug)]
pub struct Test;

impl_outer_origin! {
    pub enum Origin for Test {}
}

mod storage {
    pub use crate::Event;
}

mod membership_mod {
    pub use membership::Event;
}

impl_outer_event! {
    pub enum TestEvent for Test {
        balances<T>,
        storage<T>,
        frame_system<T>,
        membership_mod<T>,
        working_group Instance2 <T>,
        working_group Instance9 <T>,
    }
}

parameter_types! {
    pub const ExistentialDeposit: u32 = 1;
}

impl balances::Config for Test {
    type Balance = u64;
    type DustRemoval = ();
    type Event = TestEvent;
    type ExistentialDeposit = ExistentialDeposit;
    type AccountStore = System;
    type WeightInfo = ();
    type MaxLocks = ();
}

parameter_types! {
    pub const MaxDistributionBucketFamilyNumber: u64 = 80;
    pub const DataObjectStateBloatBond: u64 = 10;
    pub const StorageModuleId: ModuleId = ModuleId(*b"mstorage"); // module storage
    pub const BlacklistSizeLimit: u64 = 200;
    pub const MaxNumberOfPendingInvitationsPerDistributionBucket: u64 = 1;
    pub const StorageBucketsPerBagValueConstraint: crate::StorageBucketsPerBagValueConstraint =
        crate::StorageBucketsPerBagValueConstraint {min: 3, max_min_diff: 7};
    pub const InitialStorageBucketsNumberForDynamicBag: u64 = 3;
    pub const DefaultMemberDynamicBagNumberOfStorageBuckets: u64 = 3;
    pub const DefaultChannelDynamicBagNumberOfStorageBuckets: u64 = 4;
    pub const DistributionBucketsPerBagValueConstraint: crate::DistributionBucketsPerBagValueConstraint =
        crate::DistributionBucketsPerBagValueConstraint {min: 2, max_min_diff: 7};
    pub const MaxDataObjectSize: u64 = 5 * ONE_MB;
}

pub const STORAGE_WG_LEADER_ACCOUNT_ID: u64 = 100001;
pub const DEFAULT_STORAGE_PROVIDER_ACCOUNT_ID: u64 = 100002;
pub const DEFAULT_BENCHMARKING_STORAGE_PROVIDER_ACCOUNT_ID: u64 = 1;
pub const DEFAULT_BENCHMARKING_DISTRIBUTION_PROVIDER_ACCOUNT_ID1: u64 = 100003;
pub const DEFAULT_BENCHMARKING_DISTRIBUTION_PROVIDER_ACCOUNT_ID2: u64 = 100004;
pub const DEFAULT_DISTRIBUTION_PROVIDER_ACCOUNT_ID: u64 = 100003;
pub const DISTRIBUTION_WG_LEADER_ACCOUNT_ID: u64 = 100004;
pub const DEFAULT_STORAGE_PROVIDER_ID: u64 = 10;
pub const ANOTHER_STORAGE_PROVIDER_ID: u64 = 11;
pub const BENCHMARKING_STORAGE_PROVIDER_ID1: u64 = 0;
pub const BENCHMARKING_STORAGE_PROVIDER_ID2: u64 = 1;
pub const BENCHMARKING_DISTRIBUTION_PROVIDER_ID1: u64 = 0;
pub const BENCHMARKING_DISTRIBUTION_PROVIDER_ID2: u64 = 1;
pub const DEFAULT_DISTRIBUTION_PROVIDER_ID: u64 = 12;
pub const ANOTHER_DISTRIBUTION_PROVIDER_ID: u64 = 13;
pub const INITIAL_BALANCE: u64 = 10_000;
pub const VOUCHER_SIZE_LIMIT: u64 = 100;
pub const VOUCHER_OBJECTS_LIMIT: u64 = 20;
pub const DEFAULT_STORAGE_BUCKET_SIZE_LIMIT: u64 = 100;
pub const DEFAULT_STORAGE_BUCKET_OBJECTS_LIMIT: u64 = 10;
<<<<<<< HEAD
pub const DEFAULT_STORAGE_BUCKETS_NUMBER: u64 = 3;
pub const ONE_MB: u64 = 1_048_576;
impl crate::Trait for Test {
=======
pub const DEFAULT_STORAGE_BUCKETS_NUMBER: u64 = 10;

impl crate::Config for Test {
>>>>>>> cb9e9295
    type Event = TestEvent;
    type DataObjectId = u64;
    type StorageBucketId = u64;
    type DistributionBucketIndex = u64;
    type DistributionBucketFamilyId = u64;
    type DistributionBucketOperatorId = u64;
    type ChannelId = u64;
    type BlacklistSizeLimit = BlacklistSizeLimit;
    type ModuleId = StorageModuleId;
    type StorageBucketsPerBagValueConstraint = StorageBucketsPerBagValueConstraint;
    type DefaultMemberDynamicBagNumberOfStorageBuckets =
        DefaultMemberDynamicBagNumberOfStorageBuckets;
    type DefaultChannelDynamicBagNumberOfStorageBuckets =
        DefaultChannelDynamicBagNumberOfStorageBuckets;
    type MaxDistributionBucketFamilyNumber = MaxDistributionBucketFamilyNumber;
    type DistributionBucketsPerBagValueConstraint = DistributionBucketsPerBagValueConstraint;
    type MaxNumberOfPendingInvitationsPerDistributionBucket =
        MaxNumberOfPendingInvitationsPerDistributionBucket;
    type MaxDataObjectSize = MaxDataObjectSize;
    type ContentId = u64;
    type WeightInfo = ();
    type StorageWorkingGroup = StorageWG;
    type DistributionWorkingGroup = DistributionWG;
    type ModuleAccountInitialBalance = ExistentialDeposit;
}

pub const DEFAULT_MEMBER_ID: u64 = 100;
pub const DEFAULT_MEMBER_ACCOUNT_ID: u64 = 101;

parameter_types! {
    pub const ScreenedMemberMaxInitialBalance: u64 = 5000;
}

impl common::MembershipTypes for Test {
    type MemberId = u64;
    type ActorId = u64;
}

impl pallet_timestamp::Config for Test {
    type Moment = u64;
    type OnTimestampSet = ();
    type MinimumPeriod = MinimumPeriod;
    type WeightInfo = ();
}

parameter_types! {
    pub const BlockHashCount: u64 = 250;
    pub const MaximumBlockWeight: u32 = 1024;
    pub const MaximumBlockLength: u32 = 2 * 1024;
    pub const AvailableBlockRatio: Perbill = Perbill::one();
    pub const MinimumPeriod: u64 = 5;
}

impl frame_system::Config for Test {
    type BaseCallFilter = ();
    type Origin = Origin;
    type Call = ();
    type Index = u64;
    type BlockNumber = u64;
    type Hash = H256;
    type Hashing = BlakeTwo256;
    type AccountId = u64;
    type Lookup = IdentityLookup<Self::AccountId>;
    type Header = Header;
    type Event = TestEvent;
    type BlockHashCount = BlockHashCount;
    type MaximumBlockWeight = MaximumBlockWeight;
    type DbWeight = ();
    type BlockExecutionWeight = ();
    type ExtrinsicBaseWeight = ();
    type MaximumExtrinsicWeight = ();
    type MaximumBlockLength = MaximumBlockLength;
    type AvailableBlockRatio = AvailableBlockRatio;
    type Version = ();
    type AccountData = balances::AccountData<u64>;
    type OnNewAccount = ();
    type OnKilledAccount = ();
    type PalletInfo = ();
    type SystemWeightInfo = ();
}

parameter_types! {
    pub const MaxWorkerNumberLimit: u32 = 3;
    pub const LockId: [u8; 8] = [9; 8];
    pub const LockId2: [u8; 8] = [10; 8];
    pub const MinimumApplicationStake: u32 = 50;
    pub const LeaderOpeningStake: u32 = 20;
}

// The storage working group instance alias.
pub type StorageWorkingGroupInstance = working_group::Instance2;

impl working_group::Trait<StorageWorkingGroupInstance> for Test {
    type Event = TestEvent;
    type MaxWorkerNumberLimit = MaxWorkerNumberLimit;
    type StakingAccountValidator = membership::Module<Test>;
    type StakingHandler = staking_handler::StakingManager<Self, LockId>;
    type MemberOriginValidator = ();
    type MinUnstakingPeriodLimit = ();
    type RewardPeriod = ();
    type WeightInfo = Weights;
    type MinimumApplicationStake = MinimumApplicationStake;
    type LeaderOpeningStake = LeaderOpeningStake;
}
// The distribution working group instance alias.
pub type DistributionWorkingGroupInstance = working_group::Instance9;

impl working_group::Trait<DistributionWorkingGroupInstance> for Test {
    type Event = TestEvent;
    type MaxWorkerNumberLimit = MaxWorkerNumberLimit;
    type StakingAccountValidator = membership::Module<Test>;
    type StakingHandler = staking_handler::StakingManager<Self, LockId2>;
    type MemberOriginValidator = ();
    type MinUnstakingPeriodLimit = ();
    type RewardPeriod = ();
    type WeightInfo = Weights;
    type MinimumApplicationStake = MinimumApplicationStake;
    type LeaderOpeningStake = LeaderOpeningStake;
}

impl common::membership::MemberOriginValidator<Origin, u64, u64> for () {
    fn ensure_member_controller_account_origin(
        origin: Origin,
        member_id: u64,
    ) -> Result<u64, DispatchError> {
        let account_id = ensure_signed(origin).unwrap();
        ensure!(
            Self::is_member_controller_account(&member_id, &account_id),
            DispatchError::BadOrigin
        );
        Ok(account_id)
    }

    fn is_member_controller_account(_member_id: &u64, _account_id: &u64) -> bool {
        return true;
    }
}

pub const WORKING_GROUP_BUDGET: u64 = 100;

thread_local! {
    pub static WG_BUDGET: RefCell<u64> = RefCell::new(WORKING_GROUP_BUDGET);
}

pub struct Wg {}

impl common::working_group::WorkingGroupBudgetHandler<u64, u64> for Wg {
    fn get_budget() -> u64 {
        WG_BUDGET.with(|val| *val.borrow())
    }

    fn set_budget(new_value: u64) {
        WG_BUDGET.with(|val| {
            *val.borrow_mut() = new_value;
        });
    }

    fn try_withdraw(_account_id: &u64, _amount: u64) -> DispatchResult {
        unimplemented!()
    }
}

impl common::working_group::WorkingGroupAuthenticator<Test> for Wg {
    fn ensure_worker_origin(
        _origin: <Test as frame_system::Trait>::Origin,
        _worker_id: &<Test as common::membership::MembershipTypes>::ActorId,
    ) -> DispatchResult {
        unimplemented!()
    }

    fn ensure_leader_origin(_origin: <Test as frame_system::Trait>::Origin) -> DispatchResult {
        unimplemented!()
    }

    fn get_leader_member_id() -> Option<<Test as common::membership::MembershipTypes>::MemberId> {
        unimplemented!()
    }

    fn get_worker_member_id(
        _worker_id: &<Test as common::membership::MembershipTypes>::ActorId,
    ) -> Option<<Test as common::membership::MembershipTypes>::MemberId> {
        unimplemented!()
    }

    fn is_leader_account_id(_account_id: &<Test as frame_system::Trait>::AccountId) -> bool {
        true
    }

    fn is_worker_account_id(
        _account_id: &<Test as frame_system::Trait>::AccountId,
        _worker_id: &<Test as common::membership::MembershipTypes>::ActorId,
    ) -> bool {
        true
    }

    fn worker_exists(_worker_id: &<Test as common::membership::MembershipTypes>::ActorId) -> bool {
        unimplemented!();
    }

    fn ensure_worker_exists(
        _worker_id: &<Test as common::membership::MembershipTypes>::ActorId,
    ) -> DispatchResult {
        unimplemented!();
    }
}

impl LockComparator<<Test as balances::Trait>::Balance> for Test {
    fn are_locks_conflicting(
        _new_lock: &LockIdentifier,
        _existing_locks: &[LockIdentifier],
    ) -> bool {
        false
    }
}

// Weights info stub
pub struct Weights;
impl working_group::WeightInfo for Weights {
    fn on_initialize_leaving(_: u32) -> u64 {
        unimplemented!()
    }

    fn on_initialize_rewarding_with_missing_reward(_: u32) -> u64 {
        unimplemented!()
    }

    fn on_initialize_rewarding_with_missing_reward_cant_pay(_: u32) -> u64 {
        unimplemented!()
    }

    fn on_initialize_rewarding_without_missing_reward(_: u32) -> u64 {
        unimplemented!()
    }

    fn apply_on_opening(_: u32) -> u64 {
        unimplemented!()
    }

    fn fill_opening_lead() -> u64 {
        unimplemented!()
    }

    fn fill_opening_worker(_: u32) -> u64 {
        unimplemented!()
    }

    fn update_role_account() -> u64 {
        unimplemented!()
    }

    fn cancel_opening() -> u64 {
        unimplemented!()
    }

    fn withdraw_application() -> u64 {
        unimplemented!()
    }

    fn slash_stake(_: u32) -> u64 {
        unimplemented!()
    }

    fn terminate_role_worker(_: u32) -> u64 {
        unimplemented!()
    }

    fn terminate_role_lead(_: u32) -> u64 {
        unimplemented!()
    }

    fn increase_stake() -> u64 {
        unimplemented!()
    }

    fn decrease_stake() -> u64 {
        unimplemented!()
    }

    fn spend_from_budget() -> u64 {
        unimplemented!()
    }

    fn update_reward_amount() -> u64 {
        unimplemented!()
    }

    fn set_status_text(_: u32) -> u64 {
        unimplemented!()
    }

    fn update_reward_account() -> u64 {
        unimplemented!()
    }

    fn set_budget() -> u64 {
        unimplemented!()
    }

    fn add_opening(_: u32) -> u64 {
        unimplemented!()
    }

    fn leave_role(_: u32) -> u64 {
        unimplemented!()
    }

    fn lead_remark() -> u64 {
        unimplemented!()
    }

    fn worker_remark() -> u64 {
        unimplemented!()
    }

    fn fund_working_group_budget() -> u64 {
        unimplemented!()
    }
}

impl membership::Trait for Test {
    type Event = TestEvent;
    type DefaultMembershipPrice = DefaultMembershipPrice;
    type DefaultInitialInvitationBalance = DefaultInitialInvitationBalance;
    type WorkingGroup = Wg;
    type WeightInfo = Weights;
    type InvitedMemberStakingHandler = staking_handler::StakingManager<Self, InviteMemberLockId>;
    type ReferralCutMaximumPercent = ReferralCutMaximumPercent;
    type StakingCandidateStakingHandler =
        staking_handler::StakingManager<Self, StakingCandidateLockId>;
    type CandidateStake = CandidateStake;
}

parameter_types! {
    pub const ReferralCutMaximumPercent: u8 = 50;
    pub const PostDeposit: u64 = 10;
    pub const CandidateStake: u64 = 100;
    pub const StakingCandidateLockId: [u8; 8] = [10; 8];
    pub const InviteMemberLockId: [u8; 8] = [9; 8];
    pub const DefaultMembershipPrice: u64 = 100;
    pub const DefaultInitialInvitationBalance: u64 = 100;
}

impl membership::WeightInfo for Weights {
    fn buy_membership_without_referrer(_: u32, _: u32) -> Weight {
        unimplemented!()
    }
    fn buy_membership_with_referrer(_: u32, _: u32) -> Weight {
        unimplemented!()
    }
    fn update_profile(_: u32) -> Weight {
        unimplemented!()
    }
    fn update_accounts_none() -> Weight {
        unimplemented!()
    }
    fn update_accounts_root() -> Weight {
        unimplemented!()
    }
    fn update_accounts_controller() -> Weight {
        unimplemented!()
    }
    fn update_accounts_both() -> Weight {
        unimplemented!()
    }
    fn set_referral_cut() -> Weight {
        unimplemented!()
    }
    fn transfer_invites() -> Weight {
        unimplemented!()
    }
    fn invite_member(_: u32, _: u32) -> Weight {
        unimplemented!()
    }
    fn set_membership_price() -> Weight {
        unimplemented!()
    }
    fn update_profile_verification() -> Weight {
        unimplemented!()
    }
    fn set_leader_invitation_quota() -> Weight {
        unimplemented!()
    }
    fn set_initial_invitation_balance() -> Weight {
        unimplemented!()
    }
    fn set_initial_invitation_count() -> Weight {
        unimplemented!()
    }
    fn add_staking_account_candidate() -> Weight {
        unimplemented!()
    }
    fn confirm_staking_account() -> Weight {
        unimplemented!()
    }
    fn remove_staking_account() -> Weight {
        unimplemented!()
    }
    fn member_remark() -> Weight {
        unimplemented!()
    }
}

pub fn build_test_externalities() -> sp_io::TestExternalities {
    let t = frame_system::GenesisConfig::default()
        .build_storage::<Test>()
        .unwrap();

    t.into()
}

pub fn build_test_externalities_with_genesis() -> sp_io::TestExternalities {
    let mut t = frame_system::GenesisConfig::default()
        .build_storage::<Test>()
        .unwrap();

    crate::GenesisConfig::default()
        .assimilate_storage::<Test>(&mut t)
        .unwrap();

    t.into()
}

pub type Storage = crate::Module<Test>;
pub type System = frame_system::Module<Test>;
pub type Balances = balances::Module<Test>;
pub type CollectiveFlip = randomness_collective_flip::Module<Test>;

// working group integration
pub struct StorageWG;
pub struct DistributionWG;

impl common::working_group::WorkingGroupAuthenticator<Test> for StorageWG {
    fn ensure_worker_origin(
        origin: <Test as frame_system::Config>::Origin,
        _worker_id: &<Test as common::membership::MembershipTypes>::ActorId,
    ) -> DispatchResult {
        let account_id = ensure_signed(origin)?;

        let allowed_accounts = vec![
            DEFAULT_STORAGE_PROVIDER_ACCOUNT_ID,
            DEFAULT_BENCHMARKING_STORAGE_PROVIDER_ACCOUNT_ID,
        ];

        if !allowed_accounts.contains(&account_id) {
            Err(DispatchError::BadOrigin)
        } else {
            Ok(())
        }
    }

    fn ensure_leader_origin(origin: <Test as frame_system::Config>::Origin) -> DispatchResult {
        let account_id = ensure_signed(origin)?;
        ensure!(
            account_id == STORAGE_WG_LEADER_ACCOUNT_ID,
            DispatchError::BadOrigin,
        );
        Ok(())
    }

    fn get_leader_member_id() -> Option<<Test as common::membership::MembershipTypes>::MemberId> {
        unimplemented!()
    }

<<<<<<< HEAD
    fn get_worker_member_id(
        _: &<Test as common::membership::MembershipTypes>::ActorId,
    ) -> Option<<Test as common::membership::MembershipTypes>::MemberId> {
        unimplemented!()
    }

    fn is_leader_account_id(_account_id: &<Test as frame_system::Trait>::AccountId) -> bool {
=======
    fn is_leader_account_id(_account_id: &<Test as frame_system::Config>::AccountId) -> bool {
>>>>>>> cb9e9295
        unimplemented!()
    }

    fn is_worker_account_id(
        _account_id: &<Test as frame_system::Config>::AccountId,
        _worker_id: &<Test as common::membership::MembershipTypes>::ActorId,
    ) -> bool {
        unimplemented!()
    }

    fn worker_exists(worker_id: &<Test as common::membership::MembershipTypes>::ActorId) -> bool {
        Self::ensure_worker_exists(worker_id).is_ok()
    }

    fn ensure_worker_exists(
        worker_id: &<Test as common::membership::MembershipTypes>::ActorId,
    ) -> DispatchResult {
        let allowed_storage_providers = vec![
            DEFAULT_STORAGE_PROVIDER_ID,
            ANOTHER_STORAGE_PROVIDER_ID,
            BENCHMARKING_STORAGE_PROVIDER_ID1,
            BENCHMARKING_STORAGE_PROVIDER_ID2,
        ];

        if !allowed_storage_providers.contains(worker_id) {
            Err(DispatchError::Other("Invalid worker"))
        } else {
            Ok(())
        }
    }
}

impl common::working_group::WorkingGroupAuthenticator<Test> for DistributionWG {
    fn ensure_worker_origin(
        origin: <Test as frame_system::Config>::Origin,
        _worker_id: &<Test as common::membership::MembershipTypes>::ActorId,
    ) -> DispatchResult {
        let account_id = ensure_signed(origin)?;

        let allowed_accounts = vec![
            DEFAULT_DISTRIBUTION_PROVIDER_ACCOUNT_ID,
            DEFAULT_BENCHMARKING_DISTRIBUTION_PROVIDER_ACCOUNT_ID1,
            DEFAULT_BENCHMARKING_DISTRIBUTION_PROVIDER_ACCOUNT_ID2,
        ];

        if !allowed_accounts.contains(&account_id) {
            Err(DispatchError::BadOrigin)
        } else {
            Ok(())
        }
    }

    fn ensure_leader_origin(origin: <Test as frame_system::Config>::Origin) -> DispatchResult {
        let account_id = ensure_signed(origin)?;

        ensure!(
            account_id == DISTRIBUTION_WG_LEADER_ACCOUNT_ID,
            DispatchError::BadOrigin,
        );
        Ok(())
    }

    fn get_leader_member_id() -> Option<<Test as common::membership::MembershipTypes>::MemberId> {
        unimplemented!()
    }

<<<<<<< HEAD
    fn get_worker_member_id(
        _: &<Test as common::membership::MembershipTypes>::ActorId,
    ) -> Option<<Test as common::membership::MembershipTypes>::MemberId> {
        unimplemented!()
    }

    fn is_leader_account_id(_account_id: &<Test as frame_system::Trait>::AccountId) -> bool {
=======
    fn is_leader_account_id(_account_id: &<Test as frame_system::Config>::AccountId) -> bool {
>>>>>>> cb9e9295
        unimplemented!()
    }

    fn is_worker_account_id(
        _account_id: &<Test as frame_system::Config>::AccountId,
        _worker_id: &<Test as common::membership::MembershipTypes>::ActorId,
    ) -> bool {
        unimplemented!()
    }

    fn worker_exists(worker_id: &<Test as common::membership::MembershipTypes>::ActorId) -> bool {
        Self::ensure_worker_exists(worker_id).is_ok()
    }

    fn ensure_worker_exists(
        worker_id: &<Test as common::membership::MembershipTypes>::ActorId,
    ) -> DispatchResult {
        let allowed_providers = vec![
            DEFAULT_DISTRIBUTION_PROVIDER_ID,
            ANOTHER_DISTRIBUTION_PROVIDER_ID,
            BENCHMARKING_DISTRIBUTION_PROVIDER_ID1,
            BENCHMARKING_DISTRIBUTION_PROVIDER_ID2,
        ];

        if !allowed_providers.contains(worker_id) {
            Err(DispatchError::Other("Invalid worker"))
        } else {
            Ok(())
        }
    }
}

impl common::working_group::WorkingGroupBudgetHandler<u64, u64> for StorageWG {
    fn get_budget() -> u64 {
        unimplemented!()
    }

    fn set_budget(_new_value: u64) {
        unimplemented!()
    }

    fn try_withdraw(_account_id: &u64, _amount: u64) -> DispatchResult {
        unimplemented!()
    }
}

impl common::working_group::WorkingGroupBudgetHandler<u64, u64> for DistributionWG {
    fn get_budget() -> u64 {
        unimplemented!()
    }

    fn set_budget(_new_value: u64) {
        unimplemented!()
    }

    fn try_withdraw(_account_id: &u64, _amount: u64) -> DispatchResult {
        unimplemented!()
    }
}

pub(crate) fn create_cid(i: u32) -> crate::Cid {
    let bytes = i.to_be_bytes();
    let mut buffer = Vec::new();

    // Total CID = 46 bytes
    // 44 bytes
    for _ in 0..11 {
        buffer.append(&mut bytes.to_vec());
    }
    // + 2 bytes
    buffer.append(&mut vec![0, 0]);

    buffer
}<|MERGE_RESOLUTION|>--- conflicted
+++ resolved
@@ -90,15 +90,10 @@
 pub const VOUCHER_OBJECTS_LIMIT: u64 = 20;
 pub const DEFAULT_STORAGE_BUCKET_SIZE_LIMIT: u64 = 100;
 pub const DEFAULT_STORAGE_BUCKET_OBJECTS_LIMIT: u64 = 10;
-<<<<<<< HEAD
 pub const DEFAULT_STORAGE_BUCKETS_NUMBER: u64 = 3;
 pub const ONE_MB: u64 = 1_048_576;
-impl crate::Trait for Test {
-=======
-pub const DEFAULT_STORAGE_BUCKETS_NUMBER: u64 = 10;
 
 impl crate::Config for Test {
->>>>>>> cb9e9295
     type Event = TestEvent;
     type DataObjectId = u64;
     type StorageBucketId = u64;
@@ -562,7 +557,6 @@
         unimplemented!()
     }
 
-<<<<<<< HEAD
     fn get_worker_member_id(
         _: &<Test as common::membership::MembershipTypes>::ActorId,
     ) -> Option<<Test as common::membership::MembershipTypes>::MemberId> {
@@ -570,9 +564,6 @@
     }
 
     fn is_leader_account_id(_account_id: &<Test as frame_system::Trait>::AccountId) -> bool {
-=======
-    fn is_leader_account_id(_account_id: &<Test as frame_system::Config>::AccountId) -> bool {
->>>>>>> cb9e9295
         unimplemented!()
     }
 
@@ -639,7 +630,6 @@
         unimplemented!()
     }
 
-<<<<<<< HEAD
     fn get_worker_member_id(
         _: &<Test as common::membership::MembershipTypes>::ActorId,
     ) -> Option<<Test as common::membership::MembershipTypes>::MemberId> {
@@ -647,9 +637,6 @@
     }
 
     fn is_leader_account_id(_account_id: &<Test as frame_system::Trait>::AccountId) -> bool {
-=======
-    fn is_leader_account_id(_account_id: &<Test as frame_system::Config>::AccountId) -> bool {
->>>>>>> cb9e9295
         unimplemented!()
     }
 
