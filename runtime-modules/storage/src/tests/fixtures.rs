use frame_support::dispatch::DispatchResult;
use frame_support::storage::StorageMap;
use frame_support::traits::{Currency, OnFinalize, OnInitialize};
use frame_system::{EventRecord, Phase, RawOrigin};
use sp_std::collections::btree_map::BTreeMap;
use sp_std::collections::btree_set::BTreeSet;

use crate::sp_api_hidden_includes_decl_storage::hidden_include::IterableStorageDoubleMap;
use crate::sp_api_hidden_includes_decl_storage::hidden_include::StorageDoubleMap;

use super::mocks::{
    Balances, CollectiveFlip, Storage, System, Test, TestEvent, DEFAULT_MEMBER_ACCOUNT_ID,
    DEFAULT_STORAGE_PROVIDER_ACCOUNT_ID, STORAGE_WG_LEADER_ACCOUNT_ID,
};

use crate::tests::mocks::{
    DEFAULT_DISTRIBUTION_PROVIDER_ACCOUNT_ID, DEFAULT_MEMBER_ID,
    DEFAULT_STORAGE_BUCKET_OBJECTS_LIMIT, DEFAULT_STORAGE_BUCKET_SIZE_LIMIT,
    DISTRIBUTION_WG_LEADER_ACCOUNT_ID,
};
use crate::{
    BagId, Cid, DataObjectCreationParameters, DataObjectStorage, DistributionBucket,
    DistributionBucketId, DistributionBucketPicker, DynBagCreationParameters, DynamicBagId,
    DynamicBagType, RawEvent, StaticBagId, StorageBucketOperatorStatus, StorageBucketPicker,
    UploadParameters,
};

// Recommendation from Parity on testing on_finalize
// https://substrate.dev/docs/en/next/development/module/tests
pub fn run_to_block(n: u64) {
    while System::block_number() < n {
        <System as OnFinalize<u64>>::on_finalize(System::block_number());
        <CollectiveFlip as OnFinalize<u64>>::on_finalize(System::block_number());
        <Storage as OnFinalize<u64>>::on_finalize(System::block_number());
        System::set_block_number(System::block_number() + 1);
        <System as OnInitialize<u64>>::on_initialize(System::block_number());
        <CollectiveFlip as OnInitialize<u64>>::on_initialize(System::block_number());
        <Storage as OnInitialize<u64>>::on_initialize(System::block_number());
    }
}

pub fn increase_account_balance(account_id: &u64, balance: u64) {
    let _ = Balances::deposit_creating(&account_id, balance);
}

pub struct EventFixture;
impl EventFixture {
    pub fn assert_last_crate_event(
        expected_raw_event: RawEvent<
            u64,
            u64,
            u64,
            UploadParameters<Test>,
            BagId<Test>,
            DynamicBagId<Test>,
            u64,
            u64,
            u64,
            DistributionBucketId<Test>,
            u64,
        >,
    ) {
        let converted_event = TestEvent::storage(expected_raw_event);

        Self::assert_last_global_event(converted_event)
    }

    pub fn contains_crate_event(
        expected_raw_event: RawEvent<
            u64,
            u64,
            u64,
            UploadParameters<Test>,
            BagId<Test>,
            DynamicBagId<Test>,
            u64,
            u64,
            u64,
            DistributionBucketId<Test>,
            u64,
        >,
    ) {
        let converted_event = TestEvent::storage(expected_raw_event);

        Self::contains_global_event(converted_event)
    }

    pub fn assert_last_global_event(expected_event: TestEvent) {
        let expected_event = EventRecord {
            phase: Phase::Initialization,
            event: expected_event,
            topics: vec![],
        };

        assert_eq!(System::events().pop().unwrap(), expected_event);
    }

    fn contains_global_event(expected_event: TestEvent) {
        let expected_event = EventRecord {
            phase: Phase::Initialization,
            event: expected_event,
            topics: vec![],
        };

        assert!(System::events().iter().any(|ev| *ev == expected_event));
    }
}

const DEFAULT_ACCOUNT_ID: u64 = 1;
const DEFAULT_WORKER_ID: u64 = 1;
pub const DEFAULT_DATA_OBJECTS_NUMBER: u64 = DEFAULT_STORAGE_BUCKET_OBJECTS_LIMIT / 2;
pub const DEFAULT_DATA_OBJECTS_SIZE: u64 =
    DEFAULT_STORAGE_BUCKET_SIZE_LIMIT / DEFAULT_DATA_OBJECTS_NUMBER - 1;

pub struct CreateStorageBucketFixture {
    origin: RawOrigin<u64>,
    invite_worker: Option<u64>,
    accepting_new_bags: bool,
    size_limit: u64,
    objects_limit: u64,
}

impl CreateStorageBucketFixture {
    pub fn default() -> Self {
        Self {
            origin: RawOrigin::Signed(DEFAULT_ACCOUNT_ID),
            invite_worker: None,
            accepting_new_bags: true,
            size_limit: 0,
            objects_limit: 0,
        }
    }

    pub fn with_origin(self, origin: RawOrigin<u64>) -> Self {
        Self { origin, ..self }
    }

    pub fn with_invite_worker(self, invite_worker: Option<u64>) -> Self {
        Self {
            invite_worker,
            ..self
        }
    }

    pub fn with_accepting_new_bags(self, accepting_new_bags: bool) -> Self {
        Self {
            accepting_new_bags,
            ..self
        }
    }

    pub fn with_size_limit(self, size_limit: u64) -> Self {
        Self { size_limit, ..self }
    }

    pub fn with_objects_limit(self, objects_limit: u64) -> Self {
        Self {
            objects_limit,
            ..self
        }
    }

    pub fn call_and_assert(&self, expected_result: DispatchResult) -> Option<u64> {
        let next_storage_bucket_id = Storage::next_storage_bucket_id();
        let actual_result = Storage::create_storage_bucket(
            self.origin.clone().into(),
            self.invite_worker,
            self.accepting_new_bags,
            self.size_limit,
            self.objects_limit,
        );

        assert_eq!(actual_result, expected_result);

        if actual_result.is_ok() {
            assert_eq!(
                next_storage_bucket_id + 1,
                Storage::next_storage_bucket_id()
            );
            assert!(<crate::StorageBucketById<Test>>::contains_key(
                next_storage_bucket_id
            ));

            Some(next_storage_bucket_id)
        } else {
            assert_eq!(next_storage_bucket_id, Storage::next_storage_bucket_id());
            assert!(!<crate::StorageBucketById<Test>>::contains_key(
                next_storage_bucket_id
            ));

            None
        }
    }
}

pub struct AcceptStorageBucketInvitationFixture {
    origin: RawOrigin<u64>,
    worker_id: u64,
    storage_bucket_id: u64,
    transactor_account_id: u64,
}

impl AcceptStorageBucketInvitationFixture {
    pub fn default() -> Self {
        Self {
            origin: RawOrigin::Signed(DEFAULT_ACCOUNT_ID),
            worker_id: DEFAULT_WORKER_ID,
            storage_bucket_id: Default::default(),
            transactor_account_id: DEFAULT_ACCOUNT_ID,
        }
    }

    pub fn with_origin(self, origin: RawOrigin<u64>) -> Self {
        Self { origin, ..self }
    }

    pub fn with_worker_id(self, worker_id: u64) -> Self {
        Self { worker_id, ..self }
    }
    pub fn with_transactor_account_id(self, transactor_account_id: u64) -> Self {
        Self {
            transactor_account_id,
            ..self
        }
    }

    pub fn with_storage_bucket_id(self, storage_bucket_id: u64) -> Self {
        Self {
            storage_bucket_id,
            ..self
        }
    }

    pub fn call_and_assert(&self, expected_result: DispatchResult) {
        let old_bucket = Storage::storage_bucket_by_id(self.storage_bucket_id);

        let actual_result = Storage::accept_storage_bucket_invitation(
            self.origin.clone().into(),
            self.worker_id,
            self.storage_bucket_id,
            self.transactor_account_id,
        );

        assert_eq!(actual_result, expected_result);

        let new_bucket = Storage::storage_bucket_by_id(self.storage_bucket_id);
        if actual_result.is_ok() {
            assert_eq!(
                new_bucket.operator_status,
                StorageBucketOperatorStatus::StorageWorker(
                    self.worker_id,
                    self.transactor_account_id
                )
            );
        } else {
            assert_eq!(old_bucket, new_bucket);
        }
    }
}

pub struct UpdateStorageBucketForBagsFixture {
    origin: RawOrigin<u64>,
    bag_id: BagId<Test>,
    add_bucket_ids: BTreeSet<u64>,
    remove_bucket_ids: BTreeSet<u64>,
}

impl UpdateStorageBucketForBagsFixture {
    pub fn default() -> Self {
        Self {
            origin: RawOrigin::Signed(DEFAULT_ACCOUNT_ID),
            bag_id: Default::default(),
            add_bucket_ids: Default::default(),
            remove_bucket_ids: Default::default(),
        }
    }

    pub fn with_origin(self, origin: RawOrigin<u64>) -> Self {
        Self { origin, ..self }
    }

    pub fn with_add_bucket_ids(self, add_bucket_ids: BTreeSet<u64>) -> Self {
        Self {
            add_bucket_ids,
            ..self
        }
    }

    pub fn with_remove_bucket_ids(self, remove_bucket_ids: BTreeSet<u64>) -> Self {
        Self {
            remove_bucket_ids,
            ..self
        }
    }

    pub fn with_bag_id(self, bag_id: BagId<Test>) -> Self {
        Self { bag_id, ..self }
    }

    pub fn call_and_assert(&self, expected_result: DispatchResult) {
        let actual_result = Storage::update_storage_buckets_for_bag(
            self.origin.clone().into(),
            self.bag_id.clone(),
            self.add_bucket_ids.clone(),
            self.remove_bucket_ids.clone(),
        );

        assert_eq!(actual_result, expected_result);
    }
}

pub struct UploadFixture {
    params: UploadParameters<Test>,
}

impl UploadFixture {
    pub fn default() -> Self {
        Self {
            params: Default::default(),
        }
    }

    pub fn with_params(self, params: UploadParameters<Test>) -> Self {
        Self { params, ..self }
    }

    pub fn with_expected_data_object_deletion_prize(
        self,
        expected_data_object_deletion_prize: u64,
    ) -> Self {
        Self {
            params: UploadParameters::<Test> {
                expected_data_object_deletion_prize,
                ..self.params.clone()
            },
            ..self
        }
    }

    pub fn call_and_assert(&self, expected_result: DispatchResult) {
        let balance_pre = Balances::usable_balance(self.params.deletion_prize_source_account_id);
        let bag_pre = <crate::Bags<Test>>::get(&self.params.bag_id);
        let buckets_pre = bag_pre
            .stored_by
            .iter()
            .map(|id| <crate::StorageBucketById<Test>>::get(id))
            .clone()
            .collect::<Vec<_>>();

        let deletion_prize = self
            .params
            .object_creation_list
            .iter()
            .fold(0u64, |acc, _| {
                acc.saturating_add(Storage::data_object_deletion_prize_value())
            });
        let total_size_added = self
            .params
            .object_creation_list
            .iter()
            .fold(0u64, |acc, param| acc.saturating_add(param.size));
        let total_number_added = self.params.object_creation_list.len() as u64;
        let upload_fee = Storage::calculate_data_storage_fee(total_size_added);

        let start_id = Storage::next_data_object_id();

        let actual_result = Storage::upload_data_objects(self.params.clone());

        let balance_post = Balances::usable_balance(self.params.deletion_prize_source_account_id);
        let bag_post = <crate::Bags<Test>>::get(&self.params.bag_id);
        let buckets_post = bag_post
            .stored_by
            .iter()
            .map(|id| <crate::StorageBucketById<Test>>::get(id))
            .clone()
            .collect::<Vec<_>>();
        let end_id = Storage::next_data_object_id();

        assert_eq!(actual_result, expected_result);

        if actual_result.is_ok() {
            // balance check
            assert_eq!(
                balance_pre.saturating_sub(balance_post),
                upload_fee.saturating_add(deletion_prize)
            );

            // bag size increased
            assert_eq!(
                bag_post
                    .objects_total_size
                    .saturating_sub(bag_pre.objects_total_size),
                total_size_added
            );

            // bag object number increased
            assert_eq!(
                bag_post
                    .objects_number
                    .saturating_sub(bag_pre.objects_number),
                total_number_added
            );

            // storage bucket vouchers have size increased
            assert!(buckets_pre
                .iter()
                .zip(buckets_post.iter())
                .all(
                    |(pre, post)| post.voucher.size_used.saturating_sub(pre.voucher.size_used)
                        == total_size_added
                ));

            // storage bucket voucher have obj number increased
            assert!(buckets_pre
                .iter()
                .zip(buckets_post.iter())
                .all(|(pre, post)| post
                    .voucher
                    .objects_used
                    .saturating_sub(pre.voucher.objects_used)
                    == total_number_added));

            // check next data object ID
            assert_eq!(end_id.saturating_sub(start_id), total_number_added);

            // objects existing on storage
            assert!((start_id..end_id)
                .all(|id| <crate::DataObjectsById<Test>>::contains_key(&self.params.bag_id, id)));
        } else {
            assert_eq!(start_id, end_id);
            assert_eq!(balance_pre, balance_post);

            // bag size NOT increased
            assert_eq!(bag_post.objects_total_size, bag_pre.objects_total_size);

            // bag object number NOT increased
            assert_eq!(bag_post.objects_number, bag_pre.objects_number);

            // storage bucket vouchers do NOT have size increased
            assert!(buckets_pre
                .iter()
                .zip(buckets_post.iter())
                .all(|(pre, post)| post.voucher.size_used == pre.voucher.size_used));

            // storage bucket vouchers do NOT have obj number increased
            assert!(buckets_pre
                .iter()
                .zip(buckets_post.iter())
                .all(|(pre, post)| post.voucher.objects_used == pre.voucher.objects_used));
        }
    }
}

pub fn create_data_object_candidates(
    starting_index: u8,
    number: u8,
) -> Vec<DataObjectCreationParameters> {
    let range = starting_index..(starting_index + number);

    range
        .into_iter()
        .map(|idx| DataObjectCreationParameters {
            size: DEFAULT_DATA_OBJECTS_SIZE,
            ipfs_content_id: vec![idx],
        })
        .collect()
}

pub fn create_single_data_object() -> Vec<DataObjectCreationParameters> {
    create_data_object_candidates(1, 1)
}

pub struct SetStorageOperatorMetadataFixture {
    origin: RawOrigin<u64>,
    worker_id: u64,
    storage_bucket_id: u64,
    metadata: Vec<u8>,
}

impl SetStorageOperatorMetadataFixture {
    pub fn default() -> Self {
        Self {
            origin: RawOrigin::Signed(DEFAULT_MEMBER_ACCOUNT_ID),
            worker_id: DEFAULT_WORKER_ID,
            storage_bucket_id: Default::default(),
            metadata: Vec::new(),
        }
    }

    pub fn with_origin(self, origin: RawOrigin<u64>) -> Self {
        Self { origin, ..self }
    }

    pub fn with_worker_id(self, worker_id: u64) -> Self {
        Self { worker_id, ..self }
    }

    pub fn with_storage_bucket_id(self, storage_bucket_id: u64) -> Self {
        Self {
            storage_bucket_id,
            ..self
        }
    }

    pub fn with_metadata(self, metadata: Vec<u8>) -> Self {
        Self { metadata, ..self }
    }

    pub fn call_and_assert(&self, expected_result: DispatchResult) {
        let actual_result = Storage::set_storage_operator_metadata(
            self.origin.clone().into(),
            self.worker_id,
            self.storage_bucket_id,
            self.metadata.clone(),
        );

        assert_eq!(actual_result, expected_result);
    }
}

pub struct AcceptPendingDataObjectsFixture {
    origin: RawOrigin<u64>,
    worker_id: u64,
    storage_bucket_id: u64,
    bag_id: BagId<Test>,
    data_object_ids: BTreeSet<u64>,
}

impl AcceptPendingDataObjectsFixture {
    pub fn default() -> Self {
        Self {
            origin: RawOrigin::Signed(DEFAULT_STORAGE_PROVIDER_ACCOUNT_ID),
            worker_id: DEFAULT_WORKER_ID,
            storage_bucket_id: Default::default(),
            data_object_ids: Default::default(),
            bag_id: Default::default(),
        }
    }

    pub fn with_origin(self, origin: RawOrigin<u64>) -> Self {
        Self { origin, ..self }
    }

    pub fn with_worker_id(self, worker_id: u64) -> Self {
        Self { worker_id, ..self }
    }

    pub fn with_bag_id(self, bag_id: BagId<Test>) -> Self {
        Self { bag_id, ..self }
    }

    pub fn with_data_object_ids(self, data_object_ids: BTreeSet<u64>) -> Self {
        Self {
            data_object_ids,
            ..self
        }
    }

    pub fn with_storage_bucket_id(self, storage_bucket_id: u64) -> Self {
        Self {
            storage_bucket_id,
            ..self
        }
    }

    pub fn call_and_assert(&self, expected_result: DispatchResult) {
        let actual_result = Storage::accept_pending_data_objects(
            self.origin.clone().into(),
            self.worker_id,
            self.storage_bucket_id,
            self.bag_id.clone(),
            self.data_object_ids.clone(),
        );

        assert_eq!(actual_result, expected_result);
    }
}

pub struct CancelStorageBucketInvitationFixture {
    origin: RawOrigin<u64>,
    storage_bucket_id: u64,
}

impl CancelStorageBucketInvitationFixture {
    pub fn default() -> Self {
        Self {
            origin: RawOrigin::Signed(STORAGE_WG_LEADER_ACCOUNT_ID),
            storage_bucket_id: Default::default(),
        }
    }

    pub fn with_origin(self, origin: RawOrigin<u64>) -> Self {
        Self { origin, ..self }
    }

    pub fn with_storage_bucket_id(self, storage_bucket_id: u64) -> Self {
        Self {
            storage_bucket_id,
            ..self
        }
    }

    pub fn call_and_assert(&self, expected_result: DispatchResult) {
        let old_bucket = Storage::storage_bucket_by_id(self.storage_bucket_id);

        let actual_result = Storage::cancel_storage_bucket_operator_invite(
            self.origin.clone().into(),
            self.storage_bucket_id,
        );

        assert_eq!(actual_result, expected_result);

        let new_bucket = Storage::storage_bucket_by_id(self.storage_bucket_id);
        if actual_result.is_ok() {
            assert_eq!(
                new_bucket.operator_status,
                StorageBucketOperatorStatus::Missing
            );
        } else {
            assert_eq!(old_bucket, new_bucket);
        }
    }
}

pub struct InviteStorageBucketOperatorFixture {
    origin: RawOrigin<u64>,
    operator_worker_id: u64,
    storage_bucket_id: u64,
}

impl InviteStorageBucketOperatorFixture {
    pub fn default() -> Self {
        Self {
            origin: RawOrigin::Signed(DEFAULT_ACCOUNT_ID),
            operator_worker_id: DEFAULT_WORKER_ID,
            storage_bucket_id: Default::default(),
        }
    }

    pub fn with_origin(self, origin: RawOrigin<u64>) -> Self {
        Self { origin, ..self }
    }

    pub fn with_operator_worker_id(self, operator_worker_id: u64) -> Self {
        Self {
            operator_worker_id,
            ..self
        }
    }

    pub fn with_storage_bucket_id(self, storage_bucket_id: u64) -> Self {
        Self {
            storage_bucket_id,
            ..self
        }
    }

    pub fn call_and_assert(&self, expected_result: DispatchResult) {
        let old_bucket = Storage::storage_bucket_by_id(self.storage_bucket_id);

        let actual_result = Storage::invite_storage_bucket_operator(
            self.origin.clone().into(),
            self.storage_bucket_id,
            self.operator_worker_id,
        );

        assert_eq!(actual_result, expected_result);

        let new_bucket = Storage::storage_bucket_by_id(self.storage_bucket_id);
        if actual_result.is_ok() {
            assert_eq!(
                new_bucket.operator_status,
                StorageBucketOperatorStatus::InvitedStorageWorker(self.operator_worker_id)
            );
        } else {
            assert_eq!(old_bucket, new_bucket);
        }
    }
}

pub struct UpdateUploadingBlockedStatusFixture {
    origin: RawOrigin<u64>,
    new_status: bool,
}

impl UpdateUploadingBlockedStatusFixture {
    pub fn default() -> Self {
        Self {
            origin: RawOrigin::Signed(STORAGE_WG_LEADER_ACCOUNT_ID),
            new_status: false,
        }
    }

    pub fn with_origin(self, origin: RawOrigin<u64>) -> Self {
        Self { origin, ..self }
    }

    pub fn with_new_status(self, new_status: bool) -> Self {
        Self { new_status, ..self }
    }

    pub fn call_and_assert(&self, expected_result: DispatchResult) {
        let old_status = Storage::uploading_blocked();

        let actual_result =
            Storage::update_uploading_blocked_status(self.origin.clone().into(), self.new_status);

        assert_eq!(actual_result, expected_result);

        if actual_result.is_ok() {
            assert_eq!(Storage::uploading_blocked(), self.new_status);
        } else {
            assert_eq!(old_status, Storage::uploading_blocked());
        }
    }
}

pub struct MoveDataObjectsFixture {
    src_bag_id: BagId<Test>,
    dest_bag_id: BagId<Test>,
    data_object_ids: BTreeSet<u64>,
}

impl MoveDataObjectsFixture {
    pub fn default() -> Self {
        Self {
            src_bag_id: BagId::<Test>::Static(StaticBagId::Council),
            dest_bag_id: BagId::<Test>::Static(StaticBagId::Council),
            data_object_ids: BTreeSet::new(),
        }
    }

    pub fn with_src_bag_id(self, src_bag_id: BagId<Test>) -> Self {
        Self { src_bag_id, ..self }
    }

    pub fn with_dest_bag_id(self, dest_bag_id: BagId<Test>) -> Self {
        Self {
            dest_bag_id,
            ..self
        }
    }

    pub fn with_data_object_ids(self, data_object_ids: BTreeSet<u64>) -> Self {
        Self {
            data_object_ids,
            ..self
        }
    }

    pub fn call_and_assert(&self, expected_result: DispatchResult) {
        let actual_result = Storage::move_data_objects(
            self.src_bag_id.clone(),
            self.dest_bag_id.clone(),
            self.data_object_ids.clone(),
        );

        assert_eq!(actual_result, expected_result);
    }
}

pub struct DeleteDataObjectsFixture {
    deletion_prize_account_id: u64,
    bag_id: BagId<Test>,
    data_object_ids: BTreeSet<u64>,
}

impl DeleteDataObjectsFixture {
    pub fn default() -> Self {
        Self {
            bag_id: Default::default(),
            data_object_ids: Default::default(),
            deletion_prize_account_id: DEFAULT_ACCOUNT_ID,
        }
    }

    pub fn with_bag_id(self, bag_id: BagId<Test>) -> Self {
        Self { bag_id, ..self }
    }

    pub fn with_data_object_ids(self, data_object_ids: BTreeSet<u64>) -> Self {
        Self {
            data_object_ids,
            ..self
        }
    }

    pub fn with_deletion_account_id(self, deletion_prize_account_id: u64) -> Self {
        Self {
            deletion_prize_account_id,
            ..self
        }
    }

    pub fn call_and_assert(&self, expected_result: DispatchResult) {
        let balance_pre = Balances::usable_balance(self.deletion_prize_account_id);
        let bag_pre = <crate::Bags<Test>>::get(&self.bag_id);
        let buckets_pre = bag_pre
            .stored_by
            .iter()
            .map(|id| <crate::StorageBucketById<Test>>::get(id))
            .clone()
            .collect::<Vec<_>>();

        let deletion_prize = self.data_object_ids.iter().fold(0u64, |acc, id| {
            acc.saturating_add(Storage::data_object_by_id(&self.bag_id, id).deletion_prize)
        });

        let total_size_removed = self.data_object_ids.iter().fold(0u64, |acc, id| {
            acc.saturating_add(Storage::data_object_by_id(&self.bag_id, id).size)
        });

        let total_number_removed = self.data_object_ids.len() as u64;

        let actual_result = Storage::delete_data_objects(
            self.deletion_prize_account_id,
            self.bag_id.clone(),
            self.data_object_ids.clone(),
        );

        assert_eq!(actual_result, expected_result);

        let balance_post = Balances::usable_balance(self.deletion_prize_account_id.clone());
        let bag_post = <crate::Bags<Test>>::get(&self.bag_id);
        let buckets_post = bag_post
            .stored_by
            .iter()
            .map(|id| <crate::StorageBucketById<Test>>::get(id))
            .clone()
            .collect::<Vec<_>>();

        if actual_result.is_ok() {
            // deletion prize is given back

            assert_eq!(balance_post.saturating_sub(balance_pre), deletion_prize);

            // objects are removed
            assert!(self
                .data_object_ids
                .iter()
                .all(|id| !<crate::DataObjectsById<Test>>::contains_key(&self.bag_id, id)));

            // bag used capacity updated
            assert_eq!(
                bag_pre
                    .objects_total_size
                    .saturating_sub(bag_post.objects_total_size),
                total_size_removed
            );

            assert_eq!(
                bag_pre
                    .objects_number
                    .saturating_sub(bag_post.objects_number),
                total_number_removed
            );

            // storage used capacity updated
            assert!(buckets_pre
                .iter()
                .zip(buckets_post.iter())
                .all(
                    |(lhs, rhs)| lhs.voucher.size_used.saturating_sub(rhs.voucher.size_used)
                        == total_size_removed
                ));

            assert!(buckets_pre
                .iter()
                .zip(buckets_post.iter())
                .all(|(lhs, rhs)| lhs
                    .voucher
                    .objects_used
                    .saturating_sub(rhs.voucher.objects_used)
                    == total_number_removed));
        }
    }
}

pub struct UpdateStorageBucketStatusFixture {
    origin: RawOrigin<u64>,
    storage_bucket_id: u64,
    new_status: bool,
}

impl UpdateStorageBucketStatusFixture {
    pub fn default() -> Self {
        Self {
            origin: RawOrigin::Signed(DEFAULT_MEMBER_ACCOUNT_ID),
            storage_bucket_id: Default::default(),
            new_status: false,
        }
    }

    pub fn with_origin(self, origin: RawOrigin<u64>) -> Self {
        Self { origin, ..self }
    }

    pub fn with_storage_bucket_id(self, storage_bucket_id: u64) -> Self {
        Self {
            storage_bucket_id,
            ..self
        }
    }

    pub fn with_new_status(self, new_status: bool) -> Self {
        Self { new_status, ..self }
    }

    pub fn call_and_assert(&self, expected_result: DispatchResult) {
        let actual_result = Storage::update_storage_bucket_status(
            self.origin.clone().into(),
            self.storage_bucket_id,
            self.new_status,
        );

        assert_eq!(actual_result, expected_result);

        if actual_result.is_ok() {
            let bucket = Storage::storage_bucket_by_id(self.storage_bucket_id);

            assert_eq!(bucket.accepting_new_bags, self.new_status);
        }
    }
}

pub struct UpdateBlacklistFixture {
    origin: RawOrigin<u64>,
    remove_hashes: BTreeSet<Cid>,
    add_hashes: BTreeSet<Cid>,
}

impl UpdateBlacklistFixture {
    pub fn default() -> Self {
        Self {
            origin: RawOrigin::Signed(STORAGE_WG_LEADER_ACCOUNT_ID),
            remove_hashes: BTreeSet::new(),
            add_hashes: BTreeSet::new(),
        }
    }

    pub fn with_origin(self, origin: RawOrigin<u64>) -> Self {
        Self { origin, ..self }
    }

    pub fn with_add_hashes(self, add_hashes: BTreeSet<Cid>) -> Self {
        Self { add_hashes, ..self }
    }

    pub fn with_remove_hashes(self, remove_hashes: BTreeSet<Cid>) -> Self {
        Self {
            remove_hashes,
            ..self
        }
    }

    pub fn call_and_assert(&self, expected_result: DispatchResult) {
        let actual_result = Storage::update_blacklist(
            self.origin.clone().into(),
            self.remove_hashes.clone(),
            self.add_hashes.clone(),
        );

        assert_eq!(actual_result, expected_result);
    }
}

pub struct DeleteDynamicBagFixture {
    bag_id: DynamicBagId<Test>,
    deletion_account_id: u64,
}

impl DeleteDynamicBagFixture {
    pub fn default() -> Self {
        Self {
            bag_id: Default::default(),
            deletion_account_id: DEFAULT_ACCOUNT_ID,
        }
    }

    pub fn with_deletion_account_id(self, deletion_account_id: u64) -> Self {
        Self {
            deletion_account_id,
            ..self
        }
    }

    pub fn with_bag_id(self, bag_id: DynamicBagId<Test>) -> Self {
        Self { bag_id, ..self }
    }

    pub fn call_and_assert(&self, expected_result: DispatchResult) {
        let bag_id: BagId<Test> = self.bag_id.clone().into();
        let balance_pre = Balances::usable_balance(self.deletion_account_id);
        let bag = <crate::Bags<Test>>::get(&bag_id);
        let s_buckets_pre = bag
            .stored_by
            .iter()
            .map(|id| <crate::StorageBucketById<Test>>::get(id))
            .clone()
            .collect::<Vec<_>>();

        let d_buckets_pre = bag
            .distributed_by
            .iter()
            .map(|id| {
                <crate::DistributionBucketByFamilyIdById<Test>>::get(
                    &id.distribution_bucket_family_id,
                    &id.distribution_bucket_index,
                )
            })
            .clone()
            .collect::<Vec<_>>();

        let deletion_prize = <crate::DataObjectsById<Test>>::iter_prefix(&bag_id)
            .fold(bag.deletion_prize.unwrap_or_default(), |acc, (_, obj)| {
                acc.saturating_add(obj.deletion_prize)
            });

        let total_size_removed = bag.objects_total_size;
        let total_number_removed = bag.objects_number;

        let actual_result =
            Storage::delete_dynamic_bag(self.deletion_account_id, self.bag_id.clone());

        assert_eq!(actual_result, expected_result);

        let balance_post = Balances::usable_balance(self.deletion_account_id.clone());
        let s_buckets_post = bag
            .stored_by
            .iter()
            .map(|id| <crate::StorageBucketById<Test>>::get(id))
            .clone()
            .collect::<Vec<_>>();

        let d_buckets_post = bag
            .distributed_by
            .iter()
            .map(|id| {
                <crate::DistributionBucketByFamilyIdById<Test>>::get(
                    &id.distribution_bucket_family_id,
                    &id.distribution_bucket_index,
                )
            })
            .clone()
            .collect::<Vec<_>>();

        if actual_result.is_ok() {
            assert!(!<crate::Bags<Test>>::contains_key(&bag_id));

            assert_eq!(balance_post.saturating_sub(balance_pre), deletion_prize);

            assert!(s_buckets_post
                .iter()
                .zip(s_buckets_pre.iter())
                .all(|(pre, post)| post.assigned_bags.saturating_sub(pre.assigned_bags) == 1));
            assert!(d_buckets_post
                .iter()
                .zip(d_buckets_pre.iter())
                .all(|(pre, post)| post.assigned_bags.saturating_sub(pre.assigned_bags) == 1));

            // every bucket has voucher.size_used decreased by total_size_removed
            assert!(s_buckets_post
                .iter()
                .zip(s_buckets_pre.iter())
                .all(
                    |(pre, post)| post.voucher.size_used.saturating_sub(pre.voucher.size_used)
                        == total_size_removed
                ));

            // every bucket has voucher.objects_used decreased by total_number_removed
            assert!(s_buckets_post
                .iter()
                .zip(s_buckets_pre.iter())
                .all(|(pre, post)| post
                    .voucher
                    .objects_used
                    .saturating_sub(pre.voucher.objects_used)
                    == total_number_removed));
        }
    }
}

pub struct DeleteStorageBucketFixture {
    origin: RawOrigin<u64>,
    storage_bucket_id: u64,
}

impl DeleteStorageBucketFixture {
    pub fn default() -> Self {
        Self {
            origin: RawOrigin::Signed(DEFAULT_ACCOUNT_ID),
            storage_bucket_id: Default::default(),
        }
    }

    pub fn with_origin(self, origin: RawOrigin<u64>) -> Self {
        Self { origin, ..self }
    }

    pub fn with_storage_bucket_id(self, storage_bucket_id: u64) -> Self {
        Self {
            storage_bucket_id,
            ..self
        }
    }

    pub fn call_and_assert(&self, expected_result: DispatchResult) {
        let actual_result =
            Storage::delete_storage_bucket(self.origin.clone().into(), self.storage_bucket_id);

        assert_eq!(actual_result, expected_result);

        if actual_result.is_ok() {
            assert!(!<crate::StorageBucketById<Test>>::contains_key(
                self.storage_bucket_id
            ));
        }
    }
}

pub struct RemoveStorageBucketOperatorFixture {
    origin: RawOrigin<u64>,
    storage_bucket_id: u64,
}

impl RemoveStorageBucketOperatorFixture {
    pub fn default() -> Self {
        Self {
            origin: RawOrigin::Signed(STORAGE_WG_LEADER_ACCOUNT_ID),
            storage_bucket_id: Default::default(),
        }
    }

    pub fn with_origin(self, origin: RawOrigin<u64>) -> Self {
        Self { origin, ..self }
    }

    pub fn with_storage_bucket_id(self, storage_bucket_id: u64) -> Self {
        Self {
            storage_bucket_id,
            ..self
        }
    }

    pub fn call_and_assert(&self, expected_result: DispatchResult) {
        let old_bucket = Storage::storage_bucket_by_id(self.storage_bucket_id);

        let actual_result = Storage::remove_storage_bucket_operator(
            self.origin.clone().into(),
            self.storage_bucket_id,
        );

        assert_eq!(actual_result, expected_result);

        let new_bucket = Storage::storage_bucket_by_id(self.storage_bucket_id);
        if actual_result.is_ok() {
            assert_eq!(
                new_bucket.operator_status,
                StorageBucketOperatorStatus::Missing
            );
        } else {
            assert_eq!(old_bucket, new_bucket);
        }
    }
}

pub struct UpdateDataObjectPerMegabyteFeeFixture {
    origin: RawOrigin<u64>,
    new_fee: u64,
}

impl UpdateDataObjectPerMegabyteFeeFixture {
    pub fn default() -> Self {
        Self {
            origin: RawOrigin::Signed(STORAGE_WG_LEADER_ACCOUNT_ID),
            new_fee: 0,
        }
    }

    pub fn with_origin(self, origin: RawOrigin<u64>) -> Self {
        Self { origin, ..self }
    }

    pub fn with_new_fee(self, new_fee: u64) -> Self {
        Self { new_fee, ..self }
    }

    pub fn call_and_assert(&self, expected_result: DispatchResult) {
        let old_fee = Storage::data_object_per_mega_byte_fee();

        let actual_result = Storage::update_data_size_fee(self.origin.clone().into(), self.new_fee);

        assert_eq!(actual_result, expected_result);

        if actual_result.is_ok() {
            assert_eq!(Storage::data_object_per_mega_byte_fee(), self.new_fee);
        } else {
            assert_eq!(old_fee, Storage::data_object_per_mega_byte_fee());
        }
    }
}

pub struct UpdateStorageBucketsPerBagLimitFixture {
    origin: RawOrigin<u64>,
    new_limit: u64,
}

impl UpdateStorageBucketsPerBagLimitFixture {
    pub fn default() -> Self {
        Self {
            origin: RawOrigin::Signed(STORAGE_WG_LEADER_ACCOUNT_ID),
            new_limit: 0,
        }
    }

    pub fn with_origin(self, origin: RawOrigin<u64>) -> Self {
        Self { origin, ..self }
    }

    pub fn with_new_limit(self, new_limit: u64) -> Self {
        Self { new_limit, ..self }
    }

    pub fn call_and_assert(&self, expected_result: DispatchResult) {
        let old_fee = Storage::storage_buckets_per_bag_limit();

        let actual_result = Storage::update_storage_buckets_per_bag_limit(
            self.origin.clone().into(),
            self.new_limit,
        );

        assert_eq!(actual_result, expected_result);

        if actual_result.is_ok() {
            assert_eq!(Storage::storage_buckets_per_bag_limit(), self.new_limit);
        } else {
            assert_eq!(old_fee, Storage::storage_buckets_per_bag_limit());
        }
    }
}

pub struct SetStorageBucketVoucherLimitsFixture {
    origin: RawOrigin<u64>,
    storage_bucket_id: u64,
    new_objects_size_limit: u64,
    new_objects_number_limit: u64,
}

impl SetStorageBucketVoucherLimitsFixture {
    pub fn default() -> Self {
        Self {
            origin: RawOrigin::Signed(DEFAULT_MEMBER_ACCOUNT_ID),
            storage_bucket_id: Default::default(),
            new_objects_size_limit: 0,
            new_objects_number_limit: 0,
        }
    }

    pub fn with_origin(self, origin: RawOrigin<u64>) -> Self {
        Self { origin, ..self }
    }

    pub fn with_storage_bucket_id(self, storage_bucket_id: u64) -> Self {
        Self {
            storage_bucket_id,
            ..self
        }
    }

    pub fn with_new_objects_size_limit(self, new_objects_size_limit: u64) -> Self {
        Self {
            new_objects_size_limit,
            ..self
        }
    }

    pub fn with_new_objects_number_limit(self, new_objects_number_limit: u64) -> Self {
        Self {
            new_objects_number_limit,
            ..self
        }
    }

    pub fn call_and_assert(&self, expected_result: DispatchResult) {
        let old_voucher = Storage::storage_bucket_by_id(self.storage_bucket_id).voucher;
        let actual_result = Storage::set_storage_bucket_voucher_limits(
            self.origin.clone().into(),
            self.storage_bucket_id,
            self.new_objects_size_limit.clone(),
            self.new_objects_number_limit.clone(),
        );

        assert_eq!(actual_result, expected_result);
        let new_voucher = Storage::storage_bucket_by_id(self.storage_bucket_id).voucher;

        if actual_result.is_ok() {
            assert_eq!(self.new_objects_size_limit, new_voucher.size_limit);
            assert_eq!(self.new_objects_number_limit, new_voucher.objects_limit);
        } else {
            assert_eq!(old_voucher.size_limit, new_voucher.size_limit);
            assert_eq!(old_voucher.objects_limit, new_voucher.objects_limit);
        }
    }
}
pub struct UpdateStorageBucketsVoucherMaxLimitsFixture {
    origin: RawOrigin<u64>,
    new_objects_size_limit: u64,
    new_objects_number_limit: u64,
}

impl UpdateStorageBucketsVoucherMaxLimitsFixture {
    pub fn default() -> Self {
        Self {
            origin: RawOrigin::Signed(STORAGE_WG_LEADER_ACCOUNT_ID),
            new_objects_size_limit: 0,
            new_objects_number_limit: 0,
        }
    }

    pub fn with_origin(self, origin: RawOrigin<u64>) -> Self {
        Self { origin, ..self }
    }

    pub fn with_new_objects_size_limit(self, new_objects_size_limit: u64) -> Self {
        Self {
            new_objects_size_limit,
            ..self
        }
    }

    pub fn with_new_objects_number_limit(self, new_objects_number_limit: u64) -> Self {
        Self {
            new_objects_number_limit,
            ..self
        }
    }

    pub fn call_and_assert(&self, expected_result: DispatchResult) {
        let old_size_limit = Storage::voucher_max_objects_size_limit();
        let old_number_limit = Storage::voucher_max_objects_number_limit();

        let actual_result = Storage::update_storage_buckets_voucher_max_limits(
            self.origin.clone().into(),
            self.new_objects_size_limit.clone(),
            self.new_objects_number_limit.clone(),
        );

        assert_eq!(actual_result, expected_result);

        if actual_result.is_ok() {
            assert_eq!(
                self.new_objects_size_limit,
                Storage::voucher_max_objects_size_limit()
            );
            assert_eq!(
                self.new_objects_number_limit,
                Storage::voucher_max_objects_number_limit()
            );
        } else {
            assert_eq!(old_size_limit, Storage::voucher_max_objects_size_limit());
            assert_eq!(
                old_number_limit,
                Storage::voucher_max_objects_number_limit()
            );
        }
    }
}

pub struct CreateDynamicBagFixture {
<<<<<<< HEAD
    bag_id: DynamicBagId<Test>,
    deletion_prize: Option<DynamicBagDeletionPrize<Test>>,
    storage_buckets: BTreeSet<u64>,
    distribution_buckets: BTreeSet<crate::DistributionBucketId<Test>>,
=======
    params: DynBagCreationParameters<Test>,
>>>>>>> 9a7dd7b8
}

impl CreateDynamicBagFixture {
    pub fn default() -> Self {
        Self {
<<<<<<< HEAD
            bag_id: Default::default(),
            deletion_prize: Default::default(),
            storage_buckets: Default::default(),
            distribution_buckets: Default::default(),
        }
    }

    pub fn with_storage_buckets(self, storage_buckets: BTreeSet<u64>) -> Self {
        Self {
            storage_buckets,
            ..self
        }
    }

    pub fn with_distribution_buckets(
        self,
        distribution_buckets: BTreeSet<crate::DistributionBucketId<Test>>,
    ) -> Self {
        Self {
            distribution_buckets,
            ..self
        }
    }

    pub fn with_bag_id(self, bag_id: DynamicBagId<Test>) -> Self {
        Self { bag_id, ..self }
    }

    pub fn with_deletion_prize(self, deletion_prize: DynamicBagDeletionPrize<Test>) -> Self {
        Self {
            deletion_prize: Some(deletion_prize),
            ..self
        }
    }

    pub fn call_and_assert(&self, expected_result: DispatchResult) {
        let actual_result = Storage::create_dynamic_bag(
            self.bag_id.clone(),
            self.deletion_prize.clone(),
            self.storage_buckets.clone(),
            self.distribution_buckets.clone(),
        );

        assert_eq!(actual_result, expected_result);

        if actual_result.is_ok() {
            let bag_id: BagId<Test> = self.bag_id.clone().into();
            assert!(<crate::Bags<Test>>::contains_key(&bag_id));
        }
    }
}

pub struct CreateDynamicBagWithObjectsFixture {
    sender: u64,
    bag_id: DynamicBagId<Test>,
    deletion_prize: Option<DynamicBagDeletionPrize<Test>>,
    upload_parameters: UploadParameters<Test>,
    storage_buckets: BTreeSet<u64>,
    distribution_buckets: BTreeSet<crate::DistributionBucketId<Test>>,
}

impl CreateDynamicBagWithObjectsFixture {
    pub fn default() -> Self {
        let bag_id = DynamicBagId::<Test>::Member(DEFAULT_MEMBER_ID);
        let sender_acc = DEFAULT_MEMBER_ACCOUNT_ID;
        Self {
            sender: sender_acc.clone(),
            bag_id: bag_id.clone(),
            deletion_prize: None,
            upload_parameters: UploadParameters::<Test> {
                bag_id: bag_id.into(),
                expected_data_size_fee: crate::Module::<Test>::data_object_per_mega_byte_fee(),
                object_creation_list: create_data_object_candidates(
                    1,
                    DEFAULT_DATA_OBJECTS_NUMBER.try_into().unwrap(),
                ),
                deletion_prize_source_account_id: sender_acc,
=======
            params: DynBagCreationParameters::<Test> {
                bag_id: DynamicBagId::<Test>::Member(DEFAULT_MEMBER_ID),
                deletion_prize_source_account_id: DEFAULT_MEMBER_ACCOUNT_ID,
                ..Default::default()
>>>>>>> 9a7dd7b8
            },
            storage_buckets: Default::default(),
            distribution_buckets: Default::default(),
        }
    }

    pub fn with_storage_buckets(self, storage_buckets: BTreeSet<u64>) -> Self {
        Self {
            storage_buckets,
            ..self
        }
    }

    pub fn with_deletion_prize_account_id(self, deletion_prize_account_id: u64) -> Self {
        Self {
            params: DynBagCreationParameters::<Test> {
                deletion_prize_source_account_id: deletion_prize_account_id,
                ..self.params
            },
        }
    }

    pub fn with_bag_id(self, bag_id: DynamicBagId<Test>) -> Self {
        Self {
            params: DynBagCreationParameters::<Test> {
                bag_id,
                ..self.params
            },
            ..self
        }
    }

    pub fn with_objects(self, object_creation_list: Vec<DataObjectCreationParameters>) -> Self {
        Self {
            params: DynBagCreationParameters::<Test> {
                object_creation_list,
                ..self.params
            },
            ..self
        }
    }

    pub fn with_expected_data_size_fee(self, expected_data_size_fee: u64) -> Self {
        Self {
            params: DynBagCreationParameters::<Test> {
                expected_data_size_fee,
                ..self.params
            },
            ..self
        }
    }
    pub fn with_expected_dynamic_bag_deletion_prize(
        self,
        expected_dynamic_bag_deletion_prize: u64,
    ) -> Self {
        Self {
            params: DynBagCreationParameters::<Test> {
                expected_dynamic_bag_deletion_prize,
                ..self.params
            },
            ..self
        }
    }
    pub fn with_expected_data_object_deletion_prize(
        self,
        expected_data_object_deletion_prize: u64,
    ) -> Self {
        Self {
            params: DynBagCreationParameters::<Test> {
                expected_data_object_deletion_prize,
                ..self.params
            },
            ..self
        }
    }

    pub fn call_and_assert(&self, expected_result: DispatchResult) {
<<<<<<< HEAD
        let balance_pre = Balances::usable_balance(self.sender);
        let bag_id: BagId<Test> = self.bag_id.clone().into();
        let total_size_required = self
            .upload_parameters
            .object_creation_list
            .iter()
            .fold(0, |acc, it| acc + it.size);

        let actual_result = Storage::create_dynamic_bag_with_objects_constraints(
            self.bag_id.clone(),
            self.deletion_prize.clone(),
            self.upload_parameters.clone(),
            self.storage_buckets.clone(),
            self.distribution_buckets.clone(),
        );

        let balance_post = Balances::usable_balance(self.sender);
=======
        let actual_result = Storage::create_dynamic_bag(self.params.clone());
>>>>>>> 9a7dd7b8

        assert_eq!(actual_result, expected_result);

        if actual_result.is_ok() {
            let bag_id: BagId<Test> = self.params.bag_id.clone().into();
            assert!(<crate::Bags<Test>>::contains_key(&bag_id));
            let bag = <crate::Bags<Test>>::get(&bag_id);
            assert!(bag.stored_by.len() > 0);
        }
    }
}

pub struct UpdateNumberOfStorageBucketsInDynamicBagCreationPolicyFixture {
    origin: RawOrigin<u64>,
    new_storage_buckets_number: u64,
    dynamic_bag_type: DynamicBagType,
}

impl UpdateNumberOfStorageBucketsInDynamicBagCreationPolicyFixture {
    pub fn default() -> Self {
        Self {
            origin: RawOrigin::Signed(STORAGE_WG_LEADER_ACCOUNT_ID),
            new_storage_buckets_number: 0,
            dynamic_bag_type: Default::default(),
        }
    }

    pub fn with_origin(self, origin: RawOrigin<u64>) -> Self {
        Self { origin, ..self }
    }

    pub fn with_new_storage_buckets_number(self, new_storage_buckets_number: u64) -> Self {
        Self {
            new_storage_buckets_number,
            ..self
        }
    }

    pub fn with_dynamic_bag_type(self, dynamic_bag_type: DynamicBagType) -> Self {
        Self {
            dynamic_bag_type,
            ..self
        }
    }

    pub fn call_and_assert(&self, expected_result: DispatchResult) {
        let old_policy = Storage::get_dynamic_bag_creation_policy(self.dynamic_bag_type);

        let actual_result =
            Storage::update_number_of_storage_buckets_in_dynamic_bag_creation_policy(
                self.origin.clone().into(),
                self.dynamic_bag_type,
                self.new_storage_buckets_number,
            );

        assert_eq!(actual_result, expected_result);

        let new_policy = Storage::get_dynamic_bag_creation_policy(self.dynamic_bag_type);
        if actual_result.is_ok() {
            assert_eq!(
                new_policy.number_of_storage_buckets,
                self.new_storage_buckets_number
            );
        } else {
            assert_eq!(old_policy, new_policy);
        }
    }
}

pub struct CreateDistributionBucketFamilyFixture {
    origin: RawOrigin<u64>,
}

impl CreateDistributionBucketFamilyFixture {
    pub fn default() -> Self {
        Self {
            origin: RawOrigin::Signed(DEFAULT_ACCOUNT_ID),
        }
    }

    pub fn with_origin(self, origin: RawOrigin<u64>) -> Self {
        Self { origin, ..self }
    }

    pub fn call_and_assert(&self, expected_result: DispatchResult) -> Option<u64> {
        let next_family_id = Storage::next_distribution_bucket_family_id();
        let family_number = Storage::distribution_bucket_family_number();
        let actual_result = Storage::create_distribution_bucket_family(self.origin.clone().into());

        assert_eq!(actual_result, expected_result);

        if actual_result.is_ok() {
            assert_eq!(
                next_family_id + 1,
                Storage::next_distribution_bucket_family_id()
            );
            assert_eq!(
                family_number + 1,
                Storage::distribution_bucket_family_number()
            );
            assert!(<crate::DistributionBucketFamilyById<Test>>::contains_key(
                next_family_id
            ));

            Some(next_family_id)
        } else {
            assert_eq!(
                next_family_id,
                Storage::next_distribution_bucket_family_id()
            );
            assert_eq!(family_number, Storage::distribution_bucket_family_number());
            assert!(!<crate::DistributionBucketFamilyById<Test>>::contains_key(
                next_family_id
            ));

            None
        }
    }
}

pub struct DeleteDistributionBucketFamilyFixture {
    origin: RawOrigin<u64>,
    family_id: u64,
}

impl DeleteDistributionBucketFamilyFixture {
    pub fn default() -> Self {
        Self {
            origin: RawOrigin::Signed(DEFAULT_ACCOUNT_ID),
            family_id: Default::default(),
        }
    }

    pub fn with_family_id(self, family_id: u64) -> Self {
        Self { family_id, ..self }
    }

    pub fn with_origin(self, origin: RawOrigin<u64>) -> Self {
        Self { origin, ..self }
    }

    pub fn call_and_assert(&self, expected_result: DispatchResult) {
        let family_number = Storage::distribution_bucket_family_number();
        let actual_result =
            Storage::delete_distribution_bucket_family(self.origin.clone().into(), self.family_id);

        assert_eq!(actual_result, expected_result);

        if actual_result.is_ok() {
            assert_eq!(
                family_number - 1,
                Storage::distribution_bucket_family_number()
            );
            assert!(!<crate::DistributionBucketFamilyById<Test>>::contains_key(
                self.family_id
            ));
        } else {
            assert_eq!(family_number, Storage::distribution_bucket_family_number());
        }
    }
}

pub struct CreateDistributionBucketFixture {
    origin: RawOrigin<u64>,
    family_id: u64,
    accept_new_bags: bool,
}

impl CreateDistributionBucketFixture {
    pub fn default() -> Self {
        Self {
            origin: RawOrigin::Signed(DEFAULT_ACCOUNT_ID),
            family_id: Default::default(),
            accept_new_bags: false,
        }
    }

    pub fn with_family_id(self, family_id: u64) -> Self {
        Self { family_id, ..self }
    }

    pub fn with_origin(self, origin: RawOrigin<u64>) -> Self {
        Self { origin, ..self }
    }

    pub fn with_accept_new_bags(self, accept_new_bags: bool) -> Self {
        Self {
            accept_new_bags,
            ..self
        }
    }

    pub fn call_and_assert(&self, expected_result: DispatchResult) -> Option<u64> {
        let next_bucket_index = Storage::distribution_bucket_family_by_id(self.family_id)
            .next_distribution_bucket_index;
        let actual_result = Storage::create_distribution_bucket(
            self.origin.clone().into(),
            self.family_id,
            self.accept_new_bags,
        );

        assert_eq!(actual_result, expected_result);

        if actual_result.is_ok() {
            assert_eq!(
                next_bucket_index + 1,
                Storage::distribution_bucket_family_by_id(self.family_id)
                    .next_distribution_bucket_index
            );

            let bucket: DistributionBucket<Test> =
                Storage::distribution_bucket_by_family_id_by_index(
                    self.family_id,
                    next_bucket_index,
                );

            assert_eq!(bucket.accepting_new_bags, self.accept_new_bags);

            Some(next_bucket_index)
        } else {
            assert_eq!(
                next_bucket_index,
                Storage::distribution_bucket_family_by_id(self.family_id)
                    .next_distribution_bucket_index
            );

            None
        }
    }
}

pub struct UpdateDistributionBucketStatusFixture {
    origin: RawOrigin<u64>,
    family_id: u64,
    distribution_bucket_index: u64,
    new_status: bool,
}

impl UpdateDistributionBucketStatusFixture {
    pub fn default() -> Self {
        Self {
            origin: RawOrigin::Signed(DEFAULT_MEMBER_ACCOUNT_ID),
            family_id: Default::default(),
            distribution_bucket_index: Default::default(),
            new_status: false,
        }
    }
    pub fn with_bucket_index(self, bucket_index: u64) -> Self {
        Self {
            distribution_bucket_index: bucket_index,
            ..self
        }
    }

    pub fn with_family_id(self, family_id: u64) -> Self {
        Self { family_id, ..self }
    }

    pub fn with_origin(self, origin: RawOrigin<u64>) -> Self {
        Self { origin, ..self }
    }

    pub fn with_new_status(self, new_status: bool) -> Self {
        Self { new_status, ..self }
    }

    pub fn call_and_assert(&self, expected_result: DispatchResult) {
        let actual_result = Storage::update_distribution_bucket_status(
            self.origin.clone().into(),
            Storage::create_distribution_bucket_id(self.family_id, self.distribution_bucket_index),
            self.new_status,
        );

        assert_eq!(actual_result, expected_result);
    }
}

pub struct DeleteDistributionBucketFixture {
    origin: RawOrigin<u64>,
    family_id: u64,
    distribution_bucket_index: u64,
}

impl DeleteDistributionBucketFixture {
    pub fn default() -> Self {
        Self {
            origin: RawOrigin::Signed(DEFAULT_MEMBER_ACCOUNT_ID),
            family_id: Default::default(),
            distribution_bucket_index: Default::default(),
        }
    }

    pub fn with_bucket_index(self, bucket_index: u64) -> Self {
        Self {
            distribution_bucket_index: bucket_index,
            ..self
        }
    }

    pub fn with_family_id(self, family_id: u64) -> Self {
        Self { family_id, ..self }
    }

    pub fn with_origin(self, origin: RawOrigin<u64>) -> Self {
        Self { origin, ..self }
    }

    pub fn call_and_assert(&self, expected_result: DispatchResult) {
        let actual_result = Storage::delete_distribution_bucket(
            self.origin.clone().into(),
            Storage::create_distribution_bucket_id(self.family_id, self.distribution_bucket_index),
        );

        assert_eq!(actual_result, expected_result);
    }
}

pub struct UpdateDistributionBucketForBagsFixture {
    origin: RawOrigin<u64>,
    bag_id: BagId<Test>,
    family_id: u64,
    add_bucket_indices: BTreeSet<u64>,
    remove_bucket_indices: BTreeSet<u64>,
}

impl UpdateDistributionBucketForBagsFixture {
    pub fn default() -> Self {
        Self {
            origin: RawOrigin::Signed(DEFAULT_ACCOUNT_ID),
            bag_id: Default::default(),
            family_id: Default::default(),
            add_bucket_indices: Default::default(),
            remove_bucket_indices: Default::default(),
        }
    }

    pub fn with_origin(self, origin: RawOrigin<u64>) -> Self {
        Self { origin, ..self }
    }

    pub fn with_add_bucket_indices(self, add_bucket_indices: BTreeSet<u64>) -> Self {
        Self {
            add_bucket_indices,
            ..self
        }
    }

    pub fn with_remove_bucket_indices(self, remove_bucket_indices: BTreeSet<u64>) -> Self {
        Self {
            remove_bucket_indices,
            ..self
        }
    }

    pub fn with_bag_id(self, bag_id: BagId<Test>) -> Self {
        Self { bag_id, ..self }
    }

    pub fn with_family_id(self, family_id: u64) -> Self {
        Self { family_id, ..self }
    }

    pub fn call_and_assert(&self, expected_result: DispatchResult) {
        let actual_result = Storage::update_distribution_buckets_for_bag(
            self.origin.clone().into(),
            self.bag_id.clone(),
            self.family_id,
            self.add_bucket_indices.clone(),
            self.remove_bucket_indices.clone(),
        );

        assert_eq!(actual_result, expected_result);
    }
}

pub struct UpdateDistributionBucketsPerBagLimitFixture {
    origin: RawOrigin<u64>,
    new_limit: u64,
}

impl UpdateDistributionBucketsPerBagLimitFixture {
    pub fn default() -> Self {
        Self {
            origin: RawOrigin::Signed(DISTRIBUTION_WG_LEADER_ACCOUNT_ID),
            new_limit: 0,
        }
    }

    pub fn with_origin(self, origin: RawOrigin<u64>) -> Self {
        Self { origin, ..self }
    }

    pub fn with_new_limit(self, new_limit: u64) -> Self {
        Self { new_limit, ..self }
    }

    pub fn call_and_assert(&self, expected_result: DispatchResult) {
        let old_limit = Storage::distribution_buckets_per_bag_limit();

        let actual_result = Storage::update_distribution_buckets_per_bag_limit(
            self.origin.clone().into(),
            self.new_limit,
        );

        assert_eq!(actual_result, expected_result);

        if actual_result.is_ok() {
            assert_eq!(
                Storage::distribution_buckets_per_bag_limit(),
                self.new_limit
            );
        } else {
            assert_eq!(old_limit, Storage::distribution_buckets_per_bag_limit());
        }
    }
}

pub struct UpdateDistributionBucketModeFixture {
    origin: RawOrigin<u64>,
    family_id: u64,
    distribution_bucket_index: u64,
    distributing: bool,
}

impl UpdateDistributionBucketModeFixture {
    pub fn default() -> Self {
        Self {
            origin: RawOrigin::Signed(DEFAULT_MEMBER_ACCOUNT_ID),
            family_id: Default::default(),
            distribution_bucket_index: Default::default(),
            distributing: true,
        }
    }
    pub fn with_bucket_index(self, bucket_index: u64) -> Self {
        Self {
            distribution_bucket_index: bucket_index,
            ..self
        }
    }

    pub fn with_family_id(self, family_id: u64) -> Self {
        Self { family_id, ..self }
    }

    pub fn with_origin(self, origin: RawOrigin<u64>) -> Self {
        Self { origin, ..self }
    }

    pub fn with_distributing(self, distributing: bool) -> Self {
        Self {
            distributing,
            ..self
        }
    }

    pub fn call_and_assert(&self, expected_result: DispatchResult) {
        let actual_result = Storage::update_distribution_bucket_mode(
            self.origin.clone().into(),
            Storage::create_distribution_bucket_id(self.family_id, self.distribution_bucket_index),
            self.distributing,
        );

        assert_eq!(actual_result, expected_result);
    }
}

pub struct UpdateFamiliesInDynamicBagCreationPolicyFixture {
    origin: RawOrigin<u64>,
    dynamic_bag_type: DynamicBagType,
    families: BTreeMap<u64, u32>,
}

impl UpdateFamiliesInDynamicBagCreationPolicyFixture {
    pub fn default() -> Self {
        Self {
            origin: RawOrigin::Signed(STORAGE_WG_LEADER_ACCOUNT_ID),
            dynamic_bag_type: Default::default(),
            families: Default::default(),
        }
    }

    pub fn with_origin(self, origin: RawOrigin<u64>) -> Self {
        Self { origin, ..self }
    }

    pub fn with_families(self, families: BTreeMap<u64, u32>) -> Self {
        Self { families, ..self }
    }

    pub fn with_dynamic_bag_type(self, dynamic_bag_type: DynamicBagType) -> Self {
        Self {
            dynamic_bag_type,
            ..self
        }
    }

    pub fn call_and_assert(&self, expected_result: DispatchResult) {
        let old_policy = Storage::get_dynamic_bag_creation_policy(self.dynamic_bag_type);

        let actual_result = Storage::update_families_in_dynamic_bag_creation_policy(
            self.origin.clone().into(),
            self.dynamic_bag_type,
            self.families.clone(),
        );

        assert_eq!(actual_result, expected_result);

        let new_policy = Storage::get_dynamic_bag_creation_policy(self.dynamic_bag_type);
        assert_eq!(
            old_policy.number_of_storage_buckets,
            new_policy.number_of_storage_buckets
        );

        if actual_result.is_ok() {
            assert_eq!(new_policy.families, self.families);
        } else {
            assert_eq!(old_policy, new_policy);
        }
    }
}

pub struct InviteDistributionBucketOperatorFixture {
    origin: RawOrigin<u64>,
    operator_worker_id: u64,
    family_id: u64,
    bucket_index: u64,
}

impl InviteDistributionBucketOperatorFixture {
    pub fn default() -> Self {
        Self {
            origin: RawOrigin::Signed(DEFAULT_ACCOUNT_ID),
            operator_worker_id: DEFAULT_WORKER_ID,
            bucket_index: Default::default(),
            family_id: Default::default(),
        }
    }

    pub fn with_origin(self, origin: RawOrigin<u64>) -> Self {
        Self { origin, ..self }
    }

    pub fn with_operator_worker_id(self, operator_worker_id: u64) -> Self {
        Self {
            operator_worker_id,
            ..self
        }
    }

    pub fn with_bucket_index(self, bucket_index: u64) -> Self {
        Self {
            bucket_index,
            ..self
        }
    }

    pub fn with_family_id(self, family_id: u64) -> Self {
        Self { family_id, ..self }
    }

    pub fn call_and_assert(&self, expected_result: DispatchResult) {
        let actual_result = Storage::invite_distribution_bucket_operator(
            self.origin.clone().into(),
            Storage::create_distribution_bucket_id(self.family_id, self.bucket_index),
            self.operator_worker_id,
        );

        assert_eq!(actual_result, expected_result);

        if actual_result.is_ok() {
            let new_bucket: DistributionBucket<Test> =
                Storage::distribution_bucket_by_family_id_by_index(
                    self.family_id,
                    self.bucket_index,
                );

            assert!(new_bucket
                .pending_invitations
                .contains(&self.operator_worker_id),);
        }
    }
}

pub struct CancelDistributionBucketInvitationFixture {
    origin: RawOrigin<u64>,
    bucket_index: u64,
    family_id: u64,
    operator_worker_id: u64,
}

impl CancelDistributionBucketInvitationFixture {
    pub fn default() -> Self {
        Self {
            origin: RawOrigin::Signed(DEFAULT_DISTRIBUTION_PROVIDER_ACCOUNT_ID),
            bucket_index: Default::default(),
            family_id: Default::default(),
            operator_worker_id: Default::default(),
        }
    }

    pub fn with_origin(self, origin: RawOrigin<u64>) -> Self {
        Self { origin, ..self }
    }

    pub fn with_bucket_index(self, bucket_index: u64) -> Self {
        Self {
            bucket_index,
            ..self
        }
    }

    pub fn with_family_id(self, family_id: u64) -> Self {
        Self { family_id, ..self }
    }

    pub fn with_operator_worker_id(self, operator_worker_id: u64) -> Self {
        Self {
            operator_worker_id,
            ..self
        }
    }

    pub fn call_and_assert(&self, expected_result: DispatchResult) {
        let actual_result = Storage::cancel_distribution_bucket_operator_invite(
            self.origin.clone().into(),
            Storage::create_distribution_bucket_id(self.family_id, self.bucket_index),
            self.operator_worker_id,
        );

        assert_eq!(actual_result, expected_result);

        if actual_result.is_ok() {
            let new_bucket: DistributionBucket<Test> =
                Storage::distribution_bucket_by_family_id_by_index(
                    self.family_id,
                    self.bucket_index,
                );

            assert!(!new_bucket
                .pending_invitations
                .contains(&self.operator_worker_id));
        }
    }
}

pub struct AcceptDistributionBucketInvitationFixture {
    origin: RawOrigin<u64>,
    bucket_index: u64,
    family_id: u64,
    worker_id: u64,
}

impl AcceptDistributionBucketInvitationFixture {
    pub fn default() -> Self {
        Self {
            origin: RawOrigin::Signed(DEFAULT_DISTRIBUTION_PROVIDER_ACCOUNT_ID),
            bucket_index: Default::default(),
            family_id: Default::default(),
            worker_id: Default::default(),
        }
    }

    pub fn with_origin(self, origin: RawOrigin<u64>) -> Self {
        Self { origin, ..self }
    }

    pub fn with_bucket_index(self, bucket_index: u64) -> Self {
        Self {
            bucket_index,
            ..self
        }
    }

    pub fn with_family_id(self, family_id: u64) -> Self {
        Self { family_id, ..self }
    }

    pub fn with_worker_id(self, worker_id: u64) -> Self {
        Self { worker_id, ..self }
    }

    pub fn call_and_assert(&self, expected_result: DispatchResult) {
        let actual_result = Storage::accept_distribution_bucket_invitation(
            self.origin.clone().into(),
            self.worker_id,
            Storage::create_distribution_bucket_id(self.family_id, self.bucket_index),
        );

        assert_eq!(actual_result, expected_result);

        if actual_result.is_ok() {
            let new_bucket: DistributionBucket<Test> =
                Storage::distribution_bucket_by_family_id_by_index(
                    self.family_id,
                    self.bucket_index,
                );

            assert!(!new_bucket.pending_invitations.contains(&self.worker_id));

            assert!(new_bucket.operators.contains(&self.worker_id));
        }
    }
}

pub struct SetDistributionBucketMetadataFixture {
    origin: RawOrigin<u64>,
    bucket_index: u64,
    family_id: u64,
    worker_id: u64,
    metadata: Vec<u8>,
}

impl SetDistributionBucketMetadataFixture {
    pub fn default() -> Self {
        Self {
            origin: RawOrigin::Signed(DEFAULT_DISTRIBUTION_PROVIDER_ACCOUNT_ID),
            bucket_index: Default::default(),
            family_id: Default::default(),
            worker_id: Default::default(),
            metadata: Default::default(),
        }
    }

    pub fn with_metadata(self, metadata: Vec<u8>) -> Self {
        Self { metadata, ..self }
    }

    pub fn with_origin(self, origin: RawOrigin<u64>) -> Self {
        Self { origin, ..self }
    }

    pub fn with_bucket_index(self, bucket_index: u64) -> Self {
        Self {
            bucket_index,
            ..self
        }
    }

    pub fn with_family_id(self, family_id: u64) -> Self {
        Self { family_id, ..self }
    }

    pub fn with_worker_id(self, worker_id: u64) -> Self {
        Self { worker_id, ..self }
    }

    pub fn call_and_assert(&self, expected_result: DispatchResult) {
        let actual_result = Storage::set_distribution_operator_metadata(
            self.origin.clone().into(),
            self.worker_id,
            Storage::create_distribution_bucket_id(self.family_id, self.bucket_index),
            self.metadata.clone(),
        );

        assert_eq!(actual_result, expected_result);
    }
}

pub struct RemoveDistributionBucketOperatorFixture {
    origin: RawOrigin<u64>,
    bucket_index: u64,
    family_id: u64,
    operator_worker_id: u64,
}

impl RemoveDistributionBucketOperatorFixture {
    pub fn default() -> Self {
        Self {
            origin: RawOrigin::Signed(DISTRIBUTION_WG_LEADER_ACCOUNT_ID),
            bucket_index: Default::default(),
            family_id: Default::default(),
            operator_worker_id: Default::default(),
        }
    }

    pub fn with_origin(self, origin: RawOrigin<u64>) -> Self {
        Self { origin, ..self }
    }

    pub fn with_bucket_index(self, bucket_index: u64) -> Self {
        Self {
            bucket_index,
            ..self
        }
    }

    pub fn with_family_id(self, family_id: u64) -> Self {
        Self { family_id, ..self }
    }

    pub fn with_operator_worker_id(self, operator_worker_id: u64) -> Self {
        Self {
            operator_worker_id,
            ..self
        }
    }

    pub fn call_and_assert(&self, expected_result: DispatchResult) {
        let actual_result = Storage::remove_distribution_bucket_operator(
            self.origin.clone().into(),
            Storage::create_distribution_bucket_id(self.family_id, self.bucket_index),
            self.operator_worker_id,
        );

        assert_eq!(actual_result, expected_result);
        if actual_result.is_ok() {
            let new_bucket: DistributionBucket<Test> =
                Storage::distribution_bucket_by_family_id_by_index(
                    self.family_id,
                    self.bucket_index,
                );

            assert!(!new_bucket.operators.contains(&self.operator_worker_id));
        }
    }
}

pub struct SetDistributionBucketFamilyMetadataFixture {
    origin: RawOrigin<u64>,
    family_id: u64,
    metadata: Vec<u8>,
}

impl SetDistributionBucketFamilyMetadataFixture {
    pub fn default() -> Self {
        Self {
            origin: RawOrigin::Signed(DEFAULT_DISTRIBUTION_PROVIDER_ACCOUNT_ID),
            family_id: Default::default(),
            metadata: Default::default(),
        }
    }

    pub fn with_metadata(self, metadata: Vec<u8>) -> Self {
        Self { metadata, ..self }
    }

    pub fn with_origin(self, origin: RawOrigin<u64>) -> Self {
        Self { origin, ..self }
    }

    pub fn with_family_id(self, family_id: u64) -> Self {
        Self { family_id, ..self }
    }

    pub fn call_and_assert(&self, expected_result: DispatchResult) {
        let actual_result = Storage::set_distribution_bucket_family_metadata(
            self.origin.clone().into(),
            self.family_id,
            self.metadata.clone(),
        );

        assert_eq!(actual_result, expected_result);
    }
}

// helper methods
impl CreateStorageBucketFixture {
    pub fn create_several(&self, bucket_number: u64) -> BTreeSet<u64> {
        let mut bucket_ids = BTreeSet::new();
        for _ in 0..bucket_number {
            let bucket_id = self.call_and_assert(Ok(())).unwrap();
            bucket_ids.insert(bucket_id);
        }
        bucket_ids
    }
}

pub fn pick_storage_buckets_for_dynamic_bag(dynamic_bag_type: DynamicBagType) -> BTreeSet<u64> {
    StorageBucketPicker::<Test>::pick_storage_buckets(dynamic_bag_type)
}

pub struct UpdateDynamicBagDeletionPrizeValueFixture {
    origin: RawOrigin<u64>,
    deletion_prize: u64,
}

impl UpdateDynamicBagDeletionPrizeValueFixture {
    pub fn default() -> Self {
        Self {
            origin: RawOrigin::Signed(STORAGE_WG_LEADER_ACCOUNT_ID),
            deletion_prize: 0,
        }
    }

    pub fn with_origin(self, origin: RawOrigin<u64>) -> Self {
        Self { origin, ..self }
    }

    pub fn with_deletion_prize(self, deletion_prize: u64) -> Self {
        Self {
            deletion_prize,
            ..self
        }
    }

    pub fn call_and_assert(&self, expected_result: DispatchResult) {
        let old_deletion_prize = Storage::dynamic_bag_deletion_prize_value();

        let actual_result = Storage::update_dynamic_bag_deletion_prize(
            self.origin.clone().into(),
            self.deletion_prize,
        );

        assert_eq!(actual_result, expected_result);

        if actual_result.is_ok() {
            assert_eq!(
                self.deletion_prize,
                Storage::dynamic_bag_deletion_prize_value()
            );
        } else {
            assert_eq!(
                old_deletion_prize,
                Storage::dynamic_bag_deletion_prize_value()
            );
        }
    }
}

pub struct UpdateDataObjectDeletionPrizeValueFixture {
    origin: RawOrigin<u64>,
    deletion_prize: u64,
}

impl UpdateDataObjectDeletionPrizeValueFixture {
    pub fn default() -> Self {
        Self {
            origin: RawOrigin::Signed(STORAGE_WG_LEADER_ACCOUNT_ID),
            deletion_prize: 0,
        }
    }

    pub fn with_origin(self, origin: RawOrigin<u64>) -> Self {
        Self { origin, ..self }
    }

    pub fn with_deletion_prize(self, deletion_prize: u64) -> Self {
        Self {
            deletion_prize,
            ..self
        }
    }

    pub fn call_and_assert(&self, expected_result: DispatchResult) {
        let old_deletion_prize = Storage::data_object_deletion_prize_value();

        let actual_result = Storage::update_data_object_deletion_prize(
            self.origin.clone().into(),
            self.deletion_prize,
        );

        assert_eq!(actual_result, expected_result);

        if actual_result.is_ok() {
            assert_eq!(
                self.deletion_prize,
                Storage::data_object_deletion_prize_value()
            );
        } else {
            assert_eq!(
                old_deletion_prize,
                Storage::data_object_deletion_prize_value()
            );
        }
    }
}

pub fn pick_distribution_buckets_for_dynamic_bag(
    dynamic_bag_type: DynamicBagType,
) -> BTreeSet<DistributionBucketId<Test>> {
    DistributionBucketPicker::<Test>::pick_distribution_buckets(dynamic_bag_type)
}<|MERGE_RESOLUTION|>--- conflicted
+++ resolved
@@ -20,9 +20,8 @@
 };
 use crate::{
     BagId, Cid, DataObjectCreationParameters, DataObjectStorage, DistributionBucket,
-    DistributionBucketId, DistributionBucketPicker, DynBagCreationParameters, DynamicBagId,
-    DynamicBagType, RawEvent, StaticBagId, StorageBucketOperatorStatus, StorageBucketPicker,
-    UploadParameters,
+    DistributionBucketId, DynBagCreationParameters, DynamicBagId, DynamicBagType, RawEvent,
+    StaticBagId, StorageBucketOperatorStatus, UploadParameters,
 };
 
 // Recommendation from Parity on testing on_finalize
@@ -1367,31 +1366,35 @@
 }
 
 pub struct CreateDynamicBagFixture {
-<<<<<<< HEAD
-    bag_id: DynamicBagId<Test>,
-    deletion_prize: Option<DynamicBagDeletionPrize<Test>>,
-    storage_buckets: BTreeSet<u64>,
-    distribution_buckets: BTreeSet<crate::DistributionBucketId<Test>>,
-=======
     params: DynBagCreationParameters<Test>,
->>>>>>> 9a7dd7b8
 }
 
 impl CreateDynamicBagFixture {
     pub fn default() -> Self {
         Self {
-<<<<<<< HEAD
-            bag_id: Default::default(),
-            deletion_prize: Default::default(),
-            storage_buckets: Default::default(),
-            distribution_buckets: Default::default(),
+            params: DynBagCreationParameters::<Test> {
+                bag_id: DynamicBagId::<Test>::Member(DEFAULT_MEMBER_ID),
+                deletion_prize_source_account_id: DEFAULT_MEMBER_ACCOUNT_ID,
+                ..Default::default()
+            },
+        }
+    }
+
+    pub fn with_deletion_prize_account_id(self, deletion_prize_account_id: u64) -> Self {
+        Self {
+            params: DynBagCreationParameters::<Test> {
+                deletion_prize_source_account_id: deletion_prize_account_id,
+                ..self.params
+            },
         }
     }
 
     pub fn with_storage_buckets(self, storage_buckets: BTreeSet<u64>) -> Self {
         Self {
-            storage_buckets,
-            ..self
+            params: DynBagCreationParameters::<Test> {
+                storage_buckets,
+                ..self.params
+            },
         }
     }
 
@@ -1400,87 +1403,8 @@
         distribution_buckets: BTreeSet<crate::DistributionBucketId<Test>>,
     ) -> Self {
         Self {
-            distribution_buckets,
-            ..self
-        }
-    }
-
-    pub fn with_bag_id(self, bag_id: DynamicBagId<Test>) -> Self {
-        Self { bag_id, ..self }
-    }
-
-    pub fn with_deletion_prize(self, deletion_prize: DynamicBagDeletionPrize<Test>) -> Self {
-        Self {
-            deletion_prize: Some(deletion_prize),
-            ..self
-        }
-    }
-
-    pub fn call_and_assert(&self, expected_result: DispatchResult) {
-        let actual_result = Storage::create_dynamic_bag(
-            self.bag_id.clone(),
-            self.deletion_prize.clone(),
-            self.storage_buckets.clone(),
-            self.distribution_buckets.clone(),
-        );
-
-        assert_eq!(actual_result, expected_result);
-
-        if actual_result.is_ok() {
-            let bag_id: BagId<Test> = self.bag_id.clone().into();
-            assert!(<crate::Bags<Test>>::contains_key(&bag_id));
-        }
-    }
-}
-
-pub struct CreateDynamicBagWithObjectsFixture {
-    sender: u64,
-    bag_id: DynamicBagId<Test>,
-    deletion_prize: Option<DynamicBagDeletionPrize<Test>>,
-    upload_parameters: UploadParameters<Test>,
-    storage_buckets: BTreeSet<u64>,
-    distribution_buckets: BTreeSet<crate::DistributionBucketId<Test>>,
-}
-
-impl CreateDynamicBagWithObjectsFixture {
-    pub fn default() -> Self {
-        let bag_id = DynamicBagId::<Test>::Member(DEFAULT_MEMBER_ID);
-        let sender_acc = DEFAULT_MEMBER_ACCOUNT_ID;
-        Self {
-            sender: sender_acc.clone(),
-            bag_id: bag_id.clone(),
-            deletion_prize: None,
-            upload_parameters: UploadParameters::<Test> {
-                bag_id: bag_id.into(),
-                expected_data_size_fee: crate::Module::<Test>::data_object_per_mega_byte_fee(),
-                object_creation_list: create_data_object_candidates(
-                    1,
-                    DEFAULT_DATA_OBJECTS_NUMBER.try_into().unwrap(),
-                ),
-                deletion_prize_source_account_id: sender_acc,
-=======
             params: DynBagCreationParameters::<Test> {
-                bag_id: DynamicBagId::<Test>::Member(DEFAULT_MEMBER_ID),
-                deletion_prize_source_account_id: DEFAULT_MEMBER_ACCOUNT_ID,
-                ..Default::default()
->>>>>>> 9a7dd7b8
-            },
-            storage_buckets: Default::default(),
-            distribution_buckets: Default::default(),
-        }
-    }
-
-    pub fn with_storage_buckets(self, storage_buckets: BTreeSet<u64>) -> Self {
-        Self {
-            storage_buckets,
-            ..self
-        }
-    }
-
-    pub fn with_deletion_prize_account_id(self, deletion_prize_account_id: u64) -> Self {
-        Self {
-            params: DynBagCreationParameters::<Test> {
-                deletion_prize_source_account_id: deletion_prize_account_id,
+                distribution_buckets,
                 ..self.params
             },
         }
@@ -1541,27 +1465,7 @@
     }
 
     pub fn call_and_assert(&self, expected_result: DispatchResult) {
-<<<<<<< HEAD
-        let balance_pre = Balances::usable_balance(self.sender);
-        let bag_id: BagId<Test> = self.bag_id.clone().into();
-        let total_size_required = self
-            .upload_parameters
-            .object_creation_list
-            .iter()
-            .fold(0, |acc, it| acc + it.size);
-
-        let actual_result = Storage::create_dynamic_bag_with_objects_constraints(
-            self.bag_id.clone(),
-            self.deletion_prize.clone(),
-            self.upload_parameters.clone(),
-            self.storage_buckets.clone(),
-            self.distribution_buckets.clone(),
-        );
-
-        let balance_post = Balances::usable_balance(self.sender);
-=======
         let actual_result = Storage::create_dynamic_bag(self.params.clone());
->>>>>>> 9a7dd7b8
 
         assert_eq!(actual_result, expected_result);
 
@@ -2429,10 +2333,6 @@
     }
 }
 
-pub fn pick_storage_buckets_for_dynamic_bag(dynamic_bag_type: DynamicBagType) -> BTreeSet<u64> {
-    StorageBucketPicker::<Test>::pick_storage_buckets(dynamic_bag_type)
-}
-
 pub struct UpdateDynamicBagDeletionPrizeValueFixture {
     origin: RawOrigin<u64>,
     deletion_prize: u64,
@@ -2527,10 +2427,4 @@
             );
         }
     }
-}
-
-pub fn pick_distribution_buckets_for_dynamic_bag(
-    dynamic_bag_type: DynamicBagType,
-) -> BTreeSet<DistributionBucketId<Test>> {
-    DistributionBucketPicker::<Test>::pick_distribution_buckets(dynamic_bag_type)
 }