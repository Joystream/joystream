#![cfg(test)]

mod fixtures;
pub(crate) mod mocks;

use frame_support::dispatch::DispatchError;
use frame_support::traits::Currency;
use frame_support::{assert_err, assert_ok, StorageDoubleMap, StorageMap, StorageValue};
use frame_system::RawOrigin;
use sp_std::collections::btree_map::BTreeMap;
use sp_std::collections::btree_set::BTreeSet;
use sp_std::convert::TryInto;
use sp_std::iter::{repeat, FromIterator};

use common::working_group::WorkingGroup;

use crate::{
    BagId, DataObject, DataObjectCreationParameters, DistributionBucketFamily,
    DistributionBucketId, DynamicBagCreationPolicy, DynamicBagId, DynamicBagType, Error,
    ModuleAccount, RawEvent, StaticBagId, StorageBucketOperatorStatus, StorageTreasury,
    UploadParameters, Voucher,
};

use mocks::{
    build_test_externalities, Balances, BlacklistSizeLimit,
    DefaultChannelDynamicBagNumberOfStorageBuckets, DefaultMemberDynamicBagNumberOfStorageBuckets,
    InitialStorageBucketsNumberForDynamicBag, MaxDataObjectSize, MaxDistributionBucketFamilyNumber,
    MaxRandomIterationNumber, Storage, Test, ANOTHER_DISTRIBUTION_PROVIDER_ID,
    ANOTHER_STORAGE_PROVIDER_ID, BAG_DELETION_PRIZE_VALUE,
    DEFAULT_DISTRIBUTION_PROVIDER_ACCOUNT_ID, DEFAULT_DISTRIBUTION_PROVIDER_ID,
    DEFAULT_MEMBER_ACCOUNT_ID, DEFAULT_MEMBER_ID, DEFAULT_STORAGE_BUCKETS_NUMBER,
    DEFAULT_STORAGE_BUCKET_OBJECTS_LIMIT, DEFAULT_STORAGE_BUCKET_SIZE_LIMIT,
    DEFAULT_STORAGE_PROVIDER_ACCOUNT_ID, DEFAULT_STORAGE_PROVIDER_ID,
    DISTRIBUTION_WG_LEADER_ACCOUNT_ID, INITIAL_BALANCE, STORAGE_WG_LEADER_ACCOUNT_ID,
    VOUCHER_OBJECTS_LIMIT, VOUCHER_SIZE_LIMIT,
};

use fixtures::*;

// helper

fn create_storage_buckets(buckets_number: u64) -> BTreeSet<u64> {
    set_max_voucher_limits();
    CreateStorageBucketFixture::default()
        .with_origin(RawOrigin::Signed(STORAGE_WG_LEADER_ACCOUNT_ID))
        .with_objects_limit(DEFAULT_STORAGE_BUCKET_OBJECTS_LIMIT)
        .with_size_limit(DEFAULT_STORAGE_BUCKET_SIZE_LIMIT)
        .create_several(buckets_number)
}

<<<<<<< HEAD
fn default_upload_parameters() -> UploadParameters<Test> {
    let dynamic_bag_id = DynamicBagId::<Test>::Member(DEFAULT_MEMBER_ID);
    UploadParameters::<Test> {
        bag_id: BagId::<Test>::from(dynamic_bag_id.clone()),
        object_creation_list: create_single_data_object(),
        deletion_prize_source_account_id: DEFAULT_MEMBER_ACCOUNT_ID,
        expected_data_size_fee: Storage::data_object_per_mega_byte_fee(),
    }
}

=======
>>>>>>> 591c179f
#[test]
fn create_storage_bucket_succeeded() {
    build_test_externalities().execute_with(|| {
        let starting_block = 1;
        run_to_block(starting_block);

        set_max_voucher_limits();

        let accepting_new_bags = true;
        let size_limit = 20;
        let objects_limit = 1;

        let invite_worker = None;

        let bucket_id = CreateStorageBucketFixture::default()
            .with_origin(RawOrigin::Signed(STORAGE_WG_LEADER_ACCOUNT_ID))
            .with_accepting_new_bags(accepting_new_bags)
            .with_invite_worker(invite_worker)
            .with_size_limit(size_limit)
            .with_objects_limit(objects_limit)
            .call_and_assert(Ok(()))
            .unwrap();

        let storage_bucket = Storage::storage_bucket_by_id(bucket_id);

        assert_eq!(
            storage_bucket.operator_status,
            StorageBucketOperatorStatus::Missing
        );

        EventFixture::assert_last_crate_event(RawEvent::StorageBucketCreated(
            bucket_id,
            invite_worker,
            accepting_new_bags,
            size_limit,
            objects_limit,
        ));
    });
}

#[test]
fn create_storage_bucket_fails_with_invalid_voucher_params() {
    build_test_externalities().execute_with(|| {
        let size_limit = 2000;
        let objects_limit = 10;

        CreateStorageBucketFixture::default()
            .with_origin(RawOrigin::Signed(STORAGE_WG_LEADER_ACCOUNT_ID))
            .with_size_limit(size_limit)
            .call_and_assert(Err(Error::<Test>::VoucherMaxObjectSizeLimitExceeded.into()));

        CreateStorageBucketFixture::default()
            .with_origin(RawOrigin::Signed(STORAGE_WG_LEADER_ACCOUNT_ID))
            .with_objects_limit(objects_limit)
            .call_and_assert(Err(
                Error::<Test>::VoucherMaxObjectNumberLimitExceeded.into()
            ));
    });
}

#[test]
fn create_storage_bucket_succeeded_with_invited_member() {
    build_test_externalities().execute_with(|| {
        let invited_worker_id = 10;
        let accepting_new_bags = true;
        let invite_worker = Some(invited_worker_id);

        let bucket_id = CreateStorageBucketFixture::default()
            .with_origin(RawOrigin::Signed(STORAGE_WG_LEADER_ACCOUNT_ID))
            .with_accepting_new_bags(accepting_new_bags)
            .with_invite_worker(invite_worker)
            .call_and_assert(Ok(()))
            .unwrap();

        let storage_bucket = Storage::storage_bucket_by_id(bucket_id);

        assert_eq!(
            storage_bucket.operator_status,
            StorageBucketOperatorStatus::InvitedStorageWorker(invited_worker_id)
        );
    });
}

#[test]
fn create_storage_bucket_fails_with_non_signed_origin() {
    build_test_externalities().execute_with(|| {
        CreateStorageBucketFixture::default()
            .with_origin(RawOrigin::None)
            .call_and_assert(Err(DispatchError::BadOrigin));
    });
}

#[test]
fn create_storage_bucket_fails_with_non_leader_origin() {
    build_test_externalities().execute_with(|| {
        let non_leader_account_id = 1;

        CreateStorageBucketFixture::default()
            .with_origin(RawOrigin::Signed(non_leader_account_id))
            .call_and_assert(Err(DispatchError::BadOrigin));
    });
}

#[test]
fn create_storage_bucket_fails_with_invalid_storage_provider_id() {
    build_test_externalities().execute_with(|| {
        let invalid_storage_provider_id = 155;

        CreateStorageBucketFixture::default()
            .with_origin(RawOrigin::Signed(STORAGE_WG_LEADER_ACCOUNT_ID))
            .with_invite_worker(Some(invalid_storage_provider_id))
            .call_and_assert(Err(Error::<Test>::StorageProviderOperatorDoesntExist.into()));
    });
}

#[test]
fn accept_storage_bucket_invitation_succeeded() {
    build_test_externalities().execute_with(|| {
        let starting_block = 1;
        run_to_block(starting_block);

        let storage_provider_id = DEFAULT_STORAGE_PROVIDER_ID;
        let invite_worker = Some(storage_provider_id);
        let transactor_id = DEFAULT_STORAGE_PROVIDER_ACCOUNT_ID;

        let bucket_id = CreateStorageBucketFixture::default()
            .with_origin(RawOrigin::Signed(STORAGE_WG_LEADER_ACCOUNT_ID))
            .with_invite_worker(invite_worker)
            .call_and_assert(Ok(()))
            .unwrap();

        AcceptStorageBucketInvitationFixture::default()
            .with_origin(RawOrigin::Signed(DEFAULT_STORAGE_PROVIDER_ACCOUNT_ID))
            .with_storage_bucket_id(bucket_id)
            .with_worker_id(storage_provider_id)
            .with_transactor_account_id(transactor_id)
            .call_and_assert(Ok(()));

        EventFixture::assert_last_crate_event(RawEvent::StorageBucketInvitationAccepted(
            bucket_id,
            storage_provider_id,
            transactor_id,
        ));
    });
}

#[test]
fn accept_storage_bucket_invitation_fails_with_non_leader_origin() {
    build_test_externalities().execute_with(|| {
        let non_storage_provider_id = 1;

        AcceptStorageBucketInvitationFixture::default()
            .with_origin(RawOrigin::Signed(non_storage_provider_id))
            .call_and_assert(Err(DispatchError::BadOrigin));
    });
}

#[test]
fn accept_storage_bucket_invitation_fails_with_non_existing_storage_bucket() {
    build_test_externalities().execute_with(|| {
        AcceptStorageBucketInvitationFixture::default()
            .with_origin(RawOrigin::Signed(DEFAULT_STORAGE_PROVIDER_ACCOUNT_ID))
            .call_and_assert(Err(Error::<Test>::StorageBucketDoesntExist.into()));
    });
}

#[test]
fn accept_storage_bucket_invitation_fails_with_non_invited_storage_provider() {
    build_test_externalities().execute_with(|| {
        let bucket_id = CreateStorageBucketFixture::default()
            .with_origin(RawOrigin::Signed(STORAGE_WG_LEADER_ACCOUNT_ID))
            .with_invite_worker(None)
            .call_and_assert(Ok(()))
            .unwrap();

        AcceptStorageBucketInvitationFixture::default()
            .with_origin(RawOrigin::Signed(DEFAULT_STORAGE_PROVIDER_ACCOUNT_ID))
            .with_storage_bucket_id(bucket_id)
            .call_and_assert(Err(Error::<Test>::NoStorageBucketInvitation.into()));
    });
}

#[test]
fn accept_storage_bucket_invitation_fails_with_different_invited_storage_provider() {
    build_test_externalities().execute_with(|| {
        let different_storage_provider_id = ANOTHER_STORAGE_PROVIDER_ID;

        let bucket_id = CreateStorageBucketFixture::default()
            .with_origin(RawOrigin::Signed(STORAGE_WG_LEADER_ACCOUNT_ID))
            .with_invite_worker(Some(different_storage_provider_id))
            .call_and_assert(Ok(()))
            .unwrap();

        AcceptStorageBucketInvitationFixture::default()
            .with_origin(RawOrigin::Signed(DEFAULT_STORAGE_PROVIDER_ACCOUNT_ID))
            .with_storage_bucket_id(bucket_id)
            .call_and_assert(Err(Error::<Test>::DifferentStorageProviderInvited.into()));
    });
}

#[test]
fn accept_storage_bucket_invitation_fails_with_already_set_storage_provider() {
    build_test_externalities().execute_with(|| {
        let storage_provider_id = DEFAULT_STORAGE_PROVIDER_ID;

        let bucket_id = CreateStorageBucketFixture::default()
            .with_origin(RawOrigin::Signed(STORAGE_WG_LEADER_ACCOUNT_ID))
            .with_invite_worker(Some(storage_provider_id))
            .call_and_assert(Ok(()))
            .unwrap();

        AcceptStorageBucketInvitationFixture::default()
            .with_origin(RawOrigin::Signed(DEFAULT_STORAGE_PROVIDER_ACCOUNT_ID))
            .with_storage_bucket_id(bucket_id)
            .with_worker_id(storage_provider_id)
            .call_and_assert(Ok(()));

        AcceptStorageBucketInvitationFixture::default()
            .with_origin(RawOrigin::Signed(DEFAULT_STORAGE_PROVIDER_ACCOUNT_ID))
            .with_storage_bucket_id(bucket_id)
            .with_worker_id(storage_provider_id)
            .call_and_assert(Err(Error::<Test>::StorageProviderAlreadySet.into()));
    });
}

#[test]
fn update_storage_buckets_for_bags_succeeded() {
    build_test_externalities().execute_with(|| {
        let starting_block = 1;
        run_to_block(starting_block);

        set_default_update_storage_buckets_per_bag_limit();

        let static_bag_id = StaticBagId::Council;
        let bag_id = BagId::<Test>::Static(static_bag_id.clone());

        let storage_provider_id = DEFAULT_STORAGE_PROVIDER_ID;
        let invite_worker = Some(storage_provider_id);

        let bucket_id = CreateStorageBucketFixture::default()
            .with_origin(RawOrigin::Signed(STORAGE_WG_LEADER_ACCOUNT_ID))
            .with_invite_worker(invite_worker)
            .call_and_assert(Ok(()))
            .unwrap();

        let add_buckets = BTreeSet::from_iter(vec![bucket_id]);

        UpdateStorageBucketForBagsFixture::default()
            .with_origin(RawOrigin::Signed(STORAGE_WG_LEADER_ACCOUNT_ID))
            .with_bag_id(bag_id.clone())
            .with_add_bucket_ids(add_buckets.clone())
            .call_and_assert(Ok(()));

        let bag = Storage::static_bag(&static_bag_id);
        assert_eq!(bag.stored_by, add_buckets);

        EventFixture::assert_last_crate_event(RawEvent::StorageBucketsUpdatedForBag(
            bag_id,
            add_buckets,
            BTreeSet::new(),
        ));
    });
}

#[test]
fn update_storage_buckets_for_bags_succeeded_with_additioonal_checks_on_adding_and_removing() {
    build_test_externalities().execute_with(|| {
        set_default_update_storage_buckets_per_bag_limit();

        let static_bag_id = StaticBagId::Council;
        let bag_id: BagId<Test> = static_bag_id.into();

        let bucket_id = CreateStorageBucketFixture::default()
            .with_origin(RawOrigin::Signed(STORAGE_WG_LEADER_ACCOUNT_ID))
            .call_and_assert(Ok(()))
            .unwrap();

        let add_buckets_ids = BTreeSet::from_iter(vec![bucket_id]);

        UpdateStorageBucketForBagsFixture::default()
            .with_origin(RawOrigin::Signed(STORAGE_WG_LEADER_ACCOUNT_ID))
            .with_bag_id(bag_id.clone())
            .with_add_bucket_ids(add_buckets_ids.clone())
            .call_and_assert(Ok(()));

        // Add check
        let bag = Storage::bag(&bag_id);
        assert_eq!(bag.stored_by, add_buckets_ids);

        let bucket = Storage::storage_bucket_by_id(&bucket_id);
        assert_eq!(bucket.assigned_bags, 1);

        // ******
        UpdateStorageBucketForBagsFixture::default()
            .with_origin(RawOrigin::Signed(STORAGE_WG_LEADER_ACCOUNT_ID))
            .with_bag_id(bag_id.clone())
            .with_remove_bucket_ids(add_buckets_ids.clone())
            .call_and_assert(Ok(()));

        let bag = Storage::bag(&bag_id);
        assert_eq!(bag.stored_by.len(), 0);

        let bucket = Storage::storage_bucket_by_id(&bucket_id);
        assert_eq!(bucket.assigned_bags, 0);
    });
}

#[test]
fn update_storage_buckets_for_bags_fails_with_non_existing_dynamic_bag() {
    build_test_externalities().execute_with(|| {
        let dynamic_bag_id = DynamicBagId::<Test>::Member(DEFAULT_MEMBER_ID);
        let bag_id = BagId::<Test>::Dynamic(dynamic_bag_id.clone());

        let storage_provider_id = DEFAULT_STORAGE_PROVIDER_ID;
        let invite_worker = Some(storage_provider_id);

        let bucket_id = CreateStorageBucketFixture::default()
            .with_origin(RawOrigin::Signed(STORAGE_WG_LEADER_ACCOUNT_ID))
            .with_invite_worker(invite_worker)
            .call_and_assert(Ok(()))
            .unwrap();

        let add_buckets = BTreeSet::from_iter(vec![bucket_id]);

        UpdateStorageBucketForBagsFixture::default()
            .with_origin(RawOrigin::Signed(STORAGE_WG_LEADER_ACCOUNT_ID))
            .with_bag_id(bag_id.clone())
            .with_add_bucket_ids(add_buckets.clone())
            .call_and_assert(Err(Error::<Test>::DynamicBagDoesntExist.into()));
    });
}

#[test]
fn update_storage_buckets_for_bags_fails_with_non_accepting_new_bags_bucket() {
    build_test_externalities().execute_with(|| {
        let static_bag_id = StaticBagId::Council;
        let bag_id = BagId::<Test>::Static(static_bag_id.clone());

        set_default_update_storage_buckets_per_bag_limit();

        let bucket_id = CreateStorageBucketFixture::default()
            .with_origin(RawOrigin::Signed(STORAGE_WG_LEADER_ACCOUNT_ID))
            .with_invite_worker(None)
            .with_accepting_new_bags(false)
            .call_and_assert(Ok(()))
            .unwrap();

        let add_buckets = BTreeSet::from_iter(vec![bucket_id]);

        UpdateStorageBucketForBagsFixture::default()
            .with_origin(RawOrigin::Signed(STORAGE_WG_LEADER_ACCOUNT_ID))
            .with_bag_id(bag_id.clone())
            .with_add_bucket_ids(add_buckets.clone())
            .call_and_assert(Err(Error::<Test>::StorageBucketDoesntAcceptNewBags.into()));
    });
}

#[test]
fn update_storage_buckets_for_bags_succeeded_with_voucher_usage() {
    build_test_externalities().execute_with(|| {
        let bag_id = BagId::<Test>::Static(StaticBagId::Council);

        set_default_update_storage_buckets_per_bag_limit();
        let old_bucket_id = create_default_storage_bucket_and_assign_to_bag(bag_id.clone());

        let object_creation_list = create_single_data_object();

        let initial_balance = 1000;
        increase_account_balance(&DEFAULT_MEMBER_ACCOUNT_ID, initial_balance);

        let upload_params = UploadParameters::<Test> {
            bag_id: bag_id.clone(),
            deletion_prize_source_account_id: DEFAULT_MEMBER_ACCOUNT_ID,
            object_creation_list: object_creation_list.clone(),
            expected_data_size_fee: Storage::data_object_per_mega_byte_fee(),
        };

        UploadFixture::default()
            .with_params(upload_params.clone())
            .call_and_assert(Ok(()));

        let objects_limit = 1;
        let size_limit = 100;

        let new_bucket_id = CreateStorageBucketFixture::default()
            .with_origin(RawOrigin::Signed(STORAGE_WG_LEADER_ACCOUNT_ID))
            .with_objects_limit(objects_limit)
            .with_size_limit(size_limit)
            .call_and_assert(Ok(()))
            .unwrap();

        let old_buckets = BTreeSet::from_iter(vec![old_bucket_id]);
        let new_buckets = BTreeSet::from_iter(vec![new_bucket_id]);

        let bag = Storage::static_bag(&StaticBagId::Council);
        assert_eq!(bag.stored_by, old_buckets);

        UpdateStorageBucketForBagsFixture::default()
            .with_origin(RawOrigin::Signed(STORAGE_WG_LEADER_ACCOUNT_ID))
            .with_bag_id(bag_id.clone())
            .with_add_bucket_ids(new_buckets.clone())
            .with_remove_bucket_ids(old_buckets.clone())
            .call_and_assert(Ok(()));

        let bag = Storage::static_bag(&StaticBagId::Council);
        assert_eq!(bag.stored_by, new_buckets);

        //// Check vouchers
        let old_bucket = Storage::storage_bucket_by_id(old_bucket_id);

        assert_eq!(old_bucket.voucher.objects_used, 0);
        assert_eq!(old_bucket.voucher.size_used, 0);

        let new_bucket = Storage::storage_bucket_by_id(new_bucket_id);
        assert_eq!(new_bucket.voucher.objects_used, 1);
        assert_eq!(new_bucket.voucher.size_used, object_creation_list[0].size);
    });
}

#[test]
fn update_storage_buckets_for_bags_fails_with_exceeding_the_voucher_objects_number_limit() {
    build_test_externalities().execute_with(|| {
        set_default_update_storage_buckets_per_bag_limit();

        let bag_id = BagId::<Test>::Static(StaticBagId::Council);

        create_default_storage_bucket_and_assign_to_bag(bag_id.clone());

        let object_creation_list = create_single_data_object();

        let initial_balance = 1000;
        increase_account_balance(&DEFAULT_MEMBER_ACCOUNT_ID, initial_balance);

        let upload_params = UploadParameters::<Test> {
            bag_id: bag_id.clone(),
            deletion_prize_source_account_id: DEFAULT_MEMBER_ACCOUNT_ID,
            object_creation_list: object_creation_list.clone(),
            expected_data_size_fee: Storage::data_object_per_mega_byte_fee(),
        };

        UploadFixture::default()
            .with_params(upload_params.clone())
            .call_and_assert(Ok(()));

        let new_bucket_objects_limit = 0;
        let new_bucket_size_limit = 100;
        let new_bucket_id = CreateStorageBucketFixture::default()
            .with_origin(RawOrigin::Signed(STORAGE_WG_LEADER_ACCOUNT_ID))
            .with_objects_limit(new_bucket_objects_limit)
            .with_size_limit(new_bucket_size_limit)
            .call_and_assert(Ok(()))
            .unwrap();

        let new_buckets = BTreeSet::from_iter(vec![new_bucket_id]);

        UpdateStorageBucketForBagsFixture::default()
            .with_origin(RawOrigin::Signed(STORAGE_WG_LEADER_ACCOUNT_ID))
            .with_bag_id(bag_id.clone())
            .with_add_bucket_ids(new_buckets.clone())
            .call_and_assert(Err(
                Error::<Test>::StorageBucketObjectNumberLimitReached.into()
            ));
    });
}

#[test]
fn update_storage_buckets_for_bags_fails_with_exceeding_the_voucher_objects_total_size_limit() {
    build_test_externalities().execute_with(|| {
        let bag_id = BagId::<Test>::Static(StaticBagId::Council);

        set_default_update_storage_buckets_per_bag_limit();
        create_default_storage_bucket_and_assign_to_bag(bag_id.clone());

        let object_creation_list = create_single_data_object();

        let initial_balance = 1000;
        increase_account_balance(&DEFAULT_MEMBER_ACCOUNT_ID, initial_balance);

        let upload_params = UploadParameters::<Test> {
            bag_id: bag_id.clone(),
            deletion_prize_source_account_id: DEFAULT_MEMBER_ACCOUNT_ID,
            object_creation_list: object_creation_list.clone(),
            expected_data_size_fee: Storage::data_object_per_mega_byte_fee(),
        };

        UploadFixture::default()
            .with_params(upload_params.clone())
            .call_and_assert(Ok(()));

        let new_bucket_objects_limit = 1;
        let new_bucket_size_limit = 5;
        let new_bucket_id = CreateStorageBucketFixture::default()
            .with_origin(RawOrigin::Signed(STORAGE_WG_LEADER_ACCOUNT_ID))
            .with_objects_limit(new_bucket_objects_limit)
            .with_size_limit(new_bucket_size_limit)
            .call_and_assert(Ok(()))
            .unwrap();

        let new_buckets = BTreeSet::from_iter(vec![new_bucket_id]);

        UpdateStorageBucketForBagsFixture::default()
            .with_origin(RawOrigin::Signed(STORAGE_WG_LEADER_ACCOUNT_ID))
            .with_bag_id(bag_id.clone())
            .with_add_bucket_ids(new_buckets.clone())
            .call_and_assert(Err(
                Error::<Test>::StorageBucketObjectSizeLimitReached.into()
            ));
    });
}

#[test]
fn update_storage_buckets_for_working_group_static_bags_succeeded() {
    build_test_externalities().execute_with(|| {
        set_default_update_storage_buckets_per_bag_limit();

        let storage_provider_id = DEFAULT_STORAGE_PROVIDER_ID;
        let invite_worker = Some(storage_provider_id);

        let bucket_id = CreateStorageBucketFixture::default()
            .with_origin(RawOrigin::Signed(STORAGE_WG_LEADER_ACCOUNT_ID))
            .with_invite_worker(invite_worker)
            .call_and_assert(Ok(()))
            .unwrap();

        let buckets = BTreeSet::from_iter(vec![bucket_id]);

        let static_bag_id = StaticBagId::WorkingGroup(WorkingGroup::Storage);
        let bag_id = BagId::<Test>::Static(static_bag_id.clone());

        UpdateStorageBucketForBagsFixture::default()
            .with_origin(RawOrigin::Signed(STORAGE_WG_LEADER_ACCOUNT_ID))
            .with_bag_id(bag_id.clone())
            .with_add_bucket_ids(buckets.clone())
            .call_and_assert(Ok(()));

        let bag = Storage::static_bag(&static_bag_id);
        assert_eq!(bag.stored_by, buckets);
    });
}

#[test]
fn update_storage_buckets_for_dynamic_bags_succeeded() {
    build_test_externalities().execute_with(|| {
        set_default_update_storage_buckets_per_bag_limit();

        let storage_provider_id = DEFAULT_STORAGE_PROVIDER_ID;
        let invite_worker = Some(storage_provider_id);

        let bucket_id = CreateStorageBucketFixture::default()
            .with_origin(RawOrigin::Signed(STORAGE_WG_LEADER_ACCOUNT_ID))
            .with_invite_worker(invite_worker)
            .call_and_assert(Ok(()))
            .unwrap();

        let buckets = BTreeSet::from_iter(vec![bucket_id]);

        let member_id = 10;
        let dynamic_bag_id = DynamicBagId::<Test>::Member(member_id);
        let bag_id = BagId::<Test>::Dynamic(dynamic_bag_id.clone());
        create_dynamic_bag(&dynamic_bag_id);

        UpdateStorageBucketForBagsFixture::default()
            .with_origin(RawOrigin::Signed(STORAGE_WG_LEADER_ACCOUNT_ID))
            .with_bag_id(bag_id.clone())
            .with_remove_bucket_ids(buckets.clone())
            .call_and_assert(Ok(()));

        let bag_id: BagId<Test> = dynamic_bag_id.clone().into();
        let bag: crate::Bag<Test> = <crate::Bags<Test>>::get(bag_id);
        assert_eq!(bag.stored_by, BTreeSet::new());
    });
}

#[test]
fn update_storage_buckets_for_bags_fails_with_non_leader_origin() {
    build_test_externalities().execute_with(|| {
        let non_leader_id = 1;

        UpdateStorageBucketForBagsFixture::default()
            .with_origin(RawOrigin::Signed(non_leader_id))
            .call_and_assert(Err(DispatchError::BadOrigin));
    });
}

#[test]
fn update_storage_buckets_for_bags_fails_with_empty_params() {
    build_test_externalities().execute_with(|| {
        UpdateStorageBucketForBagsFixture::default()
            .with_origin(RawOrigin::Signed(STORAGE_WG_LEADER_ACCOUNT_ID))
            .call_and_assert(Err(Error::<Test>::StorageBucketIdCollectionsAreEmpty.into()));
    });
}

#[test]
fn update_storage_buckets_for_bags_fails_with_non_existing_storage_buckets() {
    build_test_externalities().execute_with(|| {
        set_default_update_storage_buckets_per_bag_limit();

        let invalid_bucket_id = 11000;
        let buckets = BTreeSet::from_iter(vec![invalid_bucket_id]);
        let bag_id = BagId::<Test>::Static(StaticBagId::Council);

        // Invalid added bucket ID.
        UpdateStorageBucketForBagsFixture::default()
            .with_origin(RawOrigin::Signed(STORAGE_WG_LEADER_ACCOUNT_ID))
            .with_bag_id(bag_id.clone())
            .with_add_bucket_ids(buckets.clone())
            .call_and_assert(Err(Error::<Test>::StorageBucketDoesntExist.into()));

        // Invalid removed bucket ID.
        UpdateStorageBucketForBagsFixture::default()
            .with_origin(RawOrigin::Signed(STORAGE_WG_LEADER_ACCOUNT_ID))
            .with_bag_id(bag_id.clone())
            .with_remove_bucket_ids(buckets.clone())
            .call_and_assert(Err(Error::<Test>::StorageBucketDoesntExist.into()));
    });
}
#[test]
fn update_storage_buckets_for_bags_fails_with_going_beyond_the_buckets_per_bag_limit() {
    build_test_externalities().execute_with(|| {
        let limit = 3;
        set_update_storage_buckets_per_bag_limit(limit);

        let buckets = BTreeSet::from_iter((0..=limit).into_iter());
        let bag_id = BagId::<Test>::Static(StaticBagId::Council);

        UpdateStorageBucketForBagsFixture::default()
            .with_origin(RawOrigin::Signed(STORAGE_WG_LEADER_ACCOUNT_ID))
            .with_bag_id(bag_id.clone())
            .with_add_bucket_ids(buckets.clone())
            .call_and_assert(Err(Error::<Test>::StorageBucketPerBagLimitExceeded.into()));
    });
}

#[test]
fn update_storage_buckets_succeeds_with_add_remove_within_limits() {
    build_test_externalities().execute_with(|| {
        let bag_id = BagId::<Test>::Static(StaticBagId::Council);

        let bucket1 = create_default_storage_bucket_and_assign_to_bag(bag_id.clone());
        let _bucket2 = create_default_storage_bucket_and_assign_to_bag(bag_id.clone());
        let _bucket3 = create_default_storage_bucket_and_assign_to_bag(bag_id.clone());

        let bucket4 = CreateStorageBucketFixture::default()
            .with_origin(RawOrigin::Signed(STORAGE_WG_LEADER_ACCOUNT_ID))
            .call_and_assert(Ok(()))
            .unwrap();

        let limit = 3;
        set_update_storage_buckets_per_bag_limit(limit);

        let add_buckets = BTreeSet::from_iter(vec![bucket4]);

        UpdateStorageBucketForBagsFixture::default()
            .with_origin(RawOrigin::Signed(STORAGE_WG_LEADER_ACCOUNT_ID))
            .with_bag_id(bag_id.clone())
            .with_add_bucket_ids(add_buckets.clone())
            .call_and_assert(Err(Error::<Test>::StorageBucketPerBagLimitExceeded.into()));

        let remove_buckets = BTreeSet::from_iter(vec![bucket1]);

        UpdateStorageBucketForBagsFixture::default()
            .with_origin(RawOrigin::Signed(STORAGE_WG_LEADER_ACCOUNT_ID))
            .with_bag_id(bag_id.clone())
            .with_add_bucket_ids(add_buckets)
            .with_remove_bucket_ids(remove_buckets)
            .call_and_assert(Ok(()));
    });
}

#[test]
fn upload_succeeded() {
    build_test_externalities().execute_with(|| {
        let starting_block = 1;
        run_to_block(starting_block);

        let initial_balance = 1000;
        increase_account_balance(&DEFAULT_MEMBER_ACCOUNT_ID, initial_balance);

        let data_object_deletion_prize = 10;
        set_data_object_deletion_prize_value(data_object_deletion_prize);

        let upload_params = UploadParameters::<Test> {
            bag_id: BagId::<Test>::Static(StaticBagId::Council),
            deletion_prize_source_account_id: DEFAULT_MEMBER_ACCOUNT_ID,
            object_creation_list: create_single_data_object(),
            expected_data_size_fee: Storage::data_object_per_mega_byte_fee(),
        };

        UploadFixture::default()
            .with_params(upload_params.clone())
            .call_and_assert(Ok(()));

        // check bag content
        let data_object_id = 0u64;
        let bag_id: BagId<Test> = StaticBagId::Council.into();
        let bag = Storage::bag(&bag_id);

        assert_eq!(bag.objects_number, 1);
        assert_eq!(
            bag.objects_total_size,
            upload_params.object_creation_list[0].size
        );
        assert_eq!(
            Storage::data_object_by_id(&bag_id, &data_object_id),
            DataObject {
                size: upload_params.object_creation_list[0].size,
                ipfs_content_id: upload_params.object_creation_list[0]
                    .ipfs_content_id
                    .clone(),
                deletion_prize: data_object_deletion_prize,
                accepted: false,
            }
        );

        // check balances
        assert_eq!(
            Balances::usable_balance(&DEFAULT_MEMBER_ACCOUNT_ID),
            initial_balance - data_object_deletion_prize
        );
        assert_eq!(
            Balances::usable_balance(&<StorageTreasury<Test>>::module_account_id()),
            data_object_deletion_prize
        );

        EventFixture::assert_last_crate_event(RawEvent::DataObjectsUploaded(
            vec![data_object_id],
            upload_params,
            data_object_deletion_prize,
        ));
    });
}

#[test]
fn upload_failed_with_exceeding_the_data_object_max_size() {
    build_test_externalities().execute_with(|| {
        let initial_balance = 1000;
        increase_account_balance(&DEFAULT_MEMBER_ACCOUNT_ID, initial_balance);

        let mut data_object_list = create_single_data_object();
        data_object_list[0].size = MaxDataObjectSize::get() + 1;

        let upload_params = UploadParameters::<Test> {
            bag_id: BagId::<Test>::Static(StaticBagId::Council),
            deletion_prize_source_account_id: DEFAULT_MEMBER_ACCOUNT_ID,
            object_creation_list: data_object_list,
            expected_data_size_fee: Storage::data_object_per_mega_byte_fee(),
        };

        UploadFixture::default()
            .with_params(upload_params.clone())
            .call_and_assert(Err(Error::<Test>::MaxDataObjectSizeExceeded.into()));
    });
}

#[test]
fn upload_succeeded_with_data_size_fee() {
    build_test_externalities().execute_with(|| {
        let initial_balance = 1000;
        increase_account_balance(&DEFAULT_MEMBER_ACCOUNT_ID, initial_balance);

        let data_size_fee = 100;

        let data_object_deletion_prize = 10;
        set_data_object_deletion_prize_value(data_object_deletion_prize);

        UpdateDataObjectPerMegabyteFeeFixture::default()
            .with_origin(RawOrigin::Signed(STORAGE_WG_LEADER_ACCOUNT_ID))
            .with_new_fee(data_size_fee)
            .call_and_assert(Ok(()));

        let upload_params = UploadParameters::<Test> {
            bag_id: BagId::<Test>::Static(StaticBagId::Council),
            deletion_prize_source_account_id: DEFAULT_MEMBER_ACCOUNT_ID,
            object_creation_list: create_single_data_object(),
            expected_data_size_fee: Storage::data_object_per_mega_byte_fee(),
        };

        UploadFixture::default()
            .with_params(upload_params.clone())
            .call_and_assert(Ok(()));

        // check balances
        assert_eq!(
            Balances::usable_balance(&DEFAULT_MEMBER_ACCOUNT_ID),
            initial_balance - data_object_deletion_prize - data_size_fee
        );
        assert_eq!(
            Balances::usable_balance(&<StorageTreasury<Test>>::module_account_id()),
            data_object_deletion_prize
        );
    });
}

#[test]
fn upload_succeeded_with_active_storage_bucket_having_voucher() {
    build_test_externalities().execute_with(|| {
        let initial_balance = 1000;
        increase_account_balance(&DEFAULT_MEMBER_ACCOUNT_ID, initial_balance);

        let bag_id = BagId::<Test>::Static(StaticBagId::Council);

        let bucket_id = create_default_storage_bucket_and_assign_to_bag(bag_id.clone());

        let object_creation_list = create_single_data_object();

        let upload_params = UploadParameters::<Test> {
            bag_id,
            deletion_prize_source_account_id: DEFAULT_MEMBER_ACCOUNT_ID,
            object_creation_list: object_creation_list.clone(),
            expected_data_size_fee: Storage::data_object_per_mega_byte_fee(),
        };

        UploadFixture::default()
            .with_params(upload_params.clone())
            .call_and_assert(Ok(()));

        //// Check voucher

        let bucket = Storage::storage_bucket_by_id(bucket_id);

        assert_eq!(bucket.voucher.objects_used, 1);
        assert_eq!(bucket.voucher.size_used, object_creation_list[0].size);
    });
}

#[test]
fn upload_fails_with_active_storage_bucket_with_voucher_object_number_limit_exceeding() {
    build_test_externalities().execute_with(|| {
        let initial_balance = 1000;
        increase_account_balance(&DEFAULT_MEMBER_ACCOUNT_ID, initial_balance);

        let bag_id = BagId::<Test>::Static(StaticBagId::Council);
        let objects_limit = 1;
        let size_limit = 100;

        create_storage_bucket_and_assign_to_bag(bag_id.clone(), None, objects_limit, size_limit);

        let object_creation_list = create_single_data_object();

        let upload_params = UploadParameters::<Test> {
            bag_id,
            deletion_prize_source_account_id: DEFAULT_MEMBER_ACCOUNT_ID,
            object_creation_list: object_creation_list.clone(),
            expected_data_size_fee: Storage::data_object_per_mega_byte_fee(),
        };

        UploadFixture::default()
            .with_params(upload_params.clone())
            .call_and_assert(Ok(()));

        // Check storage bucket voucher: object number limit.
        UploadFixture::default()
            .with_params(upload_params.clone())
            .call_and_assert(Err(
                Error::<Test>::StorageBucketObjectNumberLimitReached.into()
            ));
    });
}

#[test]
fn upload_fails_with_active_storage_bucket_with_voucher_object_size_limit_exceeding() {
    build_test_externalities().execute_with(|| {
        let initial_balance = 1000;
        increase_account_balance(&DEFAULT_MEMBER_ACCOUNT_ID, initial_balance);

        let bag_id = BagId::<Test>::Static(StaticBagId::Council);
        let objects_limit = 1;
        let size_limit = 1;

        create_storage_bucket_and_assign_to_bag(bag_id.clone(), None, objects_limit, size_limit);

        let object_creation_list = create_single_data_object();

        let upload_params = UploadParameters::<Test> {
            bag_id,
            deletion_prize_source_account_id: DEFAULT_MEMBER_ACCOUNT_ID,
            object_creation_list: object_creation_list.clone(),
            expected_data_size_fee: Storage::data_object_per_mega_byte_fee(),
        };

        // Check storage bucket voucher: object size limit.
        UploadFixture::default()
            .with_params(upload_params.clone())
            .call_and_assert(Err(
                Error::<Test>::StorageBucketObjectSizeLimitReached.into()
            ));
    });
}

#[test]
fn upload_succeeded_with_dynamic_bag() {
    build_test_externalities().execute_with(|| {
        let initial_balance = 1000;
        increase_account_balance(&DEFAULT_MEMBER_ACCOUNT_ID, initial_balance);

        let dynamic_bag_id = DynamicBagId::<Test>::Member(DEFAULT_MEMBER_ID);
        create_storage_buckets(DEFAULT_STORAGE_BUCKETS_NUMBER);
        create_dynamic_bag(&dynamic_bag_id);

        let data_object_deletion_prize = 10;
        set_data_object_deletion_prize_value(data_object_deletion_prize);

        let upload_params = UploadParameters::<Test> {
            bag_id: BagId::<Test>::Dynamic(dynamic_bag_id.clone()),
            deletion_prize_source_account_id: DEFAULT_MEMBER_ACCOUNT_ID,
            object_creation_list: create_single_data_object(),
            expected_data_size_fee: Storage::data_object_per_mega_byte_fee(),
        };

        UploadFixture::default()
            .with_params(upload_params.clone())
            .call_and_assert(Ok(()));

        // check bag content
        let data_object_id = 0u64;
        let bag_id: BagId<Test> = dynamic_bag_id.into();
        let bag = <crate::Bags<Test>>::get(&bag_id);

        assert_eq!(bag.objects_number, 1);
        assert_eq!(
            bag.objects_total_size,
            upload_params.object_creation_list[0].size
        );
        assert_eq!(
            Storage::data_object_by_id(&bag_id, &data_object_id),
            DataObject {
                size: upload_params.object_creation_list[0].size,
                ipfs_content_id: upload_params.object_creation_list[0]
                    .ipfs_content_id
                    .clone(),
                deletion_prize: data_object_deletion_prize,
                accepted: false,
            }
        );
    });
}

#[test]
fn upload_fails_with_non_existent_dynamic_bag() {
    build_test_externalities().execute_with(|| {
        let dynamic_bag_id = DynamicBagId::<Test>::Member(DEFAULT_MEMBER_ID);

        let upload_params = UploadParameters::<Test> {
            bag_id: BagId::<Test>::Dynamic(dynamic_bag_id.clone()),
            deletion_prize_source_account_id: DEFAULT_MEMBER_ACCOUNT_ID,
            object_creation_list: create_single_data_object(),
            expected_data_size_fee: Storage::data_object_per_mega_byte_fee(),
        };

        UploadFixture::default()
            .with_params(upload_params.clone())
            .call_and_assert(Err(Error::<Test>::DynamicBagDoesntExist.into()));
    });
}

#[test]
fn upload_succeeded_with_non_empty_bag() {
    build_test_externalities().execute_with(|| {
        increase_account_balance(&DEFAULT_MEMBER_ACCOUNT_ID, 1000);

        let upload_params1 = UploadParameters::<Test> {
            bag_id: BagId::<Test>::Static(StaticBagId::Council),
            deletion_prize_source_account_id: DEFAULT_MEMBER_ACCOUNT_ID,
            object_creation_list: create_data_object_candidates(1, 2),
            expected_data_size_fee: Storage::data_object_per_mega_byte_fee(),
        };

        UploadFixture::default()
            .with_params(upload_params1.clone())
            .call_and_assert(Ok(()));

        let upload_params2 = UploadParameters::<Test> {
            bag_id: BagId::<Test>::Static(StaticBagId::Council),
            deletion_prize_source_account_id: DEFAULT_MEMBER_ACCOUNT_ID,
            object_creation_list: create_data_object_candidates(3, 2),
            expected_data_size_fee: Storage::data_object_per_mega_byte_fee(),
        };

        UploadFixture::default()
            .with_params(upload_params2.clone())
            .call_and_assert(Ok(()));

        let bag = Storage::static_bag(&StaticBagId::Council);
        assert_eq!(bag.objects_number, 4);
    });
}

#[test]
fn upload_fails_with_empty_params_object() {
    build_test_externalities().execute_with(|| {
        let upload_params = UploadParameters::<Test>::default();

        UploadFixture::default()
            .with_params(upload_params)
            .call_and_assert(Err(Error::<Test>::NoObjectsOnUpload.into()));
    });
}

#[test]
fn upload_fails_with_zero_object_size() {
    build_test_externalities().execute_with(|| {
        let upload_params = UploadParameters::<Test> {
            bag_id: BagId::<Test>::Static(StaticBagId::Council),
            deletion_prize_source_account_id: DEFAULT_MEMBER_ACCOUNT_ID,
            object_creation_list: vec![DataObjectCreationParameters {
                ipfs_content_id: vec![1],
                size: 0,
            }],
            expected_data_size_fee: Storage::data_object_per_mega_byte_fee(),
        };

        UploadFixture::default()
            .with_params(upload_params)
            .call_and_assert(Err(Error::<Test>::ZeroObjectSize.into()));
    });
}

#[test]
fn upload_fails_with_empty_object_cid() {
    build_test_externalities().execute_with(|| {
        let upload_params = UploadParameters::<Test> {
            bag_id: BagId::<Test>::Static(StaticBagId::Council),
            deletion_prize_source_account_id: DEFAULT_MEMBER_ACCOUNT_ID,
            object_creation_list: vec![DataObjectCreationParameters {
                ipfs_content_id: Vec::new(),
                size: 220,
            }],
            expected_data_size_fee: Storage::data_object_per_mega_byte_fee(),
        };

        UploadFixture::default()
            .with_params(upload_params)
            .call_and_assert(Err(Error::<Test>::EmptyContentId.into()));
    });
}

#[test]
fn upload_fails_with_insufficient_balance_for_deletion_prize() {
    build_test_externalities().execute_with(|| {
        let upload_params = UploadParameters::<Test> {
            bag_id: BagId::<Test>::Static(StaticBagId::Council),
            deletion_prize_source_account_id: DEFAULT_MEMBER_ACCOUNT_ID,
            object_creation_list: create_single_data_object(),
            expected_data_size_fee: Storage::data_object_per_mega_byte_fee(),
        };

        let data_object_deletion_prize = 10;
        set_data_object_deletion_prize_value(data_object_deletion_prize);

        UploadFixture::default()
            .with_params(upload_params)
            .call_and_assert(Err(Error::<Test>::InsufficientBalance.into()));
    });
}

#[test]
fn upload_fails_with_insufficient_balance_for_data_size_fee() {
    build_test_externalities().execute_with(|| {
        let data_object_deletion_prize = 10;

        increase_account_balance(&DEFAULT_MEMBER_ACCOUNT_ID, data_object_deletion_prize);

        let upload_params = UploadParameters::<Test> {
            bag_id: BagId::<Test>::Static(StaticBagId::Council),
            deletion_prize_source_account_id: DEFAULT_MEMBER_ACCOUNT_ID,
            object_creation_list: create_single_data_object(),
            expected_data_size_fee: Storage::data_object_per_mega_byte_fee(),
        };

        // Check that balance is sufficient for the deletion prize.
        //        assert_eq!(Storage::can_upload_data_objects(&upload_params), Ok(()));

        let data_size_fee = 1000;

        UpdateDataObjectPerMegabyteFeeFixture::default()
            .with_origin(RawOrigin::Signed(STORAGE_WG_LEADER_ACCOUNT_ID))
            .with_new_fee(data_size_fee)
            .call_and_assert(Ok(()));

        // Update fee parameter after the change.
        let upload_params = UploadParameters::<Test> {
            expected_data_size_fee: Storage::data_object_per_mega_byte_fee(),
            ..upload_params
        };

        UploadFixture::default()
            .with_params(upload_params)
            .call_and_assert(Err(Error::<Test>::InsufficientBalance.into()));
    });
}

#[test]
fn upload_fails_with_data_size_fee_changed() {
    build_test_externalities().execute_with(|| {
        let data_object_deletion_prize = 10;
        increase_account_balance(&DEFAULT_MEMBER_ACCOUNT_ID, data_object_deletion_prize);

        let upload_params = UploadParameters::<Test> {
            bag_id: BagId::<Test>::Static(StaticBagId::Council),
            deletion_prize_source_account_id: DEFAULT_MEMBER_ACCOUNT_ID,
            object_creation_list: create_single_data_object(),
            expected_data_size_fee: Storage::data_object_per_mega_byte_fee(),
        };

        let data_size_fee = 1000;

        UpdateDataObjectPerMegabyteFeeFixture::default()
            .with_origin(RawOrigin::Signed(STORAGE_WG_LEADER_ACCOUNT_ID))
            .with_new_fee(data_size_fee)
            .call_and_assert(Ok(()));

        UploadFixture::default()
            .with_params(upload_params)
            .call_and_assert(Err(Error::<Test>::DataSizeFeeChanged.into()));
    });
}

#[test]
fn upload_failed_with_blocked_uploading() {
    build_test_externalities().execute_with(|| {
        let initial_balance = 1000;
        increase_account_balance(&DEFAULT_MEMBER_ACCOUNT_ID, initial_balance);

        let upload_params = UploadParameters::<Test> {
            bag_id: BagId::<Test>::Static(StaticBagId::Council),
            deletion_prize_source_account_id: DEFAULT_MEMBER_ACCOUNT_ID,
            object_creation_list: create_single_data_object(),
            expected_data_size_fee: Storage::data_object_per_mega_byte_fee(),
        };

        let new_blocking_status = true;
        UpdateUploadingBlockedStatusFixture::default()
            .with_origin(RawOrigin::Signed(STORAGE_WG_LEADER_ACCOUNT_ID))
            .with_new_status(new_blocking_status)
            .call_and_assert(Ok(()));

        UploadFixture::default()
            .with_params(upload_params.clone())
            .call_and_assert(Err(Error::<Test>::UploadingBlocked.into()));
    });
}

#[test]
fn upload_failed_with_blacklisted_data_object() {
    build_test_externalities().execute_with(|| {
        let initial_balance = 1000;
        increase_account_balance(&DEFAULT_MEMBER_ACCOUNT_ID, initial_balance);

        let object_creation_list = create_single_data_object();
        let hash = object_creation_list[0].ipfs_content_id.clone();
        let add_hashes = BTreeSet::from_iter(vec![hash]);

        UpdateBlacklistFixture::default()
            .with_origin(RawOrigin::Signed(STORAGE_WG_LEADER_ACCOUNT_ID))
            .with_add_hashes(add_hashes)
            .call_and_assert(Ok(()));

        let upload_params = UploadParameters::<Test> {
            bag_id: BagId::<Test>::Static(StaticBagId::Council),
            deletion_prize_source_account_id: DEFAULT_MEMBER_ACCOUNT_ID,
            object_creation_list,
            expected_data_size_fee: Storage::data_object_per_mega_byte_fee(),
        };

        UploadFixture::default()
            .with_params(upload_params.clone())
            .call_and_assert(Err(Error::<Test>::DataObjectBlacklisted.into()));
    });
}

#[test]
fn set_storage_operator_metadata_succeeded() {
    build_test_externalities().execute_with(|| {
        let starting_block = 1;
        run_to_block(starting_block);

        let storage_provider_id = DEFAULT_STORAGE_PROVIDER_ID;
        let invite_worker = Some(storage_provider_id);

        let bucket_id = CreateStorageBucketFixture::default()
            .with_origin(RawOrigin::Signed(STORAGE_WG_LEADER_ACCOUNT_ID))
            .with_invite_worker(invite_worker)
            .call_and_assert(Ok(()))
            .unwrap();

        AcceptStorageBucketInvitationFixture::default()
            .with_origin(RawOrigin::Signed(DEFAULT_STORAGE_PROVIDER_ACCOUNT_ID))
            .with_storage_bucket_id(bucket_id)
            .with_worker_id(storage_provider_id)
            .call_and_assert(Ok(()));

        let metadata = b"http://localhost:4000".to_vec();

        SetStorageOperatorMetadataFixture::default()
            .with_origin(RawOrigin::Signed(DEFAULT_STORAGE_PROVIDER_ACCOUNT_ID))
            .with_worker_id(storage_provider_id)
            .with_storage_bucket_id(bucket_id)
            .with_metadata(metadata.clone())
            .call_and_assert(Ok(()));

        EventFixture::assert_last_crate_event(RawEvent::StorageOperatorMetadataSet(
            bucket_id,
            storage_provider_id,
            metadata,
        ));
    });
}

#[test]
fn set_storage_operator_metadata_fails_with_invalid_origin() {
    build_test_externalities().execute_with(|| {
        SetStorageOperatorMetadataFixture::default()
            .with_origin(RawOrigin::Root)
            .call_and_assert(Err(DispatchError::BadOrigin));
    });
}

#[test]
fn set_storage_operator_metadata_fails_with_invalid_storage_bucket() {
    build_test_externalities().execute_with(|| {
        SetStorageOperatorMetadataFixture::default()
            .with_origin(RawOrigin::Signed(DEFAULT_STORAGE_PROVIDER_ACCOUNT_ID))
            .call_and_assert(Err(Error::<Test>::StorageBucketDoesntExist.into()));
    });
}

#[test]
fn set_storage_operator_metadata_fails_with_invalid_storage_association() {
    build_test_externalities().execute_with(|| {
        let storage_provider_id = DEFAULT_STORAGE_PROVIDER_ID;
        let invite_worker = Some(storage_provider_id);

        // Missing invitation
        let bucket_id = CreateStorageBucketFixture::default()
            .with_origin(RawOrigin::Signed(STORAGE_WG_LEADER_ACCOUNT_ID))
            .call_and_assert(Ok(()))
            .unwrap();

        SetStorageOperatorMetadataFixture::default()
            .with_origin(RawOrigin::Signed(DEFAULT_STORAGE_PROVIDER_ACCOUNT_ID))
            .with_storage_bucket_id(bucket_id)
            .with_worker_id(storage_provider_id)
            .call_and_assert(Err(Error::<Test>::StorageProviderMustBeSet.into()));

        // Not accepted invitation
        let bucket_id = CreateStorageBucketFixture::default()
            .with_origin(RawOrigin::Signed(STORAGE_WG_LEADER_ACCOUNT_ID))
            .with_invite_worker(invite_worker)
            .call_and_assert(Ok(()))
            .unwrap();

        SetStorageOperatorMetadataFixture::default()
            .with_origin(RawOrigin::Signed(DEFAULT_STORAGE_PROVIDER_ACCOUNT_ID))
            .with_storage_bucket_id(bucket_id)
            .with_worker_id(storage_provider_id)
            .call_and_assert(Err(Error::<Test>::InvalidStorageProvider.into()));

        // Invitation accepted. Incorrect storage provider.
        AcceptStorageBucketInvitationFixture::default()
            .with_origin(RawOrigin::Signed(DEFAULT_STORAGE_PROVIDER_ACCOUNT_ID))
            .with_storage_bucket_id(bucket_id)
            .with_worker_id(storage_provider_id)
            .call_and_assert(Ok(()));

        let incorrect_storage_provider_id = 888;
        SetStorageOperatorMetadataFixture::default()
            .with_origin(RawOrigin::Signed(DEFAULT_STORAGE_PROVIDER_ACCOUNT_ID))
            .with_storage_bucket_id(bucket_id)
            .with_worker_id(incorrect_storage_provider_id)
            .call_and_assert(Err(Error::<Test>::InvalidStorageProvider.into()));
    });
}

#[test]
fn accept_pending_data_objects_succeeded() {
    build_test_externalities().execute_with(|| {
        let starting_block = 1;
        run_to_block(starting_block);

        set_max_voucher_limits();
        set_default_update_storage_buckets_per_bag_limit();

        let static_bag_id = StaticBagId::Council;
        let bag_id: BagId<Test> = static_bag_id.into();

        let storage_provider_id = DEFAULT_STORAGE_PROVIDER_ID;
        let objects_limit = 1;
        let size_limit = 100;

        let bucket_id = create_storage_bucket_and_assign_to_bag(
            bag_id.clone(),
            Some(storage_provider_id),
            objects_limit,
            size_limit,
        );

        let initial_balance = 1000;
        increase_account_balance(&DEFAULT_MEMBER_ACCOUNT_ID, initial_balance);

        let upload_params = UploadParameters::<Test> {
            bag_id: bag_id.clone(),
            deletion_prize_source_account_id: DEFAULT_MEMBER_ACCOUNT_ID,
            object_creation_list: create_single_data_object(),
            expected_data_size_fee: Storage::data_object_per_mega_byte_fee(),
        };

        UploadFixture::default()
            .with_params(upload_params.clone())
            .call_and_assert(Ok(()));

        let data_object_id = 0; // just uploaded data object

        let data_object_ids = BTreeSet::from_iter(vec![data_object_id]);

        let data_object = Storage::ensure_data_object_exists(&bag_id, &data_object_id).unwrap();
        // Check `accepted` flag for the fist data object in the bag.
        assert_eq!(data_object.accepted, false);

        AcceptPendingDataObjectsFixture::default()
            .with_origin(RawOrigin::Signed(DEFAULT_STORAGE_PROVIDER_ACCOUNT_ID))
            .with_worker_id(storage_provider_id)
            .with_storage_bucket_id(bucket_id)
            .with_bag_id(bag_id.clone())
            .with_data_object_ids(data_object_ids.clone())
            .call_and_assert(Ok(()));

        let data_object = Storage::ensure_data_object_exists(&bag_id, &data_object_id).unwrap();
        // Check `accepted` flag for the fist data object in the bag.
        assert_eq!(data_object.accepted, true);

        EventFixture::assert_last_crate_event(RawEvent::PendingDataObjectsAccepted(
            bucket_id,
            storage_provider_id,
            bag_id,
            data_object_ids,
        ));
    });
}

#[test]
fn accept_pending_data_objects_fails_with_unrelated_storage_bucket() {
    build_test_externalities().execute_with(|| {
        let storage_provider_id = DEFAULT_STORAGE_PROVIDER_ID;
        let invite_worker = Some(storage_provider_id);

        let static_bag_id = StaticBagId::Council;
        let bag_id = BagId::<Test>::Static(static_bag_id);

        let bucket_id = CreateStorageBucketFixture::default()
            .with_origin(RawOrigin::Signed(STORAGE_WG_LEADER_ACCOUNT_ID))
            .with_invite_worker(invite_worker)
            .call_and_assert(Ok(()))
            .unwrap();

        AcceptStorageBucketInvitationFixture::default()
            .with_origin(RawOrigin::Signed(DEFAULT_STORAGE_PROVIDER_ACCOUNT_ID))
            .with_transactor_account_id(DEFAULT_STORAGE_PROVIDER_ACCOUNT_ID)
            .with_storage_bucket_id(bucket_id)
            .with_worker_id(storage_provider_id)
            .call_and_assert(Ok(()));

        let initial_balance = 1000;
        increase_account_balance(&DEFAULT_MEMBER_ACCOUNT_ID, initial_balance);

        let upload_params = UploadParameters::<Test> {
            bag_id: bag_id.clone(),
            deletion_prize_source_account_id: DEFAULT_MEMBER_ACCOUNT_ID,
            object_creation_list: create_single_data_object(),
            expected_data_size_fee: Storage::data_object_per_mega_byte_fee(),
        };

        UploadFixture::default()
            .with_params(upload_params.clone())
            .call_and_assert(Ok(()));

        let data_object_id = 0;

        let data_object_ids = BTreeSet::from_iter(vec![data_object_id]);

        AcceptPendingDataObjectsFixture::default()
            .with_origin(RawOrigin::Signed(DEFAULT_STORAGE_PROVIDER_ACCOUNT_ID))
            .with_worker_id(storage_provider_id)
            .with_storage_bucket_id(bucket_id)
            .with_bag_id(bag_id.clone())
            .with_data_object_ids(data_object_ids)
            .call_and_assert(Err(Error::<Test>::StorageBucketIsNotBoundToBag.into()));
    });
}

#[test]
fn accept_pending_data_objects_fails_with_non_existing_dynamic_bag() {
    build_test_externalities().execute_with(|| {
        let storage_provider_id = DEFAULT_STORAGE_PROVIDER_ID;
        let invite_worker = Some(storage_provider_id);

        let bucket_id = CreateStorageBucketFixture::default()
            .with_origin(RawOrigin::Signed(STORAGE_WG_LEADER_ACCOUNT_ID))
            .with_invite_worker(invite_worker)
            .call_and_assert(Ok(()))
            .unwrap();

        AcceptStorageBucketInvitationFixture::default()
            .with_origin(RawOrigin::Signed(DEFAULT_STORAGE_PROVIDER_ACCOUNT_ID))
            .with_transactor_account_id(DEFAULT_STORAGE_PROVIDER_ACCOUNT_ID)
            .with_storage_bucket_id(bucket_id)
            .with_worker_id(storage_provider_id)
            .call_and_assert(Ok(()));

        let initial_balance = 1000;
        increase_account_balance(&DEFAULT_MEMBER_ACCOUNT_ID, initial_balance);

        let dynamic_bag_id = DynamicBagId::<Test>::Member(DEFAULT_MEMBER_ID);
        let bag_id = BagId::<Test>::Dynamic(dynamic_bag_id.clone());

        let data_object_id = 0;

        let data_object_ids = BTreeSet::from_iter(vec![data_object_id]);

        AcceptPendingDataObjectsFixture::default()
            .with_origin(RawOrigin::Signed(DEFAULT_STORAGE_PROVIDER_ACCOUNT_ID))
            .with_worker_id(storage_provider_id)
            .with_storage_bucket_id(bucket_id)
            .with_bag_id(bag_id.clone())
            .with_data_object_ids(data_object_ids)
            .call_and_assert(Err(Error::<Test>::DynamicBagDoesntExist.into()));
    });
}

#[test]
fn accept_pending_data_objects_fails_with_invalid_transactor_account_id() {
    build_test_externalities().execute_with(|| {
        let storage_provider_id = DEFAULT_STORAGE_PROVIDER_ID;
        let invite_worker = Some(storage_provider_id);
        let transactor_account_id = 11111;

        let bucket_id = CreateStorageBucketFixture::default()
            .with_origin(RawOrigin::Signed(STORAGE_WG_LEADER_ACCOUNT_ID))
            .with_invite_worker(invite_worker)
            .call_and_assert(Ok(()))
            .unwrap();

        AcceptStorageBucketInvitationFixture::default()
            .with_origin(RawOrigin::Signed(DEFAULT_STORAGE_PROVIDER_ACCOUNT_ID))
            .with_transactor_account_id(transactor_account_id)
            .with_storage_bucket_id(bucket_id)
            .with_worker_id(storage_provider_id)
            .call_and_assert(Ok(()));

        let initial_balance = 1000;
        increase_account_balance(&DEFAULT_MEMBER_ACCOUNT_ID, initial_balance);

        let dynamic_bag_id = DynamicBagId::<Test>::Member(DEFAULT_MEMBER_ID);
        let bag_id = BagId::<Test>::Dynamic(dynamic_bag_id.clone());

        let data_object_id = 0;

        let data_object_ids = BTreeSet::from_iter(vec![data_object_id]);

        AcceptPendingDataObjectsFixture::default()
            .with_origin(RawOrigin::Signed(DEFAULT_STORAGE_PROVIDER_ACCOUNT_ID))
            .with_worker_id(storage_provider_id)
            .with_storage_bucket_id(bucket_id)
            .with_bag_id(bag_id.clone())
            .with_data_object_ids(data_object_ids)
            .call_and_assert(Err(Error::<Test>::InvalidTransactorAccount.into()));
    });
}

#[test]
fn accept_pending_data_objects_succeeded_with_dynamic_bag() {
    build_test_externalities().execute_with(|| {
        set_max_voucher_limits();

        let storage_provider_id = DEFAULT_STORAGE_PROVIDER_ID;
        let invite_worker = Some(storage_provider_id);
        let objects_limit = 1;
        let size_limit = 100;

        let bucket_id = CreateStorageBucketFixture::default()
            .with_origin(RawOrigin::Signed(STORAGE_WG_LEADER_ACCOUNT_ID))
            .with_invite_worker(invite_worker)
            .with_objects_limit(objects_limit)
            .with_size_limit(size_limit)
            .call_and_assert(Ok(()))
            .unwrap();

        AcceptStorageBucketInvitationFixture::default()
            .with_origin(RawOrigin::Signed(DEFAULT_STORAGE_PROVIDER_ACCOUNT_ID))
            .with_transactor_account_id(DEFAULT_STORAGE_PROVIDER_ACCOUNT_ID)
            .with_storage_bucket_id(bucket_id)
            .with_worker_id(storage_provider_id)
            .call_and_assert(Ok(()));

        let initial_balance = 1000;
        increase_account_balance(&DEFAULT_MEMBER_ACCOUNT_ID, initial_balance);

        let dynamic_bag_id = DynamicBagId::<Test>::Member(DEFAULT_MEMBER_ID);
        create_dynamic_bag(&dynamic_bag_id);

        let bag_id = BagId::<Test>::Dynamic(dynamic_bag_id.clone());
        let upload_params = UploadParameters::<Test> {
            bag_id: bag_id.clone(),
            deletion_prize_source_account_id: DEFAULT_MEMBER_ACCOUNT_ID,
            object_creation_list: create_single_data_object(),
            expected_data_size_fee: Storage::data_object_per_mega_byte_fee(),
        };

        UploadFixture::default()
            .with_params(upload_params.clone())
            .call_and_assert(Ok(()));

        let data_object_id = 0; // just uploaded data object

        let data_object_ids = BTreeSet::from_iter(vec![data_object_id]);

        AcceptPendingDataObjectsFixture::default()
            .with_origin(RawOrigin::Signed(DEFAULT_STORAGE_PROVIDER_ACCOUNT_ID))
            .with_worker_id(storage_provider_id)
            .with_bag_id(bag_id.clone())
            .with_data_object_ids(data_object_ids)
            .call_and_assert(Ok(()));

        let bag_id = dynamic_bag_id.into();
        let data_object = Storage::ensure_data_object_exists(&bag_id, &data_object_id).unwrap();
        // Check `accepted` flag for the fist data object in the bag.
        assert_eq!(data_object.accepted, true);
    });
}

#[test]
fn accept_pending_data_objects_fails_with_invalid_origin() {
    build_test_externalities().execute_with(|| {
        AcceptPendingDataObjectsFixture::default()
            .with_origin(RawOrigin::Root)
            .call_and_assert(Err(DispatchError::BadOrigin));
    });
}

#[test]
fn accept_pending_data_objects_fails_with_empty_params() {
    build_test_externalities().execute_with(|| {
        let storage_provider_id = DEFAULT_STORAGE_PROVIDER_ID;
        let objects_limit = 1;
        let size_limit = 100;
        let bag_id = BagId::<Test>::Static(StaticBagId::Council);

        let bucket_id = create_storage_bucket_and_assign_to_bag(
            bag_id.clone(),
            Some(storage_provider_id),
            objects_limit,
            size_limit,
        );

        AcceptPendingDataObjectsFixture::default()
            .with_origin(RawOrigin::Signed(DEFAULT_STORAGE_PROVIDER_ACCOUNT_ID))
            .with_storage_bucket_id(bucket_id)
            .with_worker_id(storage_provider_id)
            .with_data_object_ids(BTreeSet::new())
            .call_and_assert(Err(Error::<Test>::DataObjectIdParamsAreEmpty.into()));
    });
}

#[test]
fn accept_pending_data_objects_fails_with_non_existing_data_object() {
    build_test_externalities().execute_with(|| {
        let storage_provider_id = DEFAULT_STORAGE_PROVIDER_ID;
        let objects_limit = 1;
        let size_limit = 100;
        let bag_id = BagId::<Test>::Static(StaticBagId::Council);

        let bucket_id = create_storage_bucket_and_assign_to_bag(
            bag_id.clone(),
            Some(storage_provider_id),
            objects_limit,
            size_limit,
        );

        let data_object_id = 0;

        let data_object_ids = BTreeSet::from_iter(vec![data_object_id]);

        AcceptPendingDataObjectsFixture::default()
            .with_origin(RawOrigin::Signed(DEFAULT_STORAGE_PROVIDER_ACCOUNT_ID))
            .with_bag_id(bag_id.clone())
            .with_data_object_ids(data_object_ids)
            .with_storage_bucket_id(bucket_id)
            .with_worker_id(storage_provider_id)
            .call_and_assert(Err(Error::<Test>::DataObjectDoesntExist.into()));
    });
}

#[test]
fn accept_pending_data_objects_fails_with_invalid_storage_provider() {
    build_test_externalities().execute_with(|| {
        let bag_id = BagId::<Test>::Static(StaticBagId::Council);

        let bucket_id = create_default_storage_bucket_and_assign_to_bag(bag_id.clone());

        AcceptPendingDataObjectsFixture::default()
            .with_origin(RawOrigin::Signed(DEFAULT_STORAGE_PROVIDER_ACCOUNT_ID))
            .with_storage_bucket_id(bucket_id)
            .call_and_assert(Err(Error::<Test>::StorageProviderMustBeSet.into()));
    });
}

#[test]
fn accept_pending_data_objects_fails_with_non_existing_bucket_id() {
    build_test_externalities().execute_with(|| {
        AcceptPendingDataObjectsFixture::default()
            .with_origin(RawOrigin::Signed(DEFAULT_STORAGE_PROVIDER_ACCOUNT_ID))
            .call_and_assert(Err(Error::<Test>::StorageBucketDoesntExist.into()));
    });
}

#[test]
fn cancel_storage_bucket_operator_invite_succeeded() {
    build_test_externalities().execute_with(|| {
        let starting_block = 1;
        run_to_block(starting_block);

        let storage_provider_id = DEFAULT_STORAGE_PROVIDER_ID;
        let invite_worker = Some(storage_provider_id);

        let bucket_id = CreateStorageBucketFixture::default()
            .with_origin(RawOrigin::Signed(STORAGE_WG_LEADER_ACCOUNT_ID))
            .with_invite_worker(invite_worker)
            .call_and_assert(Ok(()))
            .unwrap();

        CancelStorageBucketInvitationFixture::default()
            .with_origin(RawOrigin::Signed(STORAGE_WG_LEADER_ACCOUNT_ID))
            .with_storage_bucket_id(bucket_id)
            .call_and_assert(Ok(()));

        EventFixture::assert_last_crate_event(RawEvent::StorageBucketInvitationCancelled(
            bucket_id,
        ));
    });
}

#[test]
fn cancel_storage_bucket_operator_invite_fails_with_non_leader_origin() {
    build_test_externalities().execute_with(|| {
        let non_storage_provider_id = 1;

        CancelStorageBucketInvitationFixture::default()
            .with_origin(RawOrigin::Signed(non_storage_provider_id))
            .call_and_assert(Err(DispatchError::BadOrigin));
    });
}

#[test]
fn cancel_storage_bucket_operator_invite_fails_with_non_existing_storage_bucket() {
    build_test_externalities().execute_with(|| {
        CancelStorageBucketInvitationFixture::default()
            .with_origin(RawOrigin::Signed(STORAGE_WG_LEADER_ACCOUNT_ID))
            .call_and_assert(Err(Error::<Test>::StorageBucketDoesntExist.into()));
    });
}

#[test]
fn cancel_storage_bucket_operator_invite_fails_with_non_invited_storage_provider() {
    build_test_externalities().execute_with(|| {
        let bucket_id = CreateStorageBucketFixture::default()
            .with_origin(RawOrigin::Signed(STORAGE_WG_LEADER_ACCOUNT_ID))
            .with_invite_worker(None)
            .call_and_assert(Ok(()))
            .unwrap();

        CancelStorageBucketInvitationFixture::default()
            .with_origin(RawOrigin::Signed(STORAGE_WG_LEADER_ACCOUNT_ID))
            .with_storage_bucket_id(bucket_id)
            .call_and_assert(Err(Error::<Test>::NoStorageBucketInvitation.into()));
    });
}

#[test]
fn cancel_storage_bucket_operator_invite_fails_with_already_set_storage_provider() {
    build_test_externalities().execute_with(|| {
        let storage_provider_id = DEFAULT_STORAGE_PROVIDER_ID;

        let bucket_id = CreateStorageBucketFixture::default()
            .with_origin(RawOrigin::Signed(STORAGE_WG_LEADER_ACCOUNT_ID))
            .with_invite_worker(Some(storage_provider_id))
            .call_and_assert(Ok(()))
            .unwrap();

        AcceptStorageBucketInvitationFixture::default()
            .with_origin(RawOrigin::Signed(DEFAULT_STORAGE_PROVIDER_ACCOUNT_ID))
            .with_storage_bucket_id(bucket_id)
            .with_worker_id(storage_provider_id)
            .call_and_assert(Ok(()));

        CancelStorageBucketInvitationFixture::default()
            .with_origin(RawOrigin::Signed(STORAGE_WG_LEADER_ACCOUNT_ID))
            .with_storage_bucket_id(bucket_id)
            .call_and_assert(Err(Error::<Test>::StorageProviderAlreadySet.into()));
    });
}

#[test]
fn invite_storage_bucket_operator_succeeded() {
    build_test_externalities().execute_with(|| {
        let starting_block = 1;
        run_to_block(starting_block);

        let storage_provider_id = DEFAULT_STORAGE_PROVIDER_ID;

        let bucket_id = CreateStorageBucketFixture::default()
            .with_origin(RawOrigin::Signed(STORAGE_WG_LEADER_ACCOUNT_ID))
            .call_and_assert(Ok(()))
            .unwrap();

        InviteStorageBucketOperatorFixture::default()
            .with_origin(RawOrigin::Signed(STORAGE_WG_LEADER_ACCOUNT_ID))
            .with_storage_bucket_id(bucket_id)
            .with_operator_worker_id(storage_provider_id)
            .call_and_assert(Ok(()));

        EventFixture::assert_last_crate_event(RawEvent::StorageBucketOperatorInvited(
            bucket_id,
            storage_provider_id,
        ));
    });
}

#[test]
fn invite_storage_bucket_operator_fails_with_non_leader_origin() {
    build_test_externalities().execute_with(|| {
        let non_leader_id = 1;

        InviteStorageBucketOperatorFixture::default()
            .with_origin(RawOrigin::Signed(non_leader_id))
            .call_and_assert(Err(DispatchError::BadOrigin));
    });
}

#[test]
fn invite_storage_bucket_operator_fails_with_non_existing_storage_bucket() {
    build_test_externalities().execute_with(|| {
        InviteStorageBucketOperatorFixture::default()
            .with_origin(RawOrigin::Signed(STORAGE_WG_LEADER_ACCOUNT_ID))
            .call_and_assert(Err(Error::<Test>::StorageBucketDoesntExist.into()));
    });
}

#[test]
fn invite_storage_bucket_operator_fails_with_non_missing_invitation() {
    build_test_externalities().execute_with(|| {
        let invited_worker_id = DEFAULT_STORAGE_PROVIDER_ID;

        let bucket_id = CreateStorageBucketFixture::default()
            .with_origin(RawOrigin::Signed(STORAGE_WG_LEADER_ACCOUNT_ID))
            .with_invite_worker(Some(invited_worker_id))
            .call_and_assert(Ok(()))
            .unwrap();

        InviteStorageBucketOperatorFixture::default()
            .with_origin(RawOrigin::Signed(STORAGE_WG_LEADER_ACCOUNT_ID))
            .with_storage_bucket_id(bucket_id)
            .call_and_assert(Err(Error::<Test>::InvitedStorageProvider.into()));
    });
}

#[test]
fn invite_storage_bucket_operator_fails_with_invalid_storage_provider_id() {
    build_test_externalities().execute_with(|| {
        let invalid_storage_provider_id = 155;

        let bucket_id = CreateStorageBucketFixture::default()
            .with_origin(RawOrigin::Signed(STORAGE_WG_LEADER_ACCOUNT_ID))
            .call_and_assert(Ok(()))
            .unwrap();

        InviteStorageBucketOperatorFixture::default()
            .with_origin(RawOrigin::Signed(STORAGE_WG_LEADER_ACCOUNT_ID))
            .with_storage_bucket_id(bucket_id)
            .with_operator_worker_id(invalid_storage_provider_id)
            .call_and_assert(Err(Error::<Test>::StorageProviderOperatorDoesntExist.into()));
    });
}

#[test]
fn update_uploading_blocked_status_succeeded() {
    build_test_externalities().execute_with(|| {
        let starting_block = 1;
        run_to_block(starting_block);

        let new_blocking_status = true;

        UpdateUploadingBlockedStatusFixture::default()
            .with_origin(RawOrigin::Signed(STORAGE_WG_LEADER_ACCOUNT_ID))
            .with_new_status(new_blocking_status)
            .call_and_assert(Ok(()));

        EventFixture::assert_last_crate_event(RawEvent::UploadingBlockStatusUpdated(
            new_blocking_status,
        ));
    });
}

#[test]
fn update_uploading_blocked_status_fails_with_non_leader_origin() {
    build_test_externalities().execute_with(|| {
        let non_leader_id = 1;

        UpdateUploadingBlockedStatusFixture::default()
            .with_origin(RawOrigin::Signed(non_leader_id))
            .call_and_assert(Err(DispatchError::BadOrigin));
    });
}

#[test]
fn move_data_objects_succeeded() {
    build_test_externalities().execute_with(|| {
        let starting_block = 1;
        run_to_block(starting_block);

        create_storage_buckets(DEFAULT_STORAGE_BUCKETS_NUMBER);

        let src_dynamic_bag_id = DynamicBagId::<Test>::Member(1u64);
        let src_bag_id = BagId::<Test>::Dynamic(src_dynamic_bag_id.clone());
        create_dynamic_bag(&src_dynamic_bag_id);

        let dest_dynamic_bag_id = DynamicBagId::<Test>::Member(2u64);
        let dest_bag_id = BagId::<Test>::Dynamic(dest_dynamic_bag_id.clone());

        create_dynamic_bag(&dest_dynamic_bag_id);

        let initial_balance = 1000;
        increase_account_balance(&DEFAULT_MEMBER_ACCOUNT_ID, initial_balance);

        let upload_params = UploadParameters::<Test> {
            bag_id: src_bag_id.clone(),
            deletion_prize_source_account_id: DEFAULT_MEMBER_ACCOUNT_ID,
            object_creation_list: create_single_data_object(),
            expected_data_size_fee: Storage::data_object_per_mega_byte_fee(),
        };

        UploadFixture::default()
            .with_params(upload_params.clone())
            .call_and_assert(Ok(()));

        let data_object_id = 0u64;
        let ids = BTreeSet::from_iter(vec![data_object_id]);

        // Pre-checks
        assert!(<crate::DataObjectsById<Test>>::contains_key(
            &src_bag_id,
            &data_object_id
        ));
        assert!(!<crate::DataObjectsById<Test>>::contains_key(
            &dest_bag_id,
            &data_object_id
        ));

        MoveDataObjectsFixture::default()
            .with_src_bag_id(src_bag_id.clone())
            .with_dest_bag_id(dest_bag_id.clone())
            .with_data_object_ids(ids.clone())
            .call_and_assert(Ok(()));

        // Post-checks
        assert!(!<crate::DataObjectsById<Test>>::contains_key(
            &src_bag_id,
            &data_object_id
        ));
        assert!(<crate::DataObjectsById<Test>>::contains_key(
            &dest_bag_id,
            &data_object_id
        ));

        EventFixture::assert_last_crate_event(RawEvent::DataObjectsMoved(
            src_bag_id,
            dest_bag_id,
            ids,
        ));
    });
}

#[test]
fn move_data_objects_fails_with_non_existing_dynamic_bags() {
    build_test_externalities().execute_with(|| {
        let src_dynamic_bag_id = DynamicBagId::<Test>::Member(1u64);
        let src_bag_id = BagId::<Test>::Dynamic(src_dynamic_bag_id.clone());

        let dest_dynamic_bag_id = DynamicBagId::<Test>::Member(2u64);
        let dest_bag_id = BagId::<Test>::Dynamic(dest_dynamic_bag_id.clone());

        let initial_balance = 1000;
        increase_account_balance(&DEFAULT_MEMBER_ACCOUNT_ID, initial_balance);

        let data_object_id = 0u64;
        let ids = BTreeSet::from_iter(vec![data_object_id]);

        // Neigher src bag nor dest bag exist.
        MoveDataObjectsFixture::default()
            .with_src_bag_id(src_bag_id.clone())
            .with_dest_bag_id(dest_bag_id.clone())
            .with_data_object_ids(ids.clone())
            .call_and_assert(Err(Error::<Test>::DynamicBagDoesntExist.into()));

        create_storage_buckets(DEFAULT_STORAGE_BUCKETS_NUMBER);
        create_dynamic_bag(&src_dynamic_bag_id);

        // Src bag exists, dest doesn't
        MoveDataObjectsFixture::default()
            .with_src_bag_id(src_bag_id.clone())
            .with_dest_bag_id(dest_bag_id.clone())
            .with_data_object_ids(ids.clone())
            .call_and_assert(Err(Error::<Test>::DynamicBagDoesntExist.into()));
    });
}

#[test]
fn move_data_objects_succeeded_having_voucher() {
    build_test_externalities().execute_with(|| {
        let starting_block = 1;
        run_to_block(starting_block);

        let working_group = WorkingGroup::Storage;
        let src_bag_id = BagId::<Test>::Static(StaticBagId::Council);
        let dest_bag_id = BagId::<Test>::Static(StaticBagId::WorkingGroup(working_group));

        let src_bucket_id = create_default_storage_bucket_and_assign_to_bag(src_bag_id.clone());
        let dest_bucket_id = create_default_storage_bucket_and_assign_to_bag(dest_bag_id.clone());

        let initial_balance = 1000;
        increase_account_balance(&DEFAULT_MEMBER_ACCOUNT_ID, initial_balance);

        let object_creation_list = create_single_data_object();

        let upload_params = UploadParameters::<Test> {
            bag_id: src_bag_id.clone(),
            deletion_prize_source_account_id: DEFAULT_MEMBER_ACCOUNT_ID,
            object_creation_list: object_creation_list.clone(),
            expected_data_size_fee: Storage::data_object_per_mega_byte_fee(),
        };

        UploadFixture::default()
            .with_params(upload_params.clone())
            .call_and_assert(Ok(()));

        let data_object_id = 0u64;
        let ids = BTreeSet::from_iter(vec![data_object_id]);

        let src_bucket = Storage::storage_bucket_by_id(src_bucket_id);
        let dest_bucket = Storage::storage_bucket_by_id(dest_bucket_id);
        assert_eq!(dest_bucket.voucher.objects_used, 0);
        assert_eq!(dest_bucket.voucher.size_used, 0);

        assert_eq!(src_bucket.voucher.objects_used, 1);
        assert_eq!(src_bucket.voucher.size_used, object_creation_list[0].size);

        MoveDataObjectsFixture::default()
            .with_src_bag_id(src_bag_id.clone())
            .with_dest_bag_id(dest_bag_id.clone())
            .with_data_object_ids(ids.clone())
            .call_and_assert(Ok(()));

        //// Check vouchers
        let src_bucket = Storage::storage_bucket_by_id(src_bucket_id);
        let dest_bucket = Storage::storage_bucket_by_id(dest_bucket_id);

        assert_eq!(src_bucket.voucher.objects_used, 0);
        assert_eq!(src_bucket.voucher.size_used, 0);

        assert_eq!(dest_bucket.voucher.objects_used, 1);
        assert_eq!(dest_bucket.voucher.size_used, object_creation_list[0].size);
    });
}

#[test]
fn move_data_objects_fails_with_exceeding_voucher_object_number_limit() {
    build_test_externalities().execute_with(|| {
        let starting_block = 1;
        run_to_block(starting_block);

        let working_group = WorkingGroup::Storage;
        let src_bag_id = BagId::<Test>::Static(StaticBagId::Council);
        let dest_bag_id = BagId::<Test>::Static(StaticBagId::WorkingGroup(working_group));

        let src_objects_limit = 1;
        let src_size_limit = 100;

        let dest_objects_limit = 0;
        let dest_size_limit = 100;

        create_storage_bucket_and_assign_to_bag(
            src_bag_id.clone(),
            None,
            src_objects_limit,
            src_size_limit,
        );
        create_storage_bucket_and_assign_to_bag(
            dest_bag_id.clone(),
            None,
            dest_objects_limit,
            dest_size_limit,
        );

        let initial_balance = 1000;
        increase_account_balance(&DEFAULT_MEMBER_ACCOUNT_ID, initial_balance);

        let object_creation_list = create_single_data_object();

        let upload_params = UploadParameters::<Test> {
            bag_id: src_bag_id.clone(),
            deletion_prize_source_account_id: DEFAULT_MEMBER_ACCOUNT_ID,
            object_creation_list: object_creation_list.clone(),
            expected_data_size_fee: Storage::data_object_per_mega_byte_fee(),
        };

        UploadFixture::default()
            .with_params(upload_params.clone())
            .call_and_assert(Ok(()));

        let data_object_id = 0u64;
        let ids = BTreeSet::from_iter(vec![data_object_id]);

        MoveDataObjectsFixture::default()
            .with_src_bag_id(src_bag_id.clone())
            .with_dest_bag_id(dest_bag_id.clone())
            .with_data_object_ids(ids.clone())
            .call_and_assert(Err(
                Error::<Test>::StorageBucketObjectNumberLimitReached.into()
            ));
    });
}

#[test]
fn move_data_objects_fails_with_exceeding_voucher_objects_size_limit() {
    build_test_externalities().execute_with(|| {
        let starting_block = 1;
        run_to_block(starting_block);

        let working_group = WorkingGroup::Storage;
        let src_bag_id = BagId::<Test>::Static(StaticBagId::Council);
        let dest_bag_id = BagId::<Test>::Static(StaticBagId::WorkingGroup(working_group));

        let src_objects_limit = 1;
        let src_size_limit = 100;

        let dest_objects_limit = 1;
        let dest_size_limit = 1;

        create_storage_bucket_and_assign_to_bag(
            src_bag_id.clone(),
            None,
            src_objects_limit,
            src_size_limit,
        );
        create_storage_bucket_and_assign_to_bag(
            dest_bag_id.clone(),
            None,
            dest_objects_limit,
            dest_size_limit,
        );

        let initial_balance = 1000;
        increase_account_balance(&DEFAULT_MEMBER_ACCOUNT_ID, initial_balance);

        let object_creation_list = create_single_data_object();

        let upload_params = UploadParameters::<Test> {
            bag_id: src_bag_id.clone(),
            deletion_prize_source_account_id: DEFAULT_MEMBER_ACCOUNT_ID,
            object_creation_list: object_creation_list.clone(),
            expected_data_size_fee: Storage::data_object_per_mega_byte_fee(),
        };

        UploadFixture::default()
            .with_params(upload_params.clone())
            .call_and_assert(Ok(()));

        let data_object_id = 0u64;
        let ids = BTreeSet::from_iter(vec![data_object_id]);

        MoveDataObjectsFixture::default()
            .with_src_bag_id(src_bag_id.clone())
            .with_dest_bag_id(dest_bag_id.clone())
            .with_data_object_ids(ids.clone())
            .call_and_assert(Err(
                Error::<Test>::StorageBucketObjectSizeLimitReached.into()
            ));
    });
}

#[test]
fn move_data_objects_fails_with_empty_data_collection() {
    build_test_externalities().execute_with(|| {
        let dest_bag_id = BagId::<Test>::Static(StaticBagId::WorkingGroup(WorkingGroup::Storage));

        MoveDataObjectsFixture::default()
            .with_dest_bag_id(dest_bag_id)
            .call_and_assert(Err(Error::<Test>::DataObjectIdCollectionIsEmpty.into()));
    });
}

#[test]
fn move_data_objects_fails_with_non_existent_data() {
    build_test_externalities().execute_with(|| {
        let dest_bag_id = BagId::<Test>::Static(StaticBagId::WorkingGroup(WorkingGroup::Storage));

        let data_object_id = 0u64;
        let ids = BTreeSet::from_iter(vec![data_object_id]);

        MoveDataObjectsFixture::default()
            .with_dest_bag_id(dest_bag_id)
            .with_data_object_ids(ids)
            .call_and_assert(Err(Error::<Test>::DataObjectDoesntExist.into()));
    });
}

#[test]
fn move_data_objects_fails_with_same_bag() {
    build_test_externalities().execute_with(|| {
        let src_bag_id = BagId::<Test>::Static(StaticBagId::Council);

        let dest_bag_id = BagId::<Test>::Static(StaticBagId::Council);

        MoveDataObjectsFixture::default()
            .with_src_bag_id(src_bag_id)
            .with_dest_bag_id(dest_bag_id)
            .call_and_assert(Err(Error::<Test>::SourceAndDestinationBagsAreEqual.into()));
    });
}

#[test]
fn delete_data_objects_succeeded() {
    build_test_externalities().execute_with(|| {
        let starting_block = 1;
        run_to_block(starting_block);

        let initial_balance = 1000;
        increase_account_balance(&DEFAULT_MEMBER_ACCOUNT_ID, initial_balance);

        let data_object_deletion_prize = 10;
        set_data_object_deletion_prize_value(data_object_deletion_prize);

        let dynamic_bag_id = DynamicBagId::<Test>::Member(DEFAULT_MEMBER_ID);
        let bag_id = BagId::<Test>::Dynamic(dynamic_bag_id.clone());

        create_storage_buckets(DEFAULT_STORAGE_BUCKETS_NUMBER);
        create_dynamic_bag(&dynamic_bag_id);

        let upload_params = UploadParameters::<Test> {
            bag_id: bag_id.clone(),
            deletion_prize_source_account_id: DEFAULT_MEMBER_ACCOUNT_ID,
            object_creation_list: create_single_data_object(),
            expected_data_size_fee: Storage::data_object_per_mega_byte_fee(),
        };

        UploadFixture::default()
            .with_params(upload_params.clone())
            .call_and_assert(Ok(()));

        let data_object_id = 0; // just uploaded data object

        let data_object_ids = BTreeSet::from_iter(vec![data_object_id]);

        // pre-checks
        assert!(<crate::DataObjectsById<Test>>::contains_key(
            &bag_id,
            &data_object_id
        ));

        assert_eq!(
            Balances::usable_balance(&DEFAULT_MEMBER_ACCOUNT_ID),
            initial_balance - data_object_deletion_prize
        );
        assert_eq!(
            Balances::usable_balance(&<StorageTreasury<Test>>::module_account_id()),
            data_object_deletion_prize
        );

        DeleteDataObjectsFixture::default()
            .with_bag_id(bag_id.clone())
            .with_data_object_ids(data_object_ids.clone())
            .with_deletion_account_id(DEFAULT_MEMBER_ACCOUNT_ID)
            .call_and_assert(Ok(()));

        // post-checks
        assert!(!<crate::DataObjectsById<Test>>::contains_key(
            &bag_id,
            &data_object_id
        ));

        assert_eq!(
            Balances::usable_balance(&DEFAULT_MEMBER_ACCOUNT_ID),
            initial_balance
        );
        assert_eq!(
            Balances::usable_balance(&<StorageTreasury<Test>>::module_account_id()),
            0
        );

        EventFixture::assert_last_crate_event(RawEvent::DataObjectsDeleted(
            DEFAULT_MEMBER_ACCOUNT_ID,
            bag_id,
            data_object_ids,
        ));
    });
}

#[test]
fn delete_data_objects_fails_with_non_existent_dynamic_bag() {
    build_test_externalities().execute_with(|| {
        let initial_balance = 1000;
        increase_account_balance(&DEFAULT_MEMBER_ACCOUNT_ID, initial_balance);

        let dynamic_bag_id = DynamicBagId::<Test>::Member(DEFAULT_MEMBER_ID);
        let bag_id = BagId::<Test>::Dynamic(dynamic_bag_id.clone());

        let data_object_id = 0;

        let data_object_ids = BTreeSet::from_iter(vec![data_object_id]);

        DeleteDataObjectsFixture::default()
            .with_bag_id(bag_id.clone())
            .with_data_object_ids(data_object_ids.clone())
            .with_deletion_account_id(DEFAULT_MEMBER_ACCOUNT_ID)
            .call_and_assert(Err(Error::<Test>::DynamicBagDoesntExist.into()));
    });
}

#[test]
fn delete_data_objects_fails_with_invalid_treasury_balance() {
    build_test_externalities().execute_with(|| {
        let starting_block = 1;
        run_to_block(starting_block);

        let storage_provider_id = DEFAULT_STORAGE_PROVIDER_ID;
        let invite_worker = Some(storage_provider_id);

        let data_object_deletion_prize = 10;
        set_data_object_deletion_prize_value(data_object_deletion_prize);

        CreateStorageBucketFixture::default()
            .with_origin(RawOrigin::Signed(STORAGE_WG_LEADER_ACCOUNT_ID))
            .with_invite_worker(invite_worker)
            .call_and_assert(Ok(()))
            .unwrap();

        let initial_balance = 1000;
        increase_account_balance(&DEFAULT_MEMBER_ACCOUNT_ID, initial_balance);

        let council_bag_id = BagId::<Test>::Static(StaticBagId::Council);
        let upload_params = UploadParameters::<Test> {
            bag_id: council_bag_id.clone(),
            deletion_prize_source_account_id: DEFAULT_MEMBER_ACCOUNT_ID,
            object_creation_list: create_single_data_object(),
            expected_data_size_fee: Storage::data_object_per_mega_byte_fee(),
        };

        UploadFixture::default()
            .with_params(upload_params.clone())
            .call_and_assert(Ok(()));

        let data_object_id = 0; // just uploaded data object

        let data_object_ids = BTreeSet::from_iter(vec![data_object_id]);

        // Corrupt module balance.
        let _ = Balances::slash(
            &<StorageTreasury<Test>>::module_account_id(),
            <StorageTreasury<Test>>::usable_balance(),
        );

        DeleteDataObjectsFixture::default()
            .with_bag_id(council_bag_id.clone())
            .with_data_object_ids(data_object_ids.clone())
            .with_deletion_account_id(DEFAULT_MEMBER_ACCOUNT_ID)
            .call_and_assert(Err(Error::<Test>::InsufficientTreasuryBalance.into()));
    });
}

#[test]
fn delete_data_objects_succeeded_with_voucher_usage() {
    build_test_externalities().execute_with(|| {
        let starting_block = 1;
        run_to_block(starting_block);

        let bag_id = BagId::<Test>::Static(StaticBagId::Council);

        let bucket_id = create_default_storage_bucket_and_assign_to_bag(bag_id.clone());

        let initial_balance = 1000;
        increase_account_balance(&DEFAULT_MEMBER_ACCOUNT_ID, initial_balance);

        let object_creation_list = create_single_data_object();

        let upload_params = UploadParameters::<Test> {
            bag_id: bag_id.clone(),
            deletion_prize_source_account_id: DEFAULT_MEMBER_ACCOUNT_ID,
            object_creation_list: object_creation_list.clone(),
            expected_data_size_fee: Storage::data_object_per_mega_byte_fee(),
        };

        UploadFixture::default()
            .with_params(upload_params.clone())
            .call_and_assert(Ok(()));

        EventFixture::contains_crate_event(RawEvent::BagObjectsChanged(
            bag_id.clone(),
            object_creation_list[0].size,
            1,
        ));

        let data_object_id = 0; // just uploaded data object

        let data_object_ids = BTreeSet::from_iter(vec![data_object_id]);

        //// Pre-check voucher
        let bucket = Storage::storage_bucket_by_id(bucket_id);

        assert_eq!(bucket.voucher.objects_used, 1);
        assert_eq!(bucket.voucher.size_used, object_creation_list[0].size);

        DeleteDataObjectsFixture::default()
            .with_bag_id(bag_id.clone())
            .with_data_object_ids(data_object_ids.clone())
            .call_and_assert(Ok(()));

        assert!(!<crate::DataObjectsById<Test>>::contains_key(
            &bag_id,
            &data_object_id
        ));

        //// Post-check voucher
        let bucket = Storage::storage_bucket_by_id(bucket_id);

        assert_eq!(bucket.voucher.objects_used, 0);
        assert_eq!(bucket.voucher.size_used, 0);

        EventFixture::contains_crate_event(RawEvent::BagObjectsChanged(bag_id.clone(), 0, 0));
    });
}

#[test]
fn delete_data_objects_fails_with_empty_params() {
    build_test_externalities().execute_with(|| {
        DeleteDataObjectsFixture::default()
            .call_and_assert(Err(Error::<Test>::DataObjectIdCollectionIsEmpty.into()));
    });
}

#[test]
fn delete_data_objects_fails_with_non_existing_data_object() {
    build_test_externalities().execute_with(|| {
        let council_bag_id = BagId::<Test>::Static(StaticBagId::Council);

        let data_object_id = 0;
        let data_object_ids = BTreeSet::from_iter(vec![data_object_id]);

        DeleteDataObjectsFixture::default()
            .with_bag_id(council_bag_id.clone())
            .with_data_object_ids(data_object_ids.clone())
            .call_and_assert(Err(Error::<Test>::DataObjectDoesntExist.into()));
    });
}

#[test]
fn update_storage_bucket_status_succeeded() {
    build_test_externalities().execute_with(|| {
        let starting_block = 1;
        run_to_block(starting_block);

        let bucket_id = CreateStorageBucketFixture::default()
            .with_origin(RawOrigin::Signed(STORAGE_WG_LEADER_ACCOUNT_ID))
            .call_and_assert(Ok(()))
            .unwrap();

        let new_status = true;
        UpdateStorageBucketStatusFixture::default()
            .with_origin(RawOrigin::Signed(STORAGE_WG_LEADER_ACCOUNT_ID))
            .with_storage_bucket_id(bucket_id)
            .with_new_status(new_status)
            .call_and_assert(Ok(()));

        EventFixture::assert_last_crate_event(RawEvent::StorageBucketStatusUpdated(
            bucket_id, new_status,
        ));
    });
}

#[test]
fn update_storage_bucket_status_fails_with_invalid_origin() {
    build_test_externalities().execute_with(|| {
        UpdateStorageBucketStatusFixture::default()
            .with_origin(RawOrigin::Root)
            .call_and_assert(Err(DispatchError::BadOrigin));
    });
}

#[test]
fn update_storage_bucket_status_fails_with_invalid_storage_bucket() {
    build_test_externalities().execute_with(|| {
        UpdateStorageBucketStatusFixture::default()
            .with_origin(RawOrigin::Signed(STORAGE_WG_LEADER_ACCOUNT_ID))
            .call_and_assert(Err(Error::<Test>::StorageBucketDoesntExist.into()));
    });
}

#[test]
fn update_blacklist_succeeded() {
    build_test_externalities().execute_with(|| {
        let starting_block = 1;
        run_to_block(starting_block);

        let cid1 = vec![1];
        let cid2 = vec![2];

        let add_hashes = BTreeSet::from_iter(vec![cid1.clone()]);
        UpdateBlacklistFixture::default()
            .with_origin(RawOrigin::Signed(STORAGE_WG_LEADER_ACCOUNT_ID))
            .with_add_hashes(add_hashes.clone())
            .call_and_assert(Ok(()));

        assert!(crate::Blacklist::contains_key(&cid1));
        assert_eq!(Storage::current_blacklist_size(), 1);

        let remove_hashes = BTreeSet::from_iter(vec![cid1.clone()]);
        let add_hashes = BTreeSet::from_iter(vec![cid2.clone()]);

        UpdateBlacklistFixture::default()
            .with_origin(RawOrigin::Signed(STORAGE_WG_LEADER_ACCOUNT_ID))
            .with_add_hashes(add_hashes.clone())
            .with_remove_hashes(remove_hashes.clone())
            .call_and_assert(Ok(()));

        assert!(!crate::Blacklist::contains_key(&cid1));
        assert!(crate::Blacklist::contains_key(&cid2));
        assert_eq!(Storage::current_blacklist_size(), 1);

        EventFixture::assert_last_crate_event(RawEvent::UpdateBlacklist(remove_hashes, add_hashes));
    });
}

#[test]
fn update_blacklist_failed_with_exceeding_size_limit() {
    build_test_externalities().execute_with(|| {
        let cid1 = vec![1];
        let cid2 = vec![2];
        let cid3 = vec![3];

        let add_hashes = BTreeSet::from_iter(vec![cid1.clone()]);

        UpdateBlacklistFixture::default()
            .with_origin(RawOrigin::Signed(STORAGE_WG_LEADER_ACCOUNT_ID))
            .with_add_hashes(add_hashes.clone())
            .call_and_assert(Ok(()));

        let remove_hashes = BTreeSet::from_iter(vec![cid1.clone()]);
        let add_hashes = BTreeSet::from_iter(vec![cid2.clone(), cid3.clone()]);

        UpdateBlacklistFixture::default()
            .with_origin(RawOrigin::Signed(STORAGE_WG_LEADER_ACCOUNT_ID))
            .with_add_hashes(add_hashes.clone())
            .with_remove_hashes(remove_hashes.clone())
            .call_and_assert(Err(Error::<Test>::BlacklistSizeLimitExceeded.into()));

        assert!(crate::Blacklist::contains_key(&cid1));
        assert!(!crate::Blacklist::contains_key(&cid2));
        assert!(!crate::Blacklist::contains_key(&cid3));
    });
}

#[test]
fn update_blacklist_failed_with_exceeding_size_limit_with_non_existent_remove_hashes() {
    build_test_externalities().execute_with(|| {
        let cid1 = vec![1];
        let cid2 = vec![2];
        let cid3 = vec![3];

        let add_hashes = BTreeSet::from_iter(vec![cid1.clone()]);

        UpdateBlacklistFixture::default()
            .with_origin(RawOrigin::Signed(STORAGE_WG_LEADER_ACCOUNT_ID))
            .with_add_hashes(add_hashes.clone())
            .call_and_assert(Ok(()));

        let remove_hashes = BTreeSet::from_iter(vec![cid3.clone()]);
        let add_hashes = BTreeSet::from_iter(vec![cid2.clone()]);

        UpdateBlacklistFixture::default()
            .with_origin(RawOrigin::Signed(STORAGE_WG_LEADER_ACCOUNT_ID))
            .with_add_hashes(add_hashes.clone())
            .with_remove_hashes(remove_hashes.clone())
            .call_and_assert(Err(Error::<Test>::BlacklistSizeLimitExceeded.into()));

        assert!(crate::Blacklist::contains_key(&cid1));
        assert!(!crate::Blacklist::contains_key(&cid2));
        assert!(!crate::Blacklist::contains_key(&cid3));
    });
}

#[test]
fn update_blacklist_succeeds_with_existent_remove_hashes() {
    build_test_externalities().execute_with(|| {
        let cid1 = vec![1];

        let add_hashes = BTreeSet::from_iter(vec![cid1.clone()]);

        UpdateBlacklistFixture::default()
            .with_origin(RawOrigin::Signed(STORAGE_WG_LEADER_ACCOUNT_ID))
            .with_add_hashes(add_hashes.clone())
            .call_and_assert(Ok(()));

        UpdateBlacklistFixture::default()
            .with_origin(RawOrigin::Signed(STORAGE_WG_LEADER_ACCOUNT_ID))
            .with_add_hashes(add_hashes.clone())
            .call_and_assert(Ok(()));

        assert!(crate::Blacklist::contains_key(&cid1));
        assert_eq!(Storage::current_blacklist_size(), 1);
    });
}

#[test]
fn update_blacklist_fails_with_non_leader_origin() {
    build_test_externalities().execute_with(|| {
        let non_leader_id = 1;

        UpdateBlacklistFixture::default()
            .with_origin(RawOrigin::Signed(non_leader_id))
            .call_and_assert(Err(DispatchError::BadOrigin));
    });
}

fn create_default_storage_bucket_and_assign_to_bag(bag_id: BagId<Test>) -> u64 {
    let objects_limit = 1;
    let size_limit = 100;

    create_storage_bucket_and_assign_to_bag(bag_id, None, objects_limit, size_limit)
}

fn create_storage_bucket_and_assign_to_bag(
    bag_id: BagId<Test>,
    storage_provider_id: Option<u64>,
    objects_limit: u64,
    size_limit: u64,
) -> u64 {
    set_max_voucher_limits();
    set_default_update_storage_buckets_per_bag_limit();

    let bucket_id = CreateStorageBucketFixture::default()
        .with_origin(RawOrigin::Signed(STORAGE_WG_LEADER_ACCOUNT_ID))
        .with_invite_worker(storage_provider_id)
        .with_objects_limit(objects_limit)
        .with_size_limit(size_limit)
        .call_and_assert(Ok(()))
        .unwrap();

    let buckets = BTreeSet::from_iter(vec![bucket_id]);

    UpdateStorageBucketForBagsFixture::default()
        .with_origin(RawOrigin::Signed(STORAGE_WG_LEADER_ACCOUNT_ID))
        .with_bag_id(bag_id.clone())
        .with_add_bucket_ids(buckets.clone())
        .call_and_assert(Ok(()));

    if let Some(storage_provider_id) = storage_provider_id {
        AcceptStorageBucketInvitationFixture::default()
            .with_origin(RawOrigin::Signed(DEFAULT_STORAGE_PROVIDER_ACCOUNT_ID))
            .with_transactor_account_id(DEFAULT_STORAGE_PROVIDER_ACCOUNT_ID)
            .with_storage_bucket_id(bucket_id)
            .with_worker_id(storage_provider_id)
            .call_and_assert(Ok(()));
    }

    bucket_id
}

#[test]
fn delete_dynamic_bags_succeeded() {
    build_test_externalities().execute_with(|| {
        let starting_block = 1;
        run_to_block(starting_block);

        let bag_deletion_prize_value = 77;
        set_bag_deletion_prize_value(bag_deletion_prize_value);

        let initial_balance = 1000;
        increase_account_balance(&DEFAULT_MEMBER_ACCOUNT_ID, initial_balance);

        let dynamic_bag_id = DynamicBagId::<Test>::Member(DEFAULT_MEMBER_ID);

        create_storage_buckets(DEFAULT_STORAGE_BUCKETS_NUMBER);
        CreateDynamicBagFixture::default()
<<<<<<< HEAD
            .with_bag_id(dynamic_bag_id.clone())
            .with_deletion_prize_account_id(DEFAULT_MEMBER_ACCOUNT_ID)
=======
            .with_deletion_prize(deletion_prize_value)
>>>>>>> 591c179f
            .call_and_assert(Ok(()));

        // pre-check balances
        assert_eq!(
            Balances::usable_balance(&DEFAULT_MEMBER_ACCOUNT_ID),
            initial_balance - bag_deletion_prize_value
        );
        assert_eq!(
            Balances::usable_balance(&<StorageTreasury<Test>>::module_account_id()),
            bag_deletion_prize_value
        );

        DeleteDynamicBagFixture::default()
            .with_bag_id(dynamic_bag_id.clone())
            .with_deletion_account_id(DEFAULT_MEMBER_ACCOUNT_ID)
            .call_and_assert(Ok(()));

        // post-check balances
        assert_eq!(
            Balances::usable_balance(&<StorageTreasury<Test>>::module_account_id()),
            0
        );
        assert_eq!(
            Balances::usable_balance(&DEFAULT_MEMBER_ACCOUNT_ID),
            initial_balance
        );

        EventFixture::assert_last_crate_event(RawEvent::DynamicBagDeleted(
            DEFAULT_MEMBER_ACCOUNT_ID,
            dynamic_bag_id,
        ));
    });
}

#[test]
fn delete_dynamic_bags_succeeded_with_assigned_distribution_buckets() {
    build_test_externalities().execute_with(|| {
        let initial_balance = 1000;
        increase_account_balance(&DEFAULT_MEMBER_ACCOUNT_ID, initial_balance);

        let distribution_buckets_number = 10;
        let family_policy_number1 = 2;
        let family_policy_number2 = 3;

        create_storage_buckets(DEFAULT_STORAGE_BUCKETS_NUMBER);
        let (family1, _) =
            create_distribution_bucket_family_with_buckets(distribution_buckets_number);
        let (family2, _) =
            create_distribution_bucket_family_with_buckets(distribution_buckets_number);

        let family_policy = BTreeMap::from_iter(vec![
            (family1, family_policy_number1),
            (family2, family_policy_number2),
        ]);

        UpdateFamiliesInDynamicBagCreationPolicyFixture::default()
            .with_origin(RawOrigin::Signed(DISTRIBUTION_WG_LEADER_ACCOUNT_ID))
            .with_families(family_policy)
            .call_and_assert(Ok(()));

        let dynamic_bag_id = DynamicBagId::<Test>::Member(DEFAULT_MEMBER_ID);
        CreateDynamicBagFixture::default()
            .with_bag_id(dynamic_bag_id.clone())
<<<<<<< HEAD
            .with_deletion_prize_account_id(DEFAULT_MEMBER_ACCOUNT_ID)
=======
            .with_deletion_prize(deletion_prize_value)
>>>>>>> 591c179f
            .call_and_assert(Ok(()));

        let bag_id: BagId<Test> = dynamic_bag_id.clone().into();
        let bag: crate::Bag<Test> = <crate::Bags<Test>>::get(bag_id);

        let total_distributed_buckets_number = family_policy_number1 + family_policy_number2;
        assert_eq!(
            bag.distributed_by.len(),
            total_distributed_buckets_number as usize
        );

        let distributed_by_bag = bag.distributed_by.clone();
        for distribution_bucket_id in &distributed_by_bag {
            let bucket = Storage::distribution_bucket_by_family_id_by_index(
                distribution_bucket_id.distribution_bucket_family_id,
                distribution_bucket_id.distribution_bucket_index,
            );

            assert_eq!(bucket.assigned_bags, 1);
        }

        DeleteDynamicBagFixture::default()
            .with_bag_id(dynamic_bag_id.clone())
            .with_deletion_account_id(DEFAULT_MEMBER_ACCOUNT_ID)
            .call_and_assert(Ok(()));

        for distribution_bucket_id in &distributed_by_bag {
            let bucket = Storage::distribution_bucket_by_family_id_by_index(
                distribution_bucket_id.distribution_bucket_family_id,
                distribution_bucket_id.distribution_bucket_index,
            );

            assert_eq!(bucket.assigned_bags, 0);
        }
    });
}

#[test]
fn delete_dynamic_bags_succeeded_with_assigned_storage_buckets() {
    build_test_externalities().execute_with(|| {
        let initial_balance = 1000;
        increase_account_balance(&DEFAULT_MEMBER_ACCOUNT_ID, initial_balance);

        let storage_buckets_number = DefaultMemberDynamicBagNumberOfStorageBuckets::get();
        create_storage_buckets(storage_buckets_number);

        let dynamic_bag_id = DynamicBagId::<Test>::Member(DEFAULT_MEMBER_ID);
        CreateDynamicBagFixture::default()
            .with_bag_id(dynamic_bag_id.clone())
<<<<<<< HEAD
            .with_deletion_prize_account_id(DEFAULT_MEMBER_ACCOUNT_ID)
=======
            .with_deletion_prize(deletion_prize_value)
>>>>>>> 591c179f
            .call_and_assert(Ok(()));

        let bag_id: BagId<Test> = dynamic_bag_id.clone().into();
        let bag = <crate::Bags<Test>>::get(&bag_id);

        assert_eq!(bag.stored_by.len(), storage_buckets_number as usize);

        let stored_by_bag = bag.stored_by.clone();
        for bucket_id in &stored_by_bag {
            let bucket = Storage::storage_bucket_by_id(bucket_id);

            assert_eq!(bucket.assigned_bags, 1);
        }

        DeleteDynamicBagFixture::default()
            .with_bag_id(dynamic_bag_id.clone())
            .with_deletion_account_id(DEFAULT_MEMBER_ACCOUNT_ID)
            .call_and_assert(Ok(()));

        for bucket_id in &stored_by_bag {
            let bucket = Storage::storage_bucket_by_id(bucket_id);

            assert_eq!(bucket.assigned_bags, 0);
        }
    });
}

#[test]
fn delete_dynamic_bags_fails_with_non_existent_dynamic_bag() {
    build_test_externalities().execute_with(|| {
        let dynamic_bag_id = DynamicBagId::<Test>::Member(DEFAULT_MEMBER_ID);

        DeleteDynamicBagFixture::default()
            .with_bag_id(dynamic_bag_id.clone())
            .with_deletion_account_id(DEFAULT_MEMBER_ACCOUNT_ID)
            .call_and_assert(Err(Error::<Test>::DynamicBagDoesntExist.into()));
    });
}

#[test]
fn delete_dynamic_bags_fails_with_insufficient_balance_for_deletion_prize() {
    build_test_externalities().execute_with(|| {
        let initial_balance = 1000;
        increase_account_balance(&DEFAULT_MEMBER_ACCOUNT_ID, initial_balance);

        let bag_deletion_prize_value = 100;
        set_bag_deletion_prize_value(bag_deletion_prize_value);

        let dynamic_bag_id = DynamicBagId::<Test>::Member(DEFAULT_MEMBER_ID);

        create_storage_buckets(DEFAULT_STORAGE_BUCKETS_NUMBER);
        CreateDynamicBagFixture::default()
            .with_bag_id(dynamic_bag_id.clone())
<<<<<<< HEAD
            .with_deletion_prize_account_id(DEFAULT_MEMBER_ACCOUNT_ID)
=======
            .with_deletion_prize(deletion_prize_value)
>>>>>>> 591c179f
            .call_and_assert(Ok(()));

        // Corrupt module balance.
        let _ = Balances::slash(
            &<StorageTreasury<Test>>::module_account_id(),
            <StorageTreasury<Test>>::usable_balance(),
        );

        DeleteDynamicBagFixture::default()
            .with_bag_id(dynamic_bag_id.clone())
            .with_deletion_account_id(DEFAULT_MEMBER_ACCOUNT_ID)
            .call_and_assert(Err(Error::<Test>::InsufficientTreasuryBalance.into()));
    });
}

#[test]
fn delete_storage_bucket_succeeded() {
    build_test_externalities().execute_with(|| {
        let starting_block = 1;
        run_to_block(starting_block);

        let bucket_id = CreateStorageBucketFixture::default()
            .with_origin(RawOrigin::Signed(STORAGE_WG_LEADER_ACCOUNT_ID))
            .call_and_assert(Ok(()))
            .unwrap();

        DeleteStorageBucketFixture::default()
            .with_origin(RawOrigin::Signed(STORAGE_WG_LEADER_ACCOUNT_ID))
            .with_storage_bucket_id(bucket_id)
            .call_and_assert(Ok(()));

        EventFixture::assert_last_crate_event(RawEvent::StorageBucketDeleted(bucket_id));
    });
}

#[test]
fn delete_storage_bucket_fails_with_non_leader_origin() {
    build_test_externalities().execute_with(|| {
        let non_leader_id = 1;

        DeleteStorageBucketFixture::default()
            .with_origin(RawOrigin::Signed(non_leader_id))
            .call_and_assert(Err(DispatchError::BadOrigin));
    });
}

#[test]
fn delete_storage_bucket_fails_with_non_existing_storage_bucket() {
    build_test_externalities().execute_with(|| {
        DeleteStorageBucketFixture::default()
            .with_origin(RawOrigin::Signed(STORAGE_WG_LEADER_ACCOUNT_ID))
            .call_and_assert(Err(Error::<Test>::StorageBucketDoesntExist.into()));
    });
}

#[test]
fn delete_storage_bucket_fails_with_non_empty_bucket() {
    build_test_externalities().execute_with(|| {
        let bag_id = BagId::<Test>::Static(StaticBagId::Council);

        let bucket_id = create_default_storage_bucket_and_assign_to_bag(bag_id.clone());

        let object_creation_list = create_single_data_object();

        let initial_balance = 1000;
        increase_account_balance(&DEFAULT_MEMBER_ACCOUNT_ID, initial_balance);

        let upload_params = UploadParameters::<Test> {
            bag_id: bag_id.clone(),
            deletion_prize_source_account_id: DEFAULT_MEMBER_ACCOUNT_ID,
            object_creation_list: object_creation_list.clone(),
            expected_data_size_fee: Storage::data_object_per_mega_byte_fee(),
        };

        UploadFixture::default()
            .with_params(upload_params.clone())
            .call_and_assert(Ok(()));

        DeleteStorageBucketFixture::default()
            .with_origin(RawOrigin::Signed(STORAGE_WG_LEADER_ACCOUNT_ID))
            .with_storage_bucket_id(bucket_id)
            .call_and_assert(Err(Error::<Test>::CannotDeleteNonEmptyStorageBucket.into()));
    });
}

#[test]
fn delete_storage_bucket_fails_with_assigned_bag() {
    build_test_externalities().execute_with(|| {
        let bag_id = BagId::<Test>::Static(StaticBagId::Council);

        let bucket_id = create_default_storage_bucket_and_assign_to_bag(bag_id.clone());

        DeleteStorageBucketFixture::default()
            .with_origin(RawOrigin::Signed(STORAGE_WG_LEADER_ACCOUNT_ID))
            .with_storage_bucket_id(bucket_id)
            .call_and_assert(Err(Error::<Test>::StorageBucketIsBoundToBag.into()));
    });
}

#[test]
fn remove_storage_bucket_operator_succeeded() {
    build_test_externalities().execute_with(|| {
        let starting_block = 1;
        run_to_block(starting_block);

        let storage_provider_id = DEFAULT_STORAGE_PROVIDER_ID;
        let invite_worker = Some(storage_provider_id);

        let bucket_id = CreateStorageBucketFixture::default()
            .with_origin(RawOrigin::Signed(STORAGE_WG_LEADER_ACCOUNT_ID))
            .with_invite_worker(invite_worker)
            .call_and_assert(Ok(()))
            .unwrap();

        AcceptStorageBucketInvitationFixture::default()
            .with_origin(RawOrigin::Signed(DEFAULT_STORAGE_PROVIDER_ACCOUNT_ID))
            .with_storage_bucket_id(bucket_id)
            .with_worker_id(storage_provider_id)
            .call_and_assert(Ok(()));

        RemoveStorageBucketOperatorFixture::default()
            .with_origin(RawOrigin::Signed(STORAGE_WG_LEADER_ACCOUNT_ID))
            .with_storage_bucket_id(bucket_id)
            .call_and_assert(Ok(()));

        EventFixture::assert_last_crate_event(RawEvent::StorageBucketOperatorRemoved(bucket_id));
    });
}

#[test]
fn remove_storage_bucket_operator_fails_with_non_leader_origin() {
    build_test_externalities().execute_with(|| {
        let non_storage_provider_id = 1;

        RemoveStorageBucketOperatorFixture::default()
            .with_origin(RawOrigin::Signed(non_storage_provider_id))
            .call_and_assert(Err(DispatchError::BadOrigin));
    });
}

#[test]
fn remove_storage_bucket_operator_fails_with_non_existing_storage_bucket() {
    build_test_externalities().execute_with(|| {
        RemoveStorageBucketOperatorFixture::default()
            .with_origin(RawOrigin::Signed(STORAGE_WG_LEADER_ACCOUNT_ID))
            .call_and_assert(Err(Error::<Test>::StorageBucketDoesntExist.into()));
    });
}

#[test]
fn remove_storage_bucket_operator_fails_with_non_accepted_storage_provider() {
    build_test_externalities().execute_with(|| {
        let storage_provider_id = DEFAULT_STORAGE_PROVIDER_ID;
        let invite_worker = Some(storage_provider_id);

        let bucket_id = CreateStorageBucketFixture::default()
            .with_origin(RawOrigin::Signed(STORAGE_WG_LEADER_ACCOUNT_ID))
            .with_invite_worker(invite_worker)
            .call_and_assert(Ok(()))
            .unwrap();

        RemoveStorageBucketOperatorFixture::default()
            .with_origin(RawOrigin::Signed(STORAGE_WG_LEADER_ACCOUNT_ID))
            .with_storage_bucket_id(bucket_id)
            .call_and_assert(Err(Error::<Test>::StorageProviderMustBeSet.into()));
    });
}

#[test]
fn remove_storage_bucket_operator_fails_with_missing_storage_provider() {
    build_test_externalities().execute_with(|| {
        let bucket_id = CreateStorageBucketFixture::default()
            .with_origin(RawOrigin::Signed(STORAGE_WG_LEADER_ACCOUNT_ID))
            .with_invite_worker(None)
            .call_and_assert(Ok(()))
            .unwrap();

        RemoveStorageBucketOperatorFixture::default()
            .with_origin(RawOrigin::Signed(STORAGE_WG_LEADER_ACCOUNT_ID))
            .with_storage_bucket_id(bucket_id)
            .call_and_assert(Err(Error::<Test>::StorageProviderMustBeSet.into()));
    });
}

#[test]
fn update_data_size_fee_succeeded() {
    build_test_externalities().execute_with(|| {
        let starting_block = 1;
        run_to_block(starting_block);

        let new_fee = 1000;

        UpdateDataObjectPerMegabyteFeeFixture::default()
            .with_origin(RawOrigin::Signed(STORAGE_WG_LEADER_ACCOUNT_ID))
            .with_new_fee(new_fee)
            .call_and_assert(Ok(()));

        EventFixture::assert_last_crate_event(RawEvent::DataObjectPerMegabyteFeeUpdated(new_fee));
    });
}

#[test]
fn update_data_size_fee_fails_with_non_leader_origin() {
    build_test_externalities().execute_with(|| {
        let non_leader_id = 1;

        UpdateDataObjectPerMegabyteFeeFixture::default()
            .with_origin(RawOrigin::Signed(non_leader_id))
            .call_and_assert(Err(DispatchError::BadOrigin));
    });
}

#[test]
fn data_size_fee_calculation_works_properly() {
    build_test_externalities().execute_with(|| {
        const ONE_MB: u64 = 1_048_576;

        // Fee set to zero.
        assert_eq!(Storage::calculate_data_storage_fee(ONE_MB), 0);

        let data_size_fee = 1000;

        UpdateDataObjectPerMegabyteFeeFixture::default()
            .with_origin(RawOrigin::Signed(STORAGE_WG_LEADER_ACCOUNT_ID))
            .with_new_fee(data_size_fee)
            .call_and_assert(Ok(()));

        // Fee set.
        assert_eq!(Storage::calculate_data_storage_fee(ONE_MB), data_size_fee);
        assert_eq!(
            Storage::calculate_data_storage_fee(2 * ONE_MB),
            2 * data_size_fee
        );

        // Rounding works correctly.
        assert_eq!(
            Storage::calculate_data_storage_fee(ONE_MB + 1),
            2 * data_size_fee
        );
    });
}

#[test]
fn storage_bucket_voucher_changed_event_fired() {
    build_test_externalities().execute_with(|| {
        let starting_block = 1;
        run_to_block(starting_block);

        let dynamic_bag_id = DynamicBagId::<Test>::Member(DEFAULT_MEMBER_ID);
        let bag_id = BagId::<Test>::Dynamic(dynamic_bag_id.clone());

        create_storage_buckets(DEFAULT_STORAGE_BUCKETS_NUMBER);
        create_dynamic_bag(&dynamic_bag_id);

        let objects_limit = 1;
        let size_limit = 100;

        let bucket_id = create_storage_bucket_and_assign_to_bag(
            bag_id.clone(),
            None,
            objects_limit,
            size_limit,
        );

        let object_creation_list = create_single_data_object();

        let initial_balance = 1000;
        increase_account_balance(&DEFAULT_MEMBER_ACCOUNT_ID, initial_balance);

        let upload_params = UploadParameters::<Test> {
            bag_id: bag_id.clone(),
            deletion_prize_source_account_id: DEFAULT_MEMBER_ACCOUNT_ID,
            object_creation_list: object_creation_list.clone(),
            expected_data_size_fee: Storage::data_object_per_mega_byte_fee(),
        };

        UploadFixture::default()
            .with_params(upload_params.clone())
            .call_and_assert(Ok(()));

        EventFixture::contains_crate_event(RawEvent::VoucherChanged(
            bucket_id,
            Voucher {
                objects_limit,
                size_limit,
                objects_used: 1,
                size_used: object_creation_list[0].size,
            },
        ));
    });
}

#[test]
fn update_storage_buckets_per_bag_limit_succeeded() {
    build_test_externalities().execute_with(|| {
        let starting_block = 1;
        run_to_block(starting_block);

        let new_limit = 4;

        UpdateStorageBucketsPerBagLimitFixture::default()
            .with_origin(RawOrigin::Signed(STORAGE_WG_LEADER_ACCOUNT_ID))
            .with_new_limit(new_limit)
            .call_and_assert(Ok(()));

        EventFixture::assert_last_crate_event(RawEvent::StorageBucketsPerBagLimitUpdated(
            new_limit,
        ));
    });
}

#[test]
fn update_storage_buckets_per_bag_limit_origin() {
    build_test_externalities().execute_with(|| {
        let non_leader_id = 1;

        UpdateStorageBucketsPerBagLimitFixture::default()
            .with_origin(RawOrigin::Signed(non_leader_id))
            .call_and_assert(Err(DispatchError::BadOrigin));
    });
}

#[test]
fn update_storage_buckets_per_bag_limit_fails_with_incorrect_value() {
    build_test_externalities().execute_with(|| {
        let new_limit = 0;

        UpdateStorageBucketsPerBagLimitFixture::default()
            .with_origin(RawOrigin::Signed(STORAGE_WG_LEADER_ACCOUNT_ID))
            .with_new_limit(new_limit)
            .call_and_assert(Err(Error::<Test>::StorageBucketsPerBagLimitTooLow.into()));

        let new_limit = 100;

        UpdateStorageBucketsPerBagLimitFixture::default()
            .with_origin(RawOrigin::Signed(STORAGE_WG_LEADER_ACCOUNT_ID))
            .with_new_limit(new_limit)
            .call_and_assert(Err(Error::<Test>::StorageBucketsPerBagLimitTooHigh.into()));
    });
}

fn set_update_storage_buckets_per_bag_limit(new_limit: u64) {
    UpdateStorageBucketsPerBagLimitFixture::default()
        .with_origin(RawOrigin::Signed(STORAGE_WG_LEADER_ACCOUNT_ID))
        .with_new_limit(new_limit)
        .call_and_assert(Ok(()))
}

fn set_default_update_storage_buckets_per_bag_limit() {
    let new_limit = 7;

    set_update_storage_buckets_per_bag_limit(new_limit);
}

#[test]
fn set_storage_bucket_voucher_limits_succeeded() {
    build_test_externalities().execute_with(|| {
        let starting_block = 1;
        run_to_block(starting_block);

        set_max_voucher_limits();

        let storage_provider_id = DEFAULT_STORAGE_PROVIDER_ID;
        let invite_worker = Some(storage_provider_id);

        let bucket_id = CreateStorageBucketFixture::default()
            .with_origin(RawOrigin::Signed(STORAGE_WG_LEADER_ACCOUNT_ID))
            .with_invite_worker(invite_worker)
            .call_and_assert(Ok(()))
            .unwrap();

        AcceptStorageBucketInvitationFixture::default()
            .with_origin(RawOrigin::Signed(DEFAULT_STORAGE_PROVIDER_ACCOUNT_ID))
            .with_storage_bucket_id(bucket_id)
            .with_worker_id(storage_provider_id)
            .call_and_assert(Ok(()));

        let new_objects_size_limit = 1;
        let new_objects_number_limit = 1;

        SetStorageBucketVoucherLimitsFixture::default()
            .with_origin(RawOrigin::Signed(STORAGE_WG_LEADER_ACCOUNT_ID))
            .with_storage_bucket_id(bucket_id)
            .with_new_objects_number_limit(new_objects_number_limit)
            .with_new_objects_size_limit(new_objects_size_limit)
            .call_and_assert(Ok(()));

        EventFixture::assert_last_crate_event(RawEvent::StorageBucketVoucherLimitsSet(
            bucket_id,
            new_objects_size_limit,
            new_objects_number_limit,
        ));
    });
}

#[test]
fn set_storage_bucket_voucher_limits_fails_with_invalid_values() {
    build_test_externalities().execute_with(|| {
        let storage_provider_id = DEFAULT_STORAGE_PROVIDER_ID;
        let invite_worker = Some(storage_provider_id);

        let bucket_id = CreateStorageBucketFixture::default()
            .with_origin(RawOrigin::Signed(STORAGE_WG_LEADER_ACCOUNT_ID))
            .with_invite_worker(invite_worker)
            .call_and_assert(Ok(()))
            .unwrap();

        AcceptStorageBucketInvitationFixture::default()
            .with_origin(RawOrigin::Signed(DEFAULT_STORAGE_PROVIDER_ACCOUNT_ID))
            .with_storage_bucket_id(bucket_id)
            .with_worker_id(storage_provider_id)
            .call_and_assert(Ok(()));

        let invalid_objects_size_limit = 1000;
        let invalid_objects_number_limit = 1000;

        SetStorageBucketVoucherLimitsFixture::default()
            .with_origin(RawOrigin::Signed(STORAGE_WG_LEADER_ACCOUNT_ID))
            .with_storage_bucket_id(bucket_id)
            .with_new_objects_size_limit(invalid_objects_size_limit)
            .call_and_assert(Err(Error::<Test>::VoucherMaxObjectSizeLimitExceeded.into()));

        SetStorageBucketVoucherLimitsFixture::default()
            .with_origin(RawOrigin::Signed(STORAGE_WG_LEADER_ACCOUNT_ID))
            .with_storage_bucket_id(bucket_id)
            .with_new_objects_number_limit(invalid_objects_number_limit)
            .call_and_assert(Err(
                Error::<Test>::VoucherMaxObjectNumberLimitExceeded.into()
            ));
    });
}

#[test]
fn set_storage_bucket_voucher_limits_fails_with_invalid_origin() {
    build_test_externalities().execute_with(|| {
        SetStorageBucketVoucherLimitsFixture::default()
            .with_origin(RawOrigin::Root)
            .call_and_assert(Err(DispatchError::BadOrigin));
    });
}

#[test]
fn set_storage_bucket_voucher_limits_fails_with_invalid_storage_bucket() {
    build_test_externalities().execute_with(|| {
        SetStorageBucketVoucherLimitsFixture::default()
            .with_origin(RawOrigin::Signed(STORAGE_WG_LEADER_ACCOUNT_ID))
            .call_and_assert(Err(Error::<Test>::StorageBucketDoesntExist.into()));
    });
}

fn set_max_voucher_limits() {
    set_max_voucher_limits_with_params(VOUCHER_SIZE_LIMIT, VOUCHER_OBJECTS_LIMIT);
}

fn set_max_voucher_limits_with_params(size_limit: u64, objects_limit: u64) {
    UpdateStorageBucketsVoucherMaxLimitsFixture::default()
        .with_new_objects_size_limit(size_limit)
        .with_new_objects_number_limit(objects_limit)
        .call_and_assert(Ok(()));
}

#[test]
fn update_storage_buckets_voucher_max_limits_succeeded() {
    build_test_externalities().execute_with(|| {
        let starting_block = 1;
        run_to_block(starting_block);

        let new_size_limit = 14;
        let new_number_limit = 4;

        UpdateStorageBucketsVoucherMaxLimitsFixture::default()
            .with_origin(RawOrigin::Signed(STORAGE_WG_LEADER_ACCOUNT_ID))
            .with_new_objects_number_limit(new_number_limit)
            .with_new_objects_size_limit(new_size_limit)
            .call_and_assert(Ok(()));

        EventFixture::assert_last_crate_event(RawEvent::StorageBucketsVoucherMaxLimitsUpdated(
            new_size_limit,
            new_number_limit,
        ));
    });
}

#[test]
fn update_storage_buckets_voucher_max_limits_fails_with_bad_origin() {
    build_test_externalities().execute_with(|| {
        let non_leader_id = 1;

        UpdateStorageBucketsVoucherMaxLimitsFixture::default()
            .with_origin(RawOrigin::Signed(non_leader_id))
            .call_and_assert(Err(DispatchError::BadOrigin));
    });
}

#[test]
fn create_dynamic_bag_succeeded() {
    build_test_externalities().execute_with(|| {
        let starting_block = 1;
        run_to_block(starting_block);

        let dynamic_bag_id = DynamicBagId::<Test>::Member(DEFAULT_MEMBER_ID);
        let distribution_buckets_number = 10;
        let family_policy_number1 = 2;
        let family_policy_number2 = 3;

        create_storage_buckets(DEFAULT_STORAGE_BUCKETS_NUMBER);
        let (family1, _) =
            create_distribution_bucket_family_with_buckets(distribution_buckets_number);
        let (family2, _) =
            create_distribution_bucket_family_with_buckets(distribution_buckets_number);

        let family_policy = BTreeMap::from_iter(vec![
            (family1, family_policy_number1),
            (family2, family_policy_number2),
        ]);

        UpdateFamiliesInDynamicBagCreationPolicyFixture::default()
            .with_origin(RawOrigin::Signed(DISTRIBUTION_WG_LEADER_ACCOUNT_ID))
            .with_families(family_policy)
            .call_and_assert(Ok(()));

        let bag_deletion_prize_value = 100;
        set_bag_deletion_prize_value(bag_deletion_prize_value);

        let deletion_prize_account_id = DEFAULT_MEMBER_ACCOUNT_ID;
        let initial_balance = 10000;
        increase_account_balance(&deletion_prize_account_id, initial_balance);

<<<<<<< HEAD
        let deletion_prize = DynamicBagDeletionPrize::<Test> {
            prize: bag_deletion_prize_value,
            account_id: deletion_prize_account_id,
        };

=======
>>>>>>> 591c179f
        // pre-check balances
        assert_eq!(
            Balances::usable_balance(&DEFAULT_MEMBER_ACCOUNT_ID),
            initial_balance
        );
        assert_eq!(
            Balances::usable_balance(&<StorageTreasury<Test>>::module_account_id()),
            0
        );

        CreateDynamicBagFixture::default()
            .with_bag_id(dynamic_bag_id.clone())
<<<<<<< HEAD
            .with_deletion_prize_account_id(DEFAULT_MEMBER_ACCOUNT_ID)
=======
            .with_deletion_prize(deletion_prize_value)
>>>>>>> 591c179f
            .call_and_assert(Ok(()));

        let bag_id: BagId<Test> = dynamic_bag_id.clone().into();
        let bag: crate::Bag<Test> = <crate::Bags<Test>>::get(bag_id);

        // Check that IDs are within possible range.
        assert!(bag
            .stored_by
            .iter()
            .all(|id| { *id < Storage::next_storage_bucket_id() }));

        let creation_policy =
            Storage::get_dynamic_bag_creation_policy(dynamic_bag_id.clone().into());
        assert_eq!(
            bag.stored_by.len(),
            creation_policy.number_of_storage_buckets as usize
        );

        let total_distributed_buckets_number = family_policy_number1 + family_policy_number2;
        assert_eq!(
            bag.distributed_by.len(),
            total_distributed_buckets_number as usize
        );

        for distribution_bucket_id in &bag.distributed_by {
            let bucket = Storage::distribution_bucket_by_family_id_by_index(
                distribution_bucket_id.distribution_bucket_family_id,
                distribution_bucket_id.distribution_bucket_index,
            );

            assert_eq!(bucket.assigned_bags, 1);
        }

        assert_eq!(bag.deletion_prize.unwrap(), bag_deletion_prize_value);

        // post-check balances
        assert_eq!(
            Balances::usable_balance(&DEFAULT_MEMBER_ACCOUNT_ID),
            initial_balance - bag_deletion_prize_value
        );
        assert_eq!(
            Balances::usable_balance(&<StorageTreasury<Test>>::module_account_id()),
            bag_deletion_prize_value
        );

        EventFixture::assert_last_crate_event(RawEvent::DynamicBagCreated(
            dynamic_bag_id,
            deletion_prize_value,
            BTreeSet::from_iter(bag.stored_by),
            BTreeSet::from_iter(bag.distributed_by),
        ));
    });
}

#[test]
fn create_dynamic_bag_fails_with_insufficient_balance() {
    build_test_externalities().execute_with(|| {
        let dynamic_bag_id = DynamicBagId::<Test>::Member(DEFAULT_MEMBER_ID);

<<<<<<< HEAD
        let bag_deletion_prize_value = 100;
        set_bag_deletion_prize_value(bag_deletion_prize_value);

        CreateDynamicBagFixture::default()
            .with_bag_id(dynamic_bag_id.clone())
            .with_deletion_prize_account_id(DEFAULT_MEMBER_ACCOUNT_ID)
=======
        create_storage_buckets(DEFAULT_STORAGE_BUCKETS_NUMBER);

        CreateDynamicBagFixture::default()
            .with_bag_id(dynamic_bag_id.clone())
            .with_deletion_prize(deletion_prize_value)
>>>>>>> 591c179f
            .call_and_assert(Err(Error::<Test>::InsufficientBalance.into()));
    });
}

#[test]
fn create_dynamic_bag_failed_with_existing_bag() {
    build_test_externalities().execute_with(|| {
        let dynamic_bag_id = DynamicBagId::<Test>::Member(DEFAULT_MEMBER_ID);

        create_storage_buckets(DEFAULT_STORAGE_BUCKETS_NUMBER);

        CreateDynamicBagFixture::default()
            .with_bag_id(dynamic_bag_id.clone())
            .call_and_assert(Ok(()));

        CreateDynamicBagFixture::default()
            .with_bag_id(dynamic_bag_id.clone())
            .call_and_assert(Err(Error::<Test>::DynamicBagExists.into()));
    });
}

fn create_dynamic_bag(dynamic_bag_id: &DynamicBagId<Test>) {
    CreateDynamicBagFixture::default()
        .with_bag_id(dynamic_bag_id.clone())
        .call_and_assert(Ok(()));
}

#[test]
fn test_storage_bucket_picking_for_bag_non_random() {
    build_test_externalities().execute_with(|| {
        // Randomness disabled at the initial block.

        let initial_buckets_number = InitialStorageBucketsNumberForDynamicBag::get();
        // No buckets
        let bucket_ids = pick_storage_buckets_for_dynamic_bag(DynamicBagType::Member);
        assert_eq!(bucket_ids, BTreeSet::new());

        // Less then initial buckets number
        let buckets_number = initial_buckets_number - 1;
        let created_buckets = create_storage_buckets(buckets_number);
        let bucket_ids = pick_storage_buckets_for_dynamic_bag(DynamicBagType::Member);

        assert_eq!(bucket_ids, created_buckets);

        // More then initial buckets number
        let buckets_number = 5;
        create_storage_buckets(buckets_number);
        let bucket_ids = pick_storage_buckets_for_dynamic_bag(DynamicBagType::Member);

        assert_eq!(
            bucket_ids,
            BTreeSet::from_iter((0u64..initial_buckets_number).into_iter())
        );

        // Check removed buckets
        let removed_bucket_id = 1;
        <crate::StorageBucketById<Test>>::remove(removed_bucket_id);

        let bucket_ids = pick_storage_buckets_for_dynamic_bag(DynamicBagType::Member);

        let mut expected_ids =
            BTreeSet::from_iter((0u64..(initial_buckets_number + 1)).into_iter());
        expected_ids.remove(&removed_bucket_id);

        assert_eq!(bucket_ids, expected_ids);

        // Check disabled buckets
        let disabled_bucket_id = 2;
        <crate::StorageBucketById<Test>>::mutate(disabled_bucket_id, |bucket| {
            bucket.accepting_new_bags = false;
        });

        let bucket_ids = pick_storage_buckets_for_dynamic_bag(DynamicBagType::Member);

        let mut expected_ids =
            BTreeSet::from_iter((0u64..(initial_buckets_number + 2)).into_iter());
        expected_ids.remove(&removed_bucket_id);
        expected_ids.remove(&disabled_bucket_id);

        assert_eq!(bucket_ids, expected_ids);

        // No storage buckets required
        crate::DynamicBagCreationPolicies::<Test>::insert(
            DynamicBagType::Member,
            DynamicBagCreationPolicy::default(),
        );

        let bucket_ids = pick_storage_buckets_for_dynamic_bag(DynamicBagType::Member);
        assert_eq!(bucket_ids, BTreeSet::new());
    });
}

#[test]
fn test_storage_bucket_picking_for_bag_with_randomness() {
    build_test_externalities().execute_with(|| {
        // Enable randomness (disabled at the initial block).
        let starting_block = 1;
        run_to_block(starting_block);

        let initial_buckets_number = InitialStorageBucketsNumberForDynamicBag::get();
        // No buckets
        let bucket_ids = pick_storage_buckets_for_dynamic_bag(DynamicBagType::Member);
        assert_eq!(bucket_ids, BTreeSet::new());

        // Less then initial buckets number
        let buckets_number = initial_buckets_number - 1;
        let created_buckets = create_storage_buckets(buckets_number);
        let bucket_ids = pick_storage_buckets_for_dynamic_bag(DynamicBagType::Member);

        assert_eq!(bucket_ids, created_buckets);

        // More then initial buckets number
        let buckets_number = 5;
        create_storage_buckets(buckets_number);
        let bucket_ids = pick_storage_buckets_for_dynamic_bag(DynamicBagType::Member);

        let sequential_random_ids = BTreeSet::from_iter((0u64..initial_buckets_number).into_iter());

        // Check number of generated IDs
        assert_eq!(initial_buckets_number, bucket_ids.len() as u64);
        // Verify that generated IDs differ from sequential ID enumeration.
        assert_ne!(sequential_random_ids, bucket_ids);
        // Check that IDs are within possible range.
        assert!(bucket_ids
            .iter()
            .all(|id| { *id < Storage::next_storage_bucket_id() }));

        // Check removed buckets
        let removed_bucket_id = bucket_ids.iter().next().unwrap();
        <crate::StorageBucketById<Test>>::remove(removed_bucket_id);

        let bucket_ids = pick_storage_buckets_for_dynamic_bag(DynamicBagType::Member);
        // Check number of generated IDs
        assert_eq!(initial_buckets_number, bucket_ids.len() as u64);
        // Check that IDs are within possible range.
        assert!(bucket_ids
            .iter()
            .all(|id| { *id < Storage::next_storage_bucket_id() }));
        // Check removed bucket
        assert!(!bucket_ids.contains(removed_bucket_id));

        // Check disabled buckets
        let disabled_bucket_id = 2;
        <crate::StorageBucketById<Test>>::mutate(disabled_bucket_id, |bucket| {
            bucket.accepting_new_bags = false;
        });

        let bucket_ids = pick_storage_buckets_for_dynamic_bag(DynamicBagType::Member);

        let mut expected_ids =
            BTreeSet::from_iter((0u64..(initial_buckets_number + 2)).into_iter());
        expected_ids.remove(&removed_bucket_id);
        expected_ids.remove(&disabled_bucket_id);

        // Check number of generated IDs
        assert_eq!(initial_buckets_number, bucket_ids.len() as u64);
        // Check that IDs are within possible range.
        assert!(bucket_ids
            .iter()
            .all(|id| { *id < Storage::next_storage_bucket_id() }));
        // Check removed bucket
        assert!(!bucket_ids.contains(removed_bucket_id));

        // No storage buckets required
        crate::DynamicBagCreationPolicies::<Test>::insert(
            DynamicBagType::Member,
            DynamicBagCreationPolicy::default(),
        );

        let bucket_ids = pick_storage_buckets_for_dynamic_bag(DynamicBagType::Member);
        assert_eq!(bucket_ids, BTreeSet::new());
    });
}

#[test]
fn test_storage_bucket_iterators() {
    build_test_externalities().execute_with(|| {
        // Enable randomness (disabled at the initial block).
        let starting_block = 1;
        run_to_block(starting_block);

        // More then initial buckets number
        let buckets_number = 5;
        create_storage_buckets(buckets_number);

        use crate::random_buckets::storage_bucket_picker::{
            RandomBucketIdIterator as Rand, SequentialBucketIdIterator as Seq,
        };

        let ids = Rand::<Test, u64>::new(Storage::next_storage_bucket_id())
            .chain(Seq::<Test, u64>::new(Storage::next_storage_bucket_id()))
            .collect::<Vec<_>>();

        // Check combined iterator length.
        assert_eq!(
            ids.len(),
            (MaxRandomIterationNumber::get() + buckets_number) as usize
        );
        // Check that IDs are within possible range.
        assert!(ids
            .iter()
            .all(|id| { *id < Storage::next_storage_bucket_id() }));
        // Checks all possible entries are present (remove duplicates).
        assert_eq!(
            ids.iter().collect::<BTreeSet<_>>().len(),
            buckets_number as usize
        );
    });
}

#[test]
fn update_number_of_storage_buckets_in_dynamic_bag_creation_policy_succeeded() {
    build_test_externalities().execute_with(|| {
        let starting_block = 1;
        run_to_block(starting_block);

        let dynamic_bag_type = DynamicBagType::Channel;
        let new_bucket_number = 40;

        UpdateNumberOfStorageBucketsInDynamicBagCreationPolicyFixture::default()
            .with_origin(RawOrigin::Signed(STORAGE_WG_LEADER_ACCOUNT_ID))
            .with_new_storage_buckets_number(new_bucket_number)
            .with_dynamic_bag_type(dynamic_bag_type)
            .call_and_assert(Ok(()));

        EventFixture::assert_last_crate_event(
            RawEvent::NumberOfStorageBucketsInDynamicBagCreationPolicyUpdated(
                dynamic_bag_type,
                new_bucket_number,
            ),
        );
    });
}

#[test]
fn update_number_of_storage_buckets_in_dynamic_bag_creation_policy_fails_with_bad_origin() {
    build_test_externalities().execute_with(|| {
        let non_leader_id = 1;

        UpdateNumberOfStorageBucketsInDynamicBagCreationPolicyFixture::default()
            .with_origin(RawOrigin::Signed(non_leader_id))
            .call_and_assert(Err(DispatchError::BadOrigin));
    });
}

#[test]
fn dynamic_bag_creation_policy_defaults_and_updates_succeeded() {
    build_test_externalities().execute_with(|| {
        let new_bucket_number = 40;

        // Change member dynamic bag creation policy.
        let dynamic_bag_type = DynamicBagType::Member;
        let policy = Storage::get_dynamic_bag_creation_policy(dynamic_bag_type);
        assert_eq!(
            policy.number_of_storage_buckets,
            DefaultMemberDynamicBagNumberOfStorageBuckets::get()
        );

        UpdateNumberOfStorageBucketsInDynamicBagCreationPolicyFixture::default()
            .with_origin(RawOrigin::Signed(STORAGE_WG_LEADER_ACCOUNT_ID))
            .with_new_storage_buckets_number(new_bucket_number)
            .with_dynamic_bag_type(dynamic_bag_type)
            .call_and_assert(Ok(()));

        let policy = Storage::get_dynamic_bag_creation_policy(dynamic_bag_type);
        assert_eq!(policy.number_of_storage_buckets, new_bucket_number);

        // Change channel dynamic bag creation policy.
        let dynamic_bag_type = DynamicBagType::Channel;
        let policy = Storage::get_dynamic_bag_creation_policy(dynamic_bag_type);
        assert_eq!(
            policy.number_of_storage_buckets,
            DefaultChannelDynamicBagNumberOfStorageBuckets::get()
        );

        UpdateNumberOfStorageBucketsInDynamicBagCreationPolicyFixture::default()
            .with_origin(RawOrigin::Signed(STORAGE_WG_LEADER_ACCOUNT_ID))
            .with_new_storage_buckets_number(new_bucket_number)
            .with_dynamic_bag_type(dynamic_bag_type)
            .call_and_assert(Ok(()));

        let policy = Storage::get_dynamic_bag_creation_policy(dynamic_bag_type);
        assert_eq!(policy.number_of_storage_buckets, new_bucket_number);
    });
}

#[test]
fn create_distribution_bucket_family_succeeded() {
    build_test_externalities().execute_with(|| {
        let starting_block = 1;
        run_to_block(starting_block);

        let family_id = CreateDistributionBucketFamilyFixture::default()
            .with_origin(RawOrigin::Signed(DISTRIBUTION_WG_LEADER_ACCOUNT_ID))
            .call_and_assert(Ok(()))
            .unwrap();

        let bucket_family = Storage::distribution_bucket_family_by_id(family_id);

        assert_eq!(bucket_family, DistributionBucketFamily::<Test>::default());

        EventFixture::assert_last_crate_event(RawEvent::DistributionBucketFamilyCreated(family_id));
    });
}

#[test]
fn create_distribution_bucket_family_fails_with_non_signed_origin() {
    build_test_externalities().execute_with(|| {
        CreateDistributionBucketFamilyFixture::default()
            .with_origin(RawOrigin::None)
            .call_and_assert(Err(DispatchError::BadOrigin));
    });
}

#[test]
fn create_distribution_bucket_family_fails_with_exceeding_family_number_limit() {
    build_test_externalities().execute_with(|| {
        for _ in 0..MaxDistributionBucketFamilyNumber::get() {
            CreateDistributionBucketFamilyFixture::default()
                .with_origin(RawOrigin::Signed(DISTRIBUTION_WG_LEADER_ACCOUNT_ID))
                .call_and_assert(Ok(()));
        }

        CreateDistributionBucketFamilyFixture::default()
            .with_origin(RawOrigin::Signed(DISTRIBUTION_WG_LEADER_ACCOUNT_ID))
            .call_and_assert(Err(
                Error::<Test>::MaxDistributionBucketFamilyNumberLimitExceeded.into(),
            ));
    });
}

#[test]
fn delete_distribution_bucket_family_succeeded() {
    build_test_externalities().execute_with(|| {
        let starting_block = 1;
        run_to_block(starting_block);

        let family_id = CreateDistributionBucketFamilyFixture::default()
            .with_origin(RawOrigin::Signed(DISTRIBUTION_WG_LEADER_ACCOUNT_ID))
            .call_and_assert(Ok(()))
            .unwrap();

        DeleteDistributionBucketFamilyFixture::default()
            .with_family_id(family_id)
            .with_origin(RawOrigin::Signed(DISTRIBUTION_WG_LEADER_ACCOUNT_ID))
            .call_and_assert(Ok(()));

        EventFixture::assert_last_crate_event(RawEvent::DistributionBucketFamilyDeleted(family_id));
    });
}

#[test]
fn delete_distribution_bucket_family_fails_with_assgined_bags() {
    build_test_externalities().execute_with(|| {
        set_default_distribution_buckets_per_bag_limit();

        let static_bag_id = StaticBagId::Council;
        let bag_id: BagId<Test> = static_bag_id.into();

        let family_id = CreateDistributionBucketFamilyFixture::default()
            .with_origin(RawOrigin::Signed(DISTRIBUTION_WG_LEADER_ACCOUNT_ID))
            .call_and_assert(Ok(()))
            .unwrap();

        let bucket_id = CreateDistributionBucketFixture::default()
            .with_family_id(family_id)
            .with_accept_new_bags(true)
            .with_origin(RawOrigin::Signed(DISTRIBUTION_WG_LEADER_ACCOUNT_ID))
            .call_and_assert(Ok(()))
            .unwrap();

        let add_buckets_ids = BTreeSet::from_iter(vec![bucket_id]);

        UpdateDistributionBucketForBagsFixture::default()
            .with_origin(RawOrigin::Signed(DISTRIBUTION_WG_LEADER_ACCOUNT_ID))
            .with_bag_id(bag_id.clone())
            .with_family_id(family_id)
            .with_add_bucket_indices(add_buckets_ids.clone())
            .call_and_assert(Ok(()));

        let add_buckets = add_buckets_ids
            .iter()
            .map(|idx| Storage::create_distribution_bucket_id(family_id, *idx))
            .collect::<BTreeSet<_>>();
        let bag = Storage::bag(&bag_id);
        assert_eq!(bag.distributed_by, add_buckets);

        DeleteDistributionBucketFamilyFixture::default()
            .with_family_id(family_id)
            .with_origin(RawOrigin::Signed(DISTRIBUTION_WG_LEADER_ACCOUNT_ID))
            .call_and_assert(Err(Error::<Test>::DistributionBucketIsBoundToBag.into()));
    });
}

#[test]
fn delete_distribution_bucket_family_fails_with_bound_member_dynamic_bag_creation_policy() {
    build_test_externalities().execute_with(|| {
        let family_id = CreateDistributionBucketFamilyFixture::default()
            .with_origin(RawOrigin::Signed(DISTRIBUTION_WG_LEADER_ACCOUNT_ID))
            .call_and_assert(Ok(()))
            .unwrap();

        let new_bucket_number = 10;
        let families = BTreeMap::from_iter(vec![(family_id, new_bucket_number)]);
        let dynamic_bag_type = DynamicBagType::Member;

        UpdateFamiliesInDynamicBagCreationPolicyFixture::default()
            .with_origin(RawOrigin::Signed(DISTRIBUTION_WG_LEADER_ACCOUNT_ID))
            .with_families(families.clone())
            .with_dynamic_bag_type(dynamic_bag_type)
            .call_and_assert(Ok(()));

        DeleteDistributionBucketFamilyFixture::default()
            .with_family_id(family_id)
            .with_origin(RawOrigin::Signed(DISTRIBUTION_WG_LEADER_ACCOUNT_ID))
            .call_and_assert(Err(
                Error::<Test>::DistributionFamilyBoundToBagCreationPolicy.into(),
            ));
    });
}

#[test]
fn delete_distribution_bucket_family_fails_with_bound_channel_dynamic_bag_creation_policy() {
    build_test_externalities().execute_with(|| {
        let family_id = CreateDistributionBucketFamilyFixture::default()
            .with_origin(RawOrigin::Signed(DISTRIBUTION_WG_LEADER_ACCOUNT_ID))
            .call_and_assert(Ok(()))
            .unwrap();

        let new_bucket_number = 10;
        let families = BTreeMap::from_iter(vec![(family_id, new_bucket_number)]);
        let dynamic_bag_type = DynamicBagType::Channel;

        UpdateFamiliesInDynamicBagCreationPolicyFixture::default()
            .with_origin(RawOrigin::Signed(DISTRIBUTION_WG_LEADER_ACCOUNT_ID))
            .with_families(families.clone())
            .with_dynamic_bag_type(dynamic_bag_type)
            .call_and_assert(Ok(()));

        DeleteDistributionBucketFamilyFixture::default()
            .with_family_id(family_id)
            .with_origin(RawOrigin::Signed(DISTRIBUTION_WG_LEADER_ACCOUNT_ID))
            .call_and_assert(Err(
                Error::<Test>::DistributionFamilyBoundToBagCreationPolicy.into(),
            ));
    });
}

#[test]
fn delete_distribution_bucket_family_fails_with_non_signed_origin() {
    build_test_externalities().execute_with(|| {
        DeleteDistributionBucketFamilyFixture::default()
            .with_origin(RawOrigin::None)
            .call_and_assert(Err(DispatchError::BadOrigin));
    });
}

#[test]
fn delete_distribution_bucket_family_fails_with_non_existing_family() {
    build_test_externalities().execute_with(|| {
        DeleteDistributionBucketFamilyFixture::default()
            .with_origin(RawOrigin::Signed(DISTRIBUTION_WG_LEADER_ACCOUNT_ID))
            .call_and_assert(Err(
                Error::<Test>::DistributionBucketFamilyDoesntExist.into()
            ));
    });
}

#[test]
fn create_distribution_bucket_succeeded() {
    build_test_externalities().execute_with(|| {
        let starting_block = 1;
        run_to_block(starting_block);

        let accept_new_bags = true;

        let family_id = CreateDistributionBucketFamilyFixture::default()
            .with_origin(RawOrigin::Signed(DISTRIBUTION_WG_LEADER_ACCOUNT_ID))
            .call_and_assert(Ok(()))
            .unwrap();

        let bucket_id = CreateDistributionBucketFixture::default()
            .with_family_id(family_id)
            .with_origin(RawOrigin::Signed(DISTRIBUTION_WG_LEADER_ACCOUNT_ID))
            .with_accept_new_bags(accept_new_bags)
            .call_and_assert(Ok(()))
            .unwrap();

        assert!(
            crate::DistributionBucketByFamilyIdById::<Test>::contains_key(&family_id, &bucket_id)
        );

        EventFixture::assert_last_crate_event(RawEvent::DistributionBucketCreated(
            family_id,
            accept_new_bags,
            Storage::create_distribution_bucket_id(family_id, bucket_id),
        ));
    });
}

#[test]
fn create_distribution_bucket_fails_with_non_signed_origin() {
    build_test_externalities().execute_with(|| {
        CreateDistributionBucketFixture::default()
            .with_origin(RawOrigin::None)
            .call_and_assert(Err(DispatchError::BadOrigin));
    });
}

#[test]
fn create_distribution_bucket_fails_with_non_existing_family() {
    build_test_externalities().execute_with(|| {
        CreateDistributionBucketFixture::default()
            .with_origin(RawOrigin::Signed(DISTRIBUTION_WG_LEADER_ACCOUNT_ID))
            .call_and_assert(Err(
                Error::<Test>::DistributionBucketFamilyDoesntExist.into()
            ));
    });
}

#[test]
fn update_distribution_bucket_status_succeeded() {
    build_test_externalities().execute_with(|| {
        let starting_block = 1;
        run_to_block(starting_block);

        let family_id = CreateDistributionBucketFamilyFixture::default()
            .with_origin(RawOrigin::Signed(DISTRIBUTION_WG_LEADER_ACCOUNT_ID))
            .call_and_assert(Ok(()))
            .unwrap();

        let bucket_index = CreateDistributionBucketFixture::default()
            .with_family_id(family_id)
            .with_origin(RawOrigin::Signed(DISTRIBUTION_WG_LEADER_ACCOUNT_ID))
            .call_and_assert(Ok(()))
            .unwrap();

        let new_status = true;
        UpdateDistributionBucketStatusFixture::default()
            .with_family_id(family_id)
            .with_bucket_index(bucket_index)
            .with_origin(RawOrigin::Signed(DISTRIBUTION_WG_LEADER_ACCOUNT_ID))
            .with_new_status(new_status)
            .call_and_assert(Ok(()));

        assert_eq!(
            Storage::distribution_bucket_by_family_id_by_index(family_id, &bucket_index)
                .accepting_new_bags,
            new_status
        );

        EventFixture::assert_last_crate_event(RawEvent::DistributionBucketStatusUpdated(
            Storage::create_distribution_bucket_id(family_id, bucket_index),
            new_status,
        ));
    });
}

#[test]
fn update_distribution_bucket_status_fails_with_invalid_origin() {
    build_test_externalities().execute_with(|| {
        UpdateDistributionBucketStatusFixture::default()
            .with_origin(RawOrigin::Root)
            .call_and_assert(Err(DispatchError::BadOrigin));
    });
}

#[test]
fn update_distribution_bucket_status_fails_with_invalid_distribution_bucket() {
    build_test_externalities().execute_with(|| {
        let family_id = CreateDistributionBucketFamilyFixture::default()
            .with_origin(RawOrigin::Signed(DISTRIBUTION_WG_LEADER_ACCOUNT_ID))
            .call_and_assert(Ok(()))
            .unwrap();

        UpdateDistributionBucketStatusFixture::default()
            .with_family_id(family_id)
            .with_origin(RawOrigin::Signed(DISTRIBUTION_WG_LEADER_ACCOUNT_ID))
            .call_and_assert(Err(Error::<Test>::DistributionBucketDoesntExist.into()));
    });
}

#[test]
fn delete_distribution_bucket_succeeded() {
    build_test_externalities().execute_with(|| {
        let starting_block = 1;
        run_to_block(starting_block);

        let family_id = CreateDistributionBucketFamilyFixture::default()
            .with_origin(RawOrigin::Signed(DISTRIBUTION_WG_LEADER_ACCOUNT_ID))
            .call_and_assert(Ok(()))
            .unwrap();

        let bucket_index = CreateDistributionBucketFixture::default()
            .with_family_id(family_id)
            .with_origin(RawOrigin::Signed(DISTRIBUTION_WG_LEADER_ACCOUNT_ID))
            .call_and_assert(Ok(()))
            .unwrap();

        DeleteDistributionBucketFixture::default()
            .with_bucket_index(bucket_index)
            .with_family_id(family_id)
            .with_origin(RawOrigin::Signed(DISTRIBUTION_WG_LEADER_ACCOUNT_ID))
            .call_and_assert(Ok(()));

        EventFixture::assert_last_crate_event(RawEvent::DistributionBucketDeleted(
            Storage::create_distribution_bucket_id(family_id, bucket_index),
        ));
    });
}

#[test]
fn delete_distribution_bucket_fails_with_assgined_bags() {
    build_test_externalities().execute_with(|| {
        set_default_distribution_buckets_per_bag_limit();

        let static_bag_id = StaticBagId::Council;
        let bag_id: BagId<Test> = static_bag_id.into();

        let family_id = CreateDistributionBucketFamilyFixture::default()
            .with_origin(RawOrigin::Signed(DISTRIBUTION_WG_LEADER_ACCOUNT_ID))
            .call_and_assert(Ok(()))
            .unwrap();

        let bucket_index = CreateDistributionBucketFixture::default()
            .with_family_id(family_id)
            .with_accept_new_bags(true)
            .with_origin(RawOrigin::Signed(DISTRIBUTION_WG_LEADER_ACCOUNT_ID))
            .call_and_assert(Ok(()))
            .unwrap();

        let add_buckets_indices = BTreeSet::from_iter(vec![bucket_index]);

        UpdateDistributionBucketForBagsFixture::default()
            .with_origin(RawOrigin::Signed(DISTRIBUTION_WG_LEADER_ACCOUNT_ID))
            .with_bag_id(bag_id.clone())
            .with_family_id(family_id)
            .with_add_bucket_indices(add_buckets_indices.clone())
            .call_and_assert(Ok(()));

        let add_buckets = add_buckets_indices
            .iter()
            .map(|idx| Storage::create_distribution_bucket_id(family_id, *idx))
            .collect::<BTreeSet<_>>();
        let bag = Storage::bag(&bag_id);
        assert_eq!(bag.distributed_by, add_buckets);

        DeleteDistributionBucketFixture::default()
            .with_bucket_index(bucket_index)
            .with_family_id(family_id)
            .with_origin(RawOrigin::Signed(DISTRIBUTION_WG_LEADER_ACCOUNT_ID))
            .call_and_assert(Err(Error::<Test>::DistributionBucketIsBoundToBag.into()));
    });
}

#[test]
fn delete_distribution_bucket_failed_with_existing_operators() {
    build_test_externalities().execute_with(|| {
        let family_id = CreateDistributionBucketFamilyFixture::default()
            .with_origin(RawOrigin::Signed(DISTRIBUTION_WG_LEADER_ACCOUNT_ID))
            .call_and_assert(Ok(()))
            .unwrap();

        let bucket_index = CreateDistributionBucketFixture::default()
            .with_family_id(family_id)
            .with_origin(RawOrigin::Signed(DISTRIBUTION_WG_LEADER_ACCOUNT_ID))
            .call_and_assert(Ok(()))
            .unwrap();

        InviteDistributionBucketOperatorFixture::default()
            .with_origin(RawOrigin::Signed(DISTRIBUTION_WG_LEADER_ACCOUNT_ID))
            .with_bucket_index(bucket_index)
            .with_family_id(family_id)
            .with_operator_worker_id(DEFAULT_DISTRIBUTION_PROVIDER_ID)
            .call_and_assert(Ok(()));

        AcceptDistributionBucketInvitationFixture::default()
            .with_origin(RawOrigin::Signed(DEFAULT_DISTRIBUTION_PROVIDER_ACCOUNT_ID))
            .with_family_id(family_id)
            .with_bucket_index(bucket_index)
            .with_worker_id(DEFAULT_DISTRIBUTION_PROVIDER_ID)
            .call_and_assert(Ok(()));

        DeleteDistributionBucketFixture::default()
            .with_bucket_index(bucket_index)
            .with_family_id(family_id)
            .with_origin(RawOrigin::Signed(DISTRIBUTION_WG_LEADER_ACCOUNT_ID))
            .call_and_assert(Err(Error::<Test>::DistributionProviderOperatorSet.into()));
    });
}

#[test]
fn delete_distribution_bucket_fails_with_non_leader_origin() {
    build_test_externalities().execute_with(|| {
        let non_leader_id = 1111;

        DeleteDistributionBucketFixture::default()
            .with_origin(RawOrigin::Signed(non_leader_id))
            .call_and_assert(Err(DispatchError::BadOrigin));
    });
}

#[test]
fn delete_distribution_bucket_fails_with_non_existing_distribution_bucket() {
    build_test_externalities().execute_with(|| {
        let family_id = CreateDistributionBucketFamilyFixture::default()
            .with_origin(RawOrigin::Signed(DISTRIBUTION_WG_LEADER_ACCOUNT_ID))
            .call_and_assert(Ok(()))
            .unwrap();

        DeleteDistributionBucketFixture::default()
            .with_family_id(family_id)
            .with_origin(RawOrigin::Signed(DISTRIBUTION_WG_LEADER_ACCOUNT_ID))
            .call_and_assert(Err(Error::<Test>::DistributionBucketDoesntExist.into()));
    });
}

#[test]
fn update_distribution_buckets_for_bags_succeeded() {
    build_test_externalities().execute_with(|| {
        let starting_block = 1;
        run_to_block(starting_block);

        set_default_distribution_buckets_per_bag_limit();

        let static_bag_id = StaticBagId::Council;
        let bag_id: BagId<Test> = static_bag_id.into();

        let family_id = CreateDistributionBucketFamilyFixture::default()
            .with_origin(RawOrigin::Signed(DISTRIBUTION_WG_LEADER_ACCOUNT_ID))
            .call_and_assert(Ok(()))
            .unwrap();

        let bucket_id = CreateDistributionBucketFixture::default()
            .with_family_id(family_id)
            .with_accept_new_bags(true)
            .with_origin(RawOrigin::Signed(DISTRIBUTION_WG_LEADER_ACCOUNT_ID))
            .call_and_assert(Ok(()))
            .unwrap();

        let add_buckets_ids = BTreeSet::from_iter(vec![bucket_id]);

        UpdateDistributionBucketForBagsFixture::default()
            .with_origin(RawOrigin::Signed(DISTRIBUTION_WG_LEADER_ACCOUNT_ID))
            .with_bag_id(bag_id.clone())
            .with_family_id(family_id)
            .with_add_bucket_indices(add_buckets_ids.clone())
            .call_and_assert(Ok(()));

        let add_buckets = add_buckets_ids
            .iter()
            .map(|idx| Storage::create_distribution_bucket_id(family_id, *idx))
            .collect::<BTreeSet<_>>();
        let bag = Storage::bag(&bag_id);
        assert_eq!(bag.distributed_by, add_buckets);

        EventFixture::assert_last_crate_event(RawEvent::DistributionBucketsUpdatedForBag(
            bag_id,
            family_id,
            add_buckets_ids,
            BTreeSet::new(),
        ));
    });
}

#[test]
fn update_distribution_buckets_for_bags_succeeded_with_additioonal_checks_on_adding_and_removing() {
    build_test_externalities().execute_with(|| {
        set_default_distribution_buckets_per_bag_limit();

        let static_bag_id = StaticBagId::Council;
        let bag_id: BagId<Test> = static_bag_id.into();

        let family_id = CreateDistributionBucketFamilyFixture::default()
            .with_origin(RawOrigin::Signed(DISTRIBUTION_WG_LEADER_ACCOUNT_ID))
            .call_and_assert(Ok(()))
            .unwrap();

        let bucket_id = CreateDistributionBucketFixture::default()
            .with_family_id(family_id)
            .with_accept_new_bags(true)
            .with_origin(RawOrigin::Signed(DISTRIBUTION_WG_LEADER_ACCOUNT_ID))
            .call_and_assert(Ok(()))
            .unwrap();

        let add_buckets_ids = BTreeSet::from_iter(vec![bucket_id]);

        UpdateDistributionBucketForBagsFixture::default()
            .with_origin(RawOrigin::Signed(DISTRIBUTION_WG_LEADER_ACCOUNT_ID))
            .with_bag_id(bag_id.clone())
            .with_family_id(family_id)
            .with_add_bucket_indices(add_buckets_ids.clone())
            .call_and_assert(Ok(()));

        // Add check
        let add_buckets = add_buckets_ids
            .iter()
            .map(|idx| Storage::create_distribution_bucket_id(family_id, *idx))
            .collect::<BTreeSet<_>>();
        let bag = Storage::bag(&bag_id);
        assert_eq!(bag.distributed_by, add_buckets);

        let bucket = Storage::distribution_bucket_by_family_id_by_index(family_id, &bucket_id);
        assert_eq!(bucket.assigned_bags, 1);

        // ******

        UpdateDistributionBucketForBagsFixture::default()
            .with_origin(RawOrigin::Signed(DISTRIBUTION_WG_LEADER_ACCOUNT_ID))
            .with_bag_id(bag_id.clone())
            .with_family_id(family_id)
            .with_remove_bucket_indices(add_buckets_ids.clone())
            .call_and_assert(Ok(()));

        let bag = Storage::bag(&bag_id);
        assert_eq!(bag.distributed_by.len(), 0);

        let bucket = Storage::distribution_bucket_by_family_id_by_index(family_id, &bucket_id);
        assert_eq!(bucket.assigned_bags, 0);
    });
}

#[test]
fn update_distribution_buckets_for_bags_fails_with_non_existing_dynamic_bag() {
    build_test_externalities().execute_with(|| {
        let dynamic_bag_id = DynamicBagId::<Test>::Member(DEFAULT_MEMBER_ID);
        let bag_id: BagId<Test> = dynamic_bag_id.into();

        let family_id = CreateDistributionBucketFamilyFixture::default()
            .with_origin(RawOrigin::Signed(DISTRIBUTION_WG_LEADER_ACCOUNT_ID))
            .call_and_assert(Ok(()))
            .unwrap();

        let bucket_id = CreateDistributionBucketFixture::default()
            .with_family_id(family_id)
            .with_origin(RawOrigin::Signed(DISTRIBUTION_WG_LEADER_ACCOUNT_ID))
            .call_and_assert(Ok(()))
            .unwrap();

        let add_buckets = BTreeSet::from_iter(vec![bucket_id]);

        UpdateDistributionBucketForBagsFixture::default()
            .with_origin(RawOrigin::Signed(DISTRIBUTION_WG_LEADER_ACCOUNT_ID))
            .with_family_id(family_id)
            .with_bag_id(bag_id.clone())
            .with_add_bucket_indices(add_buckets.clone())
            .call_and_assert(Err(Error::<Test>::DynamicBagDoesntExist.into()));
    });
}

#[test]
fn update_distribution_buckets_for_bags_fails_with_non_accepting_new_bags_bucket() {
    build_test_externalities().execute_with(|| {
        set_default_distribution_buckets_per_bag_limit();

        let static_bag_id = StaticBagId::Council;
        let bag_id: BagId<Test> = static_bag_id.into();

        let family_id = CreateDistributionBucketFamilyFixture::default()
            .with_origin(RawOrigin::Signed(DISTRIBUTION_WG_LEADER_ACCOUNT_ID))
            .call_and_assert(Ok(()))
            .unwrap();

        let bucket_id = CreateDistributionBucketFixture::default()
            .with_family_id(family_id)
            .with_accept_new_bags(false)
            .with_origin(RawOrigin::Signed(DISTRIBUTION_WG_LEADER_ACCOUNT_ID))
            .call_and_assert(Ok(()))
            .unwrap();

        let add_buckets = BTreeSet::from_iter(vec![bucket_id]);

        UpdateDistributionBucketForBagsFixture::default()
            .with_origin(RawOrigin::Signed(DISTRIBUTION_WG_LEADER_ACCOUNT_ID))
            .with_family_id(family_id)
            .with_bag_id(bag_id.clone())
            .with_add_bucket_indices(add_buckets.clone())
            .call_and_assert(Err(
                Error::<Test>::DistributionBucketDoesntAcceptNewBags.into()
            ));
    });
}

#[test]
fn update_distribution_buckets_for_bags_fails_with_non_leader_origin() {
    build_test_externalities().execute_with(|| {
        let non_leader_id = 1;

        UpdateDistributionBucketForBagsFixture::default()
            .with_origin(RawOrigin::Signed(non_leader_id))
            .call_and_assert(Err(DispatchError::BadOrigin));
    });
}

#[test]
fn update_distribution_buckets_for_bags_fails_with_empty_params() {
    build_test_externalities().execute_with(|| {
        UpdateDistributionBucketForBagsFixture::default()
            .with_origin(RawOrigin::Signed(DISTRIBUTION_WG_LEADER_ACCOUNT_ID))
            .call_and_assert(Err(
                Error::<Test>::DistributionBucketIdCollectionsAreEmpty.into()
            ));
    });
}

#[test]
fn update_distribution_buckets_for_bags_fails_with_non_existing_distribution_buckets() {
    build_test_externalities().execute_with(|| {
        set_default_distribution_buckets_per_bag_limit();

        let invalid_bucket_id = 11000;
        let buckets = BTreeSet::from_iter(vec![invalid_bucket_id]);
        let bag_id: BagId<Test> = StaticBagId::Council.into();

        let family_id = CreateDistributionBucketFamilyFixture::default()
            .with_origin(RawOrigin::Signed(DISTRIBUTION_WG_LEADER_ACCOUNT_ID))
            .call_and_assert(Ok(()))
            .unwrap();

        // Invalid added bucket ID.
        UpdateDistributionBucketForBagsFixture::default()
            .with_origin(RawOrigin::Signed(DISTRIBUTION_WG_LEADER_ACCOUNT_ID))
            .with_bag_id(bag_id.clone())
            .with_family_id(family_id)
            .with_add_bucket_indices(buckets.clone())
            .call_and_assert(Err(Error::<Test>::DistributionBucketDoesntExist.into()));

        // Invalid removed bucket ID.
        UpdateDistributionBucketForBagsFixture::default()
            .with_origin(RawOrigin::Signed(DISTRIBUTION_WG_LEADER_ACCOUNT_ID))
            .with_bag_id(bag_id.clone())
            .with_family_id(family_id)
            .with_remove_bucket_indices(buckets.clone())
            .call_and_assert(Err(Error::<Test>::DistributionBucketDoesntExist.into()));
    });
}

fn set_default_distribution_buckets_per_bag_limit() {
    crate::DistributionBucketsPerBagLimit::put(5);
}

#[test]
fn update_distribution_buckets_per_bag_limit_succeeded() {
    build_test_externalities().execute_with(|| {
        let starting_block = 1;
        run_to_block(starting_block);

        let new_limit = 4;

        UpdateDistributionBucketsPerBagLimitFixture::default()
            .with_origin(RawOrigin::Signed(DISTRIBUTION_WG_LEADER_ACCOUNT_ID))
            .with_new_limit(new_limit)
            .call_and_assert(Ok(()));

        EventFixture::assert_last_crate_event(RawEvent::DistributionBucketsPerBagLimitUpdated(
            new_limit,
        ));
    });
}

#[test]
fn update_distribution_buckets_per_bag_limit_origin() {
    build_test_externalities().execute_with(|| {
        let non_leader_id = 1;

        UpdateDistributionBucketsPerBagLimitFixture::default()
            .with_origin(RawOrigin::Signed(non_leader_id))
            .call_and_assert(Err(DispatchError::BadOrigin));
    });
}

#[test]
fn update_distribution_buckets_per_bag_limit_fails_with_incorrect_value() {
    build_test_externalities().execute_with(|| {
        let new_limit = 0;

        UpdateDistributionBucketsPerBagLimitFixture::default()
            .with_origin(RawOrigin::Signed(DISTRIBUTION_WG_LEADER_ACCOUNT_ID))
            .with_new_limit(new_limit)
            .call_and_assert(Err(
                Error::<Test>::DistributionBucketsPerBagLimitTooLow.into()
            ));

        let new_limit = 100;

        UpdateDistributionBucketsPerBagLimitFixture::default()
            .with_origin(RawOrigin::Signed(DISTRIBUTION_WG_LEADER_ACCOUNT_ID))
            .with_new_limit(new_limit)
            .call_and_assert(Err(
                Error::<Test>::DistributionBucketsPerBagLimitTooHigh.into()
            ));
    });
}

#[test]
fn update_distribution_bucket_mode_succeeded() {
    build_test_externalities().execute_with(|| {
        let starting_block = 1;
        run_to_block(starting_block);

        let family_id = CreateDistributionBucketFamilyFixture::default()
            .with_origin(RawOrigin::Signed(DISTRIBUTION_WG_LEADER_ACCOUNT_ID))
            .call_and_assert(Ok(()))
            .unwrap();

        let bucket_index = CreateDistributionBucketFixture::default()
            .with_family_id(family_id)
            .with_origin(RawOrigin::Signed(DISTRIBUTION_WG_LEADER_ACCOUNT_ID))
            .call_and_assert(Ok(()))
            .unwrap();

        let distributing = false;
        UpdateDistributionBucketModeFixture::default()
            .with_family_id(family_id)
            .with_bucket_index(bucket_index)
            .with_origin(RawOrigin::Signed(DISTRIBUTION_WG_LEADER_ACCOUNT_ID))
            .with_distributing(distributing)
            .call_and_assert(Ok(()));

        assert_eq!(
            Storage::distribution_bucket_by_family_id_by_index(family_id, &bucket_index)
                .accepting_new_bags,
            distributing
        );

        EventFixture::assert_last_crate_event(RawEvent::DistributionBucketModeUpdated(
            Storage::create_distribution_bucket_id(family_id, bucket_index),
            distributing,
        ));
    });
}

#[test]
fn update_distribution_bucket_mode_fails_with_invalid_origin() {
    build_test_externalities().execute_with(|| {
        UpdateDistributionBucketModeFixture::default()
            .with_origin(RawOrigin::Root)
            .call_and_assert(Err(DispatchError::BadOrigin));
    });
}

#[test]
fn update_distribution_bucket_mode_fails_with_invalid_distribution_bucket() {
    build_test_externalities().execute_with(|| {
        let family_id = CreateDistributionBucketFamilyFixture::default()
            .with_origin(RawOrigin::Signed(DISTRIBUTION_WG_LEADER_ACCOUNT_ID))
            .call_and_assert(Ok(()))
            .unwrap();

        UpdateDistributionBucketModeFixture::default()
            .with_family_id(family_id)
            .with_origin(RawOrigin::Signed(DISTRIBUTION_WG_LEADER_ACCOUNT_ID))
            .call_and_assert(Err(Error::<Test>::DistributionBucketDoesntExist.into()));
    });
}

#[test]
fn update_families_in_dynamic_bag_creation_policy_succeeded() {
    build_test_externalities().execute_with(|| {
        let starting_block = 1;
        run_to_block(starting_block);

        let dynamic_bag_type = DynamicBagType::Channel;
        let new_bucket_number = 40;

        let family_id = CreateDistributionBucketFamilyFixture::default()
            .with_origin(RawOrigin::Signed(DISTRIBUTION_WG_LEADER_ACCOUNT_ID))
            .call_and_assert(Ok(()))
            .unwrap();

        let families = BTreeMap::from_iter(vec![(family_id, new_bucket_number)]);

        UpdateFamiliesInDynamicBagCreationPolicyFixture::default()
            .with_origin(RawOrigin::Signed(DISTRIBUTION_WG_LEADER_ACCOUNT_ID))
            .with_families(families.clone())
            .with_dynamic_bag_type(dynamic_bag_type)
            .call_and_assert(Ok(()));

        EventFixture::assert_last_crate_event(RawEvent::FamiliesInDynamicBagCreationPolicyUpdated(
            dynamic_bag_type,
            families,
        ));
    });
}

#[test]
fn update_families_in_dynamic_bag_creation_policy_fails_with_bad_origin() {
    build_test_externalities().execute_with(|| {
        let non_leader_id = 1;

        UpdateFamiliesInDynamicBagCreationPolicyFixture::default()
            .with_origin(RawOrigin::Signed(non_leader_id))
            .call_and_assert(Err(DispatchError::BadOrigin));
    });
}

#[test]
fn update_families_in_dynamic_bag_creation_policy_fails_with_invalid_family_id() {
    build_test_externalities().execute_with(|| {
        let dynamic_bag_type = DynamicBagType::Channel;
        let new_bucket_number = 40;
        let invalid_family_id = 111;

        let families = BTreeMap::from_iter(vec![(invalid_family_id, new_bucket_number)]);

        UpdateFamiliesInDynamicBagCreationPolicyFixture::default()
            .with_origin(RawOrigin::Signed(DISTRIBUTION_WG_LEADER_ACCOUNT_ID))
            .with_families(families.clone())
            .with_dynamic_bag_type(dynamic_bag_type)
            .call_and_assert(Err(
                Error::<Test>::DistributionBucketFamilyDoesntExist.into()
            ));
    });
}

fn create_distribution_bucket_family_with_buckets(
    bucket_number: u64,
) -> (u64, Vec<DistributionBucketId<Test>>) {
    let family_id = CreateDistributionBucketFamilyFixture::default()
        .with_origin(RawOrigin::Signed(DISTRIBUTION_WG_LEADER_ACCOUNT_ID))
        .call_and_assert(Ok(()))
        .unwrap();

    let bucket_ids = repeat(family_id)
        .take(bucket_number as usize)
        .map(|fam_id| {
            let bucket_index = CreateDistributionBucketFixture::default()
                .with_family_id(fam_id)
                .with_origin(RawOrigin::Signed(DISTRIBUTION_WG_LEADER_ACCOUNT_ID))
                .with_accept_new_bags(true)
                .call_and_assert(Ok(()))
                .unwrap();

            Storage::create_distribution_bucket_id(fam_id, bucket_index)
        })
        .collect::<Vec<_>>();

    (family_id, bucket_ids)
}

#[test]
fn distribution_bucket_family_pick_during_dynamic_bag_creation_succeeded() {
    build_test_externalities().execute_with(|| {
        // Enable randomness (disabled at the initial block).
        let starting_block = 6;
        run_to_block(starting_block);

        let dynamic_bag_type = DynamicBagType::Channel;
        let buckets_number = 10;
        let new_bucket_number = 5;

        let (family_id1, bucket_ids1) =
            create_distribution_bucket_family_with_buckets(buckets_number);
        let (family_id2, bucket_ids2) =
            create_distribution_bucket_family_with_buckets(buckets_number);
        let (family_id3, _) = create_distribution_bucket_family_with_buckets(buckets_number);
        let (family_id4, _) = create_distribution_bucket_family_with_buckets(0);
        let (family_id5, bucket_id5) = create_distribution_bucket_family_with_buckets(1);
        let (family_id6, bucket_id6) = create_distribution_bucket_family_with_buckets(1);

        let deleted_bucket_id = bucket_id5[0].clone();
        DeleteDistributionBucketFixture::default()
            .with_origin(RawOrigin::Signed(DISTRIBUTION_WG_LEADER_ACCOUNT_ID))
            .with_family_id(deleted_bucket_id.distribution_bucket_family_id)
            .with_bucket_index(deleted_bucket_id.distribution_bucket_index)
            .call_and_assert(Ok(()));

        let disabled_bucket_id = bucket_id6[0].clone();
        UpdateDistributionBucketStatusFixture::default()
            .with_new_status(false)
            .with_origin(RawOrigin::Signed(DISTRIBUTION_WG_LEADER_ACCOUNT_ID))
            .with_family_id(disabled_bucket_id.distribution_bucket_family_id)
            .with_bucket_index(disabled_bucket_id.distribution_bucket_index)
            .call_and_assert(Ok(()));

        let families = BTreeMap::from_iter(vec![
            (family_id1, new_bucket_number),
            (family_id2, new_bucket_number),
            (family_id3, 0),
            (family_id4, new_bucket_number),
            (family_id5, new_bucket_number),
            (family_id6, new_bucket_number),
        ]);

        UpdateFamiliesInDynamicBagCreationPolicyFixture::default()
            .with_origin(RawOrigin::Signed(DISTRIBUTION_WG_LEADER_ACCOUNT_ID))
            .with_families(families)
            .with_dynamic_bag_type(dynamic_bag_type)
            .call_and_assert(Ok(()));

        let picked_bucket_ids = pick_distribution_buckets_for_dynamic_bag(dynamic_bag_type);

        assert_eq!(picked_bucket_ids.len(), (new_bucket_number * 2) as usize); // buckets from two families

        let total_ids1 = BTreeSet::from_iter(
            bucket_ids1
                .iter()
                .cloned()
                .chain(bucket_ids2.iter().cloned()),
        );
        let total_ids2 = BTreeSet::from_iter(
            total_ids1
                .iter()
                .cloned()
                .chain(picked_bucket_ids.iter().cloned()),
        );

        assert_eq!(total_ids1, total_ids2); // picked IDS are from total ID set.
    });
}

#[test]
fn invite_distribution_bucket_operator_succeeded() {
    build_test_externalities().execute_with(|| {
        let starting_block = 1;
        run_to_block(starting_block);

        let provider_id = DEFAULT_DISTRIBUTION_PROVIDER_ID;

        let family_id = CreateDistributionBucketFamilyFixture::default()
            .with_origin(RawOrigin::Signed(DISTRIBUTION_WG_LEADER_ACCOUNT_ID))
            .call_and_assert(Ok(()))
            .unwrap();

        let bucket_index = CreateDistributionBucketFixture::default()
            .with_family_id(family_id)
            .with_origin(RawOrigin::Signed(DISTRIBUTION_WG_LEADER_ACCOUNT_ID))
            .call_and_assert(Ok(()))
            .unwrap();

        InviteDistributionBucketOperatorFixture::default()
            .with_origin(RawOrigin::Signed(DISTRIBUTION_WG_LEADER_ACCOUNT_ID))
            .with_bucket_index(bucket_index)
            .with_family_id(family_id)
            .with_operator_worker_id(provider_id)
            .call_and_assert(Ok(()));

        EventFixture::assert_last_crate_event(RawEvent::DistributionBucketOperatorInvited(
            Storage::create_distribution_bucket_id(family_id, bucket_index),
            provider_id,
        ));
    });
}

#[test]
fn invite_distribution_bucket_operator_fails_with_non_leader_origin() {
    build_test_externalities().execute_with(|| {
        let non_leader_id = 1;

        InviteDistributionBucketOperatorFixture::default()
            .with_origin(RawOrigin::Signed(non_leader_id))
            .call_and_assert(Err(DispatchError::BadOrigin));
    });
}

#[test]
fn invite_distribution_bucket_operator_fails_with_non_existing_distribution_bucket() {
    build_test_externalities().execute_with(|| {
        let family_id = CreateDistributionBucketFamilyFixture::default()
            .with_origin(RawOrigin::Signed(DISTRIBUTION_WG_LEADER_ACCOUNT_ID))
            .call_and_assert(Ok(()))
            .unwrap();

        InviteDistributionBucketOperatorFixture::default()
            .with_family_id(family_id)
            .with_origin(RawOrigin::Signed(DISTRIBUTION_WG_LEADER_ACCOUNT_ID))
            .call_and_assert(Err(Error::<Test>::DistributionBucketDoesntExist.into()));
    });
}

#[test]
fn invite_distribution_bucket_operator_fails_with_non_missing_invitation() {
    build_test_externalities().execute_with(|| {
        let invited_worker_id = DEFAULT_DISTRIBUTION_PROVIDER_ID;

        let family_id = CreateDistributionBucketFamilyFixture::default()
            .with_origin(RawOrigin::Signed(DISTRIBUTION_WG_LEADER_ACCOUNT_ID))
            .call_and_assert(Ok(()))
            .unwrap();

        let bucket_index = CreateDistributionBucketFixture::default()
            .with_family_id(family_id)
            .with_origin(RawOrigin::Signed(DISTRIBUTION_WG_LEADER_ACCOUNT_ID))
            .call_and_assert(Ok(()))
            .unwrap();

        InviteDistributionBucketOperatorFixture::default()
            .with_origin(RawOrigin::Signed(DISTRIBUTION_WG_LEADER_ACCOUNT_ID))
            .with_bucket_index(bucket_index)
            .with_family_id(family_id)
            .with_operator_worker_id(invited_worker_id)
            .call_and_assert(Ok(()));

        InviteDistributionBucketOperatorFixture::default()
            .with_origin(RawOrigin::Signed(DISTRIBUTION_WG_LEADER_ACCOUNT_ID))
            .with_bucket_index(bucket_index)
            .with_family_id(family_id)
            .with_operator_worker_id(invited_worker_id)
            .call_and_assert(Err(
                Error::<Test>::DistributionProviderOperatorAlreadyInvited.into(),
            ));
    });
}

#[test]
fn invite_distribution_bucket_operator_fails_with_exceeding_the_limit_of_pending_invitations() {
    build_test_externalities().execute_with(|| {
        let invited_worker_id = DEFAULT_DISTRIBUTION_PROVIDER_ID;
        let another_worker_id = ANOTHER_DISTRIBUTION_PROVIDER_ID;

        let family_id = CreateDistributionBucketFamilyFixture::default()
            .with_origin(RawOrigin::Signed(DISTRIBUTION_WG_LEADER_ACCOUNT_ID))
            .call_and_assert(Ok(()))
            .unwrap();

        let bucket_index = CreateDistributionBucketFixture::default()
            .with_family_id(family_id)
            .with_origin(RawOrigin::Signed(DISTRIBUTION_WG_LEADER_ACCOUNT_ID))
            .call_and_assert(Ok(()))
            .unwrap();

        InviteDistributionBucketOperatorFixture::default()
            .with_origin(RawOrigin::Signed(DISTRIBUTION_WG_LEADER_ACCOUNT_ID))
            .with_bucket_index(bucket_index)
            .with_family_id(family_id)
            .with_operator_worker_id(invited_worker_id)
            .call_and_assert(Ok(()));

        InviteDistributionBucketOperatorFixture::default()
            .with_origin(RawOrigin::Signed(DISTRIBUTION_WG_LEADER_ACCOUNT_ID))
            .with_bucket_index(bucket_index)
            .with_family_id(family_id)
            .with_operator_worker_id(another_worker_id)
            .call_and_assert(Err(
                Error::<Test>::MaxNumberOfPendingInvitationsLimitForDistributionBucketReached
                    .into(),
            ));
    });
}

#[test]
fn invite_distribution_bucket_operator_fails_with_already_set_operator() {
    build_test_externalities().execute_with(|| {
        let invited_worker_id = DEFAULT_DISTRIBUTION_PROVIDER_ID;

        let family_id = CreateDistributionBucketFamilyFixture::default()
            .with_origin(RawOrigin::Signed(DISTRIBUTION_WG_LEADER_ACCOUNT_ID))
            .call_and_assert(Ok(()))
            .unwrap();

        let bucket_index = CreateDistributionBucketFixture::default()
            .with_family_id(family_id)
            .with_origin(RawOrigin::Signed(DISTRIBUTION_WG_LEADER_ACCOUNT_ID))
            .call_and_assert(Ok(()))
            .unwrap();

        InviteDistributionBucketOperatorFixture::default()
            .with_origin(RawOrigin::Signed(DISTRIBUTION_WG_LEADER_ACCOUNT_ID))
            .with_bucket_index(bucket_index)
            .with_family_id(family_id)
            .with_operator_worker_id(invited_worker_id)
            .call_and_assert(Ok(()));

        AcceptDistributionBucketInvitationFixture::default()
            .with_origin(RawOrigin::Signed(DEFAULT_DISTRIBUTION_PROVIDER_ACCOUNT_ID))
            .with_bucket_index(bucket_index)
            .with_family_id(family_id)
            .with_worker_id(invited_worker_id)
            .call_and_assert(Ok(()));

        InviteDistributionBucketOperatorFixture::default()
            .with_origin(RawOrigin::Signed(DISTRIBUTION_WG_LEADER_ACCOUNT_ID))
            .with_bucket_index(bucket_index)
            .with_family_id(family_id)
            .with_operator_worker_id(invited_worker_id)
            .call_and_assert(Err(Error::<Test>::DistributionProviderOperatorSet.into()));
    });
}

#[test]
fn invite_distribution_bucket_operator_fails_with_invalid_distribution_provider_id() {
    build_test_externalities().execute_with(|| {
        let invalid_provider_id = 155;

        let family_id = CreateDistributionBucketFamilyFixture::default()
            .with_origin(RawOrigin::Signed(DISTRIBUTION_WG_LEADER_ACCOUNT_ID))
            .call_and_assert(Ok(()))
            .unwrap();

        let bucket_index = CreateDistributionBucketFixture::default()
            .with_family_id(family_id)
            .with_origin(RawOrigin::Signed(DISTRIBUTION_WG_LEADER_ACCOUNT_ID))
            .call_and_assert(Ok(()))
            .unwrap();

        InviteDistributionBucketOperatorFixture::default()
            .with_origin(RawOrigin::Signed(DISTRIBUTION_WG_LEADER_ACCOUNT_ID))
            .with_bucket_index(bucket_index)
            .with_family_id(family_id)
            .with_operator_worker_id(invalid_provider_id)
            .call_and_assert(Err(
                Error::<Test>::DistributionProviderOperatorDoesntExist.into()
            ));
    });
}

#[test]
fn cancel_distribution_bucket_operator_invite_succeeded() {
    build_test_externalities().execute_with(|| {
        let starting_block = 1;
        run_to_block(starting_block);

        let provider_id = DEFAULT_DISTRIBUTION_PROVIDER_ID;

        let family_id = CreateDistributionBucketFamilyFixture::default()
            .with_origin(RawOrigin::Signed(DISTRIBUTION_WG_LEADER_ACCOUNT_ID))
            .call_and_assert(Ok(()))
            .unwrap();

        let bucket_index = CreateDistributionBucketFixture::default()
            .with_family_id(family_id)
            .with_origin(RawOrigin::Signed(DISTRIBUTION_WG_LEADER_ACCOUNT_ID))
            .call_and_assert(Ok(()))
            .unwrap();

        InviteDistributionBucketOperatorFixture::default()
            .with_origin(RawOrigin::Signed(DISTRIBUTION_WG_LEADER_ACCOUNT_ID))
            .with_bucket_index(bucket_index)
            .with_family_id(family_id)
            .with_operator_worker_id(provider_id)
            .call_and_assert(Ok(()));

        CancelDistributionBucketInvitationFixture::default()
            .with_origin(RawOrigin::Signed(DISTRIBUTION_WG_LEADER_ACCOUNT_ID))
            .with_family_id(family_id)
            .with_bucket_index(bucket_index)
            .with_operator_worker_id(provider_id)
            .call_and_assert(Ok(()));

        EventFixture::assert_last_crate_event(RawEvent::DistributionBucketInvitationCancelled(
            Storage::create_distribution_bucket_id(family_id, bucket_index),
            provider_id,
        ));
    });
}

#[test]
fn cancel_distribution_bucket_operator_invite_fails_with_non_leader_origin() {
    build_test_externalities().execute_with(|| {
        let non_leader_account_id = 11111;

        CancelDistributionBucketInvitationFixture::default()
            .with_origin(RawOrigin::Signed(non_leader_account_id))
            .call_and_assert(Err(DispatchError::BadOrigin));
    });
}

#[test]
fn cancel_distribution_bucket_operator_invite_fails_with_non_existing_distribution_bucket() {
    build_test_externalities().execute_with(|| {
        let family_id = CreateDistributionBucketFamilyFixture::default()
            .with_origin(RawOrigin::Signed(DISTRIBUTION_WG_LEADER_ACCOUNT_ID))
            .call_and_assert(Ok(()))
            .unwrap();

        CancelDistributionBucketInvitationFixture::default()
            .with_family_id(family_id)
            .with_origin(RawOrigin::Signed(DISTRIBUTION_WG_LEADER_ACCOUNT_ID))
            .call_and_assert(Err(Error::<Test>::DistributionBucketDoesntExist.into()));
    });
}

#[test]
fn cancel_distribution_bucket_operator_invite_fails_with_non_invited_distribution_provider() {
    build_test_externalities().execute_with(|| {
        let family_id = CreateDistributionBucketFamilyFixture::default()
            .with_origin(RawOrigin::Signed(DISTRIBUTION_WG_LEADER_ACCOUNT_ID))
            .call_and_assert(Ok(()))
            .unwrap();

        let bucket_index = CreateDistributionBucketFixture::default()
            .with_family_id(family_id)
            .with_origin(RawOrigin::Signed(DISTRIBUTION_WG_LEADER_ACCOUNT_ID))
            .call_and_assert(Ok(()))
            .unwrap();

        CancelDistributionBucketInvitationFixture::default()
            .with_origin(RawOrigin::Signed(DISTRIBUTION_WG_LEADER_ACCOUNT_ID))
            .with_family_id(family_id)
            .with_bucket_index(bucket_index)
            .call_and_assert(Err(Error::<Test>::NoDistributionBucketInvitation.into()));
    });
}

#[test]
fn accept_distribution_bucket_operator_invite_succeeded() {
    build_test_externalities().execute_with(|| {
        let starting_block = 1;
        run_to_block(starting_block);

        let provider_id = DEFAULT_DISTRIBUTION_PROVIDER_ID;

        let family_id = CreateDistributionBucketFamilyFixture::default()
            .with_origin(RawOrigin::Signed(DISTRIBUTION_WG_LEADER_ACCOUNT_ID))
            .call_and_assert(Ok(()))
            .unwrap();

        let bucket_index = CreateDistributionBucketFixture::default()
            .with_family_id(family_id)
            .with_origin(RawOrigin::Signed(DISTRIBUTION_WG_LEADER_ACCOUNT_ID))
            .call_and_assert(Ok(()))
            .unwrap();

        InviteDistributionBucketOperatorFixture::default()
            .with_origin(RawOrigin::Signed(DISTRIBUTION_WG_LEADER_ACCOUNT_ID))
            .with_bucket_index(bucket_index)
            .with_family_id(family_id)
            .with_operator_worker_id(provider_id)
            .call_and_assert(Ok(()));

        AcceptDistributionBucketInvitationFixture::default()
            .with_origin(RawOrigin::Signed(DEFAULT_DISTRIBUTION_PROVIDER_ACCOUNT_ID))
            .with_family_id(family_id)
            .with_bucket_index(bucket_index)
            .with_worker_id(provider_id)
            .call_and_assert(Ok(()));

        EventFixture::assert_last_crate_event(RawEvent::DistributionBucketInvitationAccepted(
            provider_id,
            Storage::create_distribution_bucket_id(family_id, bucket_index),
        ));
    });
}

#[test]
fn accept_distribution_bucket_operator_invite_fails_with_non_leader_origin() {
    build_test_externalities().execute_with(|| {
        let invalid_account_id = 11111;

        AcceptDistributionBucketInvitationFixture::default()
            .with_origin(RawOrigin::Signed(invalid_account_id))
            .call_and_assert(Err(DispatchError::BadOrigin));
    });
}

#[test]
fn accept_distribution_bucket_operator_invite_fails_with_non_existing_distribution_bucket() {
    build_test_externalities().execute_with(|| {
        let family_id = CreateDistributionBucketFamilyFixture::default()
            .with_origin(RawOrigin::Signed(DISTRIBUTION_WG_LEADER_ACCOUNT_ID))
            .call_and_assert(Ok(()))
            .unwrap();

        AcceptDistributionBucketInvitationFixture::default()
            .with_family_id(family_id)
            .with_origin(RawOrigin::Signed(DEFAULT_DISTRIBUTION_PROVIDER_ACCOUNT_ID))
            .call_and_assert(Err(Error::<Test>::DistributionBucketDoesntExist.into()));
    });
}

#[test]
fn accept_distribution_bucket_operator_invite_fails_with_non_invited_distribution_provider() {
    build_test_externalities().execute_with(|| {
        let family_id = CreateDistributionBucketFamilyFixture::default()
            .with_origin(RawOrigin::Signed(DISTRIBUTION_WG_LEADER_ACCOUNT_ID))
            .call_and_assert(Ok(()))
            .unwrap();

        let bucket_index = CreateDistributionBucketFixture::default()
            .with_family_id(family_id)
            .with_origin(RawOrigin::Signed(DISTRIBUTION_WG_LEADER_ACCOUNT_ID))
            .call_and_assert(Ok(()))
            .unwrap();

        AcceptDistributionBucketInvitationFixture::default()
            .with_origin(RawOrigin::Signed(DEFAULT_DISTRIBUTION_PROVIDER_ACCOUNT_ID))
            .with_family_id(family_id)
            .with_bucket_index(bucket_index)
            .call_and_assert(Err(Error::<Test>::NoDistributionBucketInvitation.into()));
    });
}

#[test]
fn set_distribution_operator_metadata_succeeded() {
    build_test_externalities().execute_with(|| {
        let starting_block = 1;
        run_to_block(starting_block);

        let provider_id = DEFAULT_DISTRIBUTION_PROVIDER_ID;
        let metadata = b"Metadata".to_vec();

        let family_id = CreateDistributionBucketFamilyFixture::default()
            .with_origin(RawOrigin::Signed(DISTRIBUTION_WG_LEADER_ACCOUNT_ID))
            .call_and_assert(Ok(()))
            .unwrap();

        let bucket_index = CreateDistributionBucketFixture::default()
            .with_family_id(family_id)
            .with_origin(RawOrigin::Signed(DISTRIBUTION_WG_LEADER_ACCOUNT_ID))
            .call_and_assert(Ok(()))
            .unwrap();

        InviteDistributionBucketOperatorFixture::default()
            .with_origin(RawOrigin::Signed(DISTRIBUTION_WG_LEADER_ACCOUNT_ID))
            .with_bucket_index(bucket_index)
            .with_family_id(family_id)
            .with_operator_worker_id(provider_id)
            .call_and_assert(Ok(()));

        AcceptDistributionBucketInvitationFixture::default()
            .with_origin(RawOrigin::Signed(DEFAULT_DISTRIBUTION_PROVIDER_ACCOUNT_ID))
            .with_family_id(family_id)
            .with_bucket_index(bucket_index)
            .with_worker_id(provider_id)
            .call_and_assert(Ok(()));

        SetDistributionBucketMetadataFixture::default()
            .with_origin(RawOrigin::Signed(DEFAULT_DISTRIBUTION_PROVIDER_ACCOUNT_ID))
            .with_family_id(family_id)
            .with_bucket_index(bucket_index)
            .with_worker_id(provider_id)
            .with_metadata(metadata.clone())
            .call_and_assert(Ok(()));

        EventFixture::assert_last_crate_event(RawEvent::DistributionBucketMetadataSet(
            provider_id,
            Storage::create_distribution_bucket_id(family_id, bucket_index),
            metadata,
        ));
    });
}

#[test]
fn set_distribution_operator_metadata_fails_with_non_leader_origin() {
    build_test_externalities().execute_with(|| {
        let invalid_account_id = 11111;

        SetDistributionBucketMetadataFixture::default()
            .with_origin(RawOrigin::Signed(invalid_account_id))
            .call_and_assert(Err(DispatchError::BadOrigin));
    });
}

#[test]
fn set_distribution_operator_metadata_fails_with_non_existing_distribution_bucket() {
    build_test_externalities().execute_with(|| {
        let family_id = CreateDistributionBucketFamilyFixture::default()
            .with_origin(RawOrigin::Signed(DISTRIBUTION_WG_LEADER_ACCOUNT_ID))
            .call_and_assert(Ok(()))
            .unwrap();

        SetDistributionBucketMetadataFixture::default()
            .with_family_id(family_id)
            .with_origin(RawOrigin::Signed(DEFAULT_DISTRIBUTION_PROVIDER_ACCOUNT_ID))
            .call_and_assert(Err(Error::<Test>::DistributionBucketDoesntExist.into()));
    });
}

#[test]
fn set_distribution_operator_metadata_fails_with_non_distribution_provider() {
    build_test_externalities().execute_with(|| {
        let family_id = CreateDistributionBucketFamilyFixture::default()
            .with_origin(RawOrigin::Signed(DISTRIBUTION_WG_LEADER_ACCOUNT_ID))
            .call_and_assert(Ok(()))
            .unwrap();

        let bucket_index = CreateDistributionBucketFixture::default()
            .with_family_id(family_id)
            .with_origin(RawOrigin::Signed(DISTRIBUTION_WG_LEADER_ACCOUNT_ID))
            .call_and_assert(Ok(()))
            .unwrap();

        SetDistributionBucketMetadataFixture::default()
            .with_origin(RawOrigin::Signed(DEFAULT_DISTRIBUTION_PROVIDER_ACCOUNT_ID))
            .with_family_id(family_id)
            .with_bucket_index(bucket_index)
            .call_and_assert(Err(
                Error::<Test>::MustBeDistributionProviderOperatorForBucket.into(),
            ));
    });
}

#[test]
fn remove_distribution_bucket_operator_succeeded() {
    build_test_externalities().execute_with(|| {
        let starting_block = 1;
        run_to_block(starting_block);

        let operator_id = DEFAULT_DISTRIBUTION_PROVIDER_ID;

        let family_id = CreateDistributionBucketFamilyFixture::default()
            .with_origin(RawOrigin::Signed(DISTRIBUTION_WG_LEADER_ACCOUNT_ID))
            .call_and_assert(Ok(()))
            .unwrap();

        let bucket_index = CreateDistributionBucketFixture::default()
            .with_family_id(family_id)
            .with_origin(RawOrigin::Signed(DISTRIBUTION_WG_LEADER_ACCOUNT_ID))
            .call_and_assert(Ok(()))
            .unwrap();

        InviteDistributionBucketOperatorFixture::default()
            .with_origin(RawOrigin::Signed(DISTRIBUTION_WG_LEADER_ACCOUNT_ID))
            .with_bucket_index(bucket_index)
            .with_family_id(family_id)
            .with_operator_worker_id(operator_id)
            .call_and_assert(Ok(()));

        AcceptDistributionBucketInvitationFixture::default()
            .with_origin(RawOrigin::Signed(DEFAULT_DISTRIBUTION_PROVIDER_ACCOUNT_ID))
            .with_family_id(family_id)
            .with_bucket_index(bucket_index)
            .with_worker_id(operator_id)
            .call_and_assert(Ok(()));

        RemoveDistributionBucketOperatorFixture::default()
            .with_origin(RawOrigin::Signed(DISTRIBUTION_WG_LEADER_ACCOUNT_ID))
            .with_family_id(family_id)
            .with_bucket_index(bucket_index)
            .with_operator_worker_id(operator_id)
            .call_and_assert(Ok(()));

        EventFixture::assert_last_crate_event(RawEvent::DistributionBucketOperatorRemoved(
            Storage::create_distribution_bucket_id(family_id, bucket_index),
            operator_id,
        ));
    });
}

#[test]
fn remove_distribution_bucket_operator_fails_with_non_leader_origin() {
    build_test_externalities().execute_with(|| {
        RemoveDistributionBucketOperatorFixture::default()
            .with_origin(RawOrigin::Signed(DEFAULT_DISTRIBUTION_PROVIDER_ACCOUNT_ID))
            .call_and_assert(Err(DispatchError::BadOrigin));
    });
}

#[test]
fn remove_distribution_bucket_operator_fails_with_non_existing_distribution_bucket() {
    build_test_externalities().execute_with(|| {
        let family_id = CreateDistributionBucketFamilyFixture::default()
            .with_origin(RawOrigin::Signed(DISTRIBUTION_WG_LEADER_ACCOUNT_ID))
            .call_and_assert(Ok(()))
            .unwrap();

        RemoveDistributionBucketOperatorFixture::default()
            .with_origin(RawOrigin::Signed(DISTRIBUTION_WG_LEADER_ACCOUNT_ID))
            .with_family_id(family_id)
            .call_and_assert(Err(Error::<Test>::DistributionBucketDoesntExist.into()));
    });
}

#[test]
fn remove_distribution_bucket_operator_fails_with_non_accepted_distribution_provider() {
    build_test_externalities().execute_with(|| {
        let operator_id = DEFAULT_DISTRIBUTION_PROVIDER_ID;

        let family_id = CreateDistributionBucketFamilyFixture::default()
            .with_origin(RawOrigin::Signed(DISTRIBUTION_WG_LEADER_ACCOUNT_ID))
            .call_and_assert(Ok(()))
            .unwrap();

        let bucket_index = CreateDistributionBucketFixture::default()
            .with_family_id(family_id)
            .with_origin(RawOrigin::Signed(DISTRIBUTION_WG_LEADER_ACCOUNT_ID))
            .call_and_assert(Ok(()))
            .unwrap();

        RemoveDistributionBucketOperatorFixture::default()
            .with_origin(RawOrigin::Signed(DISTRIBUTION_WG_LEADER_ACCOUNT_ID))
            .with_family_id(family_id)
            .with_bucket_index(bucket_index)
            .with_operator_worker_id(operator_id)
            .call_and_assert(Err(
                Error::<Test>::MustBeDistributionProviderOperatorForBucket.into(),
            ));

        InviteDistributionBucketOperatorFixture::default()
            .with_origin(RawOrigin::Signed(DISTRIBUTION_WG_LEADER_ACCOUNT_ID))
            .with_bucket_index(bucket_index)
            .with_family_id(family_id)
            .with_operator_worker_id(operator_id)
            .call_and_assert(Ok(()));

        RemoveDistributionBucketOperatorFixture::default()
            .with_origin(RawOrigin::Signed(DISTRIBUTION_WG_LEADER_ACCOUNT_ID))
            .with_family_id(family_id)
            .with_bucket_index(bucket_index)
            .with_operator_worker_id(operator_id)
            .call_and_assert(Err(
                Error::<Test>::MustBeDistributionProviderOperatorForBucket.into(),
            ));
    });
}

#[test]
fn set_distribution_bucket_family_metadata_succeeded() {
    build_test_externalities().execute_with(|| {
        let starting_block = 1;
        run_to_block(starting_block);

        let metadata = b"Metadata".to_vec();

        let family_id = CreateDistributionBucketFamilyFixture::default()
            .with_origin(RawOrigin::Signed(DISTRIBUTION_WG_LEADER_ACCOUNT_ID))
            .call_and_assert(Ok(()))
            .unwrap();

        SetDistributionBucketFamilyMetadataFixture::default()
            .with_origin(RawOrigin::Signed(DISTRIBUTION_WG_LEADER_ACCOUNT_ID))
            .with_family_id(family_id)
            .with_metadata(metadata.clone())
            .call_and_assert(Ok(()));

        EventFixture::assert_last_crate_event(RawEvent::DistributionBucketFamilyMetadataSet(
            family_id, metadata,
        ));
    });
}

#[test]
fn set_distribution_bucket_family_metadata_fails_with_non_leader_origin() {
    build_test_externalities().execute_with(|| {
        let invalid_account_id = 11111;

        SetDistributionBucketFamilyMetadataFixture::default()
            .with_origin(RawOrigin::Signed(invalid_account_id))
            .call_and_assert(Err(DispatchError::BadOrigin));
    });
}

#[test]
fn set_distribution_bucket_family_metadata_fails_with_invalid_distribution_bucket_family() {
    build_test_externalities().execute_with(|| {
        SetDistributionBucketFamilyMetadataFixture::default()
            .with_origin(RawOrigin::Signed(DISTRIBUTION_WG_LEADER_ACCOUNT_ID))
            .call_and_assert(Err(
                Error::<Test>::DistributionBucketFamilyDoesntExist.into()
            ));
    });
}

// #[test]
// fn cannot_delete_dynamic_bags_with_objects_with_insufficient_treasury_balance() {
//     build_test_externalities().execute_with(|| {
//         let starting_block = 1;
//         run_to_block(starting_block);

<<<<<<< HEAD
        let bag_deletion_prize_value = 100;
        set_bag_deletion_prize_value(bag_deletion_prize_value);

        let dynamic_bag_id = DynamicBagId::<Test>::Member(DEFAULT_MEMBER_ID);
=======
//         let dynamic_bag_id = DynamicBagId::<Test>::Member(DEFAULT_MEMBER_ID);
//         create_storage_buckets(DEFAULT_STORAGE_BUCKETS_NUMBER);
//         increase_account_balance(&DEFAULT_MEMBER_ACCOUNT_ID, INITIAL_BALANCE);
//         // pre-check balances
//         assert_eq!(
//             Balances::usable_balance(&DEFAULT_MEMBER_ACCOUNT_ID),
//             INITIAL_BALANCE
//         );
//         assert_eq!(
//             Balances::usable_balance(&<StorageTreasury<Test>>::module_account_id()),
//             0
//         );
>>>>>>> 591c179f

//         CreateDynamicBagFixture::default()
//             .with_bag_id(dynamic_bag_id.clone())
//             .with_deletion_prize(77)
//             //            .with_parameters(default_upload_parameters())
//             .call_and_assert(Ok(()));

<<<<<<< HEAD
        let deletion_prize_account_id = DEFAULT_MEMBER_ACCOUNT_ID;
        let initial_balance = 10000;
        increase_account_balance(&deletion_prize_account_id, initial_balance);

        let upload_parameters = UploadParameters::<Test> {
            bag_id: BagId::<Test>::from(dynamic_bag_id.clone()),
            object_creation_list: create_single_data_object(),
            deletion_prize_source_account_id: DEFAULT_MEMBER_ACCOUNT_ID,
            expected_data_size_fee: Storage::data_object_per_mega_byte_fee(),
        };

        // pre-check balances
        assert_eq!(
            Balances::usable_balance(&DEFAULT_MEMBER_ACCOUNT_ID),
            initial_balance
        );
        assert_eq!(
            Balances::usable_balance(&<StorageTreasury<Test>>::module_account_id()),
            0
        );

        CreateDynamicBagWithObjectsFixture::default()
            .with_bag_id(dynamic_bag_id.clone())
            .with_deletion_prize_account_id(DEFAULT_MEMBER_ACCOUNT_ID)
            .with_upload_parameters(upload_parameters)
            .call_and_assert(Ok(()));

        CanDeleteDynamicBagWithObjectsFixture::default()
            .with_bag_id(dynamic_bag_id.clone())
            .call_and_assert(Ok(()));
    });
}

#[test]
fn cannot_delete_dynamic_bags_with_objects_with_insufficient_treasury_balance() {
    build_test_externalities().execute_with(|| {
        let starting_block = 1;
        run_to_block(starting_block);

        let bag_deletion_prize_value = 100;
        set_bag_deletion_prize_value(bag_deletion_prize_value);

        let dynamic_bag_id = DynamicBagId::<Test>::Member(DEFAULT_MEMBER_ID);
        create_storage_buckets(DEFAULT_STORAGE_BUCKETS_NUMBER);
        increase_account_balance(&DEFAULT_MEMBER_ACCOUNT_ID, INITIAL_BALANCE);
        // pre-check balances
        assert_eq!(
            Balances::usable_balance(&DEFAULT_MEMBER_ACCOUNT_ID),
            INITIAL_BALANCE
        );
        assert_eq!(
            Balances::usable_balance(&<StorageTreasury<Test>>::module_account_id()),
            0
        );

        CreateDynamicBagWithObjectsFixture::default()
            .with_bag_id(dynamic_bag_id.clone())
            .with_deletion_prize_account_id(DEFAULT_MEMBER_ACCOUNT_ID)
            .with_upload_parameters(default_upload_parameters())
            .call_and_assert(Ok(()));

        let _ = Balances::slash(
            &<StorageTreasury<Test>>::module_account_id(),
            BAG_DELETION_PRIZE_VALUE,
        );

        CanDeleteDynamicBagWithObjectsFixture::default()
            .with_bag_id(dynamic_bag_id.clone())
            .call_and_assert(Err(Error::<Test>::InsufficientTreasuryBalance.into()));
    });
}
=======
//         let _ = Balances::slash(
//             &<StorageTreasury<Test>>::module_account_id(),
//             BAG_DELETION_PRIZE_VALUE,
//         );

//     });
// }
>>>>>>> 591c179f

#[test]
fn unsuccessful_dyn_bag_creation_with_existing_bag_id() {
    build_test_externalities().execute_with(|| {
        run_to_block(1);

        create_storage_buckets(DEFAULT_STORAGE_BUCKETS_NUMBER);
        increase_account_balance(&DEFAULT_MEMBER_ACCOUNT_ID, INITIAL_BALANCE);

        let dynamic_bag_id = DynamicBagId::<Test>::Member(DEFAULT_MEMBER_ID);
        CreateDynamicBagFixture::default()
            .with_bag_id(dynamic_bag_id)
            .call_and_assert(Ok(()));

        CreateDynamicBagFixture::default()
            .call_and_assert(Err(Error::<Test>::DynamicBagExists.into()));
    })
}

#[test]
fn unsuccessful_dyn_bag_creation_with_insufficient_balance_for_bag_prize_and_upload_fees() {
    build_test_externalities().execute_with(|| {
        run_to_block(1);

        let data_object_deletion_prize = 10;
        set_data_object_deletion_prize_value(data_object_deletion_prize);

        create_storage_buckets(DEFAULT_STORAGE_BUCKETS_NUMBER);

<<<<<<< HEAD
        CreateDynamicBagWithObjectsFixture::default()
            .with_deletion_prize_account_id(DEFAULT_MEMBER_ACCOUNT_ID)
=======
        CreateDynamicBagFixture::default()
            .with_deletion_prize(BAG_DELETION_PRIZE_VALUE)
>>>>>>> 591c179f
            .call_and_assert(Err(Error::<Test>::InsufficientBalance.into()));
    })
}

#[test]
<<<<<<< HEAD
fn unsuccessful_dyn_bag_creation_with_different_accounts_for_prize_and_params() {
    build_test_externalities().execute_with(|| {
        run_to_block(1);

        let bag_deletion_prize_value = 100;
        set_bag_deletion_prize_value(bag_deletion_prize_value);

        create_storage_buckets(DEFAULT_STORAGE_BUCKETS_NUMBER);
        increase_account_balance(&DEFAULT_MEMBER_ACCOUNT_ID, INITIAL_BALANCE);

        CreateDynamicBagWithObjectsFixture::default()
            .with_deletion_prize_account_id(DEFAULT_MEMBER_ACCOUNT_ID)
            .with_objects_prize_source_account(DEFAULT_MEMBER_ACCOUNT_ID + 100)
            .call_and_assert(Err(Error::<Test>::AccountsNotCoherent.into()));
    })
}

#[test]
=======
>>>>>>> 591c179f
fn unsuccessful_dyn_bag_creation_with_zero_objects_size() {
    build_test_externalities().execute_with(|| {
        run_to_block(1);

        create_storage_buckets(DEFAULT_STORAGE_BUCKETS_NUMBER);
        increase_account_balance(&DEFAULT_MEMBER_ACCOUNT_ID, INITIAL_BALANCE);

        let objects: Vec<DataObjectCreationParameters> = (1..DEFAULT_DATA_OBJECTS_NUMBER)
            .into_iter()
            .map(|idx| DataObjectCreationParameters {
                size: 0,
                ipfs_content_id: vec![idx.try_into().unwrap()],
            })
            .collect();

        CreateDynamicBagFixture::default()
            .with_objects(objects)
            .call_and_assert(Err(Error::<Test>::ZeroObjectSize.into()));
    })
}

#[test]
fn unsuccessful_dyn_bag_creation_with_object_size_exceeding_max_obj_size() {
    build_test_externalities().execute_with(|| {
        run_to_block(1);

        create_storage_buckets(DEFAULT_STORAGE_BUCKETS_NUMBER);
        increase_account_balance(&DEFAULT_MEMBER_ACCOUNT_ID, INITIAL_BALANCE);

        let objects: Vec<DataObjectCreationParameters> = (1..DEFAULT_DATA_OBJECTS_NUMBER)
            .into_iter()
            .map(|idx| DataObjectCreationParameters {
                // set size high on purpose to trigger error
                size: 1_000_000,
                ipfs_content_id: vec![idx.try_into().unwrap()],
            })
            .collect();

        CreateDynamicBagFixture::default()
            .with_objects(objects)
            .call_and_assert(Err(Error::<Test>::MaxDataObjectSizeExceeded.into()));
    })
}

#[test]
fn unsuccessful_dyn_bag_creation_with_buckets_having_insufficient_size_available() {
    build_test_externalities().execute_with(|| {
        run_to_block(1);

        create_storage_buckets(DEFAULT_STORAGE_BUCKETS_NUMBER);
        increase_account_balance(&DEFAULT_MEMBER_ACCOUNT_ID, INITIAL_BALANCE);

        CreateDynamicBagFixture::default()
            .with_objects(vec![DataObjectCreationParameters {
                size: DEFAULT_STORAGE_BUCKET_SIZE_LIMIT + 1,
                ipfs_content_id: vec![1],
            }])
            .call_and_assert(Err(Error::<Test>::StorageBucketIdCollectionsAreEmpty.into()));
    })
}

#[test]
fn unsuccessful_dyn_bag_creation_with_buckets_having_insufficient_objects_available() {
    build_test_externalities().execute_with(|| {
        run_to_block(1);

        create_storage_buckets(DEFAULT_STORAGE_BUCKETS_NUMBER);
        increase_account_balance(&DEFAULT_MEMBER_ACCOUNT_ID, INITIAL_BALANCE);

        let objects: Vec<DataObjectCreationParameters> = (1..(DEFAULT_STORAGE_BUCKET_OBJECTS_LIMIT
            + 1))
            .map(|idx| DataObjectCreationParameters {
                size: DEFAULT_DATA_OBJECTS_SIZE,
                ipfs_content_id: vec![idx.try_into().unwrap()],
            })
            .collect();

        CreateDynamicBagFixture::default()
            .with_objects(objects)
            .call_and_assert(Err(Error::<Test>::StorageBucketIdCollectionsAreEmpty.into()));
    })
}

#[test]
fn unsuccessful_dyn_bag_creation_with_empty_ipfs_ids() {
    build_test_externalities().execute_with(|| {
        run_to_block(1);

        create_storage_buckets(DEFAULT_STORAGE_BUCKETS_NUMBER);
        increase_account_balance(&DEFAULT_MEMBER_ACCOUNT_ID, INITIAL_BALANCE);

        let objects: Vec<DataObjectCreationParameters> = (1..DEFAULT_DATA_OBJECTS_NUMBER)
            .map(|_| DataObjectCreationParameters {
                size: DEFAULT_DATA_OBJECTS_SIZE,
                ipfs_content_id: vec![],
            })
            .collect();
        CreateDynamicBagFixture::default()
            .with_objects(objects)
            .call_and_assert(Err(Error::<Test>::EmptyContentId.into()));
    })
}

#[test]
fn successful_dyn_bag_creation_with_empty_objects_list() {
    build_test_externalities().execute_with(|| {
        run_to_block(1);

        create_storage_buckets(DEFAULT_STORAGE_BUCKETS_NUMBER);
        CreateDynamicBagFixture::default().call_and_assert(Ok(()))
    })
}

#[test]
fn unsuccessful_dyn_bag_creation_with_invalid_expected_data_fee() {
    build_test_externalities().execute_with(|| {
        run_to_block(1);

        create_storage_buckets(DEFAULT_STORAGE_BUCKETS_NUMBER);
        increase_account_balance(&DEFAULT_MEMBER_ACCOUNT_ID, INITIAL_BALANCE);

        CreateDynamicBagFixture::default()
            .with_objects(create_single_data_object())
            .with_expected_data_size_fee(Storage::data_object_per_mega_byte_fee() + 100)
            .call_and_assert(Err(Error::<Test>::DataSizeFeeChanged.into()));
    })
}

#[test]
fn unsuccessful_dyn_bag_creation_with_upload_blocking() {
    build_test_externalities().execute_with(|| {
        run_to_block(1);

        create_storage_buckets(DEFAULT_STORAGE_BUCKETS_NUMBER);
        increase_account_balance(&DEFAULT_MEMBER_ACCOUNT_ID, INITIAL_BALANCE);

        UpdateUploadingBlockedStatusFixture::default()
            .with_origin(RawOrigin::Signed(STORAGE_WG_LEADER_ACCOUNT_ID))
            .with_new_status(true)
            .call_and_assert(Ok(()));

        CreateDynamicBagFixture::default()
            .with_objects(create_single_data_object())
            .call_and_assert(Err(Error::<Test>::UploadingBlocked.into()));
    })
}

#[test]
fn successful_empty_dyn_bag_creation_with_upload_blocking() {
    build_test_externalities().execute_with(|| {
        run_to_block(1);

        create_storage_buckets(DEFAULT_STORAGE_BUCKETS_NUMBER);
        increase_account_balance(&DEFAULT_MEMBER_ACCOUNT_ID, INITIAL_BALANCE);

        UpdateUploadingBlockedStatusFixture::default()
            .with_origin(RawOrigin::Signed(STORAGE_WG_LEADER_ACCOUNT_ID))
            .with_new_status(true)
            .call_and_assert(Ok(()));

        CreateDynamicBagFixture::default().call_and_assert(Ok(()))
    })
}

#[test]
fn unsuccessful_dyn_bag_creation_with_blacklisted_ipfs_id() {
    build_test_externalities().execute_with(|| {
        run_to_block(1);

        create_storage_buckets(DEFAULT_STORAGE_BUCKETS_NUMBER);
        increase_account_balance(&DEFAULT_MEMBER_ACCOUNT_ID, INITIAL_BALANCE);

        let objects: Vec<DataObjectCreationParameters> = (0..BlacklistSizeLimit::get())
            .map(|idx| DataObjectCreationParameters {
                size: DEFAULT_DATA_OBJECTS_SIZE,
                ipfs_content_id: vec![idx.try_into().unwrap()],
            })
            .collect();

        UpdateBlacklistFixture::default()
            .with_origin(RawOrigin::Signed(STORAGE_WG_LEADER_ACCOUNT_ID))
            .with_add_hashes(
                objects
                    .iter()
                    .map(|obj| obj.ipfs_content_id.clone())
                    .collect(),
            )
            .call_and_assert(Ok(()));

        CreateDynamicBagFixture::default()
            .with_objects(objects)
            .call_and_assert(Err(Error::<Test>::DataObjectBlacklisted.into()));
    })
}

#[test]
fn successful_dyn_bag_creation_with_upload_and_no_deletion_prize() {
    build_test_externalities().execute_with(|| {
        run_to_block(1);

        let bag_deletion_prize_value = 100;
        set_bag_deletion_prize_value(bag_deletion_prize_value);

        create_storage_buckets(DEFAULT_STORAGE_BUCKETS_NUMBER);
        increase_account_balance(&DEFAULT_MEMBER_ACCOUNT_ID, INITIAL_BALANCE);

<<<<<<< HEAD
        CreateDynamicBagWithObjectsFixture::default()
            .with_deletion_prize_account_id(DEFAULT_MEMBER_ACCOUNT_ID)
            .call_and_assert(Ok(()));
=======
        CreateDynamicBagFixture::default().call_and_assert(Ok(()));
>>>>>>> 591c179f
    })
}

#[test]
fn successful_dyn_bag_creation_with_all_parameters_specified() {
    build_test_externalities().execute_with(|| {
        run_to_block(1);

        let bag_deletion_prize_value = 100;
        set_bag_deletion_prize_value(bag_deletion_prize_value);

        create_storage_buckets(DEFAULT_STORAGE_BUCKETS_NUMBER);
        increase_account_balance(&DEFAULT_MEMBER_ACCOUNT_ID, INITIAL_BALANCE);

<<<<<<< HEAD
        CreateDynamicBagWithObjectsFixture::default()
            .with_deletion_prize_account_id(DEFAULT_MEMBER_ACCOUNT_ID)
=======
        CreateDynamicBagFixture::default()
            .with_deletion_prize(BAG_DELETION_PRIZE_VALUE)
>>>>>>> 591c179f
            .call_and_assert(Ok(()));
    })
}

#[test]
fn unsuccessful_dyn_bag_creation_with_no_bucket_accepting() {
    build_test_externalities().execute_with(|| {
        run_to_block(1);

        set_max_voucher_limits();
        CreateStorageBucketFixture::default()
            .with_origin(RawOrigin::Signed(STORAGE_WG_LEADER_ACCOUNT_ID))
            .with_accepting_new_bags(false)
            .create_several(DEFAULT_STORAGE_BUCKETS_NUMBER);

        increase_account_balance(&DEFAULT_MEMBER_ACCOUNT_ID, INITIAL_BALANCE);

        CreateDynamicBagFixture::default()
            .call_and_assert(Err(Error::<Test>::StorageBucketIdCollectionsAreEmpty.into()));
    })
}

<<<<<<< HEAD
fn set_bag_deletion_prize_value(deletion_prize: u64) {
    crate::DynamicBagDeletionPrizeValue::<Test>::put(deletion_prize);
}

#[test]
fn update_dynamic_bag_deletion_prize_succeeded() {
    build_test_externalities().execute_with(|| {
        let starting_block = 1;
        run_to_block(starting_block);

        let deletion_prize = 40;

        UpdateDynamicBagDeletionPrizeValueFixture::default()
            .with_origin(RawOrigin::Signed(STORAGE_WG_LEADER_ACCOUNT_ID))
            .with_deletion_prize(deletion_prize)
            .call_and_assert(Ok(()));

        EventFixture::assert_last_crate_event(RawEvent::DynamicBagDeletionPrizeValueUpdated(
            deletion_prize,
        ));
    });
}

#[test]
fn update_dynamic_bag_deletion_prize_failed_with_bad_origin() {
    build_test_externalities().execute_with(|| {
        let non_leader_id = 1;

        UpdateDynamicBagDeletionPrizeValueFixture::default()
            .with_origin(RawOrigin::Signed(non_leader_id))
            .call_and_assert(Err(DispatchError::BadOrigin));
    });
}

#[test]
fn update_data_object_deletion_prize_succeeded() {
    build_test_externalities().execute_with(|| {
        let starting_block = 1;
        run_to_block(starting_block);

        let deletion_prize = 40;

        UpdateDataObjectDeletionPrizeValueFixture::default()
            .with_origin(RawOrigin::Signed(STORAGE_WG_LEADER_ACCOUNT_ID))
            .with_deletion_prize(deletion_prize)
            .call_and_assert(Ok(()));

        EventFixture::assert_last_crate_event(RawEvent::DataObjectDeletionPrizeValueUpdated(
            deletion_prize,
        ));
    });
}

#[test]
fn update_data_object_deletion_prize_failed_with_bad_origin() {
    build_test_externalities().execute_with(|| {
        let non_leader_id = 1;

        UpdateDataObjectDeletionPrizeValueFixture::default()
            .with_origin(RawOrigin::Signed(non_leader_id))
            .call_and_assert(Err(DispatchError::BadOrigin));
    });
}

fn set_data_object_deletion_prize_value(deletion_prize: u64) {
    crate::DataObjectDeletionPrizeValue::<Test>::put(deletion_prize);
=======
#[test]
fn storage_operator_remark_successful() {
    build_test_externalities().execute_with(|| {
        run_to_block(1);

        let msg = b"test".to_vec();
        let storage_provider_id = DEFAULT_STORAGE_PROVIDER_ID;
        let invite_worker = Some(storage_provider_id);
        let transactor_id = DEFAULT_STORAGE_PROVIDER_ACCOUNT_ID;

        let bucket_id = CreateStorageBucketFixture::default()
            .with_origin(RawOrigin::Signed(STORAGE_WG_LEADER_ACCOUNT_ID))
            .with_invite_worker(invite_worker)
            .call_and_assert(Ok(()))
            .unwrap();

        AcceptStorageBucketInvitationFixture::default()
            .with_origin(RawOrigin::Signed(DEFAULT_STORAGE_PROVIDER_ACCOUNT_ID))
            .with_storage_bucket_id(bucket_id)
            .with_worker_id(storage_provider_id)
            .with_transactor_account_id(transactor_id)
            .call_and_assert(Ok(()));

        assert_ok!(Storage::storage_operator_remark(
            RawOrigin::Signed(DEFAULT_STORAGE_PROVIDER_ACCOUNT_ID).into(),
            DEFAULT_STORAGE_PROVIDER_ID,
            bucket_id,
            msg
        ));
    })
}

#[test]
fn storage_operator_remark_unsuccessful_with_invalid_bucket_id() {
    build_test_externalities().execute_with(|| {
        run_to_block(1);

        let msg = b"test".to_vec();
        let storage_provider_id = DEFAULT_STORAGE_PROVIDER_ID;
        let invite_worker = Some(storage_provider_id);
        let transactor_id = DEFAULT_STORAGE_PROVIDER_ACCOUNT_ID;

        let bucket_id = CreateStorageBucketFixture::default()
            .with_origin(RawOrigin::Signed(STORAGE_WG_LEADER_ACCOUNT_ID))
            .with_invite_worker(invite_worker)
            .call_and_assert(Ok(()))
            .unwrap();

        let invalid_bucket_id = bucket_id.saturating_add(1);

        AcceptStorageBucketInvitationFixture::default()
            .with_origin(RawOrigin::Signed(DEFAULT_STORAGE_PROVIDER_ACCOUNT_ID))
            .with_storage_bucket_id(bucket_id)
            .with_worker_id(storage_provider_id)
            .with_transactor_account_id(transactor_id)
            .call_and_assert(Ok(()));

        assert_err!(
            Storage::storage_operator_remark(
                RawOrigin::Signed(DEFAULT_STORAGE_PROVIDER_ACCOUNT_ID).into(),
                DEFAULT_STORAGE_PROVIDER_ID,
                invalid_bucket_id,
                msg
            ),
            Error::<Test>::StorageBucketDoesntExist
        );
    })
}

#[test]
fn storage_operator_remark_unsuccessful_with_invalid_origin() {
    build_test_externalities().execute_with(|| {
        run_to_block(1);

        let msg = b"test".to_vec();
        let storage_provider_id = DEFAULT_STORAGE_PROVIDER_ID;
        let invite_worker = Some(storage_provider_id);
        let transactor_id = DEFAULT_STORAGE_PROVIDER_ACCOUNT_ID;

        let bucket_id = CreateStorageBucketFixture::default()
            .with_origin(RawOrigin::Signed(STORAGE_WG_LEADER_ACCOUNT_ID))
            .with_invite_worker(invite_worker)
            .call_and_assert(Ok(()))
            .unwrap();

        AcceptStorageBucketInvitationFixture::default()
            .with_origin(RawOrigin::Signed(DEFAULT_STORAGE_PROVIDER_ACCOUNT_ID))
            .with_storage_bucket_id(bucket_id)
            .with_worker_id(storage_provider_id)
            .with_transactor_account_id(transactor_id)
            .call_and_assert(Ok(()));

        let invalid_origin = RawOrigin::Signed(DEFAULT_STORAGE_PROVIDER_ACCOUNT_ID + 100).into();
        assert_err!(
            Storage::storage_operator_remark(
                invalid_origin,
                DEFAULT_STORAGE_PROVIDER_ID,
                bucket_id,
                msg
            ),
            DispatchError::BadOrigin,
        );
    })
}

#[test]
fn storage_operator_remark_unsuccessful_with_invalid_worker_id() {
    build_test_externalities().execute_with(|| {
        run_to_block(1);

        let msg = b"test".to_vec();
        let storage_provider_id = DEFAULT_STORAGE_PROVIDER_ID;
        let invite_worker = Some(storage_provider_id);
        let transactor_id = DEFAULT_STORAGE_PROVIDER_ACCOUNT_ID;

        let bucket_id = CreateStorageBucketFixture::default()
            .with_origin(RawOrigin::Signed(STORAGE_WG_LEADER_ACCOUNT_ID))
            .with_invite_worker(invite_worker)
            .call_and_assert(Ok(()))
            .unwrap();

        let invalid_worker_id = DEFAULT_STORAGE_PROVIDER_ACCOUNT_ID.saturating_add(1);

        AcceptStorageBucketInvitationFixture::default()
            .with_origin(RawOrigin::Signed(DEFAULT_STORAGE_PROVIDER_ACCOUNT_ID))
            .with_storage_bucket_id(bucket_id)
            .with_worker_id(storage_provider_id)
            .with_transactor_account_id(transactor_id)
            .call_and_assert(Ok(()));

        assert_err!(
            Storage::storage_operator_remark(
                RawOrigin::Signed(DEFAULT_STORAGE_PROVIDER_ACCOUNT_ID).into(),
                invalid_worker_id,
                bucket_id,
                msg
            ),
            Error::<Test>::InvalidStorageProvider
        );
    })
}

#[test]
fn distribution_operator_remark_successful() {
    build_test_externalities().execute_with(|| {
        run_to_block(1);

        let msg = b"test".to_vec();

        let distribution_bucket_family_id = CreateDistributionBucketFamilyFixture::default()
            .with_origin(RawOrigin::Signed(DISTRIBUTION_WG_LEADER_ACCOUNT_ID))
            .call_and_assert(Ok(()))
            .unwrap();

        let distribution_bucket_index = CreateDistributionBucketFixture::default()
            .with_family_id(distribution_bucket_family_id)
            .with_origin(RawOrigin::Signed(DISTRIBUTION_WG_LEADER_ACCOUNT_ID))
            .call_and_assert(Ok(()))
            .unwrap();

        InviteDistributionBucketOperatorFixture::default()
            .with_origin(RawOrigin::Signed(DISTRIBUTION_WG_LEADER_ACCOUNT_ID))
            .with_bucket_index(distribution_bucket_index)
            .with_family_id(distribution_bucket_family_id)
            .with_operator_worker_id(DEFAULT_DISTRIBUTION_PROVIDER_ID)
            .call_and_assert(Ok(()));

        AcceptDistributionBucketInvitationFixture::default()
            .with_origin(RawOrigin::Signed(DEFAULT_DISTRIBUTION_PROVIDER_ACCOUNT_ID))
            .with_family_id(distribution_bucket_family_id)
            .with_bucket_index(distribution_bucket_index)
            .with_worker_id(DEFAULT_DISTRIBUTION_PROVIDER_ID)
            .call_and_assert(Ok(()));

        assert_ok!(Storage::distribution_operator_remark(
            RawOrigin::Signed(DEFAULT_DISTRIBUTION_PROVIDER_ACCOUNT_ID).into(),
            DEFAULT_DISTRIBUTION_PROVIDER_ID,
            DistributionBucketId::<Test> {
                distribution_bucket_family_id,
                distribution_bucket_index,
            },
            msg
        ));
    })
}

#[test]
fn distribution_operator_remark_unsuccessful_with_invalid_bucket_id() {
    build_test_externalities().execute_with(|| {
        run_to_block(1);

        let msg = b"test".to_vec();

        let distribution_bucket_family_id = CreateDistributionBucketFamilyFixture::default()
            .with_origin(RawOrigin::Signed(DISTRIBUTION_WG_LEADER_ACCOUNT_ID))
            .call_and_assert(Ok(()))
            .unwrap();
        let invalid_distribution_bucket_family_id = distribution_bucket_family_id.saturating_add(1);

        let distribution_bucket_index = CreateDistributionBucketFixture::default()
            .with_family_id(distribution_bucket_family_id)
            .with_origin(RawOrigin::Signed(DISTRIBUTION_WG_LEADER_ACCOUNT_ID))
            .call_and_assert(Ok(()))
            .unwrap();

        InviteDistributionBucketOperatorFixture::default()
            .with_origin(RawOrigin::Signed(DISTRIBUTION_WG_LEADER_ACCOUNT_ID))
            .with_bucket_index(distribution_bucket_index)
            .with_family_id(distribution_bucket_family_id)
            .with_operator_worker_id(DEFAULT_DISTRIBUTION_PROVIDER_ID)
            .call_and_assert(Ok(()));

        AcceptDistributionBucketInvitationFixture::default()
            .with_origin(RawOrigin::Signed(DEFAULT_DISTRIBUTION_PROVIDER_ACCOUNT_ID))
            .with_family_id(distribution_bucket_family_id)
            .with_bucket_index(distribution_bucket_index)
            .with_worker_id(DEFAULT_DISTRIBUTION_PROVIDER_ID)
            .call_and_assert(Ok(()));

        assert_err!(
            Storage::distribution_operator_remark(
                RawOrigin::Signed(DEFAULT_DISTRIBUTION_PROVIDER_ACCOUNT_ID).into(),
                DEFAULT_DISTRIBUTION_PROVIDER_ID,
                DistributionBucketId::<Test> {
                    distribution_bucket_family_id: invalid_distribution_bucket_family_id,
                    distribution_bucket_index,
                },
                msg
            ),
            Error::<Test>::DistributionBucketDoesntExist
        );
    })
}

#[test]
fn distribution_operator_remark_unsuccessful_with_invalid_worker_id() {
    build_test_externalities().execute_with(|| {
        run_to_block(1);

        let invalid_distribution_worker_id = DEFAULT_DISTRIBUTION_PROVIDER_ID.saturating_add(1);
        let msg = b"test".to_vec();

        let distribution_bucket_family_id = CreateDistributionBucketFamilyFixture::default()
            .with_origin(RawOrigin::Signed(DISTRIBUTION_WG_LEADER_ACCOUNT_ID))
            .call_and_assert(Ok(()))
            .unwrap();

        let distribution_bucket_index = CreateDistributionBucketFixture::default()
            .with_family_id(distribution_bucket_family_id)
            .with_origin(RawOrigin::Signed(DISTRIBUTION_WG_LEADER_ACCOUNT_ID))
            .call_and_assert(Ok(()))
            .unwrap();

        InviteDistributionBucketOperatorFixture::default()
            .with_origin(RawOrigin::Signed(DISTRIBUTION_WG_LEADER_ACCOUNT_ID))
            .with_bucket_index(distribution_bucket_index)
            .with_family_id(distribution_bucket_family_id)
            .with_operator_worker_id(DEFAULT_DISTRIBUTION_PROVIDER_ID)
            .call_and_assert(Ok(()));

        AcceptDistributionBucketInvitationFixture::default()
            .with_origin(RawOrigin::Signed(DEFAULT_DISTRIBUTION_PROVIDER_ACCOUNT_ID))
            .with_family_id(distribution_bucket_family_id)
            .with_bucket_index(distribution_bucket_index)
            .with_worker_id(DEFAULT_DISTRIBUTION_PROVIDER_ID)
            .call_and_assert(Ok(()));

        assert_err!(
            Storage::distribution_operator_remark(
                RawOrigin::Signed(DEFAULT_DISTRIBUTION_PROVIDER_ACCOUNT_ID).into(),
                invalid_distribution_worker_id,
                DistributionBucketId::<Test> {
                    distribution_bucket_family_id,
                    distribution_bucket_index,
                },
                msg
            ),
            Error::<Test>::MustBeDistributionProviderOperatorForBucket,
        );
    })
}

#[test]
fn distribution_operator_remark_unsuccessful_with_invalid_origin() {
    build_test_externalities().execute_with(|| {
        run_to_block(1);

        let invalid_distribution_worker_id = DEFAULT_DISTRIBUTION_PROVIDER_ID.saturating_add(1);
        let msg = b"test".to_vec();

        let distribution_bucket_family_id = CreateDistributionBucketFamilyFixture::default()
            .with_origin(RawOrigin::Signed(DISTRIBUTION_WG_LEADER_ACCOUNT_ID))
            .call_and_assert(Ok(()))
            .unwrap();

        let distribution_bucket_index = CreateDistributionBucketFixture::default()
            .with_family_id(distribution_bucket_family_id)
            .with_origin(RawOrigin::Signed(DISTRIBUTION_WG_LEADER_ACCOUNT_ID))
            .call_and_assert(Ok(()))
            .unwrap();

        InviteDistributionBucketOperatorFixture::default()
            .with_origin(RawOrigin::Signed(DISTRIBUTION_WG_LEADER_ACCOUNT_ID))
            .with_bucket_index(distribution_bucket_index)
            .with_family_id(distribution_bucket_family_id)
            .with_operator_worker_id(DEFAULT_DISTRIBUTION_PROVIDER_ID)
            .call_and_assert(Ok(()));

        AcceptDistributionBucketInvitationFixture::default()
            .with_origin(RawOrigin::Signed(DEFAULT_DISTRIBUTION_PROVIDER_ACCOUNT_ID))
            .with_family_id(distribution_bucket_family_id)
            .with_bucket_index(distribution_bucket_index)
            .with_worker_id(DEFAULT_DISTRIBUTION_PROVIDER_ID)
            .call_and_assert(Ok(()));

        let invalid_origin =
            RawOrigin::Signed(DEFAULT_DISTRIBUTION_PROVIDER_ACCOUNT_ID + 100).into();

        assert_err!(
            Storage::distribution_operator_remark(
                invalid_origin,
                invalid_distribution_worker_id,
                DistributionBucketId::<Test> {
                    distribution_bucket_family_id,
                    distribution_bucket_index,
                },
                msg
            ),
            DispatchError::BadOrigin,
        );
    })
>>>>>>> 591c179f
}<|MERGE_RESOLUTION|>--- conflicted
+++ resolved
@@ -48,19 +48,6 @@
         .create_several(buckets_number)
 }
 
-<<<<<<< HEAD
-fn default_upload_parameters() -> UploadParameters<Test> {
-    let dynamic_bag_id = DynamicBagId::<Test>::Member(DEFAULT_MEMBER_ID);
-    UploadParameters::<Test> {
-        bag_id: BagId::<Test>::from(dynamic_bag_id.clone()),
-        object_creation_list: create_single_data_object(),
-        deletion_prize_source_account_id: DEFAULT_MEMBER_ACCOUNT_ID,
-        expected_data_size_fee: Storage::data_object_per_mega_byte_fee(),
-    }
-}
-
-=======
->>>>>>> 591c179f
 #[test]
 fn create_storage_bucket_succeeded() {
     build_test_externalities().execute_with(|| {
@@ -2651,14 +2638,7 @@
         let dynamic_bag_id = DynamicBagId::<Test>::Member(DEFAULT_MEMBER_ID);
 
         create_storage_buckets(DEFAULT_STORAGE_BUCKETS_NUMBER);
-        CreateDynamicBagFixture::default()
-<<<<<<< HEAD
-            .with_bag_id(dynamic_bag_id.clone())
-            .with_deletion_prize_account_id(DEFAULT_MEMBER_ACCOUNT_ID)
-=======
-            .with_deletion_prize(deletion_prize_value)
->>>>>>> 591c179f
-            .call_and_assert(Ok(()));
+        CreateDynamicBagFixture::default().call_and_assert(Ok(()));
 
         // pre-check balances
         assert_eq!(
@@ -2721,11 +2701,7 @@
         let dynamic_bag_id = DynamicBagId::<Test>::Member(DEFAULT_MEMBER_ID);
         CreateDynamicBagFixture::default()
             .with_bag_id(dynamic_bag_id.clone())
-<<<<<<< HEAD
             .with_deletion_prize_account_id(DEFAULT_MEMBER_ACCOUNT_ID)
-=======
-            .with_deletion_prize(deletion_prize_value)
->>>>>>> 591c179f
             .call_and_assert(Ok(()));
 
         let bag_id: BagId<Test> = dynamic_bag_id.clone().into();
@@ -2775,11 +2751,7 @@
         let dynamic_bag_id = DynamicBagId::<Test>::Member(DEFAULT_MEMBER_ID);
         CreateDynamicBagFixture::default()
             .with_bag_id(dynamic_bag_id.clone())
-<<<<<<< HEAD
             .with_deletion_prize_account_id(DEFAULT_MEMBER_ACCOUNT_ID)
-=======
-            .with_deletion_prize(deletion_prize_value)
->>>>>>> 591c179f
             .call_and_assert(Ok(()));
 
         let bag_id: BagId<Test> = dynamic_bag_id.clone().into();
@@ -2825,19 +2797,14 @@
         let initial_balance = 1000;
         increase_account_balance(&DEFAULT_MEMBER_ACCOUNT_ID, initial_balance);
 
-        let bag_deletion_prize_value = 100;
-        set_bag_deletion_prize_value(bag_deletion_prize_value);
+        set_bag_deletion_prize_value(BAG_DELETION_PRIZE_VALUE);
 
         let dynamic_bag_id = DynamicBagId::<Test>::Member(DEFAULT_MEMBER_ID);
 
         create_storage_buckets(DEFAULT_STORAGE_BUCKETS_NUMBER);
         CreateDynamicBagFixture::default()
             .with_bag_id(dynamic_bag_id.clone())
-<<<<<<< HEAD
             .with_deletion_prize_account_id(DEFAULT_MEMBER_ACCOUNT_ID)
-=======
-            .with_deletion_prize(deletion_prize_value)
->>>>>>> 591c179f
             .call_and_assert(Ok(()));
 
         // Corrupt module balance.
@@ -3366,14 +3333,6 @@
         let initial_balance = 10000;
         increase_account_balance(&deletion_prize_account_id, initial_balance);
 
-<<<<<<< HEAD
-        let deletion_prize = DynamicBagDeletionPrize::<Test> {
-            prize: bag_deletion_prize_value,
-            account_id: deletion_prize_account_id,
-        };
-
-=======
->>>>>>> 591c179f
         // pre-check balances
         assert_eq!(
             Balances::usable_balance(&DEFAULT_MEMBER_ACCOUNT_ID),
@@ -3386,15 +3345,11 @@
 
         CreateDynamicBagFixture::default()
             .with_bag_id(dynamic_bag_id.clone())
-<<<<<<< HEAD
             .with_deletion_prize_account_id(DEFAULT_MEMBER_ACCOUNT_ID)
-=======
-            .with_deletion_prize(deletion_prize_value)
->>>>>>> 591c179f
             .call_and_assert(Ok(()));
 
         let bag_id: BagId<Test> = dynamic_bag_id.clone().into();
-        let bag: crate::Bag<Test> = <crate::Bags<Test>>::get(bag_id);
+        let bag: crate::Bag<Test> = <crate::Bags<Test>>::get(bag_id.clone());
 
         // Check that IDs are within possible range.
         assert!(bag
@@ -3438,7 +3393,7 @@
 
         EventFixture::assert_last_crate_event(RawEvent::DynamicBagCreated(
             dynamic_bag_id,
-            deletion_prize_value,
+            bag_deletion_prize_value,
             BTreeSet::from_iter(bag.stored_by),
             BTreeSet::from_iter(bag.distributed_by),
         ));
@@ -3450,20 +3405,13 @@
     build_test_externalities().execute_with(|| {
         let dynamic_bag_id = DynamicBagId::<Test>::Member(DEFAULT_MEMBER_ID);
 
-<<<<<<< HEAD
         let bag_deletion_prize_value = 100;
         set_bag_deletion_prize_value(bag_deletion_prize_value);
+        create_storage_buckets(DEFAULT_STORAGE_BUCKETS_NUMBER);
 
         CreateDynamicBagFixture::default()
             .with_bag_id(dynamic_bag_id.clone())
             .with_deletion_prize_account_id(DEFAULT_MEMBER_ACCOUNT_ID)
-=======
-        create_storage_buckets(DEFAULT_STORAGE_BUCKETS_NUMBER);
-
-        CreateDynamicBagFixture::default()
-            .with_bag_id(dynamic_bag_id.clone())
-            .with_deletion_prize(deletion_prize_value)
->>>>>>> 591c179f
             .call_and_assert(Err(Error::<Test>::InsufficientBalance.into()));
     });
 }
@@ -5313,12 +5261,6 @@
 //         let starting_block = 1;
 //         run_to_block(starting_block);
 
-<<<<<<< HEAD
-        let bag_deletion_prize_value = 100;
-        set_bag_deletion_prize_value(bag_deletion_prize_value);
-
-        let dynamic_bag_id = DynamicBagId::<Test>::Member(DEFAULT_MEMBER_ID);
-=======
 //         let dynamic_bag_id = DynamicBagId::<Test>::Member(DEFAULT_MEMBER_ID);
 //         create_storage_buckets(DEFAULT_STORAGE_BUCKETS_NUMBER);
 //         increase_account_balance(&DEFAULT_MEMBER_ACCOUNT_ID, INITIAL_BALANCE);
@@ -5331,7 +5273,6 @@
 //             Balances::usable_balance(&<StorageTreasury<Test>>::module_account_id()),
 //             0
 //         );
->>>>>>> 591c179f
 
 //         CreateDynamicBagFixture::default()
 //             .with_bag_id(dynamic_bag_id.clone())
@@ -5339,79 +5280,6 @@
 //             //            .with_parameters(default_upload_parameters())
 //             .call_and_assert(Ok(()));
 
-<<<<<<< HEAD
-        let deletion_prize_account_id = DEFAULT_MEMBER_ACCOUNT_ID;
-        let initial_balance = 10000;
-        increase_account_balance(&deletion_prize_account_id, initial_balance);
-
-        let upload_parameters = UploadParameters::<Test> {
-            bag_id: BagId::<Test>::from(dynamic_bag_id.clone()),
-            object_creation_list: create_single_data_object(),
-            deletion_prize_source_account_id: DEFAULT_MEMBER_ACCOUNT_ID,
-            expected_data_size_fee: Storage::data_object_per_mega_byte_fee(),
-        };
-
-        // pre-check balances
-        assert_eq!(
-            Balances::usable_balance(&DEFAULT_MEMBER_ACCOUNT_ID),
-            initial_balance
-        );
-        assert_eq!(
-            Balances::usable_balance(&<StorageTreasury<Test>>::module_account_id()),
-            0
-        );
-
-        CreateDynamicBagWithObjectsFixture::default()
-            .with_bag_id(dynamic_bag_id.clone())
-            .with_deletion_prize_account_id(DEFAULT_MEMBER_ACCOUNT_ID)
-            .with_upload_parameters(upload_parameters)
-            .call_and_assert(Ok(()));
-
-        CanDeleteDynamicBagWithObjectsFixture::default()
-            .with_bag_id(dynamic_bag_id.clone())
-            .call_and_assert(Ok(()));
-    });
-}
-
-#[test]
-fn cannot_delete_dynamic_bags_with_objects_with_insufficient_treasury_balance() {
-    build_test_externalities().execute_with(|| {
-        let starting_block = 1;
-        run_to_block(starting_block);
-
-        let bag_deletion_prize_value = 100;
-        set_bag_deletion_prize_value(bag_deletion_prize_value);
-
-        let dynamic_bag_id = DynamicBagId::<Test>::Member(DEFAULT_MEMBER_ID);
-        create_storage_buckets(DEFAULT_STORAGE_BUCKETS_NUMBER);
-        increase_account_balance(&DEFAULT_MEMBER_ACCOUNT_ID, INITIAL_BALANCE);
-        // pre-check balances
-        assert_eq!(
-            Balances::usable_balance(&DEFAULT_MEMBER_ACCOUNT_ID),
-            INITIAL_BALANCE
-        );
-        assert_eq!(
-            Balances::usable_balance(&<StorageTreasury<Test>>::module_account_id()),
-            0
-        );
-
-        CreateDynamicBagWithObjectsFixture::default()
-            .with_bag_id(dynamic_bag_id.clone())
-            .with_deletion_prize_account_id(DEFAULT_MEMBER_ACCOUNT_ID)
-            .with_upload_parameters(default_upload_parameters())
-            .call_and_assert(Ok(()));
-
-        let _ = Balances::slash(
-            &<StorageTreasury<Test>>::module_account_id(),
-            BAG_DELETION_PRIZE_VALUE,
-        );
-
-        CanDeleteDynamicBagWithObjectsFixture::default()
-            .with_bag_id(dynamic_bag_id.clone())
-            .call_and_assert(Err(Error::<Test>::InsufficientTreasuryBalance.into()));
-    });
-}
-=======
 //         let _ = Balances::slash(
 //             &<StorageTreasury<Test>>::module_account_id(),
 //             BAG_DELETION_PRIZE_VALUE,
@@ -5419,7 +5287,6 @@
 
 //     });
 // }
->>>>>>> 591c179f
 
 #[test]
 fn unsuccessful_dyn_bag_creation_with_existing_bag_id() {
@@ -5444,44 +5311,17 @@
     build_test_externalities().execute_with(|| {
         run_to_block(1);
 
-        let data_object_deletion_prize = 10;
-        set_data_object_deletion_prize_value(data_object_deletion_prize);
-
         create_storage_buckets(DEFAULT_STORAGE_BUCKETS_NUMBER);
 
-<<<<<<< HEAD
-        CreateDynamicBagWithObjectsFixture::default()
-            .with_deletion_prize_account_id(DEFAULT_MEMBER_ACCOUNT_ID)
-=======
+        let bag_deletion_prize = 100;
+        set_bag_deletion_prize_value(bag_deletion_prize);
+
         CreateDynamicBagFixture::default()
-            .with_deletion_prize(BAG_DELETION_PRIZE_VALUE)
->>>>>>> 591c179f
             .call_and_assert(Err(Error::<Test>::InsufficientBalance.into()));
     })
 }
 
 #[test]
-<<<<<<< HEAD
-fn unsuccessful_dyn_bag_creation_with_different_accounts_for_prize_and_params() {
-    build_test_externalities().execute_with(|| {
-        run_to_block(1);
-
-        let bag_deletion_prize_value = 100;
-        set_bag_deletion_prize_value(bag_deletion_prize_value);
-
-        create_storage_buckets(DEFAULT_STORAGE_BUCKETS_NUMBER);
-        increase_account_balance(&DEFAULT_MEMBER_ACCOUNT_ID, INITIAL_BALANCE);
-
-        CreateDynamicBagWithObjectsFixture::default()
-            .with_deletion_prize_account_id(DEFAULT_MEMBER_ACCOUNT_ID)
-            .with_objects_prize_source_account(DEFAULT_MEMBER_ACCOUNT_ID + 100)
-            .call_and_assert(Err(Error::<Test>::AccountsNotCoherent.into()));
-    })
-}
-
-#[test]
-=======
->>>>>>> 591c179f
 fn unsuccessful_dyn_bag_creation_with_zero_objects_size() {
     build_test_externalities().execute_with(|| {
         run_to_block(1);
@@ -5682,19 +5522,10 @@
     build_test_externalities().execute_with(|| {
         run_to_block(1);
 
-        let bag_deletion_prize_value = 100;
-        set_bag_deletion_prize_value(bag_deletion_prize_value);
-
         create_storage_buckets(DEFAULT_STORAGE_BUCKETS_NUMBER);
         increase_account_balance(&DEFAULT_MEMBER_ACCOUNT_ID, INITIAL_BALANCE);
 
-<<<<<<< HEAD
-        CreateDynamicBagWithObjectsFixture::default()
-            .with_deletion_prize_account_id(DEFAULT_MEMBER_ACCOUNT_ID)
-            .call_and_assert(Ok(()));
-=======
         CreateDynamicBagFixture::default().call_and_assert(Ok(()));
->>>>>>> 591c179f
     })
 }
 
@@ -5702,21 +5533,11 @@
 fn successful_dyn_bag_creation_with_all_parameters_specified() {
     build_test_externalities().execute_with(|| {
         run_to_block(1);
-
-        let bag_deletion_prize_value = 100;
-        set_bag_deletion_prize_value(bag_deletion_prize_value);
 
         create_storage_buckets(DEFAULT_STORAGE_BUCKETS_NUMBER);
         increase_account_balance(&DEFAULT_MEMBER_ACCOUNT_ID, INITIAL_BALANCE);
 
-<<<<<<< HEAD
-        CreateDynamicBagWithObjectsFixture::default()
-            .with_deletion_prize_account_id(DEFAULT_MEMBER_ACCOUNT_ID)
-=======
-        CreateDynamicBagFixture::default()
-            .with_deletion_prize(BAG_DELETION_PRIZE_VALUE)
->>>>>>> 591c179f
-            .call_and_assert(Ok(()));
+        CreateDynamicBagFixture::default().call_and_assert(Ok(()));
     })
 }
 
@@ -5738,7 +5559,6 @@
     })
 }
 
-<<<<<<< HEAD
 fn set_bag_deletion_prize_value(deletion_prize: u64) {
     crate::DynamicBagDeletionPrizeValue::<Test>::put(deletion_prize);
 }
@@ -5805,7 +5625,7 @@
 
 fn set_data_object_deletion_prize_value(deletion_prize: u64) {
     crate::DataObjectDeletionPrizeValue::<Test>::put(deletion_prize);
-=======
+}
 #[test]
 fn storage_operator_remark_successful() {
     build_test_externalities().execute_with(|| {
@@ -6137,5 +5957,4 @@
             DispatchError::BadOrigin,
         );
     })
->>>>>>> 591c179f
 }