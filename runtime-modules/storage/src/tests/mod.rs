--- conflicted
+++ resolved
@@ -4597,81 +4597,6 @@
 }
 
 #[test]
-<<<<<<< HEAD
-fn distribution_bucket_family_pick_during_dynamic_bag_creation_succeeded() {
-    build_test_externalities().execute_with(|| {
-        // Enable randomness (disabled at the initial block).
-        let starting_block = 6;
-        run_to_block(starting_block);
-
-        let dynamic_bag_type = DynamicBagType::Channel;
-        let buckets_number = 10;
-        let new_bucket_number = 5;
-
-        let (family_id1, bucket_ids1) =
-            create_distribution_bucket_family_with_buckets(buckets_number);
-        let (family_id2, bucket_ids2) =
-            create_distribution_bucket_family_with_buckets(buckets_number);
-        let (family_id3, _) = create_distribution_bucket_family_with_buckets(buckets_number);
-        let (family_id4, _) = create_distribution_bucket_family_with_buckets(0);
-        let (family_id5, bucket_id5) = create_distribution_bucket_family_with_buckets(1);
-        let (family_id6, bucket_id6) = create_distribution_bucket_family_with_buckets(1);
-
-        let deleted_bucket_id = bucket_id5[0].clone();
-        DeleteDistributionBucketFixture::default()
-            .with_origin(RawOrigin::Signed(DISTRIBUTION_WG_LEADER_ACCOUNT_ID))
-            .with_family_id(deleted_bucket_id.distribution_bucket_family_id)
-            .with_bucket_index(deleted_bucket_id.distribution_bucket_index)
-            .call_and_assert(Ok(()));
-
-        let disabled_bucket_id = bucket_id6[0].clone();
-        UpdateDistributionBucketStatusFixture::default()
-            .with_new_status(false)
-            .with_origin(RawOrigin::Signed(DISTRIBUTION_WG_LEADER_ACCOUNT_ID))
-            .with_family_id(disabled_bucket_id.distribution_bucket_family_id)
-            .with_bucket_index(disabled_bucket_id.distribution_bucket_index)
-            .call_and_assert(Ok(()));
-
-        let families = BTreeMap::from_iter(vec![
-            (family_id1, new_bucket_number),
-            (family_id2, new_bucket_number),
-            (family_id3, 0),
-            (family_id4, new_bucket_number),
-            (family_id5, new_bucket_number),
-            (family_id6, new_bucket_number),
-        ]);
-
-        UpdateFamiliesInDynamicBagCreationPolicyFixture::default()
-            .with_origin(RawOrigin::Signed(DISTRIBUTION_WG_LEADER_ACCOUNT_ID))
-            .with_families(families)
-            .with_dynamic_bag_type(dynamic_bag_type)
-            .call_and_assert(Ok(()));
-
-        let picked_bucket_ids =
-            Storage::pick_distribution_buckets_for_dynamic_bag(dynamic_bag_type);
-
-        assert_eq!(picked_bucket_ids.len(), (new_bucket_number * 2) as usize); // buckets from two families
-
-        let total_ids1 = BTreeSet::from_iter(
-            bucket_ids1
-                .iter()
-                .cloned()
-                .chain(bucket_ids2.iter().cloned()),
-        );
-        let total_ids2 = BTreeSet::from_iter(
-            total_ids1
-                .iter()
-                .cloned()
-                .chain(picked_bucket_ids.iter().cloned()),
-        );
-
-        assert_eq!(total_ids1, total_ids2); // picked IDS are from total ID set.
-    });
-}
-
-#[test]
-=======
->>>>>>> 12b65d88
 fn invite_distribution_bucket_operator_succeeded() {
     build_test_externalities().execute_with(|| {
         let starting_block = 1;
