//! # Storage module
//! Storage module for the Joystream platform.
//!
//! Initial spec links:
//! - [spec](https://github.com/Joystream/joystream/issues/2224)
//! - [utilization model](https://github.com/Joystream/joystream/issues/2359)
//!
//! Pallet functionality could be split in five distinct groups:
//! - extrinsics for the storage working group leader
//! - extrinsics for the distribution group leader
//! - extrinsics for the storage provider
//! - extrinsics for the distribution provider
//! - public methods for the pallet integration
//!
//! #### Storage working group leader extrinsics
//! - [create_storage_bucket](./struct.Module.html#method.create_storage_bucket) - creates storage
//! bucket.
//! - [update_storage_buckets_for_bag](./struct.Module.html#method.update_storage_buckets_for_bag) -
//! updates storage buckets for a bag.
//! - [delete_storage_bucket](./struct.Module.html#method.delete_storage_bucket) - deletes storage
//! bucket.
//! - [invite_storage_bucket_operator](./struct.Module.html#method.invite_storage_bucket_operator) -
//! invites storage bucket operator.
//! - [cancel_storage_bucket_operator_invite](./struct.Module.html#method.cancel_storage_bucket_operator_invite) -
//! cancels pending storage bucket invite.
//! - [remove_storage_bucket_operator](./struct.Module.html#method.remove_storage_bucket_operator) -
//! removes storage bucket operator.
//! - [update_uploading_blocked_status](./struct.Module.html#method.update_uploading_blocked_status) -
//! updates global uploading status.
//! - [update_data_size_fee](./struct.Module.html#method.update_data_size_fee) - updates size-based
//! pricing of new objects uploaded.
//! - [update_storage_buckets_per_bag_limit](./struct.Module.html#method.update_storage_buckets_per_bag_limit) -
//! updates "Storage buckets per bag" number limit.
//! - [update_storage_buckets_voucher_max_limits](./struct.Module.html#method.update_storage_buckets_voucher_max_limits) -
//! updates "Storage buckets voucher max limits".
//! - [update_number_of_storage_buckets_in_dynamic_bag_creation_policy](./struct.Module.html#method.update_number_of_storage_buckets_in_dynamic_bag_creation_policy) -
//! updates number of storage buckets used in given dynamic bag creation policy.
//! - [update_blacklist](./struct.Module.html#method.update_blacklist) - adds and removes hashes to
//! the current blacklist.
//! - [update_storage_bucket_status](./struct.Module.html#method.update_storage_bucket_status) -
//! updates whether new bags are being accepted for storage.
//! - [set_storage_bucket_voucher_limits](./struct.Module.html#method.set_storage_bucket_voucher_limits) -
//! sets storage bucket voucher limits.
//!
//!
//! #### Storage provider extrinsics
//! - [accept_storage_bucket_invitation](./struct.Module.html#method.accept_storage_bucket_invitation) -
//! accepts the storage bucket invitation.
//! - [set_storage_operator_metadata](./struct.Module.html#method.set_storage_operator_metadata) -
//! sets storage operator metadata.
//! - [accept_pending_data_objects](./struct.Module.html#method.accept_pending_data_objects) - a
//! storage provider signals that the data object was successfully uploaded to its storage.
//!
//! #### Distribution working group leader extrinsics
//! - [create_distribution_bucket_family](./struct.Module.html#method.create_distribution_bucket_family) -
//! creates distribution bucket family.
//! - [delete_distribution_bucket_family](./struct.Module.html#method.delete_distribution_bucket_family) -
//! deletes distribution bucket family.
//! - [create_distribution_bucket](./struct.Module.html#method.create_distribution_bucket) -
//! creates distribution bucket.
//! - [delete_distribution_bucket](./struct.Module.html#method.delete_distribution_bucket) -
//! deletes distribution bucket.
//! - [update_distribution_bucket_status](./struct.Module.html#method.update_distribution_bucket_status) -
//! updates distribution bucket status (accepting new bags).
//! - [update_distribution_buckets_for_bag](./struct.Module.html#method.update_distribution_buckets_for_bag) -
//! updates distribution buckets for a bag.
//! - [distribution_buckets_per_bag_limit](./struct.Module.html#method.distribution_buckets_per_bag_limit) -
//! updates "Distribution buckets per bag" number limit.
//! - [update_distribution_bucket_mode](./struct.Module.html#method.distribution_buckets_per_bag_limit) -
//! updates "distributing" flag for a distribution bucket.
//! - [update_families_in_dynamic_bag_creation_policy](./struct.Module.html#method.update_families_in_dynamic_bag_creation_policy) -
//!  updates distribution bucket families used in given dynamic bag creation policy.
//! - [invite_distribution_bucket_operator](./struct.Module.html#method.invite_distribution_bucket_operator) -
//!  invites a distribution bucket operator.
//! - [cancel_distribution_bucket_operator_invite](./struct.Module.html#method.cancel_distribution_bucket_operator_invite) -
//!  Cancels pending invite for a distribution bucket.
//! - [remove_distribution_bucket_operator](./struct.Module.html#method.remove_distribution_bucket_operator) -
//!  Removes a distribution bucket operator.
//! - [set_distribution_bucket_family_metadata](./struct.Module.html#method.set_distribution_bucket_family_metadata) -
//! Sets distribution bucket family metadata.
//!
//! #### Distribution provider extrinsics
//! - [accept_distribution_bucket_invitation](./struct.Module.html#method.accept_distribution_bucket_invitation) -
//!  Accepts pending invite for a distribution bucket.
//! - [set_distribution_operator_metadata](./struct.Module.html#method.set_distribution_operator_metadata) -
//!  Set distribution operator metadata for the distribution bucket.
//!
//! #### Public methods
//! Public integration methods are exposed via the [DataObjectStorage](./trait.DataObjectStorage.html)
//! - upload_data_objects
//! - funds_needed_for_upload
//! - can_move_data_objects
//! - move_data_objects
//! - delete_data_objects
//! - delete_dynamic_bag
//! - create_dynamic_bag
//! - upload_and_delete_data_objects

//!
//! ### Pallet constants
//! - DataObjectStateBloatBond
//! - BlacklistSizeLimit
//! - StorageBucketsPerBagValueConstraint
//! - DefaultMemberDynamicBagNumberOfStorageBuckets
//! - DefaultChannelDynamicBagNumberOfStorageBuckets
//! - MaxDistributionBucketFamilyNumber
//! - DistributionBucketsPerBagValueConstraint
//! - MaxNumberOfPendingInvitationsPerDistributionBucket

// Compiler demand.
#![recursion_limit = "256"]
// Ensure we're `no_std` when compiling for Wasm.
#![cfg_attr(not(feature = "std"), no_std)]
// #![warn(missing_docs)] // Cannot be enabled by default because of the Substrate issue.

// Internal Substrate warning (decl_event).
#![allow(clippy::unused_unit)]
// needed for step iteration over DataObjectId range
#![feature(step_trait)]
#[cfg(test)]
mod tests;

#[cfg(feature = "runtime-benchmarks")]
mod benchmarking;

use codec::{Codec, Decode, Encode};
use frame_support::dispatch::{DispatchError, DispatchResult};
use frame_support::traits::{Currency, ExistenceRequirement, Get};
use frame_support::weights::Weight;
use frame_support::{
    decl_error, decl_event, decl_module, decl_storage, ensure, IterableStorageDoubleMap, PalletId,
    Parameter,
};
use frame_system::{ensure_root, ensure_signed};
use scale_info::TypeInfo;
#[cfg(feature = "std")]
use serde::{Deserialize, Serialize};
use sp_arithmetic::traits::{BaseArithmetic, One, Zero};
use sp_runtime::traits::{AccountIdConversion, MaybeSerialize, Member, Saturating};
use sp_runtime::SaturatedConversion;
use sp_std::collections::btree_map::BTreeMap;
use sp_std::collections::btree_set::BTreeSet;
use sp_std::convert::TryInto;
use sp_std::iter;
use sp_std::marker::PhantomData;
use sp_std::vec::Vec;

use common::constraints::BoundedValueConstraint;
use common::working_group::WorkingGroup;
use common::working_group::WorkingGroupAuthenticator;

/// pallet_forum WeightInfo.
/// Note: This was auto generated through the benchmark CLI using the `--weight-trait` flag
pub trait WeightInfo {
    fn delete_storage_bucket() -> Weight;
    fn update_uploading_blocked_status() -> Weight;
    fn update_data_size_fee() -> Weight;
    fn update_storage_buckets_per_bag_limit() -> Weight;
    fn update_storage_buckets_voucher_max_limits() -> Weight;
    fn update_number_of_storage_buckets_in_dynamic_bag_creation_policy() -> Weight;
    fn update_blacklist(i: u32, j: u32) -> Weight;
    fn create_storage_bucket() -> Weight;
    fn update_storage_buckets_for_bag(i: u32, j: u32) -> Weight;
    fn cancel_storage_bucket_operator_invite() -> Weight;
    fn invite_storage_bucket_operator() -> Weight;
    fn remove_storage_bucket_operator() -> Weight;
    fn update_storage_bucket_status() -> Weight;
    fn set_storage_bucket_voucher_limits() -> Weight;
    fn accept_storage_bucket_invitation() -> Weight;
    fn set_storage_operator_metadata(i: u32) -> Weight;
    fn accept_pending_data_objects(i: u32) -> Weight;
    fn create_distribution_bucket_family() -> Weight;
    fn delete_distribution_bucket_family() -> Weight;
    fn create_distribution_bucket() -> Weight;
    fn update_distribution_bucket_status() -> Weight;
    fn delete_distribution_bucket() -> Weight;
    fn update_distribution_buckets_for_bag(i: u32, j: u32) -> Weight;
    fn update_distribution_buckets_per_bag_limit() -> Weight;
    fn update_distribution_bucket_mode() -> Weight;
    fn update_families_in_dynamic_bag_creation_policy(i: u32) -> Weight;
    fn invite_distribution_bucket_operator() -> Weight;
    fn cancel_distribution_bucket_operator_invite() -> Weight;
    fn remove_distribution_bucket_operator() -> Weight;
    fn set_distribution_bucket_family_metadata(i: u32) -> Weight;
    fn accept_distribution_bucket_invitation() -> Weight;
    fn set_distribution_operator_metadata(i: u32) -> Weight;
    fn storage_operator_remark(i: u32) -> Weight;
    fn distribution_operator_remark(i: u32) -> Weight;
}

type WeightInfoStorage<T> = <T as Config>::WeightInfo;

type DataObjAndStateBloatBondAndObjSize<T> =
    Result<(Vec<DataObject<BalanceOf<T>>>, BalanceOf<T>, u64), DispatchError>;

/// Content ID length in bytes (46 bytes multihash).
pub const CID_LENGTH: usize = 46;

/// Public interface for the storage module.
pub trait DataObjectStorage<T: Config> {
    /// Upload new data objects.
    ///
    /// PRECONDITIONS:
    /// - params.object_creation_list is not empty or NoObjectsOnUpload error returned
    /// - params.expected_data_size_fee reflect the DataObjectPerMegabyteFee in storage or DataSizeFeeChanged error is returned
    /// - params.bag_id must exists or BagDoesntExist error returned
    /// - global uploading block not enabled or UploadingBlocked error returned
    /// - size of each objects less than MaxDataObjectSize or MaxDataObjectSizeExceeded error returned
    /// - size of each objects greater than 0 or ZeroObjectSize error returned
    /// - ipfs content id of each object not empty or EmptyContentId error returned
    /// - ipfs id of each object not black listed or DataObjectBlacklisted error returned
    /// - ALL storage bucket in the bag have enough size capacity for the new total objects size or StorageBucketObjectSizeLimitReached error  returned
    /// - ALL storage bucket in the bag have number capacity for the new total objects number or StorageBucketObjectNumberLimitReached error returned
    /// - caller must have enough balance to cover data size fee + state bloat bond for each object otherwise InsufficientBalance error returned
    ///
    /// POSTCONDITIONS:
    /// - each storage bucket for the bag is updated
    /// - bag state is updated
    /// - balance of data size fee + total state bloat bond is transferred from caller to treasury account
    fn upload_data_objects(params: UploadParameters<T>) -> DispatchResult;

    /// Returns the funds needed to upload a num of objects
    /// This is dependent on (data_obj_state_bloat_bond * num_of_objs_to_upload) plus a storage fee that depends on the
    /// objs_total_size_in_bytes
    fn funds_needed_for_upload(
        num_of_objs_to_upload: usize,
        objs_total_size_in_bytes: u64,
    ) -> BalanceOf<T>;

    /// Validates moving objects parameters.
    /// Validates voucher usage for affected buckets.
    ///
    /// PRECONDITIONS
    /// - source bag id != destination bag id or SourceAndDestinationBagsAreEqual error returned
    /// - objects is not empty or DataObjectIdCollectionIsEmpty error returned
    /// - both specified source and destination bags must exists or BagDoesNotExist error returned in both cases
    /// - ALL objects ids specified must be valid or DataObjectDoesNotExist error returned
    /// - ALL storage bucket in the dest bag have enough size capacity for the new total objects size or StorageBucketObjectSizeLimitReached error  returned
    /// - ALL storage bucket in the dest bag have number capacity for the new total objects number or StorageBucketObjectNumberLimitReached error returned
    fn can_move_data_objects(
        src_bag_id: &BagId<T>,
        dest_bag_id: &BagId<T>,
        objects: &BTreeSet<T::DataObjectId>,
    ) -> DispatchResult;

    /// Move data objects to a new bag.
    /// PRECONDITIONS
    /// - can_move_data_objects::PRECONDITIONS
    ///
    /// POSTCONDITIONS:
    /// - specified objects are moved from source bag to destination bag
    fn move_data_objects(
        src_bag_id: BagId<T>,
        dest_bag_id: BagId<T>,
        objects: BTreeSet<T::DataObjectId>,
    ) -> DispatchResult;

    /// Delete storage objects. Transfer state bloat bond to the provided account.
    ///
    /// PRECONDITIONS:
    /// - objects is not empty or DataObjectIdCollectionIsEmpty error returned
    /// - bag_id must exists or BagDoesntExist error returned
    /// - ALL specified data objects ids must be valid or DataObjectDoesntExist error returned
    /// - Storage Treasury must have sufficient balance for the cumulative state bloat bond for all the object deleted or InsufficientTreasuryBalance error returned
    ///
    /// POSTCONDITIONS:
    /// - Data Objects are removed from storage
    /// - Bag state is updated as a result
    /// - Bag storage buckets are updated as a result
    /// - relevant balance is deposited from storage treasury to caller account
    fn delete_data_objects(
        state_bloat_bond_account_id: T::AccountId,
        bag_id: BagId<T>,
        objects: BTreeSet<T::DataObjectId>,
    ) -> DispatchResult;

    /// Delete dynamic bag. Updates related storage bucket vouchers.
    /// PRECONDITIONS:
    /// - bag_id must exists or BagDoesntExist error returned
    /// - Storage Treasury must have sufficient balance for the cumulative state bloat bond for all the object deleted + bag state bloat bond or InsufficientTreasuryBalance error returned
    ///
    /// POSTCONDITIONS:
    /// - All Data Objects stored by the bag are removed from storage
    /// - Bag is removed from storage
    /// - bag assignment is unregistered from storage buckets
    /// - bag assignment is unregistered from distribution buckets
    /// - relevant balance is deposited from storage treasury to caller account
    fn delete_dynamic_bag(
        state_bloat_bond_account_id: T::AccountId,
        bag_id: DynamicBagId<T>,
    ) -> DispatchResult;

    /// Creates dynamic bag. BagId should provide the caller
    /// PRECONDITIONS:
    /// - params.bag_id must not exist yet or DynamicBagExists error returned
    /// - if objects to upload are specified:
    ///   - global uploading block not enabled or UploadingBlocked error returned
    ///   - size of each objects less than MaxDataObjectSize or MaxDataObjectSizeExceeded error returned
    ///   - size of each objects greater than 0 or ZeroObjectSize error returned
    ///   - ipfs content id of each object not empty or EmptyContentId error returned
    ///   - ipfs id of each object not black listed or DataObjectBlacklisted error returned
    ///   - ALL storage bucket in the bag have enough size capacity for the new total objects size or StorageBucketObjectSizeLimitReached error  returned
    ///   - ALL storage bucket in the bag have number capacity for the new total objects size or StorageBucketObjectNumberLimitReached error returned
    /// - caller must have enough balance to cover eventual data size fee + state bloat bond for each object otherwise InsufficientBalance error returned
    ///
    /// POSTCONDITIONS
    /// - bag added to storage with correct object size/num if objects specified
    /// - bag registered for storage buckets with enough resource to hold bag size/num
    /// - bag registered for distribution buckets
    /// - relevant amount transferred from caller account to treasury account
    fn create_dynamic_bag(params: DynBagCreationParameters<T>) -> DispatchResult;

    /// Checks if a bag does exists and returns it. Static Always exists
    fn ensure_bag_exists(bag_id: &BagId<T>) -> Result<Bag<T>, DispatchError>;

    /// Get all objects id in a bag, without checking its existence
    fn get_data_objects_id(bag_id: &BagId<T>) -> BTreeSet<T::DataObjectId>;

    /// Upload and delete objects at the same time
    /// - params.object_creation_list is not empty or NoObjectsOnUpload error returned
    /// - params.expected_data_size_fee reflect the DataObjectPerMegabyteFee in storage or DataSizeFeeChanged error is returned
    /// - params.bag_id must exists or BagDoesntExist error returned
    /// - global uploading block not enabled or UploadingBlocked error returned
    /// - size of each objects less than MaxDataObjectSize or MaxDataObjectSizeExceeded error returned
    /// - size of each objects greater than 0 or ZeroObjectSize error returned
    /// - ipfs content id of each object not empty or EmptyContentId error returned
    /// - ipfs id of each object not black listed or DataObjectBlacklisted error returned
    /// - ALL specified data objects ids must be valid or DataObjectDoesntExist error returned
    /// - ALL storage bucket in the bag have enough size capacity for the new total NET objects size or StorageBucketObjectSizeLimitReached error  returned
    /// - ALL storage bucket in the bag have number capacity for the new total NET objects number or StorageBucketObjectNumberLimitReached error returned
    /// - caller or treasury account must have enough balance to cover the net expense
    ///
    /// POSTCONDITIONS:
    /// - each storage bucket for the bag is updated
    /// - bag state is updated
    /// - relevant net balance is transferred
    fn upload_and_delete_data_objects(
        upload_parameters: UploadParameters<T>,
        objects_to_remove: BTreeSet<T::DataObjectId>,
    ) -> DispatchResult;

    /// Get a set of next `length` data object ids
    fn get_next_data_object_ids(length: usize) -> BTreeSet<T::DataObjectId>;
}

/// Storage trait.
pub trait Config: frame_system::Config + balances::Config + common::MembershipTypes {
    /// Storage event type.
    type Event: From<Event<Self>> + Into<<Self as frame_system::Config>::Event>;

    /// Content id representation.
    type ContentId: Parameter + Member + Codec + Default + Copy + MaybeSerialize + Ord + PartialEq;

    /// Data object ID type.
    type DataObjectId: Parameter
        + Member
        + BaseArithmetic
        + Codec
        + Default
        + Copy
        + MaybeSerialize
        + PartialEq
        + iter::Step; // needed for iteration

    /// Storage bucket ID type.
    type StorageBucketId: Parameter
        + Member
        + BaseArithmetic
        + Codec
        + Default
        + Copy
        + MaybeSerialize
        + PartialEq
        + Into<u64>
        + From<u64>;

    /// Distribution bucket index within a distribution bucket family type.
    type DistributionBucketIndex: Parameter
        + Member
        + BaseArithmetic
        + Codec
        + Default
        + Copy
        + MaybeSerialize
        + PartialEq
        + Into<u64>
        + From<u64>;

    /// Distribution bucket family ID type.
    type DistributionBucketFamilyId: Parameter
        + Member
        + BaseArithmetic
        + Codec
        + Default
        + Copy
        + MaybeSerialize
        + PartialEq;

    /// Channel ID type (part of the dynamic bag ID).
    type ChannelId: Parameter
        + Member
        + BaseArithmetic
        + Codec
        + Default
        + Copy
        + MaybeSerialize
        + PartialEq
        + From<u64>
        + Into<u64>;

    /// Distribution bucket operator ID type (relationship between distribution bucket and
    /// distribution operator).
    type DistributionBucketOperatorId: Parameter
        + Member
        + BaseArithmetic
        + Codec
        + Default
        + Copy
        + MaybeSerialize
        + PartialEq;

    /// Defines maximum size of the "hash blacklist" collection.
    type BlacklistSizeLimit: Get<u64>;

    /// The module id, used for deriving its sovereign account ID.
    type ModuleId: Get<PalletId>;

    /// "Storage buckets per bag" value constraint.
    type StorageBucketsPerBagValueConstraint: Get<StorageBucketsPerBagValueConstraint>;

    /// "Distribution buckets per bag" value constraint.
    type DistributionBucketsPerBagValueConstraint: Get<DistributionBucketsPerBagValueConstraint>;

    /// Defines the default dynamic bag creation policy for members (storage bucket number).
    type DefaultMemberDynamicBagNumberOfStorageBuckets: Get<u64>;

    /// Defines the default dynamic bag creation policy for channels (storage bucket number).
    type DefaultChannelDynamicBagNumberOfStorageBuckets: Get<u64>;

    /// Defines max allowed distribution bucket family number.
    type MaxDistributionBucketFamilyNumber: Get<u64>;

    /// Max number of pending invitations per distribution bucket.
    type MaxNumberOfPendingInvitationsPerDistributionBucket: Get<u64>;

    /// Max data object size in bytes.
    type MaxDataObjectSize: Get<u64>;

    /// Weight information for extrinsics in this pallet.
    type WeightInfo: WeightInfo;

    /// Storage working group pallet integration.
    type StorageWorkingGroup: common::working_group::WorkingGroupAuthenticator<Self>
        + common::working_group::WorkingGroupBudgetHandler<Self::AccountId, BalanceOf<Self>>;

    type DistributionWorkingGroup: common::working_group::WorkingGroupAuthenticator<Self>
        + common::working_group::WorkingGroupBudgetHandler<Self::AccountId, BalanceOf<Self>>;

    /// Module account initial balance (existential deposit).
    type ModuleAccountInitialBalance: Get<BalanceOf<Self>>;
}

/// Operations with local pallet account.
pub trait ModuleAccount<T: balances::Config> {
    /// The module id, used for deriving its sovereign account ID.
    type ModuleId: Get<PalletId>;

    /// The account ID of the module account.
    fn module_account_id() -> T::AccountId {
        Self::ModuleId::get().into_sub_account_truncating(Vec::<u8>::new())
    }

    /// Transfer tokens from the module account to the destination account (spends from
    /// module account).
    fn withdraw(dest_account_id: &T::AccountId, amount: BalanceOf<T>) -> DispatchResult {
        <Balances<T> as Currency<T::AccountId>>::transfer(
            &Self::module_account_id(),
            dest_account_id,
            amount,
            ExistenceRequirement::AllowDeath,
        )
    }

    /// Transfer tokens from the destination account to the module account (fills module account).
    fn deposit(src_account_id: &T::AccountId, amount: BalanceOf<T>) -> DispatchResult {
        <Balances<T> as Currency<T::AccountId>>::transfer(
            src_account_id,
            &Self::module_account_id(),
            amount,
            ExistenceRequirement::AllowDeath,
        )
    }

    /// Displays usable balance for the module account.
    fn usable_balance() -> BalanceOf<T> {
        <Balances<T>>::usable_balance(&Self::module_account_id())
    }
}

/// Implementation of the ModuleAccountHandler.
pub struct ModuleAccountHandler<T: balances::Config, ModId: Get<PalletId>> {
    /// Phantom marker for the trait.
    trait_marker: PhantomData<T>,

    /// Phantom marker for the module id type.
    module_id_marker: PhantomData<ModId>,
}

impl<T: balances::Config, ModId: Get<PalletId>> ModuleAccount<T>
    for ModuleAccountHandler<T, ModId>
{
    type ModuleId = ModId;
}

/// Holds parameter values impacting how exactly the creation of a new dynamic bag occurs,
/// and there is one such policy for each type of dynamic bag.
/// It describes how many storage buckets should store the bag.
#[cfg_attr(feature = "std", derive(Serialize, Deserialize))]
#[derive(Encode, Decode, Default, Clone, PartialEq, Eq, Debug, TypeInfo)]
pub struct DynamicBagCreationPolicy<DistributionBucketFamilyId: Ord> {
    /// The number of storage buckets which should replicate the new bag.
    pub number_of_storage_buckets: u64,

    /// The set of distribution bucket families which should be sampled
    /// to distribute bag, and for each the number of buckets in that family
    /// which should be used.
    pub families: BTreeMap<DistributionBucketFamilyId, u32>,
}

/// "Storage buckets per bag" value constraint type.
pub type StorageBucketsPerBagValueConstraint = BoundedValueConstraint<u64>;

/// "Distribution buckets per bag" value constraint type.
pub type DistributionBucketsPerBagValueConstraint = BoundedValueConstraint<u64>;

/// Local module account handler.
pub type StorageTreasury<T> = ModuleAccountHandler<T, <T as Config>::ModuleId>;

/// IPFS hash type alias (content ID).
pub type Cid = Vec<u8>;

// Alias for the Substrate balances pallet.
type Balances<T> = balances::Pallet<T>;

/// Alias for the member id.
pub type MemberId<T> = <T as common::MembershipTypes>::MemberId;

/// Type identifier for worker role, which must be same as membership actor identifier
pub type WorkerId<T> = <T as common::MembershipTypes>::ActorId;

/// Balance alias for `balances` module.
pub type BalanceOf<T> = <T as balances::Config>::Balance;

/// Type alias for the storage & distribution bucket ids pair
pub type BucketPair<T> = (
    BTreeSet<<T as Config>::StorageBucketId>,
    BTreeSet<DistributionBucketId<T>>,
);

/// The fundamental concept in the system, which represents single static binary object in the
/// system. The main goal of the system is to retain an index of all such objects, including who
/// owns them, and information about what actors are currently tasked with storing and distributing
/// them to end users. The system is unaware of the underlying content represented by such an
/// object, as it is used by different parts of the Joystream system.
#[cfg_attr(feature = "std", derive(Serialize, Deserialize))]
#[derive(Encode, Decode, Default, Clone, PartialEq, Eq, Debug, TypeInfo)]
pub struct DataObject<Balance> {
    /// Defines whether the data object was accepted by a liason.
    pub accepted: bool,

    /// A reward for the data object deletion.
    pub state_bloat_bond: Balance,

    /// Object size in bytes.
    pub size: u64,

    /// Content identifier presented as IPFS hash.
    pub ipfs_content_id: Vec<u8>,
}

/// Type alias for the BagRecord.
pub type Bag<T> = BagRecord<<T as Config>::StorageBucketId, DistributionBucketId<T>>;

/// Bag container.
#[cfg_attr(feature = "std", derive(Serialize, Deserialize))]
#[derive(Encode, Decode, Default, Clone, PartialEq, Eq, Debug, TypeInfo)]
pub struct BagRecord<StorageBucketId: Ord, DistributionBucketId: Ord> {
    /// Associated storage buckets.
    pub stored_by: BTreeSet<StorageBucketId>,

    /// Associated distribution buckets.
    pub distributed_by: BTreeSet<DistributionBucketId>,

    /// Total object size for bag.
    pub objects_total_size: u64,

    /// Total object number for bag.
    pub objects_number: u64,
}

impl<StorageBucketId: Ord, DistributionBucketId: Ord>
    BagRecord<StorageBucketId, DistributionBucketId>
{
    // Add and/or remove storage buckets.
    fn update_storage_buckets(
        &mut self,
        add_buckets: &mut BTreeSet<StorageBucketId>,
        remove_buckets: &BTreeSet<StorageBucketId>,
    ) {
        if !add_buckets.is_empty() {
            self.stored_by.append(add_buckets);
        }

        if !remove_buckets.is_empty() {
            for bucket_id in remove_buckets.iter() {
                self.stored_by.remove(bucket_id);
            }
        }
    }

    // Add and/or remove distribution buckets.
    fn update_distribution_buckets(
        &mut self,
        add_buckets: &mut BTreeSet<DistributionBucketId>,
        remove_buckets: &BTreeSet<DistributionBucketId>,
    ) {
        if !add_buckets.is_empty() {
            self.distributed_by.append(add_buckets);
        }

        if !remove_buckets.is_empty() {
            for bucket_id in remove_buckets.iter() {
                self.distributed_by.remove(bucket_id);
            }
        }
    }

    fn with_storage_buckets(self, stored_by: BTreeSet<StorageBucketId>) -> Self {
        Self { stored_by, ..self }
    }

    fn with_distribution_buckets(self, distributed_by: BTreeSet<DistributionBucketId>) -> Self {
        Self {
            distributed_by,
            ..self
        }
    }
}

// Helper enum for performing bag operation: no default since it is non trivial
type ObjectsToUpload<DataObjectCreationParameters> = Vec<DataObjectCreationParameters>;
type ObjectsToRemove<ObjectId> = BTreeSet<ObjectId>;
#[derive(Clone, PartialEq, Eq, Debug)]
enum BagOperationParamsTypes<ObjectId: Clone, StorageBucketId: Ord, DistributionBucketId: Ord> {
    /// Update operation: both upload and removal allowed
    Update(
        ObjectsToUpload<DataObjectCreationParameters>,
        ObjectsToRemove<ObjectId>,
    ),

    /// Create operation: Create bag with Upload Objects
    Create(
        /// Objects' creation parameters
        ObjectsToUpload<DataObjectCreationParameters>,
        /// Storage bucket IDs collection
        BTreeSet<StorageBucketId>,
        /// Distribution bucket IDs collection
        BTreeSet<DistributionBucketId>,
    ),

    /// Delete Bag & its content
    Delete,
}

impl<ObjectId: Clone, StorageBucketId: Ord, DistributionBucketId: Ord>
    BagOperationParamsTypes<ObjectId, StorageBucketId, DistributionBucketId>
{
    fn is_delete(&self) -> bool {
        matches!(self, Self::Delete)
    }
}

#[derive(Clone, PartialEq, Eq, Debug)]
struct BagOperationRecord<
    MemberId: Clone,
    ChannelId: Clone,
    ObjectId: Clone,
    StorageBucketId: Ord,
    DistributionBucketId: Ord,
> {
    bag_id: BagIdType<MemberId, ChannelId>,
    params: BagOperationParamsTypes<ObjectId, StorageBucketId, DistributionBucketId>,
}

type BagOperationParams<T> = BagOperationParamsTypes<
    <T as Config>::DataObjectId,
    <T as Config>::StorageBucketId,
    DistributionBucketId<T>,
>;
type BagOperation<T> = BagOperationRecord<
    MemberId<T>,
    <T as Config>::ChannelId,
    <T as Config>::DataObjectId,
    <T as Config>::StorageBucketId,
    DistributionBucketId<T>,
>;

/// Parameters for the data object creation.
#[cfg_attr(feature = "std", derive(Serialize, Deserialize))]
#[derive(Encode, Decode, Clone, PartialEq, Eq, Debug, TypeInfo)]
pub struct DataObjectCreationParameters {
    /// Object size in bytes.
    pub size: u64,

    /// Content identifier presented as IPFS hash.
    pub ipfs_content_id: Vec<u8>,
}

/// Type alias for the BagIdType.
pub type BagId<T> = BagIdType<MemberId<T>, <T as Config>::ChannelId>;

/// Identifier for a bag.
#[cfg_attr(feature = "std", derive(Serialize, Deserialize))]
#[derive(Encode, Decode, Clone, PartialEq, Eq, Debug, PartialOrd, Ord, TypeInfo)]
pub enum BagIdType<MemberId, ChannelId> {
    /// Static bag type.
    Static(StaticBagId),

    /// Dynamic bag type.
    Dynamic(DynamicBagIdType<MemberId, ChannelId>),
}

impl<MemberId, ChannelId> Default for BagIdType<MemberId, ChannelId> {
    fn default() -> Self {
        Self::Static(Default::default())
    }
}

/// Define dynamic bag types.
#[cfg_attr(feature = "std", derive(Serialize, Deserialize))]
#[derive(Encode, Decode, Clone, PartialEq, Eq, Debug, PartialOrd, Ord, Copy, TypeInfo)]
pub enum DynamicBagType {
    /// Member dynamic bag type.
    Member,

    /// Channel dynamic bag type.
    Channel,
    // Modify 'delete_distribution_bucket_family' on adding the new type!
}

impl Default for DynamicBagType {
    fn default() -> Self {
        Self::Member
    }
}

/// A type for static bags ID.
#[cfg_attr(feature = "std", derive(Serialize, Deserialize))]
#[derive(Encode, Decode, Clone, PartialEq, Eq, Debug, PartialOrd, Ord, TypeInfo)]
pub enum StaticBagId {
    /// Dedicated bag for a council.
    Council,

    /// Dedicated bag for some working group.
    WorkingGroup(WorkingGroup),
}

impl Default for StaticBagId {
    fn default() -> Self {
        Self::Council
    }
}

impl<MemberId, ChannelId> From<StaticBagId> for BagIdType<MemberId, ChannelId> {
    fn from(static_bag_id: StaticBagId) -> Self {
        BagIdType::Static(static_bag_id)
    }
}

/// Type alias for the DynamicBagIdType.
pub type DynamicBagId<T> = DynamicBagIdType<MemberId<T>, <T as Config>::ChannelId>;

/// A type for dynamic bags ID.
#[cfg_attr(feature = "std", derive(Serialize, Deserialize))]
#[derive(Encode, Decode, Clone, PartialEq, Eq, Debug, PartialOrd, Ord, TypeInfo)]
pub enum DynamicBagIdType<MemberId, ChannelId> {
    /// Dynamic bag assigned to a member.
    Member(MemberId),

    /// Dynamic bag assigned to media channel.
    Channel(ChannelId),
}

impl<MemberId: Default, ChannelId> Default for DynamicBagIdType<MemberId, ChannelId> {
    fn default() -> Self {
        Self::Member(Default::default())
    }
}

impl<MemberId, ChannelId> From<DynamicBagIdType<MemberId, ChannelId>>
    for BagIdType<MemberId, ChannelId>
{
    fn from(dynamic_bag_id: DynamicBagIdType<MemberId, ChannelId>) -> Self {
        BagIdType::Dynamic(dynamic_bag_id)
    }
}

impl<MemberId, ChannelId> BagIdType<MemberId, ChannelId> {
    fn ensure_is_dynamic_bag<T: Config>(
        self,
    ) -> Result<DynamicBagIdType<MemberId, ChannelId>, DispatchError> {
        if let Self::Dynamic(dyn_bag_id) = self {
            Ok(dyn_bag_id)
        } else {
            Err(Error::<T>::DynamicBagDoesntExist.into())
        }
    }
}

#[allow(clippy::from_over_into)] // Cannot implement From using these types.
impl<MemberId: Default, ChannelId> Into<DynamicBagType> for DynamicBagIdType<MemberId, ChannelId> {
    fn into(self) -> DynamicBagType {
        match self {
            DynamicBagIdType::Member(_) => DynamicBagType::Member,
            DynamicBagIdType::Channel(_) => DynamicBagType::Channel,
        }
    }
}

/// Alias for the parameter record used in upload data
pub type UploadParameters<T> = UploadParametersRecord<
    BagIdType<MemberId<T>, <T as Config>::ChannelId>,
    <T as frame_system::Config>::AccountId,
    BalanceOf<T>,
<<<<<<< HEAD
=======
    <T as Config>::StorageBucketId,
    DistributionBucketId<T>,
>>>>>>> f5608857
>;

/// Alias for the parameter record used in create bag
pub type DynBagCreationParameters<T> = DynBagCreationParametersRecord<
    DynamicBagId<T>,
    <T as frame_system::Config>::AccountId,
    BalanceOf<T>,
    <T as Config>::StorageBucketId,
    DistributionBucketId<T>,
>;

/// Data wrapper structure. Helps passing the parameters to the `upload` extrinsic.
#[cfg_attr(feature = "std", derive(Serialize, Deserialize))]
<<<<<<< HEAD
#[derive(Encode, Decode, Default, Clone, PartialEq, Eq, Debug)]
pub struct UploadParametersRecord<BagId, AccountId, Balance> {
    /// Static or dynamic bag to upload data.
    pub bag_id: BagId,

    /// Data object parameters.
    pub object_creation_list: Vec<DataObjectCreationParameters>,

    /// Account for the data object state bloat bond.
    pub state_bloat_bond_source_account_id: AccountId,

    /// Expected data size fee value for this extrinsic call.
    pub expected_data_size_fee: Balance,

    /// Expected for the data object state bloat bond for the storage pallet.
    pub expected_data_object_state_bloat_bond: Balance,
}

/// Data wrapper structure. Helps with create dynamic bag method
#[cfg_attr(feature = "std", derive(Serialize, Deserialize))]
#[derive(Encode, Decode, Default, Clone, PartialEq, Eq, Debug)]
pub struct DynBagCreationParametersRecord<
=======
#[derive(Encode, Decode, Default, Clone, PartialEq, Eq, Debug, TypeInfo)]
pub struct UploadParametersRecord<
>>>>>>> f5608857
    BagId,
    AccountId,
    Balance,
    StorageBucketId: Ord,
    DistributionBucketId: Ord,
> {
    /// Static or dynamic bag to upload data.
    pub bag_id: BagId,

    /// Data object parameters.
    pub object_creation_list: Vec<DataObjectCreationParameters>,

    /// Account for the data object state bloat bond.
    pub state_bloat_bond_source_account_id: AccountId,

    /// Expected data size fee value for this extrinsic call.
    pub expected_data_size_fee: Balance,

    /// Expected for the data object state bloat bond for the storage pallet.
    pub expected_data_object_state_bloat_bond: Balance,

    /// Chosen storage buckets to assign on the dynamic bag creation.
    pub storage_buckets: BTreeSet<StorageBucketId>,

    /// Chosen distribution buckets to assign on the dynamic bag creation.
    pub distribution_buckets: BTreeSet<DistributionBucketId>,
}
/// Defines storage bucket parameters.
#[cfg_attr(feature = "std", derive(Serialize, Deserialize))]
#[derive(Encode, Decode, Default, Clone, PartialEq, Eq, Debug, TypeInfo)]
pub struct Voucher {
    /// Total size limit.
    pub size_limit: u64,

    /// Object number limit.
    pub objects_limit: u64,

    /// Current size.
    pub size_used: u64,

    /// Current object number.
    pub objects_used: u64,
}

impl Voucher {
    fn try_update<T: Config>(self, new_voucher: VoucherUpdate) -> Result<Self, Error<T>> {
        ensure!(
            new_voucher.objects_number <= self.objects_limit,
            Error::<T>::StorageBucketObjectNumberLimitReached,
        );
        ensure!(
            new_voucher.objects_total_size <= self.size_limit,
            Error::<T>::StorageBucketObjectSizeLimitReached,
        );
        Ok(Self {
            objects_used: new_voucher.objects_number,
            size_used: new_voucher.objects_total_size,
            ..self
        })
    }
}

// Defines whether we should increase or decrease parameters during some operation.
#[derive(Clone, PartialEq, Eq, Debug, Copy)]
enum OperationType {
    // Increase parameters.
    Increase,

    // Decrease parameters.
    Decrease,
}

// Helper-struct - defines voucher changes.
#[derive(Clone, PartialEq, Eq, Debug, Copy, Default)]
struct VoucherUpdate {
    /// Total number.
    pub objects_number: u64,

    /// Total objects size sum.
    pub objects_total_size: u64,
}

impl VoucherUpdate {
    fn get_updated_voucher(&self, voucher: &Voucher, voucher_operation: OperationType) -> Voucher {
        let (objects_used, size_used) = match voucher_operation {
            OperationType::Increase => (
                voucher.objects_used.saturating_add(self.objects_number),
                voucher.size_used.saturating_add(self.objects_total_size),
            ),
            OperationType::Decrease => (
                voucher.objects_used.saturating_sub(self.objects_number),
                voucher.size_used.saturating_sub(self.objects_total_size),
            ),
        };

        Voucher {
            size_used,
            objects_used,
            ..voucher.clone()
        }
    }

    // Adds a single object data to the voucher update (updates objects size and number).
    fn add_object(self, size: u64) -> Self {
        Self {
            objects_number: self.objects_number.saturating_add(1),
            objects_total_size: self.objects_total_size.saturating_add(size),
        }
    }
}

/// Defines the storage bucket connection to the storage operator (storage WG worker).
#[cfg_attr(feature = "std", derive(Serialize, Deserialize))]
#[derive(Encode, Decode, Clone, PartialEq, Eq, Debug, TypeInfo)]
pub enum StorageBucketOperatorStatus<WorkerId, AccountId> {
    /// No connection.
    Missing,

    /// Storage operator was invited.
    InvitedStorageWorker(WorkerId),

    /// Storage operator accepted the invitation.
    StorageWorker(WorkerId, AccountId),
}

impl<WorkerId, AccountId> Default for StorageBucketOperatorStatus<WorkerId, AccountId> {
    fn default() -> Self {
        Self::Missing
    }
}

/// Type alias for the StorageBucketRecord.
pub type StorageBucket<T> =
    StorageBucketRecord<WorkerId<T>, <T as frame_system::Config>::AccountId>;

/// A commitment to hold some set of bags for long term storage. A bucket may have a bucket
/// operator, which is a single worker in the storage working group.
#[cfg_attr(feature = "std", derive(Serialize, Deserialize))]
#[derive(Encode, Decode, Clone, PartialEq, Eq, Debug, TypeInfo)]
pub struct StorageBucketRecord<WorkerId, AccountId> {
    /// Current storage operator status.
    pub operator_status: StorageBucketOperatorStatus<WorkerId, AccountId>,

    /// Defines whether the bucket accepts new bags.
    pub accepting_new_bags: bool,

    /// Defines limits for a bucket.
    pub voucher: Voucher,

    /// Number of assigned bags.
    pub assigned_bags: u64,
}

impl<WorkerId, AccountId> StorageBucketRecord<WorkerId, AccountId> {
    // Increment the assigned bags number.
    fn register_bag_assignment(&mut self) {
        self.assigned_bags = self.assigned_bags.saturating_add(1);
    }

    // Decrement the assigned bags number.
    fn unregister_bag_assignment(&mut self) {
        self.assigned_bags = self.assigned_bags.saturating_sub(1);
    }

    // Checks the bag assignment number. Returns true if it equals zero.
    fn no_bags_assigned(&self) -> bool {
        self.assigned_bags == 0
    }
}

// Helper-struct for the data object uploading.
#[allow(dead_code)]
#[derive(Default)]
struct DataObjectCandidates<T: Config> {
    // next data object ID to be saved in the storage.
    next_data_object_id: T::DataObjectId,

    // 'ID-data object' map.
    data_objects_map: BTreeMap<T::DataObjectId, DataObject<BalanceOf<T>>>,
}

// Helper struct for the dynamic bag changing.
#[derive(Clone, PartialEq, Eq, Debug, Copy, Default)]
struct BagUpdate<Balance> {
    // Voucher update for data objects
    voucher_update: VoucherUpdate,

    // Total state bloat bond for data objects.
    total_state_bloat_bond: Balance,
}

impl<Balance: Saturating + Copy> BagUpdate<Balance> {
    // Adds a single object data to the voucher update (updates objects size, number)
    // and state bloat bond.
    fn add_object(&mut self, size: u64, state_bloat_bond: Balance) -> Self {
        self.voucher_update = self.voucher_update.add_object(size);
        self.total_state_bloat_bond = self.total_state_bloat_bond.saturating_add(state_bloat_bond);

        *self
    }
}

/// Type alias for the DistributionBucketFamilyRecord.
pub type DistributionBucketFamily<T> =
    DistributionBucketFamilyRecord<<T as Config>::DistributionBucketIndex>;

/// Distribution bucket family.
#[cfg_attr(feature = "std", derive(Serialize, Deserialize))]
#[derive(Encode, Decode, Default, Clone, PartialEq, Eq, Debug, TypeInfo)]
pub struct DistributionBucketFamilyRecord<DistributionBucketIndex> {
    /// Next distribution bucket index.
    pub next_distribution_bucket_index: DistributionBucketIndex,
}

impl<DistributionBucketIndex: BaseArithmetic>
    DistributionBucketFamilyRecord<DistributionBucketIndex>
{
    // Increments the next distribution bucket index variable.
    fn increment_next_distribution_bucket_index_counter(&mut self) {
        self.next_distribution_bucket_index += One::one()
    }
}

/// Type alias for the DistributionBucketIdRecord.
pub type DistributionBucketId<T> = DistributionBucketIdRecord<
    <T as Config>::DistributionBucketFamilyId,
    <T as Config>::DistributionBucketIndex,
>;

/// Complex distribution bucket ID type.
/// Joins a distribution bucket family ID and a distribution bucket index within the family.
#[cfg_attr(feature = "std", derive(Serialize, Deserialize))]
#[derive(Encode, Decode, Default, Clone, PartialEq, Eq, Debug, PartialOrd, Ord, TypeInfo)]
pub struct DistributionBucketIdRecord<DistributionBucketFamilyId: Ord, DistributionBucketIndex: Ord>
{
    /// Distribution bucket family ID.
    pub distribution_bucket_family_id: DistributionBucketFamilyId,

    /// Distribution bucket ID.
    pub distribution_bucket_index: DistributionBucketIndex,
}

/// Type alias for the DistributionBucketRecord.
pub type DistributionBucket<T> = DistributionBucketRecord<WorkerId<T>>;

/// Distribution bucket.
#[cfg_attr(feature = "std", derive(Serialize, Deserialize))]
#[derive(Encode, Decode, Default, Clone, PartialEq, Eq, Debug, TypeInfo)]
pub struct DistributionBucketRecord<WorkerId: Ord> {
    /// Distribution bucket accepts new bags.
    pub accepting_new_bags: bool,

    /// Distribution bucket serves objects.
    pub distributing: bool,

    /// Pending invitations for workers to distribute the bucket.
    pub pending_invitations: BTreeSet<WorkerId>,

    /// Active operators to distribute the bucket.
    pub operators: BTreeSet<WorkerId>,

    /// Number of assigned bags.
    pub assigned_bags: u64,
}

impl<WorkerId: Ord> DistributionBucketRecord<WorkerId> {
    // Increment the assigned bags number.
    fn register_bag_assignment(&mut self) {
        self.assigned_bags = self.assigned_bags.saturating_add(1);
    }

    // Decrement the assigned bags number.
    fn unregister_bag_assignment(&mut self) {
        self.assigned_bags = self.assigned_bags.saturating_sub(1);
    }

    // Checks the bag assignment number. Returns true if it equals zero.
    fn no_bags_assigned(&self) -> bool {
        self.assigned_bags == 0
    }
}

decl_storage! {
    trait Store for Module<T: Config> as Storage {
        /// Defines whether all new uploads blocked
        pub UploadingBlocked get(fn uploading_blocked): bool;

        /// Bags storage map.
        pub Bags get(fn bag): map hasher(blake2_128_concat) BagId<T> => Bag<T>;

        /// Storage bucket id counter. Starts at zero.
        pub NextStorageBucketId get(fn next_storage_bucket_id): T::StorageBucketId;

        /// Data object id counter. Starts at zero.
        pub NextDataObjectId get(fn next_data_object_id): T::DataObjectId;

        /// Storage buckets.
        pub StorageBucketById get (fn storage_bucket_by_id): map hasher(blake2_128_concat)
            T::StorageBucketId => Option<StorageBucket<T>>;

        /// Blacklisted data object hashes.
        pub Blacklist get (fn blacklist): map hasher(blake2_128_concat) Cid => ();

        /// Blacklist collection counter.
        pub CurrentBlacklistSize get (fn current_blacklist_size): u64;

        /// Size based pricing of new objects uploaded.
        pub DataObjectPerMegabyteFee get (fn data_object_per_mega_byte_fee): BalanceOf<T>;

        /// "Storage buckets per bag" number limit.
        pub StorageBucketsPerBagLimit get (fn storage_buckets_per_bag_limit): u64;

        /// "Max objects size for a storage bucket voucher" number limit.
        pub VoucherMaxObjectsSizeLimit get (fn voucher_max_objects_size_limit): u64;

        /// "Max objects number for a storage  bucket voucher" number limit.
        pub VoucherMaxObjectsNumberLimit get (fn voucher_max_objects_number_limit): u64;

        /// The state bloat bond for the data objects (helps preventing the state bloat).
        pub DataObjectStateBloatBondValue get (fn data_object_state_bloat_bond_value): BalanceOf<T>;

        /// DynamicBagCreationPolicy by bag type storage map.
        pub DynamicBagCreationPolicies get (fn dynamic_bag_creation_policy): map
            hasher(blake2_128_concat) DynamicBagType =>
            DynamicBagCreationPolicy<T::DistributionBucketFamilyId>;

        /// 'Data objects for bags' storage double map.
        pub DataObjectsById get (fn data_object_by_id): double_map
            hasher(blake2_128_concat) BagId<T>,
            hasher(blake2_128_concat) T::DataObjectId => DataObject<BalanceOf<T>>;

        /// Distribution bucket family id counter. Starts at zero.
        pub NextDistributionBucketFamilyId get(fn next_distribution_bucket_family_id): T::DistributionBucketFamilyId;

        /// Distribution bucket families.
        pub DistributionBucketFamilyById get (fn distribution_bucket_family_by_id): map
            hasher(blake2_128_concat) T::DistributionBucketFamilyId => DistributionBucketFamily<T>;

        /// 'Distribution bucket' storage double map.
        pub DistributionBucketByFamilyIdById get (fn distribution_bucket_by_family_id_by_index): double_map
            hasher(blake2_128_concat) T::DistributionBucketFamilyId,
            hasher(blake2_128_concat) T::DistributionBucketIndex => DistributionBucket<T>;

        /// Total number of distribution bucket families in the system.
        pub DistributionBucketFamilyNumber get(fn distribution_bucket_family_number): u64;

        /// "Distribution buckets per bag" number limit.
        pub DistributionBucketsPerBagLimit get (fn distribution_buckets_per_bag_limit): u64;
    }
    add_extra_genesis {
        build(|_| {
            // We deposit some initial balance to the pallet's module account on the genesis block
            // to protect the account from being deleted ("dusted") on early stages of pallet's work
            // by the "garbage collector" of the balances pallet.
            // It should be equal to at least `ExistentialDeposit` from the balances pallet setting.
            // Original issues:
            // - https://github.com/Joystream/joystream/issues/3497
            // - https://github.com/Joystream/joystream/issues/3510

            let module_account_id = StorageTreasury::<T>::module_account_id();
            let deposit: BalanceOf<T> = T::ModuleAccountInitialBalance::get();

            let _ = Balances::<T>::deposit_creating(&module_account_id, deposit);
        });
    }
}

decl_event! {
    /// Storage events
    pub enum Event<T>
    where
        <T as Config>::StorageBucketId,
        WorkerId = WorkerId<T>,
        <T as Config>::DataObjectId,
        UploadParameters = UploadParameters<T>,
        BagId = BagId<T>,
        DynamicBagId = DynamicBagId<T>,
        <T as frame_system::Config>::AccountId,
        Balance = BalanceOf<T>,
        <T as Config>::DistributionBucketFamilyId,
        DistributionBucketId = DistributionBucketId<T>,
        <T as Config>::DistributionBucketIndex,
    {
        /// Emits on creating the storage bucket.
        /// Params
        /// - storage bucket ID
        /// - invited worker
        /// - flag "accepting_new_bags"
        /// - size limit for voucher,
        /// - objects limit for voucher,
        StorageBucketCreated(StorageBucketId, Option<WorkerId>, bool, u64, u64),

        /// Emits on accepting the storage bucket invitation.
        /// Params
        /// - storage bucket ID
        /// - invited worker ID
        /// - transactor account ID
        StorageBucketInvitationAccepted(StorageBucketId, WorkerId, AccountId),

        /// Emits on updating storage buckets for bag.
        /// Params
        /// - bag ID
        /// - storage buckets to add ID collection
        /// - storage buckets to remove ID collection
        StorageBucketsUpdatedForBag(BagId, BTreeSet<StorageBucketId>, BTreeSet<StorageBucketId>),

        /// Emits on uploading data objects.
        /// Params
        /// - data objects IDs
        /// - initial uploading parameters
        /// - state bloat bond for objects
        DataObjectsUploaded(Vec<DataObjectId>, UploadParameters, Balance),

        /// Emits on setting the storage operator metadata.
        /// Params
        /// - storage bucket ID
        /// - invited worker ID
        /// - metadata
        StorageOperatorMetadataSet(StorageBucketId, WorkerId, Vec<u8>),

        /// Emits on setting the storage bucket voucher limits.
        /// Params
        /// - storage bucket ID
        /// - new total objects size limit
        /// - new total objects number limit
        StorageBucketVoucherLimitsSet(StorageBucketId, u64, u64),

        /// Emits on accepting pending data objects.
        /// Params
        /// - storage bucket ID
        /// - worker ID (storage provider ID)
        /// - bag ID
        /// - pending data objects
        PendingDataObjectsAccepted(StorageBucketId, WorkerId, BagId, BTreeSet<DataObjectId>),

        /// Emits on cancelling the storage bucket invitation.
        /// Params
        /// - storage bucket ID
        StorageBucketInvitationCancelled(StorageBucketId),

        /// Emits on the storage bucket operator invitation.
        /// Params
        /// - storage bucket ID
        /// - operator worker ID (storage provider ID)
        StorageBucketOperatorInvited(StorageBucketId, WorkerId),

        /// Emits on the storage bucket operator removal.
        /// Params
        /// - storage bucket ID
        StorageBucketOperatorRemoved(StorageBucketId),

        /// Emits on changing the size-based pricing of new objects uploaded.
        /// Params
        /// - new status
        UploadingBlockStatusUpdated(bool),

        /// Emits on changing the size-based pricing of new objects uploaded.
        /// Params
        /// - new data size fee
        DataObjectPerMegabyteFeeUpdated(Balance),

        /// Emits on changing the "Storage buckets per bag" number limit.
        /// Params
        /// - new limit
        StorageBucketsPerBagLimitUpdated(u64),

        /// Emits on changing the "Storage buckets voucher max limits".
        /// Params
        /// - new objects size limit
        /// - new objects number limit
        StorageBucketsVoucherMaxLimitsUpdated(u64, u64),

        /// Emits on moving data objects between bags.
        /// Params
        /// - source bag ID
        /// - destination bag ID
        /// - data object IDs
        DataObjectsMoved(BagId, BagId, BTreeSet<DataObjectId>),

        /// Emits on data objects deletion from bags.
        /// Params
        /// - account ID for the state bloat bond
        /// - bag ID
        /// - data object IDs
        DataObjectsDeleted(AccountId, BagId, BTreeSet<DataObjectId>),

        /// Emits on storage bucket status update.
        /// Params
        /// - storage bucket ID
        /// - new status
        StorageBucketStatusUpdated(StorageBucketId, bool),

        /// Emits on updating the blacklist with data hashes.
        /// Params
        /// - hashes to remove from the blacklist
        /// - hashes to add to the blacklist
        UpdateBlacklist(BTreeSet<Cid>, BTreeSet<Cid>),

        /// Emits on deleting a dynamic bag.
        /// Params
        /// - account ID for the state bloat bond
        /// - dynamic bag ID
        DynamicBagDeleted(AccountId, DynamicBagId),

        /// Emits on creating a dynamic bag.
        /// Params
        /// - dynamic bag ID
        /// - assigned storage buckets' IDs
        /// - assigned distribution buckets' IDs
        DynamicBagCreated(
            DynamicBagId,
            BTreeSet<StorageBucketId>,
            BTreeSet<DistributionBucketId>,
        ),

        /// Emits on changing the voucher for a storage bucket.
        /// Params
        /// - storage bucket ID
        /// - new voucher
        VoucherChanged(StorageBucketId, Voucher),

        /// Emits on storage bucket deleting.
        /// Params
        /// - storage bucket ID
        StorageBucketDeleted(StorageBucketId),

        /// Emits on updating the number of storage buckets in dynamic bag creation policy.
        /// Params
        /// - dynamic bag type
        /// - new number of storage buckets
        NumberOfStorageBucketsInDynamicBagCreationPolicyUpdated(DynamicBagType, u64),

        /// Bag objects changed.
        /// Params
        /// - bag id
        /// - new total objects size
        /// - new total objects number
        BagObjectsChanged(BagId, u64, u64),

        /// Emits on creating distribution bucket family.
        /// Params
        /// - distribution family bucket ID
        DistributionBucketFamilyCreated(DistributionBucketFamilyId),

        /// Emits on deleting distribution bucket family.
        /// Params
        /// - distribution family bucket ID
        DistributionBucketFamilyDeleted(DistributionBucketFamilyId),

        /// Emits on creating distribution bucket.
        /// Params
        /// - distribution bucket family ID
        /// - accepting new bags
        /// - distribution bucket ID
        DistributionBucketCreated(DistributionBucketFamilyId, bool, DistributionBucketId),

        /// Emits on storage bucket status update (accepting new bags).
        /// Params
        /// - distribution bucket ID
        /// - new status (accepting new bags)
        DistributionBucketStatusUpdated(DistributionBucketId, bool),

        /// Emits on deleting distribution bucket.
        /// Params
        /// - distribution bucket ID
        DistributionBucketDeleted(DistributionBucketId),

        /// Emits on updating distribution buckets for bag.
        /// Params
        /// - bag ID
        /// - storage buckets to add ID collection
        /// - storage buckets to remove ID collection
        DistributionBucketsUpdatedForBag(
            BagId,
            DistributionBucketFamilyId,
            BTreeSet<DistributionBucketIndex>,
            BTreeSet<DistributionBucketIndex>
        ),

        /// Emits on changing the "Distribution buckets per bag" number limit.
        /// Params
        /// - new limit
        DistributionBucketsPerBagLimitUpdated(u64),

        /// Emits on storage bucket mode update (distributing flag).
        /// Params
        /// - distribution bucket ID
        /// - distributing
        DistributionBucketModeUpdated(DistributionBucketId, bool),

        /// Emits on dynamic bag creation policy update (distribution bucket families).
        /// Params
        /// - dynamic bag type
        /// - families and bucket numbers
        FamiliesInDynamicBagCreationPolicyUpdated(
            DynamicBagType,
            BTreeMap<DistributionBucketFamilyId, u32>
        ),

        /// Emits on creating a distribution bucket invitation for the operator.
        /// Params
        /// - distribution bucket ID
        /// - worker ID
        DistributionBucketOperatorInvited(
            DistributionBucketId,
            WorkerId,
        ),

        /// Emits on canceling a distribution bucket invitation for the operator.
        /// Params
        /// - distribution bucket ID
        /// - operator worker ID
        DistributionBucketInvitationCancelled(
            DistributionBucketId,
            WorkerId,
        ),

        /// Emits on accepting a distribution bucket invitation for the operator.
        /// Params
        /// - worker ID
        /// - distribution bucket ID
        DistributionBucketInvitationAccepted(
            WorkerId,
            DistributionBucketId,
        ),

        /// Emits on setting the metadata by a distribution bucket operator.
        /// Params
        /// - worker ID
        /// - distribution bucket ID
        /// - metadata
        DistributionBucketMetadataSet(
            WorkerId,
            DistributionBucketId,
            Vec<u8>
        ),

        /// Emits on the distribution bucket operator removal.
        /// Params
        /// - distribution bucket ID
        /// - distribution bucket operator ID
        DistributionBucketOperatorRemoved(
            DistributionBucketId,
            WorkerId
        ),

        /// Emits on setting the metadata by a distribution bucket family.
        /// Params
        /// - distribution bucket family ID
        /// - metadata
        DistributionBucketFamilyMetadataSet(
            DistributionBucketFamilyId,
            Vec<u8>
        ),

        /// Emits on updating the data object state bloat bond.
        /// Params
        /// - state bloat bond value
        DataObjectStateBloatBondValueUpdated(Balance),

        /// Emits on storage assets being uploaded and deleted at the same time
        /// Params
        /// - UploadParameters
        /// - Objects Id of assets to be removed
        DataObjectsUpdated(
            UploadParameters,
            BTreeSet<DataObjectId>,
        ),

        /// Emits on Storage Operator making a remark
        /// Params
        /// - operator's worker id
        /// - storage bucket id
        /// - remark message
        StorageOperatorRemarked(
            WorkerId,
            StorageBucketId,
            Vec<u8>,
        ),

        /// Emits on Distribution Operator making a remark
        /// Params
        /// - operator's worker id
        /// - distribution bucket id
        /// - remark message
        DistributionOperatorRemarked(
            WorkerId,
            DistributionBucketId,
            Vec<u8>,
        ),


    }
}

decl_error! {
    /// Storage module predefined errors
    pub enum Error for Module<T: Config>{
        /// Invalid CID length (must be 46 bytes)
        InvalidCidLength,

        /// Empty "data object creation" collection.
        NoObjectsOnUpload,

        /// The requested storage bucket doesn't exist.
        StorageBucketDoesntExist,

        /// The requested storage bucket is not bound to a bag.
        StorageBucketIsNotBoundToBag,

        /// The requested storage bucket is already bound to a bag.
        StorageBucketIsBoundToBag,

        /// Invalid operation with invites: there is no storage bucket invitation.
        NoStorageBucketInvitation,

        /// Invalid operation with invites: storage provider was already set.
        StorageProviderAlreadySet,

        /// Storage provider must be set.
        StorageProviderMustBeSet,

        /// Invalid operation with invites: another storage provider was invited.
        DifferentStorageProviderInvited,

        /// Invalid operation with invites: storage provider was already invited.
        InvitedStorageProvider,

        /// Storage bucket id collections are empty.
        StorageBucketIdCollectionsAreEmpty,

        /// Storage bucket id collection provided contradicts the existing dynamic bag
        /// creation policy.
        StorageBucketsNumberViolatesDynamicBagCreationPolicy,

        /// Distribution bucket id collection provided contradicts the existing dynamic bag
        /// creation policy.
        DistributionBucketsViolatesDynamicBagCreationPolicy,

        /// Upload data error: empty content ID provided.
        EmptyContentId,

        /// Upload data error: zero object size.
        ZeroObjectSize,

        /// Upload data error: invalid state bloat bond source account.
        InvalidStateBloatBondSourceAccount,

        /// Invalid storage provider for bucket.
        InvalidStorageProvider,

        /// Insufficient balance for an operation.
        InsufficientBalance,

        /// Data object doesn't exist.
        DataObjectDoesntExist,

        /// Uploading of the new object is blocked.
        UploadingBlocked,

        /// Data object id collection is empty.
        DataObjectIdCollectionIsEmpty,

        /// Cannot move objects within the same bag.
        SourceAndDestinationBagsAreEqual,

        /// Data object hash is part of the blacklist.
        DataObjectBlacklisted,

        /// Blacklist size limit exceeded.
        BlacklistSizeLimitExceeded,

        /// Max object size limit exceeded for voucher.
        VoucherMaxObjectSizeLimitExceeded,

        /// Max object number limit exceeded for voucher.
        VoucherMaxObjectNumberLimitExceeded,

        /// Object number limit for the storage bucket reached.
        StorageBucketObjectNumberLimitReached,

        /// Objects total size limit for the storage bucket reached.
        StorageBucketObjectSizeLimitReached,

        /// Insufficient module treasury balance for an operation.
        InsufficientTreasuryBalance,

        /// Cannot delete a non-empty storage bucket.
        CannotDeleteNonEmptyStorageBucket,

        /// The `data_object_ids` extrinsic parameter collection is empty.
        DataObjectIdParamsAreEmpty,

        /// The new `StorageBucketsPerBagLimit` number is too low.
        StorageBucketsPerBagLimitTooLow,

        /// The new `StorageBucketsPerBagLimit` number is too high.
        StorageBucketsPerBagLimitTooHigh,

        /// `StorageBucketsPerBagLimit` was exceeded for a bag.
        StorageBucketPerBagLimitExceeded,

        /// The storage bucket doesn't accept new bags.
        StorageBucketDoesntAcceptNewBags,

        /// Cannot create the dynamic bag: dynamic bag exists.
        DynamicBagExists,

        /// Dynamic bag doesn't exist.
        DynamicBagDoesntExist,

        /// Storage provider operator doesn't exist.
        StorageProviderOperatorDoesntExist,

        /// Invalid extrinsic call: data size fee changed.
        DataSizeFeeChanged,

        /// Invalid extrinsic call: data object state bloat bond changed.
        DataObjectStateBloatBondChanged,

        /// Cannot delete non empty dynamic bag.
        CannotDeleteNonEmptyDynamicBag,

        /// Max distribution bucket family number limit exceeded.
        MaxDistributionBucketFamilyNumberLimitExceeded,

        /// Distribution bucket family doesn't exist.
        DistributionBucketFamilyDoesntExist,

        /// Distribution bucket doesn't exist.
        DistributionBucketDoesntExist,

        /// Distribution bucket id collections are empty.
        DistributionBucketIdCollectionsAreEmpty,

        /// Distribution bucket doesn't accept new bags.
        DistributionBucketDoesntAcceptNewBags,

        /// Max distribution bucket number per bag limit exceeded.
        MaxDistributionBucketNumberPerBagLimitExceeded,

        /// Distribution bucket is not bound to a bag.
        DistributionBucketIsNotBoundToBag,

        /// Distribution bucket is bound to a bag.
        DistributionBucketIsBoundToBag,

        /// The new `DistributionBucketsPerBagLimit` number is too low.
        DistributionBucketsPerBagLimitTooLow,

        /// The new `DistributionBucketsPerBagLimit` number is too high.
        DistributionBucketsPerBagLimitTooHigh,

        /// Distribution provider operator doesn't exist.
        DistributionProviderOperatorDoesntExist,

        /// Distribution provider operator already invited.
        DistributionProviderOperatorAlreadyInvited,

        /// Distribution provider operator already set.
        DistributionProviderOperatorSet,

        /// No distribution bucket invitation.
        NoDistributionBucketInvitation,

        /// Invalid operations: must be a distribution provider operator for a bucket.
        MustBeDistributionProviderOperatorForBucket,

        /// Max number of pending invitations limit for a distribution bucket reached.
        MaxNumberOfPendingInvitationsLimitForDistributionBucketReached,

        /// Distribution family bound to a bag creation policy.
        DistributionFamilyBoundToBagCreationPolicy,

        /// Max data object size exceeded.
        MaxDataObjectSizeExceeded,

        /// Invalid transactor account ID for this bucket.
        InvalidTransactorAccount,

        /// Not allowed 'number of storage buckets'
        NumberOfStorageBucketsOutsideOfAllowedContraints,

        /// Not allowed 'number of distribution buckets'
        NumberOfDistributionBucketsOutsideOfAllowedContraints,
    }
}

decl_module! {
    /// _Storage_ substrate module.
    pub struct Module<T: Config> for enum Call where origin: T::Origin {
        /// Default deposit_event() handler
        fn deposit_event() = default;

        /// Predefined errors.
        type Error = Error<T>;

        /// Exports const - maximum size of the "hash blacklist" collection.
        const BlacklistSizeLimit: u64 = T::BlacklistSizeLimit::get();

        /// Exports const - "Storage buckets per bag" value constraint.
        const StorageBucketsPerBagValueConstraint: StorageBucketsPerBagValueConstraint =
            T::StorageBucketsPerBagValueConstraint::get();

        /// Exports const - the default dynamic bag creation policy for members (storage bucket
        /// number).
        const DefaultMemberDynamicBagNumberOfStorageBuckets: u64 =
            T::DefaultMemberDynamicBagNumberOfStorageBuckets::get();

        /// Exports const - the default dynamic bag creation policy for channels (storage bucket
        /// number).
        const DefaultChannelDynamicBagNumberOfStorageBuckets: u64 =
            T::DefaultChannelDynamicBagNumberOfStorageBuckets::get();

        /// Exports const - max allowed distribution bucket family number.
        const MaxDistributionBucketFamilyNumber: u64 = T::MaxDistributionBucketFamilyNumber::get();

        /// Exports const - "Distribution buckets per bag" value constraint.
        const DistributionBucketsPerBagValueConstraint: DistributionBucketsPerBagValueConstraint =
            T::DistributionBucketsPerBagValueConstraint::get();

        /// Exports const - max number of pending invitations per distribution bucket.
        const MaxNumberOfPendingInvitationsPerDistributionBucket: u64 =
            T::MaxNumberOfPendingInvitationsPerDistributionBucket::get();

        /// Exports const - max data object size in bytes.
        const MaxDataObjectSize: u64 = T::MaxDataObjectSize::get();

        // ===== Storage Lead actions =====

        /// Delete storage bucket. Must be empty. Storage operator must be missing.
        /// <weight>
        ///
        /// ## Weight
        /// `O (1)`
        /// - DB:
        ///    - O(1) doesn't depend on the state or parameters
        /// # </weight>
        #[weight = WeightInfoStorage::<T>::delete_storage_bucket()]
        pub fn delete_storage_bucket(
            origin,
            storage_bucket_id: T::StorageBucketId,
        ){
            <T as Config>::StorageWorkingGroup::ensure_leader_origin(origin)?;

            let bucket = Self::ensure_storage_bucket_exists(&storage_bucket_id)?;

            ensure!(
                bucket.voucher.objects_used == 0,
                Error::<T>::CannotDeleteNonEmptyStorageBucket
            );

            // Check that no assigned bags left.
            ensure!(bucket.no_bags_assigned(), Error::<T>::StorageBucketIsBoundToBag);

            //
            // == MUTATION SAFE ==
            //

            <StorageBucketById<T>>::remove(storage_bucket_id);

            Self::deposit_event(
                RawEvent::StorageBucketDeleted(storage_bucket_id)
            );
        }

        /// Updates global uploading flag.
        /// <weight>
        ///
        /// ## Weight
        /// `O (1)`
        /// - DB:
        ///    - O(1) doesn't depend on the state or parameters
        /// # </weight>
        #[weight = WeightInfoStorage::<T>::update_uploading_blocked_status()]
        pub fn update_uploading_blocked_status(origin, new_status: bool) {
            <T as Config>::StorageWorkingGroup::ensure_leader_origin(origin)?;

            //
            // == MUTATION SAFE ==
            //

            UploadingBlocked::put(new_status);

            Self::deposit_event(RawEvent::UploadingBlockStatusUpdated(new_status));
        }

        /// Updates size-based pricing of new objects uploaded.
        /// <weight>
        ///
        /// ## Weight
        /// `O (1)`
        /// - DB:
        ///    - O(1) doesn't depend on the state or parameters
        /// # </weight>
        #[weight = WeightInfoStorage::<T>::update_data_size_fee()]
        pub fn update_data_size_fee(origin, new_data_size_fee: BalanceOf<T>) {
            <T as Config>::StorageWorkingGroup::ensure_leader_origin(origin)?;

            //
            // == MUTATION SAFE ==
            //

            DataObjectPerMegabyteFee::<T>::put(new_data_size_fee);

            Self::deposit_event(RawEvent::DataObjectPerMegabyteFeeUpdated(new_data_size_fee));
        }

        /// Updates "Storage buckets per bag" number limit.
        /// <weight>
        ///
        /// ## Weight
        /// `O (1)`
        /// - DB:
        ///    - O(1) doesn't depend on the state or parameters
        /// # </weight>
        #[weight = WeightInfoStorage::<T>::update_storage_buckets_per_bag_limit()]
        pub fn update_storage_buckets_per_bag_limit(origin, new_limit: u64) {
            <T as Config>::StorageWorkingGroup::ensure_leader_origin(origin)?;

            T::StorageBucketsPerBagValueConstraint::get().ensure_valid(
                new_limit,
                Error::<T>::StorageBucketsPerBagLimitTooLow,
                Error::<T>::StorageBucketsPerBagLimitTooHigh,
            )?;

            //
            // == MUTATION SAFE ==
            //

            StorageBucketsPerBagLimit::put(new_limit);

            Self::deposit_event(RawEvent::StorageBucketsPerBagLimitUpdated(new_limit));
        }

        /// Updates "Storage buckets voucher max limits".
        /// <weight>
        ///
        /// ## Weight
        /// `O (1)`
        /// - DB:
        ///    - O(1) doesn't depend on the state or parameters
        /// # </weight>
        #[weight = WeightInfoStorage::<T>::update_storage_buckets_voucher_max_limits()]
        pub fn update_storage_buckets_voucher_max_limits(
            origin,
            new_objects_size: u64,
            new_objects_number: u64,
        ) {
            <T as Config>::StorageWorkingGroup::ensure_leader_origin(origin)?;

            //
            // == MUTATION SAFE ==
            //

            VoucherMaxObjectsSizeLimit::put(new_objects_size);
            VoucherMaxObjectsNumberLimit::put(new_objects_number);

            Self::deposit_event(
                RawEvent::StorageBucketsVoucherMaxLimitsUpdated(new_objects_size, new_objects_number)
            );
        }


        /// Updates data object state bloat bond value.
        #[weight = 10_000_000] // TODO: adjust weight
        pub fn update_data_object_state_bloat_bond(
            origin,
            state_bloat_bond: BalanceOf<T>,
        ) {
            T::StorageWorkingGroup::ensure_leader_origin(origin)?;

            //
            // == MUTATION SAFE ==
            //

            DataObjectStateBloatBondValue::<T>::put(state_bloat_bond);

            Self::deposit_event(
                RawEvent::DataObjectStateBloatBondValueUpdated(state_bloat_bond)
            );
        }

        /// Update number of storage buckets used in given dynamic bag creation policy.
        /// <weight>
        ///
        /// ## Weight
        /// `O (1)`
        /// - DB:
        ///    - O(1) doesn't depend on the state or parameters
        /// # </weight>
        #[weight =
            WeightInfoStorage::<T>::update_number_of_storage_buckets_in_dynamic_bag_creation_policy()]
        pub fn update_number_of_storage_buckets_in_dynamic_bag_creation_policy(
            origin,
            dynamic_bag_type: DynamicBagType,
            number_of_storage_buckets: u64,
        ) {
            <T as Config>::StorageWorkingGroup::ensure_leader_origin(origin)?;

            T::StorageBucketsPerBagValueConstraint::get().ensure_valid(
                number_of_storage_buckets,
                Error::<T>::NumberOfStorageBucketsOutsideOfAllowedContraints,
                Error::<T>::NumberOfStorageBucketsOutsideOfAllowedContraints,
            )?;

            //
            // == MUTATION SAFE ==
            //

            let mut creation_policy = Self::get_dynamic_bag_creation_policy(dynamic_bag_type);

            creation_policy.number_of_storage_buckets = number_of_storage_buckets;

            DynamicBagCreationPolicies::<T>::insert(dynamic_bag_type, creation_policy);

            Self::deposit_event(
                RawEvent::NumberOfStorageBucketsInDynamicBagCreationPolicyUpdated(
                    dynamic_bag_type,
                    number_of_storage_buckets
                )
            );
        }

        /// Add and remove hashes to the current blacklist.
        /// <weight>
        ///
        /// ## Weight
        /// `O (W + V)` where:
        /// - `W` is the number of items in `remove_hashes`
        /// - `V` is the number of items in `add_hashes`
        /// - DB:
        ///    - `O(W)` - from the the generated weights
        /// # </weight>
        #[weight = WeightInfoStorage::<T>::update_blacklist(
            remove_hashes.len().saturated_into(),
            add_hashes.len().saturated_into())
        ]
        pub fn update_blacklist(
            origin,
            remove_hashes: BTreeSet<Cid>,
            add_hashes: BTreeSet<Cid>
        ){
            <T as Config>::StorageWorkingGroup::ensure_leader_origin(origin)?;

            // Get only hashes that exist in the blacklist.
            let verified_remove_hashes = Self::get_existing_hashes(&remove_hashes)?;

            // Get only hashes that doesn't exist in the blacklist.
            let verified_add_hashes = Self::get_nonexisting_hashes(&add_hashes)?;

            let updated_blacklist_size: u64 = Self::current_blacklist_size()
                .saturating_add(verified_add_hashes.len().saturated_into::<u64>())
                .saturating_sub(verified_remove_hashes.len().saturated_into::<u64>());

            ensure!(
                updated_blacklist_size <= T::BlacklistSizeLimit::get(),
                Error::<T>::BlacklistSizeLimitExceeded
            );

            //
            // == MUTATION SAFE ==
            //

            for cid in verified_remove_hashes.iter() {
                Blacklist::remove(cid);
            }

            for cid in verified_add_hashes.iter() {
                Blacklist::insert(cid, ());
            }

            CurrentBlacklistSize::put(updated_blacklist_size);

            Self::deposit_event(RawEvent::UpdateBlacklist(remove_hashes, add_hashes));
        }

        /// Create storage bucket.
        /// <weight>
        ///
        /// ## Weight
        /// `O (1)`
        /// - DB:
        ///    - O(1) doesn't depend on the state or parameters
        /// # </weight>
        #[weight = WeightInfoStorage::<T>::create_storage_bucket()]
        pub fn create_storage_bucket(
            origin,
            invite_worker: Option<WorkerId<T>>,
            accepting_new_bags: bool,
            size_limit: u64,
            objects_limit: u64,
        ) {
            <T as Config>::StorageWorkingGroup::ensure_leader_origin(origin)?;

            let voucher = Voucher {
                size_limit,
                objects_limit,
                ..Default::default()
            };

            Self::can_create_storage_bucket(&voucher, &invite_worker)?;

            //
            // == MUTATION SAFE ==
            //

            let operator_status = invite_worker
                .map(StorageBucketOperatorStatus::InvitedStorageWorker)
                .unwrap_or(StorageBucketOperatorStatus::Missing);

            let storage_bucket = StorageBucket::<T> {
                operator_status,
                accepting_new_bags,
                voucher,
                assigned_bags: 0,
            };

            let storage_bucket_id = Self::next_storage_bucket_id();

            <NextStorageBucketId<T>>::put(storage_bucket_id + One::one());

            <StorageBucketById<T>>::insert(storage_bucket_id, storage_bucket);

            Self::deposit_event(
                RawEvent::StorageBucketCreated(
                    storage_bucket_id,
                    invite_worker,
                    accepting_new_bags,
                    size_limit,
                    objects_limit,
                )
            );
        }

        /// Updates storage buckets for a bag.
        /// <weight>
        ///
        /// ## Weight
        /// `O (W + V)` where:
        /// - `W` is the number of items in `add_buckets`
        /// - `V` is the number of items in `remove_buckets`
        /// - DB:
        ///    - `O(V + W)` - from the the generated weights
        /// # </weight>
        #[weight = WeightInfoStorage::<T>::update_storage_buckets_for_bag(
            add_buckets.len().saturated_into(),
            remove_buckets.len().saturated_into())
        ]
        pub fn update_storage_buckets_for_bag(
            origin,
            bag_id: BagId<T>,
            add_buckets: BTreeSet<T::StorageBucketId>,
            remove_buckets: BTreeSet<T::StorageBucketId>,
        ) {
            <T as Config>::StorageWorkingGroup::ensure_leader_origin(origin)?;

            Self::ensure_bag_exists(&bag_id)?;

            let voucher_update = Self::validate_update_storage_buckets_for_bag_params(
                &bag_id,
                &add_buckets,
                &remove_buckets,
            )?;

            //
            // == MUTATION SAFE ==
            //

            // Update vouchers.
            if !add_buckets.is_empty() {
                Self::change_storage_buckets_vouchers(
                    &add_buckets,
                    &voucher_update,
                    OperationType::Increase
                );
            }
            if !remove_buckets.is_empty() {
                Self::change_storage_buckets_vouchers(
                    &remove_buckets,
                    &voucher_update,
                    OperationType::Decrease
                );
            }

            // Update bag counters.
            Self::change_bag_assignments_for_storage_buckets(&add_buckets, &remove_buckets);

            Bags::<T>::mutate(&bag_id, |bag| {
                bag.update_storage_buckets(&mut add_buckets.clone(), &remove_buckets);
            });

            Self::deposit_event(
                RawEvent::StorageBucketsUpdatedForBag(bag_id, add_buckets, remove_buckets)
            );
        }

        /// Cancel pending storage bucket invite. An invitation must be pending.
        /// <weight>
        ///
        /// ## Weight
        /// `O (1)`
        /// - DB:
        ///    - O(1) doesn't depend on the state or parameters
        /// # </weight>
        #[weight = WeightInfoStorage::<T>::cancel_storage_bucket_operator_invite()]
        pub fn cancel_storage_bucket_operator_invite(origin, storage_bucket_id: T::StorageBucketId){
            <T as Config>::StorageWorkingGroup::ensure_leader_origin(origin)?;

            let bucket = Self::ensure_storage_bucket_exists(&storage_bucket_id)?;

            Self::ensure_bucket_pending_invitation_status(&bucket)?;

            //
            // == MUTATION SAFE ==
            //

            <StorageBucketById<T>>::insert(storage_bucket_id, StorageBucket::<T> {
                operator_status:StorageBucketOperatorStatus::Missing,
                ..bucket
            });

            Self::deposit_event(
                RawEvent::StorageBucketInvitationCancelled(storage_bucket_id)
            );
        }

        /// Invite storage bucket operator. Must be missing.
        /// <weight>
        ///
        /// ## Weight
        /// `O (1)`
        /// - DB:
        ///    - O(1) doesn't depend on the state or parameters
        /// # </weight>
        #[weight = WeightInfoStorage::<T>::invite_storage_bucket_operator()]
        pub fn invite_storage_bucket_operator(
            origin,
            storage_bucket_id: T::StorageBucketId,
            operator_id: WorkerId<T>,
        ){
            <T as Config>::StorageWorkingGroup::ensure_leader_origin(origin)?;

            let bucket = Self::ensure_storage_bucket_exists(&storage_bucket_id)?;

            Self::ensure_bucket_missing_invitation_status(&bucket)?;

            Self::ensure_storage_provider_operator_exists(&operator_id)?;

            //
            // == MUTATION SAFE ==
            //

            <StorageBucketById<T>>::insert(storage_bucket_id, StorageBucket::<T> {
                operator_status:StorageBucketOperatorStatus::InvitedStorageWorker(operator_id),
                ..bucket
            });

            Self::deposit_event(
                RawEvent::StorageBucketOperatorInvited(storage_bucket_id, operator_id)
            );
        }

        /// Removes storage bucket operator.
        /// <weight>
        ///
        /// ## Weight
        /// `O (1)`
        /// - DB:
        ///    - O(1) doesn't depend on the state or parameters
        /// # </weight>
        #[weight = WeightInfoStorage::<T>::remove_storage_bucket_operator()]
        pub fn remove_storage_bucket_operator(
            origin,
            storage_bucket_id: T::StorageBucketId,
        ){
            <T as Config>::StorageWorkingGroup::ensure_leader_origin(origin)?;

            let bucket = Self::ensure_storage_bucket_exists(&storage_bucket_id)?;

            Self::ensure_bucket_storage_provider_invitation_status_for_removal(&bucket)?;

            //
            // == MUTATION SAFE ==
            //

            <StorageBucketById<T>>::insert(storage_bucket_id, StorageBucket::<T> {
                operator_status:StorageBucketOperatorStatus::Missing,
                ..bucket
            });

            Self::deposit_event(
                RawEvent::StorageBucketOperatorRemoved(storage_bucket_id)
            );
        }

        /// Update whether new bags are being accepted for storage.
        /// <weight>
        ///
        /// ## Weight
        /// `O (1)`
        /// - DB:
        ///    - O(1) doesn't depend on the state or parameters
        /// # </weight>
        #[weight = WeightInfoStorage::<T>::update_storage_bucket_status()]
        pub fn update_storage_bucket_status(
            origin,
            storage_bucket_id: T::StorageBucketId,
            accepting_new_bags: bool
        ) {
            <T as Config>::StorageWorkingGroup::ensure_leader_origin(origin)?;

            let bucket = Self::ensure_storage_bucket_exists(&storage_bucket_id)?;

            //
            // == MUTATION SAFE ==
            //

            <StorageBucketById<T>>::insert(storage_bucket_id, StorageBucket::<T> {
                accepting_new_bags,
                ..bucket
            });

            Self::deposit_event(
                RawEvent::StorageBucketStatusUpdated(storage_bucket_id, accepting_new_bags)
            );
        }

        /// Sets storage bucket voucher limits.
        /// <weight>
        ///
        /// ## Weight
        /// `O (1)`
        /// - DB:
        ///    - O(1) doesn't depend on the state or parameters
        /// # </weight>
        #[weight = WeightInfoStorage::<T>::set_storage_bucket_voucher_limits()]
        pub fn set_storage_bucket_voucher_limits(
            origin,
            storage_bucket_id: T::StorageBucketId,
            new_objects_size_limit: u64,
            new_objects_number_limit: u64,
        ) {
            <T as Config>::StorageWorkingGroup::ensure_leader_origin(origin)?;

            let bucket = Self::ensure_storage_bucket_exists(&storage_bucket_id)?;

            ensure!(
                new_objects_size_limit <= Self::voucher_max_objects_size_limit(),
                Error::<T>::VoucherMaxObjectSizeLimitExceeded
            );

            ensure!(
                new_objects_number_limit <= Self::voucher_max_objects_number_limit(),
                Error::<T>::VoucherMaxObjectNumberLimitExceeded
            );

            //
            // == MUTATION SAFE ==
            //

            <StorageBucketById<T>>::insert(storage_bucket_id, StorageBucket::<T> {
                voucher: Voucher{
                    size_limit: new_objects_size_limit,
                    objects_limit: new_objects_number_limit,
                    ..bucket.voucher
                },
                ..bucket
            });

            Self::deposit_event(
                RawEvent::StorageBucketVoucherLimitsSet(
                    storage_bucket_id,
                    new_objects_size_limit,
                    new_objects_number_limit
                )
            );
        }

        // ===== Storage Operator actions =====

        /// Accept the storage bucket invitation. An invitation must match the worker_id parameter.
        /// It accepts an additional account ID (transactor) for accepting data objects to prevent
        /// transaction nonce collisions.
        /// <weight>
        ///
        /// ## Weight
        /// `O (1)`
        /// - DB:
        ///    - O(1) doesn't depend on the state or parameters
        /// # </weight>
        #[weight = WeightInfoStorage::<T>::accept_storage_bucket_invitation()]
        pub fn accept_storage_bucket_invitation(
            origin,
            worker_id: WorkerId<T>,
            storage_bucket_id: T::StorageBucketId,
            transactor_account_id: T::AccountId,
        ) {
            <T as Config>::StorageWorkingGroup::ensure_worker_origin(origin, &worker_id)?;

            let bucket = Self::ensure_storage_bucket_exists(&storage_bucket_id)?;

            Self::ensure_bucket_storage_provider_invitation_status(&bucket, worker_id)?;

            //
            // == MUTATION SAFE ==
            //

            <StorageBucketById<T>>::insert(storage_bucket_id, StorageBucket::<T> {
                operator_status:
                    StorageBucketOperatorStatus::StorageWorker(
                        worker_id,
                        transactor_account_id.clone()
                    ),
                ..bucket
            });

            Self::deposit_event(
                RawEvent::StorageBucketInvitationAccepted(
                    storage_bucket_id,
                    worker_id,
                    transactor_account_id
                )
            );
        }

        /// Sets storage operator metadata (eg.: storage node URL).
        /// <weight>
        ///
        /// ## Weight
        /// `O (W)` where:
        /// - `W` is length of the `metadata`
        /// - DB:
        ///    - O(1) doesn't depend on the state or parameters
        /// # </weight>
        #[weight =
            WeightInfoStorage::<T>::set_storage_operator_metadata(metadata.len().saturated_into())]
        pub fn set_storage_operator_metadata(
            origin,
            worker_id: WorkerId<T>,
            storage_bucket_id: T::StorageBucketId,
            metadata: Vec<u8>
        ) {
            <T as Config>::StorageWorkingGroup::ensure_worker_origin(origin, &worker_id)?;

            let bucket = Self::ensure_storage_bucket_exists(&storage_bucket_id)?;

            Self::ensure_bucket_invitation_accepted(&bucket, worker_id)?;

            //
            // == MUTATION SAFE ==
            //

            Self::deposit_event(
                RawEvent::StorageOperatorMetadataSet(storage_bucket_id, worker_id, metadata)
            );
        }

        /// A storage provider signals that the data object was successfully uploaded to its storage.
        /// <weight>
        ///
        /// ## Weight
        /// `O (W )` where:
        /// - `W` is the number of items in `data_objects`
        /// - DB:
        ///    - `O(W)` - from the the generated weights
        /// # </weight>
        #[weight =
            WeightInfoStorage::<T>::accept_pending_data_objects(data_objects.len().saturated_into())]
        pub fn accept_pending_data_objects(
            origin,
            worker_id: WorkerId<T>,
            storage_bucket_id: T::StorageBucketId,
            bag_id: BagId<T>,
            data_objects: BTreeSet<T::DataObjectId>,
        ) {
            let transactor_account_id = ensure_signed(origin)?;

            let bucket = Self::ensure_storage_bucket_exists(&storage_bucket_id)?;

            Self::ensure_bucket_transactor_access(&bucket, worker_id, transactor_account_id)?;

            Self::ensure_bag_exists(&bag_id)?;

            Self::validate_accept_pending_data_objects_params(
                &bag_id,
                &data_objects,
                &storage_bucket_id
            )?;

            //
            // == MUTATION SAFE ==
            //

            // Accept data objects for a bag.
            for data_object_id in data_objects.iter() {
                DataObjectsById::<T>::mutate(&bag_id, data_object_id, |data_object| {
                    data_object.accepted = true;
                });
            }

            Self::deposit_event(
                RawEvent::PendingDataObjectsAccepted(
                    storage_bucket_id,
                    worker_id,
                    bag_id,
                    data_objects
                )
            );
        }

        // ===== Distribution Lead actions =====

        /// Create a distribution bucket family.
        /// <weight>
        ///
        /// ## Weight
        /// `O (1)`
        /// - DB:
        ///    - O(1) doesn't depend on the state or parameters
        /// # </weight>
        #[weight = WeightInfoStorage::<T>::create_distribution_bucket_family()]
        pub fn create_distribution_bucket_family(origin) {
            <T as Config>::DistributionWorkingGroup::ensure_leader_origin(origin)?;

            ensure!(
                Self::distribution_bucket_family_number() <
                    T::MaxDistributionBucketFamilyNumber::get(),
                Error::<T>::MaxDistributionBucketFamilyNumberLimitExceeded
            );

            //
            // == MUTATION SAFE ==
            //

            Self::increment_distribution_family_number();

            let family = DistributionBucketFamily::<T>::default();

            let family_id = Self::next_distribution_bucket_family_id();

            <NextDistributionBucketFamilyId<T>>::put(family_id + One::one());

            <DistributionBucketFamilyById<T>>::insert(family_id, family);

            Self::deposit_event(RawEvent::DistributionBucketFamilyCreated(family_id));
        }

        /// Deletes a distribution bucket family.
        /// <weight>
        ///
        /// ## Weight
        /// `O (1)`
        /// - DB:
        ///    - O(1) doesn't depend on the state or parameters
        /// # </weight>
        #[weight = WeightInfoStorage::<T>::delete_distribution_bucket_family()]
        pub fn delete_distribution_bucket_family(origin, family_id: T::DistributionBucketFamilyId) {
            <T as Config>::DistributionWorkingGroup::ensure_leader_origin(origin)?;

            Self::ensure_distribution_bucket_family_exists(&family_id)?;

            // Check that no assigned bags left.
            ensure!(Self::no_bags_assigned(&family_id), Error::<T>::DistributionBucketIsBoundToBag);

            Self::check_dynamic_bag_creation_policy_for_dependencies(
                &family_id,
                DynamicBagType::Member
            )?;
            Self::check_dynamic_bag_creation_policy_for_dependencies(
                &family_id,
                DynamicBagType::Channel
            )?;

            //
            // == MUTATION SAFE ==
            //

            Self::decrement_distribution_family_number();

            <DistributionBucketFamilyById<T>>::remove(family_id);

            Self::deposit_event(RawEvent::DistributionBucketFamilyDeleted(family_id));
        }

        /// Create a distribution bucket.
        /// <weight>
        ///
        /// ## Weight
        /// `O (1)`
        /// - DB:
        ///    - O(1) doesn't depend on the state or parameters
        /// # </weight>
        #[weight = WeightInfoStorage::<T>::create_distribution_bucket()]
        pub fn create_distribution_bucket(
            origin,
            family_id: T::DistributionBucketFamilyId,
            accepting_new_bags: bool,
        ) {
            <T as Config>::DistributionWorkingGroup::ensure_leader_origin(origin)?;

            let family = Self::ensure_distribution_bucket_family_exists(&family_id)?;

            //
            // == MUTATION SAFE ==
            //

            let bucket = DistributionBucket::<T> {
                accepting_new_bags,
                distributing: true,
                pending_invitations: BTreeSet::new(),
                operators: BTreeSet::new(),
                assigned_bags: 0,
            };

            let bucket_index = family.next_distribution_bucket_index;
            let bucket_id = Self::create_distribution_bucket_id(family_id, bucket_index);

            <DistributionBucketFamilyById<T>>::mutate(family_id, |family|{
                family.increment_next_distribution_bucket_index_counter();
            });

            <DistributionBucketByFamilyIdById<T>>::insert(family_id, bucket_index, bucket);

            Self::deposit_event(
                RawEvent::DistributionBucketCreated(family_id, accepting_new_bags, bucket_id)
            );
        }

        /// Updates a distribution bucket 'accepts new bags' flag.
        /// <weight>
        ///
        /// ## Weight
        /// `O (1)`
        /// - DB:
        ///    - O(1) doesn't depend on the state or parameters
        /// # </weight>
        #[weight = WeightInfoStorage::<T>::update_distribution_bucket_status()]
        pub fn update_distribution_bucket_status(
            origin,
            bucket_id: DistributionBucketId<T>,
            accepting_new_bags: bool
        ) {
            <T as Config>::DistributionWorkingGroup::ensure_leader_origin(origin)?;

            Self::ensure_distribution_bucket_exists(&bucket_id)?;

            //
            // == MUTATION SAFE ==
            //

            <DistributionBucketByFamilyIdById<T>>::mutate(
                bucket_id.distribution_bucket_family_id,
                bucket_id.distribution_bucket_index,
                |bucket| {
                    bucket.accepting_new_bags = accepting_new_bags;
                }
            );

            Self::deposit_event(
                RawEvent::DistributionBucketStatusUpdated(bucket_id, accepting_new_bags)
            );
        }

        /// Delete distribution bucket. Must be empty.
        /// <weight>
        ///
        /// ## Weight
        /// `O (1)`
        /// - DB:
        ///    - O(1) doesn't depend on the state or parameters
        /// # </weight>
        #[weight = WeightInfoStorage::<T>::delete_distribution_bucket()]
        pub fn delete_distribution_bucket(
            origin,
            bucket_id: DistributionBucketId<T>,
        ){
            <T as Config>::DistributionWorkingGroup::ensure_leader_origin(origin)?;

            let bucket = Self::ensure_distribution_bucket_exists(&bucket_id)?;

            // Check that no assigned bags left.
            ensure!(bucket.no_bags_assigned(), Error::<T>::DistributionBucketIsBoundToBag);

            // Check that all operators were removed.
            ensure!(bucket.operators.is_empty(), Error::<T>::DistributionProviderOperatorSet);

            //
            // == MUTATION SAFE ==
            //

            <DistributionBucketByFamilyIdById<T>>::remove(
                &bucket_id.distribution_bucket_family_id,
                &bucket_id.distribution_bucket_index
            );

            Self::deposit_event(
                RawEvent::DistributionBucketDeleted(bucket_id)
            );
        }

        /// Updates distribution buckets for a bag.
        /// <weight>
        ///
        /// ## Weight
        /// `O (W + V)` where:
        /// - `W` is the number of items in `add_buckets_indices`
        /// - `V` is the number of items in `remove_buckets_indices`
        /// - DB:
        ///    - `O(V + W)` - from the the generated weights
        /// # </weight>
        #[weight = WeightInfoStorage::<T>::update_distribution_buckets_for_bag(
            add_buckets_indices.len().saturated_into(),
            remove_buckets_indices.len().saturated_into())
        ]
        pub fn update_distribution_buckets_for_bag(
            origin,
            bag_id: BagId<T>,
            family_id: T::DistributionBucketFamilyId,
            add_buckets_indices: BTreeSet<T::DistributionBucketIndex>,
            remove_buckets_indices: BTreeSet<T::DistributionBucketIndex>,
        ) {
            <T as Config>::DistributionWorkingGroup::ensure_leader_origin(origin)?;

            Self::validate_update_distribution_buckets_for_bag_params(
                &bag_id,
                &family_id,
                &add_buckets_indices,
                &remove_buckets_indices,
            )?;

            //
            // == MUTATION SAFE ==
            //

            let add_buckets_ids = add_buckets_indices
                .iter()
                .map(|idx| Self::create_distribution_bucket_id(family_id, *idx))
                .collect::<BTreeSet<_>>();

            let remove_buckets_ids = remove_buckets_indices
                .iter()
                .map(|idx| Self::create_distribution_bucket_id(family_id, *idx))
                .collect::<BTreeSet<_>>();

            Bags::<T>::mutate(&bag_id, |bag| {
                bag.update_distribution_buckets(&mut add_buckets_ids.clone(), &remove_buckets_ids);
            });

            Self::change_bag_assignments_for_distribution_buckets(
                &add_buckets_ids,
                &remove_buckets_ids
            );

            Self::deposit_event(
                RawEvent::DistributionBucketsUpdatedForBag(
                    bag_id,
                    family_id,
                    add_buckets_indices,
                    remove_buckets_indices
                )
            );
        }

        /// Updates "Distribution buckets per bag" number limit.
        /// <weight>
        ///
        /// ## Weight
        /// `O (1)`
        /// - DB:
        ///    - O(1) doesn't depend on the state or parameters
        /// # </weight>
        #[weight = WeightInfoStorage::<T>::update_distribution_buckets_per_bag_limit()]
        pub fn update_distribution_buckets_per_bag_limit(origin, new_limit: u64) {
            <T as Config>::DistributionWorkingGroup::ensure_leader_origin(origin)?;

            T::DistributionBucketsPerBagValueConstraint::get().ensure_valid(
                new_limit,
                Error::<T>::DistributionBucketsPerBagLimitTooLow,
                Error::<T>::DistributionBucketsPerBagLimitTooHigh,
            )?;

            //
            // == MUTATION SAFE ==
            //

            DistributionBucketsPerBagLimit::put(new_limit);

            Self::deposit_event(RawEvent::DistributionBucketsPerBagLimitUpdated(new_limit));
        }

        /// Updates 'distributing' flag for the distributing flag.
        /// <weight>
        ///
        /// ## Weight
        /// `O (1)`
        /// - DB:
        ///    - O(1) doesn't depend on the state or parameters
        /// # </weight>
        #[weight = WeightInfoStorage::<T>::update_distribution_bucket_mode()]
        pub fn update_distribution_bucket_mode(
            origin,
            bucket_id: DistributionBucketId<T>,
            distributing: bool
        ) {
            <T as Config>::DistributionWorkingGroup::ensure_leader_origin(origin)?;

            Self::ensure_distribution_bucket_exists(&bucket_id)?;

            //
            // == MUTATION SAFE ==
            //

            <DistributionBucketByFamilyIdById<T>>::mutate(
                bucket_id.distribution_bucket_family_id,
                bucket_id.distribution_bucket_index,
                |bucket| {
                    bucket.distributing = distributing;
                }
            );

            Self::deposit_event(
                RawEvent::DistributionBucketModeUpdated(bucket_id, distributing)
            );
        }

        /// Update number of distributed buckets used in given dynamic bag creation policy.
        /// Updates distribution buckets for a bag.
        /// <weight>
        ///
        /// ## Weight
        /// `O (W)` where:
        /// - `W` is the number of items in `families`
        /// - DB:
        ///    - `O(W)` - from the the generated weights
        /// # </weight>
        #[weight =
            WeightInfoStorage::<T>::update_families_in_dynamic_bag_creation_policy(
                families.len().saturated_into()
            )
        ]
        pub fn update_families_in_dynamic_bag_creation_policy(
            origin,
            dynamic_bag_type: DynamicBagType,
            families: BTreeMap<T::DistributionBucketFamilyId, u32>
        ) {
            <T as Config>::DistributionWorkingGroup::ensure_leader_origin(origin)?;

            Self::validate_update_families_in_dynamic_bag_creation_policy_params(&families)?;

            //
            // == MUTATION SAFE ==
            //

            // We initialize the default storage bucket number here if no policy exists.
            let mut new_policy = Self::get_dynamic_bag_creation_policy(dynamic_bag_type);
            new_policy.families = families.clone();

            DynamicBagCreationPolicies::<T>::insert(dynamic_bag_type, new_policy);

            Self::deposit_event(
                RawEvent::FamiliesInDynamicBagCreationPolicyUpdated(
                    dynamic_bag_type,
                    families
                )
            );
        }

        /// Invite an operator. Must be missing.
        /// <weight>
        ///
        /// ## Weight
        /// `O (1)`
        /// - DB:
        ///    - O(1) doesn't depend on the state or parameters
        /// # </weight>
        #[weight = WeightInfoStorage::<T>::invite_distribution_bucket_operator()]
        pub fn invite_distribution_bucket_operator(
            origin,
            bucket_id: DistributionBucketId<T>,
            operator_worker_id: WorkerId<T>
        ) {
            <T as Config>::DistributionWorkingGroup::ensure_leader_origin(origin)?;

            let bucket = Self::ensure_distribution_bucket_exists(&bucket_id)?;

            Self::ensure_distribution_provider_can_be_invited(&bucket, &operator_worker_id)?;

            //
            // == MUTATION SAFE ==
            //

            <DistributionBucketByFamilyIdById<T>>::mutate(
                bucket_id.distribution_bucket_family_id,
                bucket_id.distribution_bucket_index,
                |bucket| {
                    bucket.pending_invitations.insert(operator_worker_id);
                }
            );

            Self::deposit_event(
                RawEvent::DistributionBucketOperatorInvited(bucket_id, operator_worker_id)
            );
        }

        /// Cancel pending invite. Must be pending.
        /// <weight>
        ///
        /// ## Weight
        /// `O (1)`
        /// - DB:
        ///    - O(1) doesn't depend on the state or parameters
        /// # </weight>
        #[weight = WeightInfoStorage::<T>::cancel_distribution_bucket_operator_invite()]
        pub fn cancel_distribution_bucket_operator_invite(
            origin,
            bucket_id: DistributionBucketId<T>,
            operator_worker_id: WorkerId<T>
        ) {
            <T as Config>::DistributionWorkingGroup::ensure_leader_origin(origin)?;

            let bucket = Self::ensure_distribution_bucket_exists(&bucket_id)?;

            ensure!(
                bucket.pending_invitations.contains(&operator_worker_id),
                Error::<T>::NoDistributionBucketInvitation
            );

            //
            // == MUTATION SAFE ==
            //

            <DistributionBucketByFamilyIdById<T>>::mutate(
                bucket_id.distribution_bucket_family_id,
                bucket_id.distribution_bucket_index,
                |bucket| {
                    bucket.pending_invitations.remove(&operator_worker_id);
                }
            );

            Self::deposit_event(
                RawEvent::DistributionBucketInvitationCancelled(
                    bucket_id,
                    operator_worker_id
                )
            );
        }

        /// Removes distribution bucket operator.
        /// <weight>
        ///
        /// ## Weight
        /// `O (1)`
        /// - DB:
        ///    - O(1) doesn't depend on the state or parameters
        /// # </weight>
        #[weight = WeightInfoStorage::<T>::remove_distribution_bucket_operator()]
        pub fn remove_distribution_bucket_operator(
            origin,
            bucket_id: DistributionBucketId<T>,
            operator_worker_id: WorkerId<T>,
        ){
            <T as Config>::DistributionWorkingGroup::ensure_leader_origin(origin)?;

            let bucket = Self::ensure_distribution_bucket_exists(&bucket_id)?;

            ensure!(
                bucket.operators.contains(&operator_worker_id),
                Error::<T>::MustBeDistributionProviderOperatorForBucket
            );


            //
            // == MUTATION SAFE ==
            //

            <DistributionBucketByFamilyIdById<T>>::mutate(
                bucket_id.distribution_bucket_family_id,
                bucket_id.distribution_bucket_index,
                |bucket| {
                    bucket.operators.remove(&operator_worker_id);
                }
            );

            Self::deposit_event(
                RawEvent::DistributionBucketOperatorRemoved(bucket_id, operator_worker_id)
            );
        }

        /// Set distribution bucket family metadata.
        /// <weight>
        ///
        /// ## Weight
        /// `O (W)` where:
        /// - `W` is length of the `metadata`
        /// - DB:
        ///    - O(1) doesn't depend on the state or parameters
        /// # </weight>
        #[weight =
            WeightInfoStorage::<T>::set_distribution_bucket_family_metadata(
                metadata.len().saturated_into()
            )
        ]
        pub fn set_distribution_bucket_family_metadata(
            origin,
            family_id: T::DistributionBucketFamilyId,
            metadata: Vec<u8>,
        ) {
            <T as Config>::DistributionWorkingGroup::ensure_leader_origin(origin)?;

            Self::ensure_distribution_bucket_family_exists(&family_id)?;

            //
            // == MUTATION SAFE ==
            //

            Self::deposit_event(
                RawEvent::DistributionBucketFamilyMetadataSet(
                    family_id,
                    metadata
                )
            );
        }


        // ===== Distribution Operator actions =====

        /// Accept pending invite.
        /// <weight>
        ///
        /// ## Weight
        /// `O (1)`
        /// - DB:
        ///    - O(1) doesn't depend on the state or parameters
        /// # </weight>
        #[weight = WeightInfoStorage::<T>::accept_distribution_bucket_invitation()]
        pub fn accept_distribution_bucket_invitation(
            origin,
            worker_id: WorkerId<T>,
            bucket_id: DistributionBucketId<T>,
        ) {
            <T as Config>::DistributionWorkingGroup::ensure_worker_origin(origin, &worker_id)?;

            let bucket = Self::ensure_distribution_bucket_exists(&bucket_id)?;

            ensure!(
                bucket.pending_invitations.contains(&worker_id),
                Error::<T>::NoDistributionBucketInvitation
            );

            //
            // == MUTATION SAFE ==
            //

            <DistributionBucketByFamilyIdById<T>>::mutate(
                bucket_id.distribution_bucket_family_id,
                bucket_id.distribution_bucket_index,
                |bucket| {
                    bucket.pending_invitations.remove(&worker_id);
                    bucket.operators.insert(worker_id);
                }
            );

            Self::deposit_event(
                RawEvent::DistributionBucketInvitationAccepted(worker_id, bucket_id)
            );
        }

        /// Set distribution operator metadata for the distribution bucket.
        /// <weight>
        ///
        /// ## Weight
        /// `O (W)` where:
        /// - `W` is length of the `metadata`
        /// - DB:
        ///    - O(1) doesn't depend on the state or parameters
        /// # </weight>
        #[weight =
            WeightInfoStorage::<T>::set_distribution_operator_metadata(metadata.len().saturated_into())
        ]
        pub fn set_distribution_operator_metadata(
            origin,
            worker_id: WorkerId<T>,
            bucket_id: DistributionBucketId<T>,
            metadata: Vec<u8>,
        ) {
            <T as Config>::DistributionWorkingGroup::ensure_worker_origin(origin, &worker_id)?;

            let bucket = Self::ensure_distribution_bucket_exists(&bucket_id)?;

            ensure!(
                bucket.operators.contains(&worker_id),
                Error::<T>::MustBeDistributionProviderOperatorForBucket
            );

            //
            // == MUTATION SAFE ==
            //

            Self::deposit_event(
                RawEvent::DistributionBucketMetadataSet(worker_id, bucket_id, metadata)
            );
        }

        // ===== Sudo actions (development mode) =====

        /// Upload new data objects. Development mode.
        #[weight = 10_000_000]
        pub fn sudo_upload_data_objects(origin, params: UploadParameters<T>) {
            ensure_root(origin)?;

            //
            // == MUTATION SAFE ==
            //

            Self::upload_data_objects(params)?;
        }

        /// Create a dynamic bag. Development mode.
        #[weight = 10_000_000]
        pub fn sudo_create_dynamic_bag(
            origin,
            params: DynBagCreationParameters<T>,
        ) {
            ensure_root(origin)?;

            Self::create_dynamic_bag(params)?;
        }

        /// Create a dynamic bag. Development mode.
        /// <weight>
        ///
        /// ## Weight
        /// `O (W)` where:
        /// - `W` is length of the `message`
        /// - DB:
        ///    - O(1) doesn't depend on the state or parameters
        /// # </weight>
        #[weight = WeightInfoStorage::<T>::storage_operator_remark(msg.len().saturated_into())]
        pub fn storage_operator_remark(
            origin,
            worker_id: WorkerId<T>,
            storage_bucket_id: T::StorageBucketId,
            msg: Vec<u8>,
        ) {
            <T as Config>::StorageWorkingGroup::ensure_worker_origin(origin, &worker_id)?;
            let bucket = Self::ensure_storage_bucket_exists(&storage_bucket_id)?;
            Self::ensure_bucket_invitation_accepted(&bucket, worker_id)?;

            //
            // == MUTATION SAFE ==
            //

            Self::deposit_event(RawEvent::StorageOperatorRemarked(worker_id, storage_bucket_id, msg));
        }

        /// Create a dynamic bag. Development mode.
        /// <weight>
        ///
        /// ## Weight
        /// `O (W)` where:
        /// - `W` is length of the `message`
        /// - DB:
        ///    - O(1) doesn't depend on the state or parameters
        /// # </weight>
        #[weight = WeightInfoStorage::<T>::distribution_operator_remark(msg.len().saturated_into())]
        pub fn distribution_operator_remark(
            origin,
            worker_id: WorkerId<T>,
            distribution_bucket_id: DistributionBucketId<T>,
            msg: Vec<u8>,
        ) {
            <T as Config>::DistributionWorkingGroup::ensure_worker_origin(origin, &worker_id)?;
            let bucket = Self::ensure_distribution_bucket_exists(&distribution_bucket_id)?;
            ensure!(
                bucket.operators.contains(&worker_id),
                Error::<T>::MustBeDistributionProviderOperatorForBucket
            );

            //
            // == MUTATION SAFE ==
            //

            Self::deposit_event(RawEvent::DistributionOperatorRemarked(worker_id, distribution_bucket_id, msg));
        }

    }
}

// Public methods
impl<T: Config> DataObjectStorage<T> for Module<T> {
    fn upload_data_objects(params: UploadParameters<T>) -> DispatchResult {
        // size check:
        ensure!(
            !params.object_creation_list.is_empty(),
            Error::<T>::NoObjectsOnUpload
        );

        // ensure specified data fee == storage data fee
        ensure!(
            params.expected_data_size_fee == DataObjectPerMegabyteFee::<T>::get(),
            Error::<T>::DataSizeFeeChanged,
        );

        // ensure data object state bloat bond
        ensure!(
            params.expected_data_object_state_bloat_bond
                == Self::data_object_state_bloat_bond_value(),
            Error::<T>::DataObjectStateBloatBondChanged,
        );

        let start = NextDataObjectId::<T>::get();
        Self::try_mutating_storage_state(
            params.state_bloat_bond_source_account_id.clone(),
            BagOperation::<T> {
                bag_id: params.bag_id.clone(),
                params: BagOperationParams::<T>::Update(
                    params.object_creation_list.clone(),
                    Default::default(),
                ),
            },
        )?;
        let end = NextDataObjectId::<T>::get();

        let state_bloat_bond = Self::data_object_state_bloat_bond_value();
        Self::deposit_event(RawEvent::DataObjectsUploaded(
            (start..end).collect(),
            params,
            state_bloat_bond,
        ));

        Ok(())
    }

    fn get_next_data_object_ids(length: usize) -> BTreeSet<T::DataObjectId> {
        let mut next_data_object_id = Self::next_data_object_id();
        let mut next_objects_ids = BTreeSet::<T::DataObjectId>::new();
        for _ in 0..length {
            next_objects_ids.insert(next_data_object_id);
            next_data_object_id += One::one();
        }
        next_objects_ids
    }

    fn can_move_data_objects(
        src_bag_id: &BagId<T>,
        dest_bag_id: &BagId<T>,
        objects: &BTreeSet<<T as Config>::DataObjectId>,
    ) -> DispatchResult {
        Self::validate_data_objects_on_moving(src_bag_id, dest_bag_id, objects).map(|_| ())
    }

    fn move_data_objects(
        src_bag_id: BagId<T>,
        dest_bag_id: BagId<T>,
        objects: BTreeSet<T::DataObjectId>,
    ) -> DispatchResult {
        let src_bag = Self::ensure_bag_exists(&src_bag_id)?;
        let dest_bag = Self::ensure_bag_exists(&dest_bag_id)?;

        let bag_change =
            Self::validate_data_objects_on_moving(&src_bag_id, &dest_bag_id, &objects)?;

        //
        // == MUTATION SAFE ==
        //

        for object_id in objects.iter() {
            DataObjectsById::<T>::swap(&src_bag_id, &object_id, &dest_bag_id, &object_id);
        }

        // Change source bag.
        Self::change_storage_bucket_vouchers_for_bag(
            &src_bag_id,
            &src_bag,
            &bag_change.voucher_update,
            OperationType::Decrease,
        );

        // Change destination bag.
        Self::change_storage_bucket_vouchers_for_bag(
            &dest_bag_id,
            &dest_bag,
            &bag_change.voucher_update,
            OperationType::Increase,
        );

        Self::deposit_event(RawEvent::DataObjectsMoved(src_bag_id, dest_bag_id, objects));

        Ok(())
    }

    fn delete_data_objects(
        state_bloat_bond_account_id: T::AccountId,
        bag_id: BagId<T>,
        objects: BTreeSet<T::DataObjectId>,
    ) -> DispatchResult {
        ensure!(
            !objects.is_empty(),
            Error::<T>::DataObjectIdCollectionIsEmpty
        );

        Self::try_mutating_storage_state(
            state_bloat_bond_account_id.clone(),
            BagOperation::<T> {
                bag_id: bag_id.clone(),
                params: BagOperationParams::<T>::Update(Default::default(), objects.clone()),
            },
        )?;

        Self::deposit_event(RawEvent::DataObjectsDeleted(
            state_bloat_bond_account_id,
            bag_id,
            objects,
        ));

        Ok(())
    }

    fn upload_and_delete_data_objects(
        upload_parameters: UploadParameters<T>,
        objects_to_remove: BTreeSet<T::DataObjectId>,
    ) -> DispatchResult {
        if !upload_parameters.object_creation_list.is_empty() {
            ensure!(
                upload_parameters.expected_data_size_fee == DataObjectPerMegabyteFee::<T>::get(),
                Error::<T>::DataSizeFeeChanged,
            );

            // ensure data object state bloat bond
            ensure!(
                upload_parameters.expected_data_object_state_bloat_bond
                    == Self::data_object_state_bloat_bond_value(),
                Error::<T>::DataObjectStateBloatBondChanged,
            );
        }
        Self::try_mutating_storage_state(
            upload_parameters.state_bloat_bond_source_account_id.clone(),
            BagOperation::<T> {
                bag_id: upload_parameters.bag_id.clone(),
                params: BagOperationParams::<T>::Update(
                    upload_parameters.object_creation_list.clone(),
                    objects_to_remove.clone(),
                ),
            },
        )?;

        Self::deposit_event(RawEvent::DataObjectsUpdated(
            upload_parameters,
            objects_to_remove,
        ));
        Ok(())
    }

    fn delete_dynamic_bag(
        state_bloat_bond_account_id: T::AccountId,
        dynamic_bag_id: DynamicBagId<T>,
    ) -> DispatchResult {
        let bag_id: BagId<T> = dynamic_bag_id.clone().into();
        Self::try_mutating_storage_state(
            state_bloat_bond_account_id.clone(),
            BagOperation::<T> {
                bag_id,
                params: BagOperationParams::<T>::Delete,
            },
        )?;

        Self::deposit_event(RawEvent::DynamicBagDeleted(
            state_bloat_bond_account_id,
            dynamic_bag_id,
        ));

        Ok(())
    }

    fn create_dynamic_bag(params: DynBagCreationParameters<T>) -> DispatchResult {
        let bag_id: BagId<T> = params.bag_id.clone().into();

        // ensure data object state bloat bond
        ensure!(
            params.expected_data_object_state_bloat_bond
                == Self::data_object_state_bloat_bond_value(),
            Error::<T>::DataObjectStateBloatBondChanged,
        );

        // ensure specified data fee == storage data fee
        ensure!(
            params.expected_data_size_fee == DataObjectPerMegabyteFee::<T>::get(),
            Error::<T>::DataSizeFeeChanged,
        );

        Self::validate_storage_buckets_for_dynamic_bag_type(
            params.bag_id.clone().into(),
            &params.storage_buckets,
        )?;
        Self::validate_distribution_buckets_for_dynamic_bag_type(
            params.bag_id.clone().into(),
            &params.distribution_buckets,
        )?;

        Self::try_mutating_storage_state(
            params.state_bloat_bond_source_account_id.clone(),
            BagOperation::<T> {
                bag_id: bag_id.clone(),
                params: BagOperationParams::<T>::Create(
                    params.object_creation_list,
                    params.storage_buckets,
                    params.distribution_buckets,
                ),
            },
        )?;

        let Bag::<T> {
            stored_by,
            distributed_by,
            ..
        } = Bags::<T>::get(&bag_id);

        Self::deposit_event(RawEvent::DynamicBagCreated(
            params.bag_id,
            stored_by,
            distributed_by,
        ));

        Ok(())
    }

    fn ensure_bag_exists(bag_id: &BagId<T>) -> Result<Bag<T>, DispatchError> {
        Self::ensure_bag_exists(bag_id)
    }

    fn get_data_objects_id(bag_id: &BagId<T>) -> BTreeSet<T::DataObjectId> {
        DataObjectsById::<T>::iter_prefix(&bag_id)
            .map(|x| x.0)
            .collect()
    }

    fn funds_needed_for_upload(
        num_of_objs_to_upload: usize,
        objs_total_size_in_bytes: u64,
    ) -> BalanceOf<T> {
        let num_of_objs_to_upload = num_of_objs_to_upload.saturated_into();
        let deletion_fee =
            Self::data_object_state_bloat_bond_value().saturating_mul(num_of_objs_to_upload);

        let storage_fee = Self::calculate_data_storage_fee(objs_total_size_in_bytes);

        deletion_fee.saturating_add(storage_fee)
    }
}

impl<T: Config> Module<T> {
    // Increment distribution family number in the storage.
    fn increment_distribution_family_number() {
        DistributionBucketFamilyNumber::put(Self::distribution_bucket_family_number() + 1);
    }

    // Decrement distribution family number in the storage. No effect on zero number.
    fn decrement_distribution_family_number() {
        if Self::distribution_bucket_family_number() > 0 {
            DistributionBucketFamilyNumber::put(Self::distribution_bucket_family_number() - 1);
        }
    }

    // Ensures the existence of the storage bucket.
    // Returns the StorageBucket object or error.
    fn ensure_storage_bucket_exists(
        storage_bucket_id: &T::StorageBucketId,
    ) -> Result<StorageBucket<T>, Error<T>> {
        <StorageBucketById<T>>::get(storage_bucket_id).ok_or(Error::<T>::StorageBucketDoesntExist)
    }

    // Ensures the correct invitation for the storage bucket and storage provider. Storage provider
    // must be invited.
    fn ensure_bucket_storage_provider_invitation_status(
        bucket: &StorageBucket<T>,
        worker_id: WorkerId<T>,
    ) -> DispatchResult {
        match bucket.operator_status {
            StorageBucketOperatorStatus::Missing => {
                Err(Error::<T>::NoStorageBucketInvitation.into())
            }
            StorageBucketOperatorStatus::StorageWorker(..) => {
                Err(Error::<T>::StorageProviderAlreadySet.into())
            }
            StorageBucketOperatorStatus::InvitedStorageWorker(invited_worker_id) => {
                ensure!(
                    worker_id == invited_worker_id,
                    Error::<T>::DifferentStorageProviderInvited
                );

                Ok(())
            }
        }
    }

    // Ensures the correct invitation for the storage bucket and storage provider for removal.
    // Must be invited storage provider.
    fn ensure_bucket_storage_provider_invitation_status_for_removal(
        bucket: &StorageBucket<T>,
    ) -> DispatchResult {
        if let StorageBucketOperatorStatus::StorageWorker(..) = bucket.operator_status {
            Ok(())
        } else {
            Err(Error::<T>::StorageProviderMustBeSet.into())
        }
    }

    // Ensures the correct invitation for the storage bucket and storage provider. Must be pending.
    fn ensure_bucket_pending_invitation_status(bucket: &StorageBucket<T>) -> DispatchResult {
        match bucket.operator_status {
            StorageBucketOperatorStatus::Missing => {
                Err(Error::<T>::NoStorageBucketInvitation.into())
            }
            StorageBucketOperatorStatus::StorageWorker(..) => {
                Err(Error::<T>::StorageProviderAlreadySet.into())
            }
            StorageBucketOperatorStatus::InvitedStorageWorker(_) => Ok(()),
        }
    }

    // Ensures the missing invitation for the storage bucket and storage provider.
    fn ensure_bucket_missing_invitation_status(bucket: &StorageBucket<T>) -> DispatchResult {
        match bucket.operator_status {
            StorageBucketOperatorStatus::Missing => Ok(()),
            StorageBucketOperatorStatus::StorageWorker(..) => {
                Err(Error::<T>::StorageProviderAlreadySet.into())
            }
            StorageBucketOperatorStatus::InvitedStorageWorker(_) => {
                Err(Error::<T>::InvitedStorageProvider.into())
            }
        }
    }

    // Ensures correct storage provider for the storage bucket.
    fn ensure_bucket_invitation_accepted(
        bucket: &StorageBucket<T>,
        worker_id: WorkerId<T>,
    ) -> DispatchResult {
        match bucket.operator_status {
            StorageBucketOperatorStatus::Missing => {
                Err(Error::<T>::StorageProviderMustBeSet.into())
            }
            StorageBucketOperatorStatus::InvitedStorageWorker(_) => {
                Err(Error::<T>::InvalidStorageProvider.into())
            }
            StorageBucketOperatorStatus::StorageWorker(invited_worker_id, _) => {
                ensure!(
                    worker_id == invited_worker_id,
                    Error::<T>::InvalidStorageProvider
                );

                Ok(())
            }
        }
    }

    // Ensures correct storage provider transactor account for the storage bucket.
    fn ensure_bucket_transactor_access(
        bucket: &StorageBucket<T>,
        worker_id: WorkerId<T>,
        transactor_account_id: T::AccountId,
    ) -> DispatchResult {
        match bucket.operator_status.clone() {
            StorageBucketOperatorStatus::Missing => {
                Err(Error::<T>::StorageProviderMustBeSet.into())
            }
            StorageBucketOperatorStatus::InvitedStorageWorker(_) => {
                Err(Error::<T>::InvalidStorageProvider.into())
            }
            StorageBucketOperatorStatus::StorageWorker(
                invited_worker_id,
                bucket_transactor_account_id,
            ) => {
                ensure!(
                    worker_id == invited_worker_id,
                    Error::<T>::InvalidStorageProvider
                );

                ensure!(
                    transactor_account_id == bucket_transactor_account_id,
                    Error::<T>::InvalidTransactorAccount
                );

                Ok(())
            }
        }
    }

    // Ensures validity of the `accept_pending_data_objects` extrinsic parameters
    fn validate_accept_pending_data_objects_params(
        bag_id: &BagId<T>,
        data_objects: &BTreeSet<T::DataObjectId>,
        storage_bucket_id: &T::StorageBucketId,
    ) -> DispatchResult {
        ensure!(
            !data_objects.is_empty(),
            Error::<T>::DataObjectIdParamsAreEmpty
        );

        let bag = Self::ensure_bag_exists(bag_id)?;
        Self::ensure_storage_bucket_bound(&bag, storage_bucket_id)?;

        for data_object_id in data_objects.iter() {
            Self::ensure_data_object_exists(bag_id, data_object_id)?;
        }

        Ok(())
    }

    // Ensures validity of the `update_storage_buckets_for_bag` extrinsic parameters
    fn validate_update_storage_buckets_for_bag_params(
        bag_id: &BagId<T>,
        add_buckets: &BTreeSet<T::StorageBucketId>,
        remove_buckets: &BTreeSet<T::StorageBucketId>,
    ) -> Result<VoucherUpdate, DispatchError> {
        ensure!(
            !add_buckets.is_empty() || !remove_buckets.is_empty(),
            Error::<T>::StorageBucketIdCollectionsAreEmpty
        );

        let bag = Self::ensure_bag_exists(&bag_id)?;

        let new_bucket_number = bag
            .stored_by
            .len()
            .saturating_add(add_buckets.len())
            .saturating_sub(remove_buckets.len())
            .saturated_into::<u64>();

        ensure!(
            new_bucket_number <= Self::storage_buckets_per_bag_limit(),
            Error::<T>::StorageBucketPerBagLimitExceeded
        );

        for bucket_id in remove_buckets.iter() {
            ensure!(
                <StorageBucketById<T>>::contains_key(&bucket_id),
                Error::<T>::StorageBucketDoesntExist
            );

            ensure!(
                bag.stored_by.contains(&bucket_id),
                Error::<T>::StorageBucketIsNotBoundToBag
            );
        }

        for bucket_id in add_buckets.iter() {
            let bucket = Self::ensure_storage_bucket_exists(bucket_id)?;

            ensure!(
                bucket.accepting_new_bags,
                Error::<T>::StorageBucketDoesntAcceptNewBags
            );

            ensure!(
                !bag.stored_by.contains(&bucket_id),
                Error::<T>::StorageBucketIsBoundToBag
            );
        }

        let voucher_update = VoucherUpdate {
            objects_number: bag.objects_number,
            objects_total_size: bag.objects_total_size,
        };

        Self::check_buckets_for_overflow(&add_buckets, &voucher_update)?;

        Ok(voucher_update)
    }

    // Validate the "Move data objects between bags" operation data.
    fn validate_data_objects_on_moving(
        src_bag_id: &BagId<T>,
        dest_bag_id: &BagId<T>,
        object_ids: &BTreeSet<T::DataObjectId>,
    ) -> Result<BagUpdate<BalanceOf<T>>, DispatchError> {
        ensure!(
            *src_bag_id != *dest_bag_id,
            Error::<T>::SourceAndDestinationBagsAreEqual
        );

        ensure!(
            !object_ids.is_empty(),
            Error::<T>::DataObjectIdCollectionIsEmpty
        );

        Self::ensure_bag_exists(&src_bag_id)?;
        let dest_bag = Self::ensure_bag_exists(&dest_bag_id)?;

        let mut bag_change = BagUpdate::<BalanceOf<T>>::default();

        for object_id in object_ids.iter() {
            let data_object = Self::ensure_data_object_exists(&src_bag_id, object_id)?;

            bag_change.add_object(data_object.size, data_object.state_bloat_bond);
        }

        Self::check_bag_for_buckets_overflow(&dest_bag, &bag_change.voucher_update)?;

        Ok(bag_change)
    }

    // Returns only existing hashes in the blacklist from the original collection.
    #[allow(clippy::redundant_closure)] // doesn't work with Substrate storage functions.
    fn get_existing_hashes(hashes: &BTreeSet<Cid>) -> Result<BTreeSet<Cid>, DispatchError> {
        Self::get_hashes_by_predicate(hashes, |cid| Blacklist::contains_key(cid))
    }

    // Returns only nonexisting hashes in the blacklist from the original collection.
    fn get_nonexisting_hashes(hashes: &BTreeSet<Cid>) -> Result<BTreeSet<Cid>, DispatchError> {
        Self::get_hashes_by_predicate(hashes, |cid| !Blacklist::contains_key(cid))
    }

    // Returns hashes from the original collection selected by predicate.
    fn get_hashes_by_predicate<P: FnMut(&&Cid) -> bool>(
        hashes: &BTreeSet<Cid>,
        predicate: P,
    ) -> Result<BTreeSet<Cid>, DispatchError> {
        ensure!(
            hashes.iter().all(|cid| cid.len() == CID_LENGTH),
            Error::<T>::InvalidCidLength
        );

        let filtered_cids = hashes
            .iter()
            .filter(predicate)
            .cloned()
            .collect::<BTreeSet<_>>();

        Ok(filtered_cids)
    }

    // Ensure the new bucket could be created. It also validates some parameters.
    fn can_create_storage_bucket(
        voucher: &Voucher,
        invited_worker: &Option<WorkerId<T>>,
    ) -> DispatchResult {
        ensure!(
            voucher.size_limit <= Self::voucher_max_objects_size_limit(),
            Error::<T>::VoucherMaxObjectSizeLimitExceeded
        );

        ensure!(
            voucher.objects_limit <= Self::voucher_max_objects_number_limit(),
            Error::<T>::VoucherMaxObjectNumberLimitExceeded
        );

        if let Some(operator_id) = invited_worker {
            Self::ensure_storage_provider_operator_exists(operator_id)?;
        }

        Ok(())
    }

    // Update total objects size and number for all storage buckets assigned to a bag
    // and bag counters.
    fn change_storage_bucket_vouchers_for_bag(
        bag_id: &BagId<T>,
        bag: &Bag<T>,
        voucher_update: &VoucherUpdate,
        voucher_operation: OperationType,
    ) {
        // Change bag object and size counters.
        Bags::<T>::mutate(&bag_id, |bag| {
            match voucher_operation {
                OperationType::Increase => {
                    bag.objects_total_size = bag
                        .objects_total_size
                        .saturating_add(voucher_update.objects_total_size);
                    bag.objects_number = bag
                        .objects_number
                        .saturating_add(voucher_update.objects_number);
                }
                OperationType::Decrease => {
                    bag.objects_total_size = bag
                        .objects_total_size
                        .saturating_sub(voucher_update.objects_total_size);
                    bag.objects_number = bag
                        .objects_number
                        .saturating_sub(voucher_update.objects_number);
                }
            }

            Self::deposit_event(RawEvent::BagObjectsChanged(
                bag_id.clone(),
                bag.objects_total_size,
                bag.objects_number,
            ));
        });

        // Change related buckets' vouchers.
        Self::change_storage_buckets_vouchers(&bag.stored_by, voucher_update, voucher_operation);
    }

    // Update total objects size and number for provided storage buckets.
    fn change_storage_buckets_vouchers(
        bucket_ids: &BTreeSet<T::StorageBucketId>,
        voucher_update: &VoucherUpdate,
        voucher_operation: OperationType,
    ) {
        for bucket_id in bucket_ids.iter() {
            <StorageBucketById<T>>::get(bucket_id)
                .map(|bucket| StorageBucket::<T> {
                    voucher: voucher_update.get_updated_voucher(&bucket.voucher, voucher_operation),
                    ..bucket
                })
                .map(|bucket| {
                    <StorageBucketById<T>>::insert(bucket_id, bucket.clone());
                    Self::deposit_event(RawEvent::VoucherChanged(
                        *bucket_id,
                        bucket.voucher.clone(),
                    ));
                });
        }
    }

    fn upload_data_objects_checks(obj: &DataObjectCreationParameters) -> DispatchResult {
        ensure!(!Self::uploading_blocked(), Error::<T>::UploadingBlocked);
        ensure!(
            obj.size <= T::MaxDataObjectSize::get(),
            Error::<T>::MaxDataObjectSizeExceeded,
        );
        ensure!(obj.size != 0, Error::<T>::ZeroObjectSize,);
        ensure!(!obj.ipfs_content_id.is_empty(), Error::<T>::EmptyContentId);
        ensure!(
            !Blacklist::contains_key(obj.ipfs_content_id.clone()),
            Error::<T>::DataObjectBlacklisted,
        );
        Ok(())
    }

    // objects number and total objects size.
    fn check_bag_for_buckets_overflow(
        bag: &Bag<T>,
        voucher_update: &VoucherUpdate,
    ) -> DispatchResult {
        Self::check_buckets_for_overflow(&bag.stored_by, voucher_update)
    }

    // Iterates through buckets. Verifies voucher parameters to fit the new limits:
    // objects number and total objects size.
    fn check_buckets_for_overflow(
        bucket_ids: &BTreeSet<T::StorageBucketId>,
        voucher_update: &VoucherUpdate,
    ) -> DispatchResult {
        for bucket_id in bucket_ids.iter() {
            let bucket = Self::storage_bucket_by_id(bucket_id)
                .ok_or(Error::<T>::StorageBucketDoesntExist)?;

            // Total object number limit is not exceeded.
            ensure!(
                voucher_update.objects_number + bucket.voucher.objects_used
                    <= bucket.voucher.objects_limit,
                Error::<T>::StorageBucketObjectNumberLimitReached
            );

            // Total object size limit is not exceeded.
            ensure!(
                voucher_update.objects_total_size + bucket.voucher.size_used
                    <= bucket.voucher.size_limit,
                Error::<T>::StorageBucketObjectSizeLimitReached
            );
        }

        Ok(())
    }

    // Calculate data storage fee based on size. Fee-value uses megabytes as measure value.
    // Data size will be rounded to nearest greater MB integer.
    pub(crate) fn calculate_data_storage_fee(bytes: u64) -> BalanceOf<T> {
        let mb_fee = Self::data_object_per_mega_byte_fee();

        const ONE_MB: u64 = 1_048_576;

        let mut megabytes = bytes / ONE_MB;

        if bytes % ONE_MB > 0 {
            megabytes += 1; // rounding to the nearest greater integer
        }

        mb_fee.saturating_mul(megabytes.saturated_into())
    }

    // Get default dynamic bag policy by bag type.
    fn get_default_dynamic_bag_creation_policy(
        bag_type: DynamicBagType,
    ) -> DynamicBagCreationPolicy<T::DistributionBucketFamilyId> {
        let number_of_storage_buckets = match bag_type {
            DynamicBagType::Member => T::DefaultMemberDynamicBagNumberOfStorageBuckets::get(),
            DynamicBagType::Channel => T::DefaultChannelDynamicBagNumberOfStorageBuckets::get(),
        };

        DynamicBagCreationPolicy::<T::DistributionBucketFamilyId> {
            number_of_storage_buckets,
            ..Default::default()
        }
    }

    // Loads dynamic bag creation policy or use default values.
    pub(crate) fn get_dynamic_bag_creation_policy(
        bag_type: DynamicBagType,
    ) -> DynamicBagCreationPolicy<T::DistributionBucketFamilyId> {
        if DynamicBagCreationPolicies::<T>::contains_key(bag_type) {
            return Self::dynamic_bag_creation_policy(bag_type);
        }

        Self::get_default_dynamic_bag_creation_policy(bag_type)
    }

    // Verifies storage operator existence.
    fn ensure_storage_provider_operator_exists(operator_id: &WorkerId<T>) -> DispatchResult {
        ensure!(
            <T as Config>::StorageWorkingGroup::worker_exists(&operator_id),
            Error::<T>::StorageProviderOperatorDoesntExist
        );

        Ok(())
    }

    // Returns the bag by the static bag id.
    #[cfg(test)]
    pub(crate) fn static_bag(static_bag_id: &StaticBagId) -> Bag<T> {
        let bag_id: BagId<T> = static_bag_id.clone().into();

        Self::bag(&bag_id)
    }

    // Check the dynamic bag existence. Static bags always exist.
    fn ensure_bag_exists(bag_id: &BagId<T>) -> Result<Bag<T>, DispatchError> {
        if let BagId::<T>::Dynamic(_) = &bag_id {
            ensure!(
                <Bags<T>>::contains_key(&bag_id),
                Error::<T>::DynamicBagDoesntExist
            );
        }

        Ok(Self::bag(&bag_id))
    }

    // Check the storage bucket binding for a bag.
    fn ensure_storage_bucket_bound(
        bag: &Bag<T>,
        storage_bucket_id: &T::StorageBucketId,
    ) -> DispatchResult {
        ensure!(
            bag.stored_by.contains(storage_bucket_id),
            Error::<T>::StorageBucketIsNotBoundToBag
        );

        Ok(())
    }

    // Check the data object existence inside a bag.
    pub(crate) fn ensure_data_object_exists(
        bag_id: &BagId<T>,
        data_object_id: &T::DataObjectId,
    ) -> Result<DataObject<BalanceOf<T>>, DispatchError> {
        ensure!(
            <DataObjectsById<T>>::contains_key(bag_id, data_object_id),
            Error::<T>::DataObjectDoesntExist
        );

        Ok(Self::data_object_by_id(bag_id, data_object_id))
    }

    // Ensures the existence of the distribution bucket family.
    // Returns the DistributionBucketFamily object or error.
    fn ensure_distribution_bucket_family_exists(
        family_id: &T::DistributionBucketFamilyId,
    ) -> Result<DistributionBucketFamily<T>, Error<T>> {
        ensure!(
            <DistributionBucketFamilyById<T>>::contains_key(family_id),
            Error::<T>::DistributionBucketFamilyDoesntExist
        );

        Ok(Self::distribution_bucket_family_by_id(family_id))
    }

    // Ensures the existence of the distribution bucket.
    // Returns the DistributionBucket object or error.
    fn ensure_distribution_bucket_exists(
        bucket_id: &DistributionBucketId<T>,
    ) -> Result<DistributionBucket<T>, Error<T>> {
        ensure!(
            <DistributionBucketByFamilyIdById<T>>::contains_key(
                bucket_id.distribution_bucket_family_id,
                bucket_id.distribution_bucket_index
            ),
            Error::<T>::DistributionBucketDoesntExist
        );

        Ok(Self::distribution_bucket_by_family_id_by_index(
            bucket_id.distribution_bucket_family_id,
            bucket_id.distribution_bucket_index,
        ))
    }

    // Ensures validity of the `update_distribution_buckets_for_bag` extrinsic parameters
    fn validate_update_distribution_buckets_for_bag_params(
        bag_id: &BagId<T>,
        family_id: &T::DistributionBucketFamilyId,
        add_buckets: &BTreeSet<T::DistributionBucketIndex>,
        remove_buckets: &BTreeSet<T::DistributionBucketIndex>,
    ) -> DispatchResult {
        ensure!(
            !add_buckets.is_empty() || !remove_buckets.is_empty(),
            Error::<T>::DistributionBucketIdCollectionsAreEmpty
        );

        let bag = Self::ensure_bag_exists(bag_id)?;

        Self::ensure_distribution_bucket_family_exists(family_id)?;

        let new_bucket_number = bag
            .distributed_by
            .len()
            .saturating_add(add_buckets.len())
            .saturating_sub(remove_buckets.len())
            .saturated_into::<u64>();

        ensure!(
            new_bucket_number <= Self::distribution_buckets_per_bag_limit(),
            Error::<T>::MaxDistributionBucketNumberPerBagLimitExceeded
        );

        for bucket_index in remove_buckets.iter() {
            let bucket_id = Self::create_distribution_bucket_id(*family_id, *bucket_index);
            Self::ensure_distribution_bucket_exists(&bucket_id)?;

            ensure!(
                bag.distributed_by.contains(&bucket_id),
                Error::<T>::DistributionBucketIsNotBoundToBag
            );
        }

        for bucket_index in add_buckets.iter() {
            let bucket_id = Self::create_distribution_bucket_id(*family_id, *bucket_index);
            let bucket = Self::ensure_distribution_bucket_exists(&bucket_id)?;

            ensure!(
                bucket.accepting_new_bags,
                Error::<T>::DistributionBucketDoesntAcceptNewBags
            );

            ensure!(
                !bag.distributed_by.contains(&bucket_id),
                Error::<T>::DistributionBucketIsBoundToBag
            );
        }

        Ok(())
    }

    // Ensures validity of the `update_families_in_dynamic_bag_creation_policy` extrinsic parameters
    fn validate_update_families_in_dynamic_bag_creation_policy_params(
        families: &BTreeMap<T::DistributionBucketFamilyId, u32>,
    ) -> DispatchResult {
        let number_of_distribution_buckets: u32 = families.iter().map(|(_, num)| num).sum();
        T::DistributionBucketsPerBagValueConstraint::get().ensure_valid(
            number_of_distribution_buckets,
            Error::<T>::NumberOfDistributionBucketsOutsideOfAllowedContraints,
            Error::<T>::NumberOfDistributionBucketsOutsideOfAllowedContraints,
        )?;

        for (family_id, _) in families.iter() {
            Self::ensure_distribution_bucket_family_exists(family_id)?;
        }

        Ok(())
    }

    // Verify parameters for the `invite_distribution_bucket_operator` extrinsic.
    fn ensure_distribution_provider_can_be_invited(
        bucket: &DistributionBucket<T>,
        worker_id: &WorkerId<T>,
    ) -> DispatchResult {
        ensure!(
            <T as Config>::DistributionWorkingGroup::worker_exists(worker_id),
            Error::<T>::DistributionProviderOperatorDoesntExist
        );

        ensure!(
            !bucket.pending_invitations.contains(worker_id),
            Error::<T>::DistributionProviderOperatorAlreadyInvited
        );

        ensure!(
            !bucket.operators.contains(worker_id),
            Error::<T>::DistributionProviderOperatorSet
        );

        ensure!(
            bucket.pending_invitations.len().saturated_into::<u64>()
                < T::MaxNumberOfPendingInvitationsPerDistributionBucket::get(),
            Error::<T>::MaxNumberOfPendingInvitationsLimitForDistributionBucketReached
        );

        Ok(())
    }

    // Verify that dynamic bag creation policies has no dependencies on given distribution bucket
    // family for all bag types.
    fn check_dynamic_bag_creation_policy_for_dependencies(
        family_id: &T::DistributionBucketFamilyId,
        dynamic_bag_type: DynamicBagType,
    ) -> DispatchResult {
        let creation_policy = Self::get_dynamic_bag_creation_policy(dynamic_bag_type);

        ensure!(
            !creation_policy.families.contains_key(family_id),
            Error::<T>::DistributionFamilyBoundToBagCreationPolicy
        );

        Ok(())
    }

    // Add and/or remove distribution buckets assignments to bags.
    fn change_bag_assignments_for_distribution_buckets(
        add_buckets: &BTreeSet<DistributionBucketId<T>>,
        remove_buckets: &BTreeSet<DistributionBucketId<T>>,
    ) {
        for bucket_id in add_buckets.iter() {
            if DistributionBucketByFamilyIdById::<T>::contains_key(
                bucket_id.distribution_bucket_family_id,
                bucket_id.distribution_bucket_index,
            ) {
                DistributionBucketByFamilyIdById::<T>::mutate(
                    bucket_id.distribution_bucket_family_id,
                    bucket_id.distribution_bucket_index,
                    |bucket| {
                        bucket.register_bag_assignment();
                    },
                )
            }
        }

        for bucket_id in remove_buckets.iter() {
            if DistributionBucketByFamilyIdById::<T>::contains_key(
                bucket_id.distribution_bucket_family_id,
                bucket_id.distribution_bucket_index,
            ) {
                DistributionBucketByFamilyIdById::<T>::mutate(
                    bucket_id.distribution_bucket_family_id,
                    bucket_id.distribution_bucket_index,
                    |bucket| {
                        bucket.unregister_bag_assignment();
                    },
                )
            }
        }
    }

    // Add and/or remove storage buckets assignments to bags.
    fn change_bag_assignments_for_storage_buckets(
        add_buckets: &BTreeSet<T::StorageBucketId>,
        remove_buckets: &BTreeSet<T::StorageBucketId>,
    ) {
        for bucket_id in add_buckets.iter() {
            StorageBucketById::<T>::get(bucket_id).map(|mut bucket| {
                bucket.register_bag_assignment();
                StorageBucketById::<T>::insert(bucket_id, bucket);
            });
        }

        for bucket_id in remove_buckets.iter() {
            StorageBucketById::<T>::get(bucket_id).map(|mut bucket| {
                bucket.unregister_bag_assignment();
                StorageBucketById::<T>::insert(bucket_id, bucket);
            });
        }
    }

    // Checks distribution buckets for bag assignment number. Returns true only if all 'assigned_bags' are
    // zero.
    fn no_bags_assigned(family_id: &T::DistributionBucketFamilyId) -> bool {
        DistributionBucketByFamilyIdById::<T>::iter_prefix_values(family_id)
            .all(|b| b.no_bags_assigned())
    }

    // Creates distribution bucket ID from family ID and bucket index.
    pub(crate) fn create_distribution_bucket_id(
        distribution_bucket_family_id: T::DistributionBucketFamilyId,
        distribution_bucket_index: T::DistributionBucketIndex,
    ) -> DistributionBucketId<T> {
        DistributionBucketId::<T> {
            distribution_bucket_family_id,
            distribution_bucket_index,
        }
    }

    fn update_storage_buckets(
        bucket_ids: &BTreeSet<T::StorageBucketId>,
        all_objects_with_update_voucher: VoucherUpdate,
        op: &BagOperationParams<T>,
    ) -> Result<BTreeMap<T::StorageBucketId, StorageBucket<T>>, Error<T>> {
        // create temporary iterator of bucket
        let tmp = bucket_ids
            .iter()
            // discard non existing bucket and build a (bucket_id, bucket) map
            .filter_map(|id| {
                Self::ensure_storage_bucket_exists(&id)
                    .map(|bk| (*id, bk))
                    .ok()
            })
            // attempt to update bucket voucher
            .map(|(id, bk)| {
                bk.voucher
                    .clone()
                    .try_update(all_objects_with_update_voucher)
                    .map(|voucher| (id, StorageBucket::<T> { voucher, ..bk }))
            });

        match op {
            BagOperationParams::<T>::Create(..) => {
                let correct = tmp
                    .filter_map(|r| {
                        r.map(|(id, mut bk)| {
                            bk.register_bag_assignment();
                            (id, bk)
                        })
                        .ok()
                    })
                    .collect::<BTreeMap<_, _>>();
                ensure!(
                    !correct.is_empty(),
                    Error::<T>::StorageBucketIdCollectionsAreEmpty
                );
                Ok(correct)
            }
            BagOperationParams::<T>::Update(..) => tmp.collect(),
            BagOperationParams::<T>::Delete => tmp
                .map(|r| {
                    r.map(|(id, mut bk)| {
                        bk.unregister_bag_assignment();
                        (id, bk)
                    })
                })
                .collect(),
        }
    }

    fn update_distribution_buckets(
        bucket_ids: &BTreeSet<DistributionBucketId<T>>,
        op: &BagOperationParams<T>,
    ) -> BTreeMap<DistributionBucketId<T>, DistributionBucket<T>> {
        bucket_ids
            .iter()
            .filter_map(|id| {
                Self::ensure_distribution_bucket_exists(id)
                    .map(|mut bk| match op {
                        BagOperationParams::<T>::Create(..) => {
                            bk.register_bag_assignment();
                            (id.clone(), bk)
                        }
                        BagOperationParams::<T>::Delete => {
                            bk.unregister_bag_assignment();
                            (id.clone(), bk)
                        }
                        _ => (id.clone(), bk), // no op in case of objects upload/delete operation
                    })
                    .ok()
            })
            .collect()
    }

    /// Utility function that checks existence for bag deletion / update &
    /// verifies that dynamic bag does not exists in case of bag creation
    /// returning a new one
    fn retrieve_dynamic_bag(bag_op: &BagOperation<T>) -> Result<Bag<T>, DispatchError> {
        if let BagOperationParams::<T>::Create(_, ref storage_buckets, ref distribution_buckets) =
            bag_op.params
        {
            bag_op.bag_id.clone().ensure_is_dynamic_bag::<T>()?;

            Self::ensure_bag_exists(&bag_op.bag_id).map_or_else(
                |_| {
                    Ok(Bag::<T>::default()
                        .with_storage_buckets(storage_buckets.clone())
                        .with_distribution_buckets(distribution_buckets.clone()))
                },
                |_| Err(Error::<T>::DynamicBagExists.into()),
            )
        } else {
            Self::ensure_bag_exists(&bag_op.bag_id)
        }
    }

    /// Utility function that does the bulk of bag / data objects operation
    fn try_mutating_storage_state(
        account_id: T::AccountId,
        bag_op: BagOperation<T>,
    ) -> DispatchResult {
        // attempt retrieve existing or create new one if operation is create
        let Bag::<T> {
            stored_by,
            distributed_by,
            objects_total_size,
            objects_number,
        } = Self::retrieve_dynamic_bag(&bag_op)?;

        // check and generate any objects to add/remove from storage
        let (object_creation_list, state_bloat_bond_request, upload_objs_size) =
            Self::construct_objects_to_upload(&bag_op)?;

        let (objects_removal_list, state_bloat_bond_refund, remove_objs_size) =
            Self::construct_objects_to_remove(&bag_op)?;

        // storage fee: zero if VoucherUpdate is default
        let storage_fee = Self::calculate_data_storage_fee(upload_objs_size);

        let objects_number = objects_number
            .saturating_add(object_creation_list.len() as u64)
            .saturating_sub(objects_removal_list.len() as u64);

        let objects_total_size = objects_total_size
            .saturating_add(upload_objs_size)
            .saturating_sub(remove_objs_size);

        let all_objects_with_update_voucher = VoucherUpdate {
            objects_total_size,
            objects_number,
        };

        // new candidate storage buckets
        let new_storage_buckets = Self::update_storage_buckets(
            &stored_by,
            all_objects_with_update_voucher,
            &bag_op.params,
        )?;

        // new candidate distribution buckets
        let new_distribution_buckets =
            Self::update_distribution_buckets(&distributed_by, &bag_op.params);

        // check that user or treasury account have enough balance
        Self::ensure_sufficient_balance(&account_id, state_bloat_bond_request, storage_fee)?;

        //
        // == MUTATION SAFE ==
        //

        //state bloat bond request creating objects: no-op if state bloat bond requested is 0
        if !state_bloat_bond_request.is_zero() {
            <StorageTreasury<T>>::deposit(&account_id, state_bloat_bond_request)?;
            //  slash: no-op if storage_fee = 0
            let _ = Balances::<T>::slash(&account_id, storage_fee);
        }

        //state bloat bond refund deleting objects: no-op if state_bloat_bond_refund is 0
        if !state_bloat_bond_refund.is_zero() {
            <StorageTreasury<T>>::withdraw(&account_id, state_bloat_bond_refund)?;
        }

        // insert candidate storage buckets: no op if new_storage_buckets is empty
        new_storage_buckets.iter().for_each(|(id, bucket)| {
            StorageBucketById::<T>::insert(&id, bucket.clone());
            Self::deposit_event(RawEvent::VoucherChanged(*id, bucket.voucher.clone()));
        });

        // insert candidate distribution buckets: no op if new_distribution_buckets is empty
        new_distribution_buckets.iter().for_each(|(id, bucket)| {
            DistributionBucketByFamilyIdById::<T>::insert(
                &id.distribution_bucket_family_id,
                &id.distribution_bucket_index,
                bucket,
            )
        });

        // remove objects: no-op if list.is_empty() or during bag creation
        match &bag_op.params {
            BagOperationParams::<T>::Delete => {
                DataObjectsById::<T>::remove_prefix(&bag_op.bag_id, None);
            }
            BagOperationParams::<T>::Update(_, list) => {
                list.iter()
                    .for_each(|id| DataObjectsById::<T>::remove(&bag_op.bag_id, id));
            }
            _ => {}
        }

        // add objects: no-op if list is_empty() or during bag deletion
        if !bag_op.params.is_delete() {
            object_creation_list.iter().for_each(|obj| {
                let obj_id = NextDataObjectId::<T>::get();
                DataObjectsById::<T>::insert(&bag_op.bag_id, obj_id, obj);
                NextDataObjectId::<T>::put(obj_id.saturating_add(One::one()));
            })
        };

        // mutate bags set
        if bag_op.params.is_delete() {
            // remove bag for deletion: delegate event to caller
            Bags::<T>::remove(&bag_op.bag_id);
        } else {
            // else insert updated bag: signalling the change
            Bags::<T>::insert(
                &bag_op.bag_id,
                Bag::<T> {
                    stored_by: new_storage_buckets
                        .into_iter()
                        .map(|(id, _)| id)
                        .collect::<BTreeSet<_>>(),
                    distributed_by: new_distribution_buckets
                        .into_iter()
                        .map(|(id, _)| id)
                        .collect::<BTreeSet<_>>(),
                    objects_total_size: all_objects_with_update_voucher.objects_total_size,
                    objects_number: all_objects_with_update_voucher.objects_number,
                },
            );

            Self::deposit_event(RawEvent::BagObjectsChanged(
                bag_op.bag_id,
                all_objects_with_update_voucher.objects_total_size,
                all_objects_with_update_voucher.objects_number,
            ));
        };

        Ok(())
    }

    fn construct_objects_to_upload(op: &BagOperation<T>) -> DataObjAndStateBloatBondAndObjSize<T> {
        match &op.params {
            BagOperationParams::<T>::Delete => Ok((Default::default(), Zero::zero(), Zero::zero())),
            BagOperationParams::<T>::Create(list, _, _) => Self::construct_objects_from_list(list),
            BagOperationParams::<T>::Update(list, _) => Self::construct_objects_from_list(list),
        }
    }

    //Sums the accumulated obj_state_bloat_bond and size to the new object in the iteration.
    fn calculate_acc_size_and_acc_obj_state_bloat_bond(
        mut acc_obj: Vec<DataObject<BalanceOf<T>>>,
        acc_state_bloat_bond: BalanceOf<T>,
        acc_size: u64,
        obj: DataObject<BalanceOf<T>>,
    ) -> (Vec<DataObject<BalanceOf<T>>>, BalanceOf<T>, u64) {
        let acc_state_bloat_bond: T::Balance =
            acc_state_bloat_bond.saturating_add(obj.state_bloat_bond);

        let acc_size: u64 = acc_size.saturating_add(obj.size);

        acc_obj.push(obj);

        (acc_obj, acc_state_bloat_bond, acc_size)
    }

    //When the operation is create/update, this function will check if the object exists,
    //then in one iteration, it'll sum the total of object sizes and state bloat bonds of that list.
    //If one object doesn't exist the iteration stops immediately.
    //At last, it'll return the list of objects to create/update, total state bloat bond to pay and total size.
    fn construct_objects_from_list(
        list: &[DataObjectCreationParameters],
    ) -> DataObjAndStateBloatBondAndObjSize<T> {
        let state_bloat_bond = Self::data_object_state_bloat_bond_value();
        list.iter()
            .map(|param| {
                Self::upload_data_objects_checks(param).and({
                    Ok(DataObject {
                        accepted: false,
                        state_bloat_bond,
                        size: param.size,
                        ipfs_content_id: param.ipfs_content_id.clone(),
                    })
                })
            })
            .try_fold(
                Ok((Vec::new(), Zero::zero(), 0)),
                |acc: DataObjAndStateBloatBondAndObjSize<T>, obj| {
                    obj.map(|obj| {
                        acc.map(|(acc_obj, acc_state_bloat_bond_request, acc_size)| {
                            Self::calculate_acc_size_and_acc_obj_state_bloat_bond(
                                acc_obj,
                                acc_state_bloat_bond_request,
                                acc_size,
                                obj,
                            )
                        })
                    })
                },
            )
            //Removes outer result
            //(Result<Result[Item1 + Item2 + Item3 + ...]>) -> Result[Item1 + Item2 + Item3 + ...]
            .and_then(|x| x)
    }

    //When the operation is delete/update, this function will check if the object exists,
    //then in one iteration, it'll sum the total of object sizes and state bloat bonds of that list.
    //If one object doesn't exist the iteration stops immediately.
    //At last, it'll return the list of objects to delete/update, total state bloat bond to refund and total size.
    fn construct_objects_to_remove(op: &BagOperation<T>) -> DataObjAndStateBloatBondAndObjSize<T> {
        match &op.params {
            BagOperationParams::<T>::Delete => Ok(DataObjectsById::<T>::iter_prefix(&op.bag_id)
                .map(|(_, obj)| obj)
                .fold(
                    (Vec::new(), Zero::zero(), 0),
                    |(acc_obj, acc_state_bloat_bond_refund, acc_size), obj| {
                        Self::calculate_acc_size_and_acc_obj_state_bloat_bond(
                            acc_obj,
                            acc_state_bloat_bond_refund,
                            acc_size,
                            obj,
                        )
                    },
                )),
            BagOperationParams::<T>::Create(..) => Ok((Default::default(), Zero::zero(), 0)),
            BagOperationParams::<T>::Update(_, list) => list
                .iter()
                .try_fold(
                    //As an initial value we set the fold with an empty vec, the bag state bloat bond,
                    //(it's zero in case of an update/delete), and 0 size.
                    Ok((Vec::new(), Zero::zero(), 0)),
                    |acc: DataObjAndStateBloatBondAndObjSize<T>, id| {
                        Self::ensure_data_object_exists(&op.bag_id, id).map(|obj| {
                            acc.map(|(acc_obj, acc_state_bloat_bond_refund, acc_size)| {
                                Self::calculate_acc_size_and_acc_obj_state_bloat_bond(
                                    acc_obj,
                                    acc_state_bloat_bond_refund,
                                    acc_size,
                                    obj,
                                )
                            })
                        })
                    },
                )
                //Removes outer result
                //(Result<Result[Item1 + Item2 + Item3 + ...]>) -> Result[Item1 + Item2 + Item3 + ...]
                .and_then(|x| x),
        }
    }

    fn ensure_sufficient_balance(
        account_id: &T::AccountId,
        state_bloat_bond_request: T::Balance,
        storage_fee: T::Balance,
    ) -> DispatchResult {
        ensure!(
            Balances::<T>::usable_balance(account_id)
                >= state_bloat_bond_request.saturating_add(storage_fee),
            Error::<T>::InsufficientBalance
        );

        Ok(())
    }

    // Validate storage bucket IDs for dynamic bag type. Checks buckets' existence and dynamic bag
    // creation policy compatibility.
    fn validate_storage_buckets_for_dynamic_bag_type(
        dynamic_bag_type: DynamicBagType,
        storage_buckets: &BTreeSet<T::StorageBucketId>,
    ) -> DispatchResult {
        let creation_policy = Self::get_dynamic_bag_creation_policy(dynamic_bag_type);

        ensure!(
            creation_policy.number_of_storage_buckets == storage_buckets.len() as u64,
            Error::<T>::StorageBucketsNumberViolatesDynamicBagCreationPolicy
        );

        for storage_bucket_id in storage_buckets {
            Self::ensure_storage_bucket_exists(storage_bucket_id)?;
        }

        Ok(())
    }

    // Validate distribution bucket IDs for dynamic bag type. Checks buckets' existence and dynamic
    // bag creation policy compatibility.
    fn validate_distribution_buckets_for_dynamic_bag_type(
        dynamic_bag_type: DynamicBagType,
        distribution_buckets: &BTreeSet<DistributionBucketId<T>>,
    ) -> DispatchResult {
        let creation_policy = Self::get_dynamic_bag_creation_policy(dynamic_bag_type);

        // We use this temp variable to validate provided distribution buckets.
        let mut families_match = BTreeMap::new();

        for distribution_bucket_id in distribution_buckets {
            *families_match
                .entry(distribution_bucket_id.distribution_bucket_family_id)
                .or_insert(0u32) += 1u32;
        }

        ensure!(
            families_match == creation_policy.families,
            Error::<T>::DistributionBucketsViolatesDynamicBagCreationPolicy
        );

        for distribution_bucket_id in distribution_buckets {
            Self::ensure_distribution_bucket_exists(distribution_bucket_id)?;
        }

        Ok(())
    }
}

// Default implementation.
impl WeightInfo for () {
    fn delete_storage_bucket() -> Weight {
        0
    }
    fn update_uploading_blocked_status() -> Weight {
        0
    }
    fn update_data_size_fee() -> Weight {
        0
    }
    fn update_storage_buckets_per_bag_limit() -> Weight {
        0
    }
    fn update_storage_buckets_voucher_max_limits() -> Weight {
        0
    }
    fn update_number_of_storage_buckets_in_dynamic_bag_creation_policy() -> Weight {
        0
    }
    fn update_blacklist(_i: u32, _j: u32) -> Weight {
        0
    }
    fn create_storage_bucket() -> Weight {
        0
    }
    fn update_storage_buckets_for_bag(_i: u32, _j: u32) -> Weight {
        0
    }
    fn cancel_storage_bucket_operator_invite() -> Weight {
        0
    }
    fn invite_storage_bucket_operator() -> Weight {
        0
    }
    fn remove_storage_bucket_operator() -> Weight {
        0
    }
    fn update_storage_bucket_status() -> Weight {
        0
    }
    fn set_storage_bucket_voucher_limits() -> Weight {
        0
    }
    fn accept_storage_bucket_invitation() -> Weight {
        0
    }
    fn set_storage_operator_metadata(_i: u32) -> Weight {
        0
    }
    fn accept_pending_data_objects(_i: u32) -> Weight {
        0
    }
    fn create_distribution_bucket_family() -> Weight {
        0
    }
    fn delete_distribution_bucket_family() -> Weight {
        0
    }
    fn create_distribution_bucket() -> Weight {
        0
    }
    fn update_distribution_bucket_status() -> Weight {
        0
    }
    fn delete_distribution_bucket() -> Weight {
        0
    }
    fn update_distribution_buckets_for_bag(_i: u32, _j: u32) -> Weight {
        0
    }
    fn update_distribution_buckets_per_bag_limit() -> Weight {
        0
    }
    fn update_distribution_bucket_mode() -> Weight {
        0
    }
    fn update_families_in_dynamic_bag_creation_policy(_i: u32) -> Weight {
        0
    }
    fn invite_distribution_bucket_operator() -> Weight {
        0
    }
    fn cancel_distribution_bucket_operator_invite() -> Weight {
        0
    }
    fn remove_distribution_bucket_operator() -> Weight {
        0
    }
    fn set_distribution_bucket_family_metadata(_i: u32) -> Weight {
        0
    }
    fn accept_distribution_bucket_invitation() -> Weight {
        0
    }
    fn set_distribution_operator_metadata(_i: u32) -> Weight {
        0
    }
    fn storage_operator_remark(_i: u32) -> Weight {
        0
    }
    fn distribution_operator_remark(_i: u32) -> Weight {
        0
    }
}<|MERGE_RESOLUTION|>--- conflicted
+++ resolved
@@ -832,11 +832,6 @@
     BagIdType<MemberId<T>, <T as Config>::ChannelId>,
     <T as frame_system::Config>::AccountId,
     BalanceOf<T>,
-<<<<<<< HEAD
-=======
-    <T as Config>::StorageBucketId,
-    DistributionBucketId<T>,
->>>>>>> f5608857
 >;
 
 /// Alias for the parameter record used in create bag
@@ -850,7 +845,6 @@
 
 /// Data wrapper structure. Helps passing the parameters to the `upload` extrinsic.
 #[cfg_attr(feature = "std", derive(Serialize, Deserialize))]
-<<<<<<< HEAD
 #[derive(Encode, Decode, Default, Clone, PartialEq, Eq, Debug)]
 pub struct UploadParametersRecord<BagId, AccountId, Balance> {
     /// Static or dynamic bag to upload data.
@@ -873,10 +867,6 @@
 #[cfg_attr(feature = "std", derive(Serialize, Deserialize))]
 #[derive(Encode, Decode, Default, Clone, PartialEq, Eq, Debug)]
 pub struct DynBagCreationParametersRecord<
-=======
-#[derive(Encode, Decode, Default, Clone, PartialEq, Eq, Debug, TypeInfo)]
-pub struct UploadParametersRecord<
->>>>>>> f5608857
     BagId,
     AccountId,
     Balance,
@@ -904,6 +894,7 @@
     /// Chosen distribution buckets to assign on the dynamic bag creation.
     pub distribution_buckets: BTreeSet<DistributionBucketId>,
 }
+
 /// Defines storage bucket parameters.
 #[cfg_attr(feature = "std", derive(Serialize, Deserialize))]
 #[derive(Encode, Decode, Default, Clone, PartialEq, Eq, Debug, TypeInfo)]
