--- conflicted
+++ resolved
@@ -452,10 +452,10 @@
 type Balances<T> = balances::Module<T>;
 
 /// Alias for the member id.
-pub type MemberId<T> = <T as membership::Trait>::MemberId;
+pub type MemberId<T> = <T as common::MembershipTypes>::MemberId;
 
 /// Type identifier for worker role, which must be same as membership actor identifier
-pub type WorkerId<T> = <T as membership::Trait>::ActorId;
+pub type WorkerId<T> = <T as common::MembershipTypes>::ActorId;
 
 /// Balance alias for `balances` module.
 pub type BalanceOf<T> = <T as balances::Trait>::Balance;
@@ -3594,7 +3594,6 @@
             Error::<T>::MaxNumberOfPendingInvitationsLimitForDistributionBucketReached
         );
 
-<<<<<<< HEAD
         Ok(())
     }
 
@@ -3605,24 +3604,12 @@
         dynamic_bag_type: DynamicBagType,
     ) -> DispatchResult {
         let creation_policy = Self::get_dynamic_bag_creation_policy(dynamic_bag_type);
-=======
-// Alias for the dao id.
-pub(crate) type DaoId<T> = <T as common::StorageOwnership>::DaoId;
-
-/// Dao object type id.
-pub(crate) type DataObjectTypeId<T> = <T as common::StorageOwnership>::DataObjectTypeId;
->>>>>>> 6c9a0e5f
 
         ensure!(
             !creation_policy.families.contains_key(family_id),
             Error::<T>::DistributionFamilyBoundToBagCreationPolicy
         );
 
-<<<<<<< HEAD
         Ok(())
     }
-}
-=======
-/// Alias for StorageObjectOwner
-pub type ObjectOwner<T> = StorageObjectOwner<MemberId<T>, ChannelId<T>, DaoId<T>>;
->>>>>>> 6c9a0e5f
+}