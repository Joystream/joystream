//! # Data object type registry module
//! Data object type registry module for the Joystream platform allows to set constraints for the
//! data objects. All extrinsics require leader.
//!
//! ## Comments
//!
//! Data object type registry module uses  working group module to authorize actions. Only leader
//! can call extrinsics.
//!
//! ## Supported extrinsics
//!
//! - [register_data_object_type](./struct.Module.html#method.register_data_object_type) - Registers
//! the new data object type.
//! - [update_data_object_type](./struct.Module.html#method.update_data_object_type)- Updates
//! existing data object type.
//! - [activate_data_object_type](./struct.Module.html#method.activate_data_object_type) - Activates
//! existing data object type.
//! - [deactivate_data_object_type](./struct.Module.html#method.deactivate_data_object_type) -
//! Deactivates existing data object type.
//!

<<<<<<< HEAD
use codec::{Codec, Decode, Encode};
=======
// Clippy linter requirement.
// Disable it because of the substrate lib design. Example:
//   NextDataObjectTypeId get(next_data_object_type_id) build(|config: &GenesisConfig<T>|
#![allow(clippy::redundant_closure_call)]

// Do not delete! Cannot be uncommented by default, because of Parity decl_module! issue.
//#![warn(missing_docs)]

use codec::{Decode, Encode};
>>>>>>> b2765ec0
use frame_support::dispatch::DispatchError;
use frame_support::weights::Weight;
use frame_support::{decl_error, decl_event, decl_module, decl_storage};
use sp_std::vec::Vec;

<<<<<<< HEAD
use common::working_group::WorkingGroupAuthenticator;
=======
use crate::{DataObjectTypeId, StorageWorkingGroup, StorageWorkingGroupInstance};
>>>>>>> b2765ec0

const DEFAULT_TYPE_DESCRIPTION: &str = "Default data object type for audio and video content.";
const DEFAULT_FIRST_DATA_OBJECT_TYPE_ID: u8 = 1;

/// The _Data object type registry_ main _Trait_.
<<<<<<< HEAD
pub trait Trait: frame_system::Trait + common::membership::Trait {
    /// _Data object type registry_ event type.
    type Event: From<Event<Self>> + Into<<Self as frame_system::Trait>::Event>;

    /// _Data object type id_ type
    type DataObjectTypeId: Parameter
        + Member
        + BaseArithmetic
        + Codec
        + Default
        + Copy
        + MaybeSerialize
        + PartialEq;

    /// Working group pallet integration.
    type WorkingGroup: common::working_group::WorkingGroupAuthenticator<Self>;
=======
pub trait Trait:
    frame_system::Trait
    + working_group::Trait<StorageWorkingGroupInstance>
    + common::MembershipTypes
    + common::StorageOwnership
{
    /// _Data object type registry_ event type.
    type Event: From<Event<Self>> + Into<<Self as frame_system::Trait>::Event>;
>>>>>>> b2765ec0
}

decl_error! {
    /// _Data object type registry_ module predefined errors
    pub enum Error for Module<T: Trait> {
        /// Data Object Type with the given ID not found.
        DataObjectTypeNotFound,

        /// Require root origin in extrinsics
        RequireRootOrigin,
    }
}

/// Contains description and constrains for the data object.
<<<<<<< HEAD
#[derive(Clone, Encode, Decode, PartialEq, Debug, Eq)]
=======
#[derive(Clone, Encode, Decode, PartialEq, Eq, Debug)]
>>>>>>> b2765ec0
pub struct DataObjectType {
    /// Data object description.
    pub description: Vec<u8>,

    /// Active/Disabled flag.
    pub active: bool,
}

impl Default for DataObjectType {
    fn default() -> Self {
        DataObjectType {
            description: DEFAULT_TYPE_DESCRIPTION.as_bytes().to_vec(),
            active: true,
        }
    }
}

decl_storage! {
    trait Store for Module<T: Trait> as DataObjectTypeRegistry {
        /// Data object type ids should start at this value.
<<<<<<< HEAD
        pub FirstDataObjectTypeId get(fn first_data_object_type_id)
            config(first_data_object_type_id): T::DataObjectTypeId =
                T::DataObjectTypeId::from(DEFAULT_FIRST_DATA_OBJECT_TYPE_ID);

        /// Provides id counter for the data object types.
        pub NextDataObjectTypeId get(fn next_data_object_type_id) build(|config: &GenesisConfig<T>|
            config.first_data_object_type_id): T::DataObjectTypeId =
                T::DataObjectTypeId::from(DEFAULT_FIRST_DATA_OBJECT_TYPE_ID);
=======
        pub FirstDataObjectTypeId get(fn first_data_object_type_id) config(first_data_object_type_id):
            DataObjectTypeId<T> = DataObjectTypeId::<T>::from(DEFAULT_FIRST_DATA_OBJECT_TYPE_ID);

        /// Provides id counter for the data object types.
        pub NextDataObjectTypeId get(fn next_data_object_type_id) build(|config: &GenesisConfig<T>|
            config.first_data_object_type_id): DataObjectTypeId<T> = DataObjectTypeId::<T>::from(DEFAULT_FIRST_DATA_OBJECT_TYPE_ID);
>>>>>>> b2765ec0

        /// Mapping of Data object types.
        pub DataObjectTypes get(fn data_object_types): map hasher(blake2_128_concat)
            DataObjectTypeId<T> => Option<DataObjectType>;
    }
}

decl_event! {
    /// _Data object type registry_ events
    pub enum Event<T> where
        DataObjectTypeId = DataObjectTypeId<T>
    {
        /// Emits on the data object type registration.
        /// Params:
        /// - DataObjectType
        /// - Id of the new data object type.
<<<<<<< HEAD
        /// - Object type parameter
        DataObjectTypeRegistered(DataObjectTypeId, DataObjectType),
=======
        DataObjectTypeRegistered(DataObjectType, DataObjectTypeId),
>>>>>>> b2765ec0

        /// Emits on the data object type update.
        /// Params:
        /// - Id of the updated data object type.
<<<<<<< HEAD
        /// - Objet type parameter
        DataObjectTypeUpdated(DataObjectTypeId, DataObjectType),

        /// Emits on the datata type activation status changed.
        /// Params:
        /// - Id of the updated data object type.
        DataObjectTypeActivationChanged(DataObjectTypeId),
=======
        /// - DataObjectType
        DataObjectTypeUpdated(DataObjectTypeId, DataObjectType),
>>>>>>> b2765ec0
    }
}

decl_module! {
    /// _Data object type registry_ substrate module.
    pub struct Module<T: Trait> for enum Call where origin: T::Origin {
        /// Default deposit_event() handler
        fn deposit_event() = default;

        /// Predefined errors
        type Error = Error<T>;

        fn on_initialize() -> Weight{
            // Create a default data object type if it was not created yet.
            if !<DataObjectTypes<T>>::contains_key(Self::first_data_object_type_id()) {
                let do_type: DataObjectType = DataObjectType::default();
                let new_type_id = Self::next_data_object_type_id();

                <DataObjectTypes<T>>::insert(new_type_id, do_type);
                <NextDataObjectTypeId<T>>::mutate(|n| { *n += T::DataObjectTypeId::from(1); });
            }

            10_000_000 //TODO: adjust weight
        }

        /// Registers the new data object type. Requires leader privileges.
        #[weight = 10_000_000] // TODO: adjust weight
        pub fn register_data_object_type(origin, data_object_type: DataObjectType) {
            T::WorkingGroup::ensure_leader_origin(origin)?;

            let new_do_type_id = Self::next_data_object_type_id();
            let do_type: DataObjectType = DataObjectType {
                description: data_object_type.description.clone(),
                active: data_object_type.active,
            };

            //
            // == MUTATION SAFE ==
            //

            <DataObjectTypes<T>>::insert(new_do_type_id, do_type);
            <NextDataObjectTypeId<T>>::mutate(|n| { *n += T::DataObjectTypeId::from(1); });

<<<<<<< HEAD
            Self::deposit_event(
                RawEvent::DataObjectTypeRegistered(new_do_type_id, data_object_type)
            );
=======
            Self::deposit_event(RawEvent::DataObjectTypeRegistered(data_object_type, new_do_type_id));
>>>>>>> b2765ec0
        }

        /// Updates existing data object type. Requires leader privileges.
        #[weight = 10_000_000] // TODO: adjust weight
        pub fn update_data_object_type(
            origin,
            id: T::DataObjectTypeId,
            data_object_type: DataObjectType
        ) {
            T::WorkingGroup::ensure_leader_origin(origin)?;

            let mut do_type = Self::ensure_data_object_type(id)?;

            do_type.description = data_object_type.description.clone();
            do_type.active = data_object_type.active;

            //
            // == MUTATION SAFE ==
            //

            <DataObjectTypes<T>>::insert(id, do_type);

            Self::deposit_event(RawEvent::DataObjectTypeUpdated(id, data_object_type));
        }

        /// Activates existing data object type. Requires leader privileges.
        #[weight = 10_000_000] // TODO: adjust weight
        pub fn activate_data_object_type(origin, id: T::DataObjectTypeId) {
            T::WorkingGroup::ensure_leader_origin(origin)?;

            let mut do_type = Self::ensure_data_object_type(id)?;

            do_type.active = true;

            //
            // == MUTATION SAFE ==
            //

            <DataObjectTypes<T>>::insert(id, do_type.clone());

<<<<<<< HEAD
            Self::deposit_event(RawEvent::DataObjectTypeActivationChanged(id));
=======
            Self::deposit_event(RawEvent::DataObjectTypeUpdated(id, do_type));
>>>>>>> b2765ec0
        }

        /// Deactivates existing data object type. Requires leader privileges.
        #[weight = 10_000_000] // TODO: adjust weight
        pub fn deactivate_data_object_type(origin, id: T::DataObjectTypeId) {
            T::WorkingGroup::ensure_leader_origin(origin)?;

            let mut do_type = Self::ensure_data_object_type(id)?;

            do_type.active = false;

            //
            // == MUTATION SAFE ==
            //

            <DataObjectTypes<T>>::insert(id, do_type.clone());

<<<<<<< HEAD
            Self::deposit_event(RawEvent::DataObjectTypeActivationChanged(id));
=======
            Self::deposit_event(RawEvent::DataObjectTypeUpdated(id, do_type));
>>>>>>> b2765ec0
        }
    }
}

impl<T: Trait> Module<T> {
    fn ensure_data_object_type(id: T::DataObjectTypeId) -> Result<DataObjectType, DispatchError> {
        Self::data_object_types(&id).ok_or_else(|| Error::<T>::DataObjectTypeNotFound.into())
    }
}

/// Active data object type validator trait.
pub trait IsActiveDataObjectType<T: Trait> {
    /// Ensures that data object type with given id is active.
    fn is_active_data_object_type(id: &T::DataObjectTypeId) -> bool;
}

impl<T: Trait> IsActiveDataObjectType<T> for Module<T> {
    fn is_active_data_object_type(id: &T::DataObjectTypeId) -> bool {
        match Self::ensure_data_object_type(*id) {
            Ok(do_type) => do_type.active,
            Err(_err) => false,
        }
    }
}<|MERGE_RESOLUTION|>--- conflicted
+++ resolved
@@ -1,27 +1,19 @@
 //! # Data object type registry module
-//! Data object type registry module for the Joystream platform allows to set constraints for the
-//! data objects. All extrinsics require leader.
+//! Data object type registry module for the Joystream platform allows to set constraints for the data objects. All extrinsics require leader.
 //!
 //! ## Comments
 //!
-//! Data object type registry module uses  working group module to authorize actions. Only leader
-//! can call extrinsics.
+//! Data object type registry module uses  working group module to authorize actions. Only leader can
+//! call extrinsics.
 //!
 //! ## Supported extrinsics
 //!
-//! - [register_data_object_type](./struct.Module.html#method.register_data_object_type) - Registers
-//! the new data object type.
-//! - [update_data_object_type](./struct.Module.html#method.update_data_object_type)- Updates
-//! existing data object type.
-//! - [activate_data_object_type](./struct.Module.html#method.activate_data_object_type) - Activates
-//! existing data object type.
-//! - [deactivate_data_object_type](./struct.Module.html#method.deactivate_data_object_type) -
-//! Deactivates existing data object type.
-//!
-
-<<<<<<< HEAD
-use codec::{Codec, Decode, Encode};
-=======
+//! - [register_data_object_type](./struct.Module.html#method.register_data_object_type) - Registers the new data object type.
+//! - [update_data_object_type](./struct.Module.html#method.update_data_object_type)- Updates existing data object type.
+//! - [activate_data_object_type](./struct.Module.html#method.activate_data_object_type) -  Activates existing data object type.
+//! - [deactivate_data_object_type](./struct.Module.html#method.deactivate_data_object_type) -  Deactivates existing data object type.
+//!
+
 // Clippy linter requirement.
 // Disable it because of the substrate lib design. Example:
 //   NextDataObjectTypeId get(next_data_object_type_id) build(|config: &GenesisConfig<T>|
@@ -31,49 +23,29 @@
 //#![warn(missing_docs)]
 
 use codec::{Decode, Encode};
->>>>>>> b2765ec0
 use frame_support::dispatch::DispatchError;
 use frame_support::weights::Weight;
 use frame_support::{decl_error, decl_event, decl_module, decl_storage};
 use sp_std::vec::Vec;
 
-<<<<<<< HEAD
 use common::working_group::WorkingGroupAuthenticator;
-=======
-use crate::{DataObjectTypeId, StorageWorkingGroup, StorageWorkingGroupInstance};
->>>>>>> b2765ec0
+
+use crate::{DataObjectTypeId};
 
 const DEFAULT_TYPE_DESCRIPTION: &str = "Default data object type for audio and video content.";
 const DEFAULT_FIRST_DATA_OBJECT_TYPE_ID: u8 = 1;
 
 /// The _Data object type registry_ main _Trait_.
-<<<<<<< HEAD
-pub trait Trait: frame_system::Trait + common::membership::Trait {
-    /// _Data object type registry_ event type.
-    type Event: From<Event<Self>> + Into<<Self as frame_system::Trait>::Event>;
-
-    /// _Data object type id_ type
-    type DataObjectTypeId: Parameter
-        + Member
-        + BaseArithmetic
-        + Codec
-        + Default
-        + Copy
-        + MaybeSerialize
-        + PartialEq;
-
-    /// Working group pallet integration.
-    type WorkingGroup: common::working_group::WorkingGroupAuthenticator<Self>;
-=======
 pub trait Trait:
     frame_system::Trait
-    + working_group::Trait<StorageWorkingGroupInstance>
     + common::MembershipTypes
     + common::StorageOwnership
 {
     /// _Data object type registry_ event type.
     type Event: From<Event<Self>> + Into<<Self as frame_system::Trait>::Event>;
->>>>>>> b2765ec0
+
+    /// Working group pallet integration.
+    type WorkingGroup: common::working_group::WorkingGroupAuthenticator<Self>;
 }
 
 decl_error! {
@@ -88,11 +60,7 @@
 }
 
 /// Contains description and constrains for the data object.
-<<<<<<< HEAD
-#[derive(Clone, Encode, Decode, PartialEq, Debug, Eq)]
-=======
 #[derive(Clone, Encode, Decode, PartialEq, Eq, Debug)]
->>>>>>> b2765ec0
 pub struct DataObjectType {
     /// Data object description.
     pub description: Vec<u8>,
@@ -113,23 +81,12 @@
 decl_storage! {
     trait Store for Module<T: Trait> as DataObjectTypeRegistry {
         /// Data object type ids should start at this value.
-<<<<<<< HEAD
-        pub FirstDataObjectTypeId get(fn first_data_object_type_id)
-            config(first_data_object_type_id): T::DataObjectTypeId =
-                T::DataObjectTypeId::from(DEFAULT_FIRST_DATA_OBJECT_TYPE_ID);
-
-        /// Provides id counter for the data object types.
-        pub NextDataObjectTypeId get(fn next_data_object_type_id) build(|config: &GenesisConfig<T>|
-            config.first_data_object_type_id): T::DataObjectTypeId =
-                T::DataObjectTypeId::from(DEFAULT_FIRST_DATA_OBJECT_TYPE_ID);
-=======
         pub FirstDataObjectTypeId get(fn first_data_object_type_id) config(first_data_object_type_id):
             DataObjectTypeId<T> = DataObjectTypeId::<T>::from(DEFAULT_FIRST_DATA_OBJECT_TYPE_ID);
 
         /// Provides id counter for the data object types.
         pub NextDataObjectTypeId get(fn next_data_object_type_id) build(|config: &GenesisConfig<T>|
             config.first_data_object_type_id): DataObjectTypeId<T> = DataObjectTypeId::<T>::from(DEFAULT_FIRST_DATA_OBJECT_TYPE_ID);
->>>>>>> b2765ec0
 
         /// Mapping of Data object types.
         pub DataObjectTypes get(fn data_object_types): map hasher(blake2_128_concat)
@@ -146,28 +103,13 @@
         /// Params:
         /// - DataObjectType
         /// - Id of the new data object type.
-<<<<<<< HEAD
-        /// - Object type parameter
-        DataObjectTypeRegistered(DataObjectTypeId, DataObjectType),
-=======
         DataObjectTypeRegistered(DataObjectType, DataObjectTypeId),
->>>>>>> b2765ec0
 
         /// Emits on the data object type update.
         /// Params:
         /// - Id of the updated data object type.
-<<<<<<< HEAD
-        /// - Objet type parameter
-        DataObjectTypeUpdated(DataObjectTypeId, DataObjectType),
-
-        /// Emits on the datata type activation status changed.
-        /// Params:
-        /// - Id of the updated data object type.
-        DataObjectTypeActivationChanged(DataObjectTypeId),
-=======
         /// - DataObjectType
         DataObjectTypeUpdated(DataObjectTypeId, DataObjectType),
->>>>>>> b2765ec0
     }
 }
 
@@ -211,22 +153,12 @@
             <DataObjectTypes<T>>::insert(new_do_type_id, do_type);
             <NextDataObjectTypeId<T>>::mutate(|n| { *n += T::DataObjectTypeId::from(1); });
 
-<<<<<<< HEAD
-            Self::deposit_event(
-                RawEvent::DataObjectTypeRegistered(new_do_type_id, data_object_type)
-            );
-=======
             Self::deposit_event(RawEvent::DataObjectTypeRegistered(data_object_type, new_do_type_id));
->>>>>>> b2765ec0
         }
 
         /// Updates existing data object type. Requires leader privileges.
         #[weight = 10_000_000] // TODO: adjust weight
-        pub fn update_data_object_type(
-            origin,
-            id: T::DataObjectTypeId,
-            data_object_type: DataObjectType
-        ) {
+        pub fn update_data_object_type(origin, id: T::DataObjectTypeId, data_object_type: DataObjectType) {
             T::WorkingGroup::ensure_leader_origin(origin)?;
 
             let mut do_type = Self::ensure_data_object_type(id)?;
@@ -258,11 +190,7 @@
 
             <DataObjectTypes<T>>::insert(id, do_type.clone());
 
-<<<<<<< HEAD
-            Self::deposit_event(RawEvent::DataObjectTypeActivationChanged(id));
-=======
             Self::deposit_event(RawEvent::DataObjectTypeUpdated(id, do_type));
->>>>>>> b2765ec0
         }
 
         /// Deactivates existing data object type. Requires leader privileges.
@@ -280,11 +208,7 @@
 
             <DataObjectTypes<T>>::insert(id, do_type.clone());
 
-<<<<<<< HEAD
-            Self::deposit_event(RawEvent::DataObjectTypeActivationChanged(id));
-=======
             Self::deposit_event(RawEvent::DataObjectTypeUpdated(id, do_type));
->>>>>>> b2765ec0
         }
     }
 }
