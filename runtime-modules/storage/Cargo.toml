[package]
name = 'pallet-storage'
<<<<<<< HEAD
version = '5.0.0'
=======
version = '4.0.1'
>>>>>>> f62058ba
authors = ['Joystream contributors']
edition = '2018'

[dependencies]
serde = { version = "1.0.101", optional = true, features = ["derive"] }
codec = { package = 'parity-scale-codec', version = '1.3.4', default-features = false, features = ['derive'] }
sp-std = { package = 'sp-std', default-features = false, git = 'https://github.com/paritytech/substrate.git', rev = '2cd20966cc09b059817c3ebe12fc130cdd850d62'}
frame-support = { package = 'frame-support', default-features = false, git = 'https://github.com/paritytech/substrate.git', rev = '2cd20966cc09b059817c3ebe12fc130cdd850d62'}
frame-system = { package = 'frame-system', default-features = false, git = 'https://github.com/paritytech/substrate.git', rev = '2cd20966cc09b059817c3ebe12fc130cdd850d62'}
sp-arithmetic = { package = 'sp-arithmetic', default-features = false, git = 'https://github.com/paritytech/substrate.git', rev = '2cd20966cc09b059817c3ebe12fc130cdd850d62'}
<<<<<<< HEAD
sp-runtime = { package = 'sp-runtime', default-features = false, git = 'https://github.com/paritytech/substrate.git', rev = '2cd20966cc09b059817c3ebe12fc130cdd850d62'}
=======
balances = { package = 'pallet-balances', default-features = false, git = 'https://github.com/paritytech/substrate.git', rev = '2cd20966cc09b059817c3ebe12fc130cdd850d62'}
>>>>>>> f62058ba
pallet-timestamp = { package = 'pallet-timestamp', default-features = false, git = 'https://github.com/paritytech/substrate.git', rev = '2cd20966cc09b059817c3ebe12fc130cdd850d62'}
sp-runtime = { package = 'sp-runtime', default-features = false, git = 'https://github.com/paritytech/substrate.git', rev = '2cd20966cc09b059817c3ebe12fc130cdd850d62'}
common = { package = 'pallet-common', default-features = false, path = '../common'}
membership = { package = 'pallet-membership', default-features = false, path = '../membership'}
<<<<<<< HEAD
=======

# Benchmarking
frame-benchmarking = { package = 'frame-benchmarking', default-features = false, git = 'https://github.com/paritytech/substrate.git', rev = '2cd20966cc09b059817c3ebe12fc130cdd850d62', optional = true}
>>>>>>> f62058ba

[dev-dependencies]
sp-io = { package = 'sp-io', default-features = false, git = 'https://github.com/paritytech/substrate.git', rev = '2cd20966cc09b059817c3ebe12fc130cdd850d62'}
sp-core = { package = 'sp-core', default-features = false, git = 'https://github.com/paritytech/substrate.git', rev = '2cd20966cc09b059817c3ebe12fc130cdd850d62'}
<<<<<<< HEAD
balances = { package = 'pallet-balances', default-features = false, git = 'https://github.com/paritytech/substrate.git', rev = '2cd20966cc09b059817c3ebe12fc130cdd850d62'}
staking-handler = { package = 'pallet-staking-handler', default-features = false, path = '../staking-handler'}

=======
randomness-collective-flip = { package = 'pallet-randomness-collective-flip', default-features = false, git = 'https://github.com/paritytech/substrate.git', rev = '2cd20966cc09b059817c3ebe12fc130cdd850d62'}
>>>>>>> f62058ba

[features]
default = ['std']
runtime-benchmarks = [
    "frame-benchmarking",
    "sp-runtime/runtime-benchmarks",
]
std = [
<<<<<<< HEAD
	'serde',
	'codec/std',
	'sp-std/std',
	'frame-support/std',
	'frame-system/std',
	'sp-arithmetic/std',
	'sp-runtime/std',
	'pallet-timestamp/std',
	'working-group/std',
	'common/std',
	'membership/std',
]
=======
    'serde',
    'codec/std',
    'sp-std/std',
    'frame-support/std',
    'frame-system/std',
    'sp-arithmetic/std',
    'balances/std',
    'pallet-timestamp/std',
    'sp-runtime/std',
    'common/std',
    'membership/std',
]
>>>>>>> f62058ba
<|MERGE_RESOLUTION|>--- conflicted
+++ resolved
@@ -1,10 +1,6 @@
 [package]
 name = 'pallet-storage'
-<<<<<<< HEAD
-version = '5.0.0'
-=======
 version = '4.0.1'
->>>>>>> f62058ba
 authors = ['Joystream contributors']
 edition = '2018'
 
@@ -15,32 +11,19 @@
 frame-support = { package = 'frame-support', default-features = false, git = 'https://github.com/paritytech/substrate.git', rev = '2cd20966cc09b059817c3ebe12fc130cdd850d62'}
 frame-system = { package = 'frame-system', default-features = false, git = 'https://github.com/paritytech/substrate.git', rev = '2cd20966cc09b059817c3ebe12fc130cdd850d62'}
 sp-arithmetic = { package = 'sp-arithmetic', default-features = false, git = 'https://github.com/paritytech/substrate.git', rev = '2cd20966cc09b059817c3ebe12fc130cdd850d62'}
-<<<<<<< HEAD
-sp-runtime = { package = 'sp-runtime', default-features = false, git = 'https://github.com/paritytech/substrate.git', rev = '2cd20966cc09b059817c3ebe12fc130cdd850d62'}
-=======
 balances = { package = 'pallet-balances', default-features = false, git = 'https://github.com/paritytech/substrate.git', rev = '2cd20966cc09b059817c3ebe12fc130cdd850d62'}
->>>>>>> f62058ba
 pallet-timestamp = { package = 'pallet-timestamp', default-features = false, git = 'https://github.com/paritytech/substrate.git', rev = '2cd20966cc09b059817c3ebe12fc130cdd850d62'}
 sp-runtime = { package = 'sp-runtime', default-features = false, git = 'https://github.com/paritytech/substrate.git', rev = '2cd20966cc09b059817c3ebe12fc130cdd850d62'}
 common = { package = 'pallet-common', default-features = false, path = '../common'}
 membership = { package = 'pallet-membership', default-features = false, path = '../membership'}
-<<<<<<< HEAD
-=======
 
 # Benchmarking
 frame-benchmarking = { package = 'frame-benchmarking', default-features = false, git = 'https://github.com/paritytech/substrate.git', rev = '2cd20966cc09b059817c3ebe12fc130cdd850d62', optional = true}
->>>>>>> f62058ba
 
 [dev-dependencies]
 sp-io = { package = 'sp-io', default-features = false, git = 'https://github.com/paritytech/substrate.git', rev = '2cd20966cc09b059817c3ebe12fc130cdd850d62'}
 sp-core = { package = 'sp-core', default-features = false, git = 'https://github.com/paritytech/substrate.git', rev = '2cd20966cc09b059817c3ebe12fc130cdd850d62'}
-<<<<<<< HEAD
-balances = { package = 'pallet-balances', default-features = false, git = 'https://github.com/paritytech/substrate.git', rev = '2cd20966cc09b059817c3ebe12fc130cdd850d62'}
-staking-handler = { package = 'pallet-staking-handler', default-features = false, path = '../staking-handler'}
-
-=======
 randomness-collective-flip = { package = 'pallet-randomness-collective-flip', default-features = false, git = 'https://github.com/paritytech/substrate.git', rev = '2cd20966cc09b059817c3ebe12fc130cdd850d62'}
->>>>>>> f62058ba
 
 [features]
 default = ['std']
@@ -49,20 +32,6 @@
     "sp-runtime/runtime-benchmarks",
 ]
 std = [
-<<<<<<< HEAD
-	'serde',
-	'codec/std',
-	'sp-std/std',
-	'frame-support/std',
-	'frame-system/std',
-	'sp-arithmetic/std',
-	'sp-runtime/std',
-	'pallet-timestamp/std',
-	'working-group/std',
-	'common/std',
-	'membership/std',
-]
-=======
     'serde',
     'codec/std',
     'sp-std/std',
@@ -75,4 +44,3 @@
     'common/std',
     'membership/std',
 ]
->>>>>>> f62058ba
