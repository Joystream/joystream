--- conflicted
+++ resolved
@@ -159,13 +159,8 @@
     ensure_is_lead_account::<T, I>(signer)
 }
 
-<<<<<<< HEAD
-/// Check worker: ensures the worker was already created.
-pub fn ensure_worker_exists<T: Config<I>, I: Instance>(
-=======
 // Check worker: ensures the worker was already created.
-pub(crate) fn ensure_worker_exists<T: Trait<I>, I: Instance>(
->>>>>>> d9d9b49b
+pub(crate) fn ensure_worker_exists<T: Config<I>, I: Instance>(
     worker_id: &WorkerId<T>,
 ) -> Result<Worker<T>, Error<T, I>> {
     ensure!(
@@ -178,13 +173,8 @@
     Ok(worker)
 }
 
-<<<<<<< HEAD
-/// Check worker: ensures the origin contains signed account that belongs to existing worker.
-pub fn ensure_worker_signed<T: Config<I>, I: Instance>(
-=======
 // Check worker: ensures the origin contains signed account that belongs to existing worker.
-pub(crate) fn ensure_worker_signed<T: Trait<I>, I: Instance>(
->>>>>>> d9d9b49b
+pub(crate) fn ensure_worker_signed<T: Config<I>, I: Instance>(
     origin: T::Origin,
     worker_id: &WorkerId<T>,
 ) -> Result<Worker<T>, DispatchError> {
@@ -275,7 +265,7 @@
 }
 
 // Validates storage text.
-pub(crate) fn ensure_worker_role_storage_text_is_valid<T: Trait<I>, I: Instance>(
+pub(crate) fn ensure_worker_role_storage_text_is_valid<T: Config<I>, I: Instance>(
     text: &[u8],
 ) -> DispatchResult {
     ensure!(
