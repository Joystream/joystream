--- conflicted
+++ resolved
@@ -25,10 +25,10 @@
 
 // Ensure we're `no_std` when compiling for Wasm.
 #![cfg_attr(not(feature = "std"), no_std)]
+
 // Do not delete! Cannot be uncommented by default, because of Parity decl_module! issue.
 //#![warn(missing_docs)]
 
-<<<<<<< HEAD
 // TODO after Olympia-master (Sumer) merge:
 // - change module comment
 // - benchmark new extrinsics
@@ -38,11 +38,6 @@
 
 mod checks;
 mod errors;
-=======
-// Internal Substrate warning (decl_event).
-#![allow(clippy::unused_unit)]
-
->>>>>>> f62058ba
 #[cfg(test)]
 mod tests;
 mod types;
@@ -98,40 +93,12 @@
     fn leave_role(i: u32) -> Weight;
 }
 
-<<<<<<< HEAD
 /// The _Group_ main _Trait_
 pub trait Trait<I: Instance = DefaultInstance>:
     frame_system::Trait + balances::Trait + common::membership::MembershipTypes
 {
     /// _Administration_ event type.
     type Event: From<Event<Self, I>> + Into<<Self as frame_system::Trait>::Event>;
-=======
-/// Stake identifier in staking module
-pub type StakeId<T> = <T as stake::Trait>::StakeId;
-
-/// Member identifier in membership::member module
-pub type MemberId<T> = <T as common::MembershipTypes>::MemberId;
-
-/// Workaround for BTreeSet type
-pub type ApplicationIdSet<T> = BTreeSet<ApplicationId<T>>;
-
-/// Type for the identifier for an opening for a worker/lead.
-pub type OpeningId<T> = <T as hiring::Trait>::OpeningId;
-
-/// Type for the identifier for an application as a worker/lead.
-pub type ApplicationId<T> = <T as hiring::Trait>::ApplicationId;
-
-/// Balance type of runtime
-pub type BalanceOf<T> =
-    <<T as stake::Trait>::Currency as Currency<<T as frame_system::Trait>::AccountId>>::Balance;
-
-/// Balance type of runtime reward
-pub type BalanceOfMint<T> =
-    <<T as minting::Trait>::Currency as Currency<<T as frame_system::Trait>::AccountId>>::Balance;
-
-/// Balance type of runtime
-pub type CurrencyOf<T> = <T as stake::Trait>::Currency;
->>>>>>> f62058ba
 
     /// Defines max workers number in the group.
     type MaxWorkerNumberLimit: Get<u32>;
@@ -144,13 +111,8 @@
         LockIdentifier,
     >;
 
-<<<<<<< HEAD
     /// Validates staking account ownership for a member.
     type StakingAccountValidator: common::StakingAccountValidator<Self>;
-=======
-/// Type identifier for worker role, which must be same as membership actor identifier
-pub type WorkerId<T> = <T as common::MembershipTypes>::ActorId;
->>>>>>> f62058ba
 
     /// Validates member id and origin combination.
     type MemberOriginValidator: MemberOriginValidator<Self::Origin, MemberId<Self>, Self::AccountId>;
@@ -1336,16 +1298,7 @@
         // Remove an application.
         <ApplicationById<T, I>>::remove(application_info.application_id);
 
-<<<<<<< HEAD
         new_worker_id
-=======
-    fn ensure_opening_human_readable_text_is_valid(text: &[u8]) -> DispatchResult {
-        <OpeningHumanReadableText<I>>::get().ensure_valid(
-            text.len(),
-            Error::<T, I>::OpeningTextTooShort.into(),
-            Error::<T, I>::OpeningTextTooLong.into(),
-        )
->>>>>>> f62058ba
     }
 
     // Set worker id as a leader id.
@@ -1389,7 +1342,6 @@
         Self::deposit_event(event);
     }
 
-<<<<<<< HEAD
     // Slash the stake.
     fn slash(
         worker_id: WorkerId<T>,
@@ -1404,14 +1356,6 @@
             balance,
             rationale,
         ));
-=======
-    fn ensure_application_text_is_valid(text: &[u8]) -> DispatchResult {
-        <WorkerApplicationHumanReadableText<I>>::get().ensure_valid(
-            text.len(),
-            Error::<T, I>::WorkerApplicationTextTooShort.into(),
-            Error::<T, I>::WorkerApplicationTextTooLong.into(),
-        )
->>>>>>> f62058ba
     }
 
     // Reward a worker using reward presets and working group budget.
@@ -1542,7 +1486,6 @@
         }
     }
 
-<<<<<<< HEAD
     // Returns a collection of workers with finished unstaking period.
     fn get_workers_with_finished_unstaking_period() -> Vec<WorkerInfo<T>> {
         WorkerById::<T, I>::iter()
@@ -1552,15 +1495,6 @@
                         return Some((worker_id, worker).into());
                     }
                 }
-=======
-    fn ensure_worker_exit_rationale_text_is_valid(text: &[u8]) -> DispatchResult {
-        Self::worker_exit_rationale_text().ensure_valid(
-            text.len(),
-            Error::<T, I>::WorkerExitRationaleTextTooShort.into(),
-            Error::<T, I>::WorkerExitRationaleTextTooLong.into(),
-        )
-    }
->>>>>>> f62058ba
 
                 None
             })
@@ -1587,28 +1521,9 @@
         current_block % reward_period.into() == Zero::zero()
     }
 
-<<<<<<< HEAD
     // Sets the working group budget.
     fn set_working_group_budget(new_budget: BalanceOf<T>) {
         <Budget<T, I>>::put(new_budget);
-=======
-    /// Returns all existing worker id list excluding the current leader worker id.
-    pub fn get_regular_worker_ids() -> Vec<WorkerId<T>> {
-        let lead_worker_id = Self::current_lead();
-
-        <WorkerById<T, I>>::iter()
-            .filter_map(|(worker_id, _)| {
-                // Filter the leader worker id if the leader is set.
-                lead_worker_id.map_or(Some(worker_id), |lead_worker_id| {
-                    if worker_id == lead_worker_id {
-                        None
-                    } else {
-                        Some(worker_id)
-                    }
-                })
-            })
-            .collect()
->>>>>>> f62058ba
     }
 
     /// Returns all existing worker id list.
@@ -1650,6 +1565,12 @@
     fn worker_exists(worker_id: &T::ActorId) -> bool {
         checks::ensure_worker_exists::<T, I>(worker_id).is_ok()
     }
+
+    fn ensure_worker_exists(worker_id: &WorkerId<T>) -> DispatchResult {
+        checks::ensure_worker_exists::<T, I>(worker_id)
+            .map(|_| ())
+            .map_err(|err| err.into())
+    }
 }
 
 impl<T: Trait<I>, I: Instance> common::working_group::WorkingGroupBudgetHandler<T>
