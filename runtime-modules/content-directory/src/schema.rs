use crate::{permissions::EntityAccessLevel, *};
use codec::{Decode, Encode};
use core::ops::Deref;
#[cfg(feature = "std")]
pub use serde::{Deserialize, Serialize};

/// Type representing max length of vector property type
pub type VecMaxLength = u16;

/// Type representing max length of text property type
pub type TextMaxLength = u16;

/// Type identificator for property id
pub type PropertyId = u16;

/// Type identificator for schema id
pub type SchemaId = u16;

/// Used to force property values to only reference entities, owned by the same controller
pub type SameController = bool;

/// Locking policy, representing `Property` locking status for both controller and maintainer
#[cfg_attr(feature = "std", derive(Serialize, Deserialize))]
#[derive(Encode, Default, Decode, Clone, Copy, PartialEq, Eq, Debug)]
pub struct PropertyLockingPolicy {
    is_locked_from_maintainer: bool,
    is_locked_from_controller: bool,
}

/// Enum, used for `PropertyType` representation
#[cfg_attr(feature = "std", derive(Serialize, Deserialize))]
#[derive(Encode, Decode, Clone, Copy, PartialEq, Eq, Debug)]
pub enum Type<T: Trait> {
    Bool,
    Uint16,
    Uint32,
    Uint64,
    Int16,
    Int32,
    Int64,
    /// Max length of text item.
    Text(TextMaxLength),
    /// Can reference only specific class id entities
    Reference(T::ClassId, SameController),
}

impl<T: Trait> Default for Type<T> {
    fn default() -> Self {
        Self::Bool
    }
}

/// Vector property type representation
#[cfg_attr(feature = "std", derive(Serialize, Deserialize))]
#[derive(Encode, Decode, Clone, Copy, PartialEq, Eq, Debug)]
pub struct VecPropertyType<T: Trait> {
    vec_type: Type<T>,
    /// Max length of vector, corresponding to a given type
    max_length: VecMaxLength,
}

impl<T: Trait> Default for VecPropertyType<T> {
    fn default() -> Self {
        Self {
            vec_type: Type::default(),
            max_length: 0,
        }
    }
}

impl<T: Trait> VecPropertyType<T> {
    pub fn new(vec_type: Type<T>, max_length: VecMaxLength) -> Self {
        Self {
            vec_type,
            max_length,
        }
    }

    /// Ensure `Type` specific `TextMaxLengthConstraint` & `VecMaxLengthConstraint` satisfied
    fn ensure_property_type_size_is_valid(&self) -> dispatch::Result {
        if let Type::Text(text_max_len) = self.vec_type {
            ensure!(
                text_max_len <= T::TextMaxLengthConstraint::get(),
                ERROR_TEXT_PROP_IS_TOO_LONG
            );
        }
        ensure!(
            self.max_length <= T::VecMaxLengthConstraint::get(),
            ERROR_VEC_PROP_IS_TOO_LONG
        );
        Ok(())
    }

    pub fn get_vec_type(&self) -> &Type<T> {
        &self.vec_type
    }

    pub fn get_max_len(&self) -> VecMaxLength {
        self.max_length
    }
}

/// `Type` enum wrapper
#[cfg_attr(feature = "std", derive(Serialize, Deserialize))]
#[derive(Encode, Decode, Clone, Copy, PartialEq, Eq, Debug)]
pub struct SingleValuePropertyType<T: Trait>(Type<T>);

impl<T: Trait> Default for SingleValuePropertyType<T> {
    fn default() -> Self {
        Self(Type::default())
    }
}

impl<T: Trait> SingleValuePropertyType<T> {
    /// Ensure `Type` specific `TextMaxLengthConstraint` satisfied
    fn ensure_property_type_size_is_valid(&self) -> dispatch::Result {
        if let Type::Text(text_max_len) = self.0 {
            ensure!(
                text_max_len <= T::TextMaxLengthConstraint::get(),
                ERROR_TEXT_PROP_IS_TOO_LONG
            );
        }
        Ok(())
    }
}

impl<T: Trait> Deref for SingleValuePropertyType<T> {
    type Target = Type<T>;

    fn deref(&self) -> &Self::Target {
        &self.0
    }
}

/// Enum, representing either `SingleValuePropertyType` or `VecPropertyType`
#[cfg_attr(feature = "std", derive(Serialize, Deserialize))]
#[derive(Encode, Decode, Clone, Copy, PartialEq, Eq, Debug)]
pub enum PropertyType<T: Trait> {
    Single(SingleValuePropertyType<T>),
    Vector(VecPropertyType<T>),
}

impl<T: Trait> Default for PropertyType<T> {
    fn default() -> Self {
        Self::Single(SingleValuePropertyType::default())
    }
}

impl<T: Trait> PropertyType<T> {
    pub fn as_single_value_type(&self) -> Option<&Type<T>> {
        if let PropertyType::Single(single_value_property_type) = self {
            Some(single_value_property_type)
        } else {
            None
        }
    }

    pub fn as_vec_type(&self) -> Option<&VecPropertyType<T>> {
        if let PropertyType::Vector(single_value_property_type) = self {
            Some(single_value_property_type)
        } else {
            None
        }
    }

    pub fn get_inner_type(&self) -> &Type<T> {
        match self {
            PropertyType::Single(single_property_type) => single_property_type,
            PropertyType::Vector(vec_property_type) => vec_property_type.get_vec_type(),
        }
    }

    /// Retrives `same_controller` flag.
    /// Always returns false if `Type` is not a reference,
    pub fn same_controller_status(&self) -> SameController {
        if let Type::Reference(_, same_controller) = self.get_inner_type() {
            *same_controller
        } else {
            false
        }
    }
}

/// Value enum representation, related to corresponding `SinglePropertyValue` structure
#[cfg_attr(feature = "std", derive(Serialize, Deserialize))]
#[derive(Encode, Decode, Clone, PartialEq, Eq, Debug)]
pub enum Value<T: Trait> {
    Bool(bool),
    Uint16(u16),
    Uint32(u32),
    Uint64(u64),
    Int16(i16),
    Int32(i32),
    Int64(i64),
    Text(Vec<u8>),
    Reference(T::EntityId),
}

impl<T: Trait> Default for Value<T> {
    fn default() -> Value<T> {
        Self::Bool(false)
    }
}

impl<T: Trait> Value<T> {
    /// Retrieve involved `entity_id`, if current `Value` is reference
    pub fn get_involved_entity(&self) -> Option<T::EntityId> {
        if let Value::Reference(entity_id) = self {
            Some(*entity_id)
        } else {
            None
        }
    }
}

/// `Value` enum wrapper
#[cfg_attr(feature = "std", derive(Serialize, Deserialize))]
#[derive(Encode, Decode, Clone, PartialEq, Eq, Debug)]
pub struct SinglePropertyValue<T: Trait> {
    value: Value<T>,
}

impl<T: Trait> Default for SinglePropertyValue<T> {
    fn default() -> Self {
        Self {
            value: Value::default(),
        }
    }
}

impl<T: Trait> SinglePropertyValue<T> {
    pub fn new(value: Value<T>) -> Self {
        Self { value }
    }

    /// Get inner `Value` by reference
    pub fn get_value_ref(&self) -> &Value<T> {
        &self.value
    }

    /// Get inner `Value`
    pub fn get_value(self) -> Value<T> {
        self.value
    }
}

/// Vector value enum representation, related to corresponding `VecPropertyValue` structure
#[cfg_attr(feature = "std", derive(Serialize, Deserialize))]
#[derive(Encode, Decode, Clone, PartialEq, Eq, Debug)]
pub enum VecValue<T: Trait> {
    Bool(Vec<bool>),
    Uint16(Vec<u16>),
    Uint32(Vec<u32>),
    Uint64(Vec<u64>),
    Int16(Vec<i16>),
    Int32(Vec<i32>),
    Int64(Vec<i64>),
    Text(Vec<Vec<u8>>),
    Reference(Vec<T::EntityId>),
}

impl<T: Trait> Default for VecValue<T> {
    fn default() -> Self {
        Self::Bool(vec![])
    }
}

impl<T: Trait> VecValue<T> {
    /// Retrieve all involved `entity_id`'s, if current `VecValue` is reference
    pub fn get_involved_entities(&self) -> Option<Vec<T::EntityId>> {
        if let Self::Reference(entity_ids) = self {
            Some(entity_ids.to_owned())
        } else {
            None
        }
    }
}

/// Consists of `VecPropertyValue` enum representation and `nonce`, used to avoid vector data race update conditions
#[cfg_attr(feature = "std", derive(Serialize, Deserialize))]
#[derive(Encode, Decode, Default, Clone, PartialEq, Eq, Debug)]
pub struct VecPropertyValue<T: Trait> {
    vec_value: VecValue<T>,
    nonce: T::Nonce,
}

impl<T: Trait> VecPropertyValue<T> {
    /// Increase nonce by 1
    fn increment_nonce(&mut self) -> T::Nonce {
        self.nonce += T::Nonce::one();
        self.nonce
    }

    pub fn new(vec_value: VecValue<T>, nonce: T::Nonce) -> Self {
        Self { vec_value, nonce }
    }

    /// Retrieve `VecValue` by reference
    pub fn get_vec_value(&self) -> &VecValue<T> {
        &self.vec_value
    }

    fn len(&self) -> usize {
        match &self.vec_value {
            VecValue::Bool(vec) => vec.len(),
            VecValue::Uint16(vec) => vec.len(),
            VecValue::Uint32(vec) => vec.len(),
            VecValue::Uint64(vec) => vec.len(),
            VecValue::Int16(vec) => vec.len(),
            VecValue::Int32(vec) => vec.len(),
            VecValue::Int64(vec) => vec.len(),
            VecValue::Text(vec) => vec.len(),
            VecValue::Reference(vec) => vec.len(),
        }
    }

    /// Clear current `vec_value`, increment `nonce`
    pub fn clear(&mut self) {
        match &mut self.vec_value {
            VecValue::Bool(vec) => *vec = vec![],
            VecValue::Uint16(vec) => *vec = vec![],
            VecValue::Uint32(vec) => *vec = vec![],
            VecValue::Uint64(vec) => *vec = vec![],
            VecValue::Int16(vec) => *vec = vec![],
            VecValue::Int32(vec) => *vec = vec![],
            VecValue::Int64(vec) => *vec = vec![],
            VecValue::Text(vec) => *vec = vec![],
            VecValue::Reference(vec) => *vec = vec![],
        }

        self.increment_nonce();
    }

    /// Perform removal at given `index_in_property_vec`, increment `nonce`
    pub fn remove_at(&mut self, index_in_property_vec: VecMaxLength) {
        fn remove_at_checked<T>(vec: &mut Vec<T>, index_in_property_vec: VecMaxLength) {
            if (index_in_property_vec as usize) < vec.len() {
                vec.remove(index_in_property_vec as usize);
            }
        }

        match &mut self.vec_value {
            VecValue::Bool(vec) => remove_at_checked(vec, index_in_property_vec),
            VecValue::Uint16(vec) => remove_at_checked(vec, index_in_property_vec),
            VecValue::Uint32(vec) => remove_at_checked(vec, index_in_property_vec),
            VecValue::Uint64(vec) => remove_at_checked(vec, index_in_property_vec),
            VecValue::Int16(vec) => remove_at_checked(vec, index_in_property_vec),
            VecValue::Int32(vec) => remove_at_checked(vec, index_in_property_vec),
            VecValue::Int64(vec) => remove_at_checked(vec, index_in_property_vec),
            VecValue::Text(vec) => remove_at_checked(vec, index_in_property_vec),
            VecValue::Reference(vec) => remove_at_checked(vec, index_in_property_vec),
        }

        self.increment_nonce();
    }

    /// Insert provided `Value` at given `index_in_property_vec`, increment `nonce`
    pub fn insert_at(&mut self, index_in_property_vec: VecMaxLength, single_value: Value<T>) {
        fn insert_at<T>(vec: &mut Vec<T>, index_in_property_vec: VecMaxLength, value: T) {
            if (index_in_property_vec as usize) < vec.len() {
                vec.insert(index_in_property_vec as usize, value);
            }
        }

        match (&mut self.vec_value, single_value) {
            (VecValue::Bool(vec), Value::Bool(value)) => {
                insert_at(vec, index_in_property_vec, value)
            }
            (VecValue::Uint16(vec), Value::Uint16(value)) => {
                insert_at(vec, index_in_property_vec, value)
            }
            (VecValue::Uint32(vec), Value::Uint32(value)) => {
                insert_at(vec, index_in_property_vec, value)
            }
            (VecValue::Uint64(vec), Value::Uint64(value)) => {
                insert_at(vec, index_in_property_vec, value)
            }
            (VecValue::Int16(vec), Value::Int16(value)) => {
                insert_at(vec, index_in_property_vec, value)
            }
            (VecValue::Int32(vec), Value::Int32(value)) => {
                insert_at(vec, index_in_property_vec, value)
            }
            (VecValue::Int64(vec), Value::Int64(value)) => {
                insert_at(vec, index_in_property_vec, value)
            }

            // Match by move, when https://github.com/rust-lang/rust/issues/68354 stableize
            (VecValue::Text(vec), Value::Text(ref value)) => {
                insert_at(vec, index_in_property_vec, value.to_owned())
            }
            (VecValue::Reference(vec), Value::Reference(value)) => {
                insert_at(vec, index_in_property_vec, value)
            }
            _ => return,
        }

        self.increment_nonce();
    }

    /// Ensure `VecPropertyValue` nonce is equal to the provided one.
    /// Used to to avoid possible data races, when performing vector specific operations
    pub fn ensure_nonce_equality(&self, new_nonce: T::Nonce) -> dispatch::Result {
        ensure!(
            self.nonce == new_nonce,
            ERROR_PROP_VALUE_VEC_NONCES_DOES_NOT_MATCH
        );
        Ok(())
    }

    /// Ensure, provided `index_in_property_vec` is valid index of `VecValue`
    pub fn ensure_index_in_property_vector_is_valid(
        &self,
        index_in_property_vec: VecMaxLength,
    ) -> dispatch::Result {
        ensure!(
            (index_in_property_vec as usize) < self.len(),
            ERROR_ENTITY_PROP_VALUE_VECTOR_INDEX_IS_OUT_OF_RANGE
        );

        Ok(())
    }
}

/// Enum, representing either `SinglePropertyValue` or `VecPropertyValue`
#[cfg_attr(feature = "std", derive(Serialize, Deserialize))]
#[derive(Encode, Decode, Clone, PartialEq, Eq, Debug)]
pub enum PropertyValue<T: Trait> {
    Single(SinglePropertyValue<T>),
    Vector(VecPropertyValue<T>),
}

impl<T: Trait> PropertyValue<T> {
    pub fn as_single_property_value(&self) -> Option<&SinglePropertyValue<T>> {
        if let PropertyValue::Single(single_property_value) = self {
            Some(single_property_value)
        } else {
            None
        }
    }

    pub fn as_vec_property_value(&self) -> Option<&VecPropertyValue<T>> {
        if let PropertyValue::Vector(vec_property_value) = self {
            Some(vec_property_value)
        } else {
            None
        }
    }

    pub fn as_vec_property_value_mut(&mut self) -> Option<&mut VecPropertyValue<T>> {
        if let PropertyValue::Vector(vec_property_value) = self {
            Some(vec_property_value)
        } else {
            None
        }
    }

    /// Update `Self` with provided `PropertyValue`
    pub fn update(&mut self, mut new_value: Self) {
        if let (Some(vec_property_value), Some(new_vec_property_value)) = (
            self.as_vec_property_value_mut(),
            new_value.as_vec_property_value_mut(),
        ) {
            new_vec_property_value.nonce = vec_property_value.increment_nonce();
        }
        *self = new_value
    }

    /// Retrieve all involved `entity_id`'s, if current `PropertyValue` is reference
    pub fn get_involved_entities(&self) -> Option<Vec<T::EntityId>> {
        match self {
            PropertyValue::Single(single_property_value) => {
                if let Some(entity_id) = single_property_value.get_value_ref().get_involved_entity()
                {
                    Some(vec![entity_id])
                } else {
                    None
                }
            }
            PropertyValue::Vector(vector_property_value) => vector_property_value
                .get_vec_value()
                .get_involved_entities(),
        }
    }
}

impl<T: Trait> Default for PropertyValue<T> {
    fn default() -> Self {
        PropertyValue::Single(SinglePropertyValue::default())
    }
}

/// A schema defines what properties describe an entity
#[cfg_attr(feature = "std", derive(Serialize, Deserialize))]
#[derive(Encode, Decode, Clone, PartialEq, Eq, Debug)]
pub struct Schema {
    /// Indices into properties vector for the corresponding class.
    properties: BTreeSet<PropertyId>,
    /// If schema can be added to an entity
    is_active: bool,
}

impl Default for Schema {
    fn default() -> Self {
        Self {
            properties: BTreeSet::new(),
            // Default schema status
            is_active: true,
        }
    }
}

impl Schema {
    /// Create new schema with provided properties
    pub fn new(properties: BTreeSet<PropertyId>) -> Self {
        Self {
            properties,
            // Default schema status
            is_active: true,
        }
    }

    /// If `Schema` can be added to an entity
    pub fn is_active(&self) -> bool {
        self.is_active
    }

    /// Ensure schema in `active` status
    pub fn ensure_is_active(&self) -> dispatch::Result {
        ensure!(self.is_active, ERROR_CLASS_SCHEMA_NOT_ACTIVE);
        Ok(())
    }

    /// Get `Schema` `properties` by reference
    pub fn get_properties(&self) -> &BTreeSet<PropertyId> {
        &self.properties
    }

    /// Ensure keys of provided `property_values` are valid indices of current `Schema`
    pub fn ensure_has_properties<T: Trait>(
        &self,
        property_values: &BTreeMap<PropertyId, PropertyValue<T>>,
    ) -> dispatch::Result {
        let property_value_indices: BTreeSet<PropertyId> =
            property_values.keys().cloned().collect();

        ensure!(
            property_value_indices.is_subset(&self.properties),
            ERROR_SCHEMA_DOES_NOT_CONTAIN_PROVIDED_PROPERTY_ID
        );

        Ok(())
    }

    /// Get `Schema` `properties` by mutable reference
    pub fn get_properties_mut(&mut self) -> &mut BTreeSet<PropertyId> {
        &mut self.properties
    }

    /// Set `Schema`'s `is_active` flag as provided
    pub fn set_status(&mut self, is_active: bool) {
        self.is_active = is_active;
    }
}

/// `Property` representation, related to a given `Class`
#[cfg_attr(feature = "std", derive(Serialize, Deserialize))]
#[derive(Encode, Decode, Clone, PartialEq, Eq, Debug)]
pub struct Property<T: Trait> {
    pub property_type: PropertyType<T>,
    /// If property value can be skipped, when adding entity schema support
    pub required: bool,
    /// Used to enforce uniquness of a property across all entities that have this property
    pub unique: bool,
    pub name: Vec<u8>,
    pub description: Vec<u8>,
    pub locking_policy: PropertyLockingPolicy,
}

impl<T: Trait> Default for Property<T> {
    fn default() -> Self {
        Self {
            property_type: PropertyType::<T>::default(),
            required: false,
            unique: false,
            name: vec![],
            description: vec![],
            locking_policy: PropertyLockingPolicy::default(),
        }
    }
}

impl<T: Trait> Property<T> {
<<<<<<< HEAD
    pub fn default_with_name(name: Vec<u8>) -> Self {
        Self {
            name,
            ..Property::<T>::default()
        }
    }

=======
    /// Check if property is locked from actor with provided `EntityAccessLevel`
>>>>>>> 85b4dc42
    pub fn is_locked_from(&self, access_level: EntityAccessLevel) -> bool {
        let is_locked_from_controller = self.locking_policy.is_locked_from_controller;
        let is_locked_from_maintainer = self.locking_policy.is_locked_from_maintainer;
        match access_level {
            EntityAccessLevel::EntityControllerAndMaintainer => {
                is_locked_from_controller && is_locked_from_maintainer
            }
            EntityAccessLevel::EntityController => is_locked_from_controller,
            EntityAccessLevel::EntityMaintainer => is_locked_from_maintainer,
        }
    }

    /// Ensure `Property` is unlocked from `Actor` with given `EntityAccessLevel`
    pub fn ensure_unlocked_from(&self, access_level: EntityAccessLevel) -> dispatch::Result {
        ensure!(
            self.is_locked_from(access_level),
            ERROR_CLASS_PROPERTY_TYPE_IS_LOCKED_FOR_GIVEN_ACTOR
        );
        Ok(())
    }

    /// Ensure all `PropertyValue`'s with unique option set are unique, except of null non required ones
    pub fn ensure_unique_option_satisfied(
        &self,
        new_value: &PropertyValue<T>,
        updated_values_for_existing_properties: &ValuesForExistingProperties<T>,
    ) -> dispatch::Result {
        if self.unique && (*new_value != PropertyValue::default() || self.required) {
            ensure!(
                updated_values_for_existing_properties
                    .values()
                    .map(
                        |updated_value_for_existing_property| updated_value_for_existing_property
                            .unzip()
                    )
                    .all(|(_, value)| *value != *new_value),
                ERROR_PROPERTY_VALUE_SHOULD_BE_UNIQUE
            );
        }
        Ok(())
    }

    /// Validate new `PropertyValue` against the type of this `Property`
    /// and check any additional constraints
    pub fn ensure_property_value_to_update_is_valid(
        &self,
        value: &PropertyValue<T>,
        current_entity_controller: &EntityController<T>,
    ) -> dispatch::Result {
        // Ensure provided PropertyValue matches its Type
        self.ensure_property_value_matches_its_type(value)?;

        // Perform all required checks to ensure provided PropertyValue is valid, when current PropertyType is Reference
        self.ensure_property_value_is_valid_reference(value, current_entity_controller)?;

        // Ensure text property does not exceed its max length
        self.validate_max_len_if_text_property(value)?;

        // Ensure vector property does not exceed its max length
        self.validate_max_len_if_vec_property(value)?;
        Ok(())
    }

    /// Ensure `SinglePropertyValue` type is equal to the `VecPropertyValue` type
    /// and check all constraints
    pub fn ensure_property_value_can_be_inserted_at_property_vector(
        &self,
        single_value: &SinglePropertyValue<T>,
        vec_value: &VecPropertyValue<T>,
        index_in_property_vec: VecMaxLength,
        current_entity_controller: &EntityController<T>,
    ) -> dispatch::Result {
        // Ensure, provided index_in_property_vec is valid index of VecValue
        vec_value.ensure_index_in_property_vector_is_valid(index_in_property_vec)?;

        /// Ensure property vector length after value inserted is valid
        fn validate_property_vector_length_after_value_insert<T>(
            vec: &[T],
            max_len: VecMaxLength,
        ) -> dispatch::Result {
            ensure!(
                vec.len() < max_len as usize,
                ERROR_ENTITY_PROP_VALUE_VECTOR_IS_TOO_LONG
            );
            Ok(())
        }

        let property_type_vec = self
            .property_type
            .as_vec_type()
            .ok_or(ERROR_PROP_VALUE_TYPE_DOESNT_MATCH_INTERNAL_ENTITY_VECTOR_TYPE)?;

        let max_vec_len = property_type_vec.get_max_len();

        match (
            single_value.get_value_ref(),
            vec_value.get_vec_value(),
            property_type_vec.get_vec_type(),
        ) {
            // Single values
            (Value::Bool(_), VecValue::Bool(vec), Type::Bool) => {
                validate_property_vector_length_after_value_insert(vec, max_vec_len)
            }
            (Value::Uint16(_), VecValue::Uint16(vec), Type::Uint16) => {
                validate_property_vector_length_after_value_insert(vec, max_vec_len)
            }
            (Value::Uint32(_), VecValue::Uint32(vec), Type::Uint32) => {
                validate_property_vector_length_after_value_insert(vec, max_vec_len)
            }
            (Value::Uint64(_), VecValue::Uint64(vec), Type::Uint64) => {
                validate_property_vector_length_after_value_insert(vec, max_vec_len)
            }
            (Value::Int16(_), VecValue::Int16(vec), Type::Int16) => {
                validate_property_vector_length_after_value_insert(vec, max_vec_len)
            }
            (Value::Int32(_), VecValue::Int32(vec), Type::Int32) => {
                validate_property_vector_length_after_value_insert(vec, max_vec_len)
            }
            (Value::Int64(_), VecValue::Int64(vec), Type::Int64) => {
                validate_property_vector_length_after_value_insert(vec, max_vec_len)
            }
            (Value::Text(text_item), VecValue::Text(vec), Type::Text(text_max_len)) => {
                Self::validate_max_len_of_text(text_item, *text_max_len)?;
                validate_property_vector_length_after_value_insert(vec, max_vec_len)
            }
            (
                Value::Reference(entity_id),
                VecValue::Reference(vec),
                Type::Reference(class_id, same_controller_status),
            ) => {
                // Ensure class_id of Entity under provided entity_id references Entity,
                // which class_id is equal to class_id, declared in corresponding PropertyType
                // Retrieve corresponding Entity
                let entity = Self::ensure_referenced_entity_match_its_class(*entity_id, *class_id)?;
                // Ensure Entity can be referenced.
                Self::ensure_entity_can_be_referenced(
                    entity,
                    *same_controller_status,
                    current_entity_controller,
                )?;
                validate_property_vector_length_after_value_insert(vec, max_vec_len)
            }
            _ => Err(ERROR_PROP_VALUE_TYPE_DOESNT_MATCH_INTERNAL_ENTITY_VECTOR_TYPE),
        }
    }

    /// Ensure text property does not exceed its max len
    pub fn validate_max_len_if_text_property(&self, value: &PropertyValue<T>) -> dispatch::Result {
        let single_value = value
            .as_single_property_value()
            .map(|single_prop_value| single_prop_value.get_value_ref());

        match (single_value, &self.property_type.as_single_value_type()) {
            (Some(Value::Text(text)), Some(Type::Text(max_len))) => {
                Self::validate_max_len_of_text(text, *max_len)
            }
            _ => Ok(()),
        }
    }

    pub fn validate_max_len_of_text(text: &[u8], max_len: TextMaxLength) -> dispatch::Result {
        ensure!(text.len() <= max_len as usize, ERROR_TEXT_PROP_IS_TOO_LONG);
        Ok(())
    }

    fn validate_vec_len<V>(vec: &[V], max_len: VecMaxLength) -> dispatch::Result {
        ensure!(vec.len() <= max_len as usize, ERROR_VEC_PROP_IS_TOO_LONG);
        Ok(())
    }

    /// Ensure `VecValue` does not exceed its max len
    pub fn validate_max_len_if_vec_property(&self, value: &PropertyValue<T>) -> dispatch::Result {
        let (vec_value, vec_property_type) = if let (Some(vec_value), Some(vec_property_type)) = (
            value
                .as_vec_property_value()
                .map(|vec_property_value| vec_property_value.get_vec_value()),
            self.property_type.as_vec_type(),
        ) {
            (vec_value, vec_property_type)
        } else {
            return Ok(());
        };

        let max_len = vec_property_type.get_max_len();

        match vec_value {
            VecValue::Bool(vec) => Self::validate_vec_len(vec, max_len),
            VecValue::Uint16(vec) => Self::validate_vec_len(vec, max_len),
            VecValue::Uint32(vec) => Self::validate_vec_len(vec, max_len),
            VecValue::Uint64(vec) => Self::validate_vec_len(vec, max_len),
            VecValue::Int16(vec) => Self::validate_vec_len(vec, max_len),
            VecValue::Int32(vec) => Self::validate_vec_len(vec, max_len),
            VecValue::Int64(vec) => Self::validate_vec_len(vec, max_len),
            VecValue::Text(vec) => {
                Self::validate_vec_len(vec, max_len)?;
                if let Type::Text(text_max_len) = vec_property_type.get_vec_type() {
                    for text_item in vec.iter() {
                        Self::validate_max_len_of_text(text_item, *text_max_len)?;
                    }
                }
                Ok(())
            }
            VecValue::Reference(vec) => Self::validate_vec_len(vec, max_len),
        }
    }

    /// Ensure provided `PropertyValue` matches its `Type`
    pub fn ensure_property_value_matches_its_type(
        &self,
        value: &PropertyValue<T>,
    ) -> dispatch::Result {
        ensure!(
            self.does_prop_value_match_type(value),
            ERROR_PROP_VALUE_DONT_MATCH_TYPE
        );
        Ok(())
    }

    /// Check if provided `PropertyValue` matches its `Type`
    pub fn does_prop_value_match_type(&self, value: &PropertyValue<T>) -> bool {
        // A non required property can be updated to Bool(false):
        if !self.required && *value == PropertyValue::default() {
            return true;
        }
        match (value, &self.property_type) {
            (
                PropertyValue::Single(single_property_value),
                PropertyType::Single(ref single_property_type),
            ) => {
                match (
                    single_property_value.get_value_ref(),
                    single_property_type.deref(),
                ) {
                    (Value::Bool(_), Type::Bool)
                    | (Value::Uint16(_), Type::Uint16)
                    | (Value::Uint32(_), Type::Uint32)
                    | (Value::Uint64(_), Type::Uint64)
                    | (Value::Int16(_), Type::Int16)
                    | (Value::Int32(_), Type::Int32)
                    | (Value::Int64(_), Type::Int64)
                    | (Value::Text(_), Type::Text(_))
                    | (Value::Reference(_), Type::Reference(_, _)) => true,
                    _ => false,
                }
            }
            (
                PropertyValue::Vector(vec_property_value),
                PropertyType::Vector(ref vec_property_type),
            ) => {
                match (
                    vec_property_value.get_vec_value(),
                    vec_property_type.get_vec_type(),
                ) {
                    (VecValue::Bool(_), Type::Bool)
                    | (VecValue::Uint16(_), Type::Uint16)
                    | (VecValue::Uint32(_), Type::Uint32)
                    | (VecValue::Uint64(_), Type::Uint64)
                    | (VecValue::Int16(_), Type::Int16)
                    | (VecValue::Int32(_), Type::Int32)
                    | (VecValue::Int64(_), Type::Int64)
                    | (VecValue::Text(_), Type::Text(_))
                    | (VecValue::Reference(_), Type::Reference(_, _)) => true,
                    _ => false,
                }
            }
            _ => false,
        }
    }

    /// Perform all required checks to ensure provided `PropertyValue` is valid,
    /// when current `PropertyType` is `Reference`
    pub fn ensure_property_value_is_valid_reference(
        &self,
        value: &PropertyValue<T>,
        current_entity_controller: &EntityController<T>,
    ) -> dispatch::Result {
        match (value, &self.property_type) {
            (
                PropertyValue::Single(single_property_value),
                PropertyType::Single(single_property_type),
            ) => {
                if let (
                    Value::Reference(entity_id),
                    Type::Reference(class_id, same_controller_status),
                ) = (
                    single_property_value.get_value_ref(),
                    single_property_type.deref(),
                ) {
                    // Ensure class_id of Entity under provided entity_id references Entity,
                    // which class_id is equal to class_id, declared in corresponding PropertyType
                    // Retrieve corresponding Entity
                    let entity =
                        Self::ensure_referenced_entity_match_its_class(*entity_id, *class_id)?;

                    // Ensure Entity can be referenced.
                    Self::ensure_entity_can_be_referenced(
                        entity,
                        *same_controller_status,
                        current_entity_controller,
                    )?;
                }
            }
            (
                PropertyValue::Vector(vec_property_value),
                PropertyType::Vector(vec_property_type),
            ) => {
                if let (
                    VecValue::Reference(entities_vec),
                    Type::Reference(class_id, same_controller_status),
                ) = (
                    vec_property_value.get_vec_value(),
                    vec_property_type.get_vec_type(),
                ) {
                    for entity_id in entities_vec.iter() {
                        // Ensure class_id of Entity under provided entity_id references Entity,
                        // which class_id is equal to class_id, declared in corresponding PropertyType
                        // Retrieve corresponding Entity
                        let entity =
                            Self::ensure_referenced_entity_match_its_class(*entity_id, *class_id)?;

                        // Ensure Entity can be referenced.
                        Self::ensure_entity_can_be_referenced(
                            entity,
                            *same_controller_status,
                            current_entity_controller,
                        )?;
                    }
                }
            }
            _ => (),
        }
        Ok(())
    }

    /// Ensure `class_id` of `Entity` under provided `entity_id` references `Entity`, which `class_id` is equal to `class_id`,
    /// declared in corresponding `PropertyType`.
    /// Returns  corresponding `Entity` instance
    pub fn ensure_referenced_entity_match_its_class(
        entity_id: T::EntityId,
        class_id: T::ClassId,
    ) -> Result<Entity<T>, &'static str> {
        // Ensure Class under given id exists
        Module::<T>::ensure_known_class_id(class_id)?;

        // Ensure Entity under given id exists
        Module::<T>::ensure_known_entity_id(entity_id)?;

        let entity = Module::<T>::entity_by_id(entity_id);
        ensure!(
            entity.class_id == class_id,
            ERROR_REFERENCED_ENTITY_DOES_NOT_MATCH_ITS_CLASS
        );
        Ok(entity)
    }

    /// Ensure `Entity` can be referenced.
    pub fn ensure_entity_can_be_referenced(
        entity: Entity<T>,
        same_controller_status: bool,
        current_entity_controller: &EntityController<T>,
    ) -> dispatch::Result {
        let entity_permissions = entity.get_permissions();

        // Ensure Entity is referencable
        ensure!(
            entity_permissions.is_referancable(),
            ERROR_ENTITY_CAN_NOT_BE_REFERENCED
        );

        if same_controller_status {
            // Ensure Entity controller is equal to the provided one
            ensure!(
                entity_permissions.controller_is_equal_to(current_entity_controller),
                ERROR_SAME_CONTROLLER_CONSTRAINT_VIOLATION
            );
        }
        Ok(())
    }

    /// Ensure `PropertyNameLengthConstraint` satisfied
    pub fn ensure_name_is_valid(&self) -> dispatch::Result {
        T::PropertyNameLengthConstraint::get().ensure_valid(
            self.name.len(),
            ERROR_PROPERTY_NAME_TOO_SHORT,
            ERROR_PROPERTY_NAME_TOO_LONG,
        )
    }

    /// Ensure `PropertyDescriptionLengthConstraint` satisfied
    pub fn ensure_description_is_valid(&self) -> dispatch::Result {
        T::PropertyDescriptionLengthConstraint::get().ensure_valid(
            self.description.len(),
            ERROR_PROPERTY_DESCRIPTION_TOO_SHORT,
            ERROR_PROPERTY_DESCRIPTION_TOO_LONG,
        )
    }

    /// Ensure `Type` specific constraints satisfied
    pub fn ensure_property_type_size_is_valid(&self) -> dispatch::Result {
        match &self.property_type {
            PropertyType::Single(single_property_type) => {
                // Ensure Type specific TextMaxLengthConstraint satisfied
                single_property_type.ensure_property_type_size_is_valid()
            }
            PropertyType::Vector(vec_property_type) => {
                // Ensure Type specific TextMaxLengthConstraint & VecMaxLengthConstraint satisfied
                vec_property_type.ensure_property_type_size_is_valid()
            }
        }
    }

    /// Ensure refers to existing `class_id`, if If `Property` `Type` is `Reference`,
    pub fn ensure_property_type_reference_is_valid(&self) -> dispatch::Result {
        let has_unknown_reference =
            if let Type::Reference(other_class_id, _) = self.property_type.get_inner_type() {
                !<ClassById<T>>::exists(other_class_id)
            } else {
                false
            };

        ensure!(
            !has_unknown_reference,
            ERROR_CLASS_SCHEMA_REFERS_UNKNOWN_CLASS
        );

        Ok(())
    }
}<|MERGE_RESOLUTION|>--- conflicted
+++ resolved
@@ -591,7 +591,6 @@
 }
 
 impl<T: Trait> Property<T> {
-<<<<<<< HEAD
     pub fn default_with_name(name: Vec<u8>) -> Self {
         Self {
             name,
@@ -599,9 +598,7 @@
         }
     }
 
-=======
     /// Check if property is locked from actor with provided `EntityAccessLevel`
->>>>>>> 85b4dc42
     pub fn is_locked_from(&self, access_level: EntityAccessLevel) -> bool {
         let is_locked_from_controller = self.locking_policy.is_locked_from_controller;
         let is_locked_from_maintainer = self.locking_policy.is_locked_from_maintainer;
