//! # Content Directory Module
//!
//! The content directory is an on-chain index of all content and metadata,
//! and related concepts - such as channels and playlists.
//!
//! - [`substrate_content_directory_module::Trait`](./trait.Trait.html)
//! - [`Call`](./enum.Call.html)
//! - [`Module`](./struct.Module.html)
//!
//! ## Overview
//!
//! The content directory provides functions for:
//!
//! - Creating/removal and managing curator groups
//! - Creating classes and managing their permissions
//! - Adding schemas to the class
//! - Creating and removal of entities and managing their permissions
//! - Adding schemas support to the respective class entities
//! - Transfering entities ownership
//! - Updating entity property values
//!
//! ## Terminology
//!
//! ### Class
//!
//! - **Class Properties:** All properties that have been used on this class across different class schemas.
//! Unlikely to be more than roughly 20 properties per class, often less.
//! For Person, think "height", "weight", etc.
//!
//! - **Schemas:**  All schemas, that are available for this class, think v0.0 Person, v.1.0 Person, etc.
//!
//! ### Entity
//!
//! - **Supported Schemas:**  What schemas under which entity of the respective class is available, think
//! v.2.0 Person schema for John, v3.0 Person schema for John
//! Unlikely to be more than roughly 20ish, assuming schemas for a given class eventually stableize,
//! or that very old schema are eventually removed.
//!
//! - **Property Values:**  Values for properties, declared on class level,
//! that are used in respective Class Entity after adding Schema support.
//!
//! ## Interface
//!
//! ### Dispatchable Functions
//!
//! #### Curator groups
//!
//! - `add_curator_group` - Add new curator group to the runtime storage
//! - `remove_curator_group` - Remove curator group under given `curator_group_id` from runtime storage.
//! The origin of this call must be a blog owner.
//! - `set_curator_group_status` - Set activity status for curator group under given `curator_group_id`
//! - `add_curator_to_group` - Add curator to curator group under given `curator_group_id`
//! - `remove_curator_from_group` - Remove curator from a given curator group.
//!
//! #### Classes
//!
//! - `create_class` - Create new class with provided parameters
//! - `add_maintainer_to_class` - Add curator group under given curator_group_id as class maintainer
//! - `remove_maintainer_from_class` - Remove curator group under given curator_group_id from class maintainers set
//! - `update_class_permissions` - Update class permissions under specific class_id
//! - `add_class_schema` - Create new class schema from existing property ids and new properties
//! - `update_class_schema_status` - Update schema status  under specific schema_id in class
//!
//! #### Entities
//!
//! - `create_entity` - Create new entity of respective class
//! - `remove_entity` - Remove entity under provided entity_id
//! - `update_entity_permissions` - Update entity permissions
//! - `add_schema_support_to_entity` - add schema support to entity under given schema_id and provided property values
//! - `update_entity_property_values` - Update entity property values with provided ones
//! - `clear_entity_property_vector` - Clear property value vector under given entity_id & in class schema property id
//! - `remove_at_entity_property_vector` - Remove value at given index_in_property_vector
//! from property values vector under in_class schema property id
//! - `insert_at_entity_property_vector` - Insert single input property values at given index in property vector
//! into  property values vector under in class schema property id
//!
//! #### Others
//!
//! - `update_entity_creation_voucher` - Update/create new entity creation voucher for given entity controller with individual limit
//! - `transaction` - This extrinsic allows a batch operation, which is atomic, over the following operations:
//! **Entity creation**
//! **Adding schema support to the entity**
//! **Update property values of the entity**
//!
//! ## Usage
//!
//! The following example shows how to use the content directory module in your custom module.
//!
//! ### Prerequisites
//!
//! Import the content directory module into your custom module and derive the module configuration
//! trait from the content directory trait.
//!
//! ### Add curator group
//!
//! ```
//! use frame_support::{decl_module, assert_ok};
//! use frame_system::{self as system, ensure_signed};
//!
//! pub trait Trait: pallet_content_directory::Trait {}
//!
//! decl_module! {
//!     pub struct Module<T: Trait> for enum Call where origin: T::Origin {
//!         #[weight = 10_000_000]
//!         pub fn add_curator_group(origin) -> Result<(), &'static str> {
//!             <pallet_content_directory::Module<T>>::add_curator_group(origin)?;
//!             Ok(())
//!         }
//!     }
//! }
//! # fn main() {}
//! ```

// Ensure we're `no_std` when compiling for Wasm.
#![cfg_attr(not(feature = "std"), no_std)]
#![recursion_limit = "256"]

#[cfg(test)]
mod tests;

mod class;
mod entity;
mod errors;
mod helpers;
mod mock;
mod operations;
mod permissions;
mod schema;

pub use class::*;
pub use entity::*;
pub use errors::*;
pub use helpers::*;
pub use operations::*;
pub use permissions::*;
pub use schema::*;

use core::hash::Hash;
use core::ops::AddAssign;

use codec::{Codec, Decode, Encode};
use frame_support::storage::IterableStorageMap;

use frame_support::{
    decl_event, decl_module, decl_storage,
    dispatch::{DispatchError, DispatchResult},
    ensure,
    traits::Get,
    Parameter,
};
use frame_system::ensure_signed;
#[cfg(feature = "std")]
pub use serde::{Deserialize, Serialize};
use sp_arithmetic::traits::{BaseArithmetic, One, Zero};
use sp_runtime::traits::{MaybeSerializeDeserialize, Member};
use sp_std::borrow::ToOwned;
use sp_std::collections::{btree_map::BTreeMap, btree_set::BTreeSet};
use sp_std::vec;
use sp_std::vec::Vec;

pub use errors::Error;

use core::debug_assert;

/// Type, used in diffrent numeric constraints representations
pub type MaxNumber = u32;

/// Type simplification
pub type EntityOf<T> = Entity<
    <T as Trait>::ClassId,
<<<<<<< HEAD
    <T as ActorAuthenticator>::MemberId,
=======
    <T as common::Trait>::MemberId,
>>>>>>> 3eaecb10
    <T as frame_system::Trait>::Hash,
    <T as Trait>::EntityId,
    <T as Trait>::Nonce,
>;

/// Type simplification
pub type ClassOf<T> =
    Class<<T as Trait>::EntityId, <T as Trait>::ClassId, <T as ActorAuthenticator>::CuratorGroupId>;

/// Type simplification
pub type StoredPropertyValueOf<T> = StoredPropertyValue<
    <T as frame_system::Trait>::Hash,
    <T as Trait>::EntityId,
    <T as Trait>::Nonce,
>;
<<<<<<< HEAD

/// Module configuration trait for this Substrate module.
pub trait Trait: frame_system::Trait + ActorAuthenticator + Clone {
=======

/// Curator ID alias for the actor of the system.
pub type CuratorId<T> = common::ActorId<T>;

/// Module configuration trait for this Substrate module.
pub trait Trait: frame_system::Trait + ActorAuthenticator + common::Trait {
>>>>>>> 3eaecb10
    /// The overarching event type.
    type Event: From<Event<Self>> + Into<<Self as frame_system::Trait>::Event>;

    /// Nonce type is used to avoid data race update conditions, when performing property value vector operations
    type Nonce: Parameter
        + Member
        + BaseArithmetic
        + Codec
        + Default
        + Copy
        + Clone
        + MaybeSerializeDeserialize
        + Eq
        + PartialEq
        + Ord
        + From<u32>;

    /// Type of identifier for classes
    type ClassId: Parameter
        + Member
        + BaseArithmetic
        + Codec
        + Default
        + Copy
        + Clone
        + Hash
        + MaybeSerializeDeserialize
        + Eq
        + PartialEq
        + Ord;

    /// Type of identifier for entities
    type EntityId: Parameter
        + Member
        + BaseArithmetic
        + Codec
        + Default
        + Copy
        + Clone
        + Hash
        + MaybeSerializeDeserialize
        + Eq
        + PartialEq
        + Ord;

    /// Security/configuration constraints

    /// Type, representing min & max property name length constraints
    type PropertyNameLengthConstraint: Get<InputValidationLengthConstraint>;

    /// Type, representing min & max property description length constraints
    type PropertyDescriptionLengthConstraint: Get<InputValidationLengthConstraint>;

    /// Type, representing min & max class name length constraints
    type ClassNameLengthConstraint: Get<InputValidationLengthConstraint>;

    /// Type, representing min & max class description length constraints
    type ClassDescriptionLengthConstraint: Get<InputValidationLengthConstraint>;

    /// The maximum number of classes
    type MaxNumberOfClasses: Get<MaxNumber>;

    /// The maximum number of maintainers per class constraint
    type MaxNumberOfMaintainersPerClass: Get<MaxNumber>;

    /// The maximum number of curators per group constraint
    type MaxNumberOfCuratorsPerGroup: Get<MaxNumber>;

    /// The maximum number of schemas per class constraint
    type MaxNumberOfSchemasPerClass: Get<MaxNumber>;

    /// The maximum number of properties per class constraint
    type MaxNumberOfPropertiesPerSchema: Get<MaxNumber>;

    /// The maximum number of operations during single invocation of `transaction`
    type MaxNumberOfOperationsDuringAtomicBatching: Get<MaxNumber>;

    /// The maximum length of vector property value constarint
    type VecMaxLengthConstraint: Get<VecMaxLength>;

    /// The maximum length of text property value constarint
    type TextMaxLengthConstraint: Get<TextMaxLength>;

    /// The maximum length of text, that will be hashed property value constarint
    type HashedTextMaxLengthConstraint: Get<HashedTextMaxLength>;

    /// Entities creation constraint per class
    type MaxNumberOfEntitiesPerClass: Get<Self::EntityId>;

    /// Entities creation constraint per individual
    type IndividualEntitiesCreationLimit: Get<Self::EntityId>;

    /// Working group pallet integration.
    type WorkingGroup: common::working_group::WorkingGroupIntegration<Self>;
}

decl_storage! {
    trait Store for Module<T: Trait> as ContentDirectory {

        /// Map, representing ClassId -> Class relation
        pub ClassById get(fn class_by_id) config(): map hasher(blake2_128_concat) T::ClassId => ClassOf<T>;

        /// Map, representing EntityId -> Entity relation
        pub EntityById get(fn entity_by_id) config(): map hasher(blake2_128_concat) T::EntityId => EntityOf<T>;

        /// Map, representing  CuratorGroupId -> CuratorGroup relation
        pub CuratorGroupById get(fn curator_group_by_id) config(): map hasher(blake2_128_concat) T::CuratorGroupId => CuratorGroup<CuratorId<T>>;

        /// Mapping of class id and its property id to the respective entity id and property value hash.
        pub UniquePropertyValueHashes get(fn unique_property_value_hashes): double_map hasher(blake2_128_concat) (T::ClassId, PropertyId), hasher(blake2_128_concat) T::Hash => ();

        /// Next runtime storage values used to maintain next id value, used on creation of respective curator groups, classes and entities

        pub NextClassId get(fn next_class_id) config(): T::ClassId;

        pub NextEntityId get(fn next_entity_id) config(): T::EntityId;

        pub NextCuratorGroupId get(fn next_curator_group_id) config(): T::CuratorGroupId;

        // The voucher associated with entity creation for a given class and controller.
        // Is updated whenever an entity is created in a given class by a given controller.
        // Constraint is updated by Root, an initial value comes from `ClassPermissions::default_entity_creation_voucher_upper_bound`.
        pub EntityCreationVouchers get(fn entity_creation_vouchers):
            double_map hasher(blake2_128_concat) T::ClassId, hasher(blake2_128_concat) EntityController<T::MemberId> => EntityCreationVoucher<T>;
    }
}

decl_module! {
    pub struct Module<T: Trait> for enum Call where origin: T::Origin {
        /// Predefined errors
        type Error = Error<T>;

        /// Initializing events
        fn deposit_event() = default;

        // ======
        // Next set of extrinsics can only be invoked by lead.
        // ======

        /// Add new curator group to runtime storage
        #[weight = 10_000_000] // TODO: adjust weight
        pub fn add_curator_group(
            origin,
        ) -> DispatchResult {

            // Ensure given origin is lead
            ensure_is_lead::<T>(origin)?;

            //
            // == MUTATION SAFE ==
            //

            let curator_group_id = Self::next_curator_group_id();

            // Insert empty curator group with `active` parameter set to false
            <CuratorGroupById<T>>::insert(curator_group_id, CuratorGroup::<CuratorId<T>>::default());

            // Increment the next curator curator_group_id:
            <NextCuratorGroupId<T>>::mutate(|n| *n += T::CuratorGroupId::one());

            // Trigger event
            Self::deposit_event(RawEvent::CuratorGroupAdded(curator_group_id));
            Ok(())
        }

        /// Remove curator group under given `curator_group_id` from runtime storage
        #[weight = 10_000_000] // TODO: adjust weight
        pub fn remove_curator_group(
            origin,
            curator_group_id: T::CuratorGroupId,
        ) -> DispatchResult {

            // Ensure given origin is lead
            ensure_is_lead::<T>(origin)?;

            // Ensure CuratorGroup under given curator_group_id exists
            let curator_group = Self::ensure_curator_group_exists(&curator_group_id)?;

            // We should previously ensure that curator_group  maintains no classes to be able to remove it
            ensure_curator_group_maintains_no_classes::<T>(&curator_group)?;

            //
            // == MUTATION SAFE ==
            //


            // Remove curator group under given curator group id from runtime storage
            <CuratorGroupById<T>>::remove(curator_group_id);

            // Trigger event
            Self::deposit_event(RawEvent::CuratorGroupRemoved(curator_group_id));
            Ok(())
        }

        /// Set `is_active` status for curator group under given `curator_group_id`
        #[weight = 10_000_000] // TODO: adjust weight
        pub fn set_curator_group_status(
            origin,
            curator_group_id: T::CuratorGroupId,
            is_active: bool,
        ) -> DispatchResult {

            // Ensure given origin is lead
            ensure_is_lead::<T>(origin)?;

            // Ensure curator group under provided curator_group_id already exist
            Self::ensure_curator_group_under_given_id_exists(&curator_group_id)?;

            //
            // == MUTATION SAFE ==
            //

            // Set `is_active` status for curator group under given `curator_group_id`
            <CuratorGroupById<T>>::mutate(curator_group_id, |curator_group| {
                curator_group.set_status(is_active)
            });

            // Trigger event
            Self::deposit_event(RawEvent::CuratorGroupStatusSet(curator_group_id, is_active));
            Ok(())
        }

        /// Add curator to curator group under given `curator_group_id`
        #[weight = 10_000_000] // TODO: adjust weight
        pub fn add_curator_to_group(
            origin,
            curator_group_id: T::CuratorGroupId,
            curator_id: CuratorId<T>,
        ) -> DispatchResult {

            // Ensure given origin is lead
            ensure_is_lead::<T>(origin)?;

            // Ensure curator group under provided curator_group_id already exist, retrieve corresponding one
            let curator_group = Self::ensure_curator_group_exists(&curator_group_id)?;

            // Ensure max number of curators per group limit not reached yet
            ensure_max_number_of_curators_limit_not_reached::<T>(&curator_group)?;

            // Ensure curator under provided curator_id isn`t a CuratorGroup member yet
            ensure_curator_in_group_does_not_exist::<T>(&curator_group, &curator_id)?;

            //
            // == MUTATION SAFE ==
            //

            // Insert curator_id into curator_group under given curator_group_id
            <CuratorGroupById<T>>::mutate(curator_group_id, |curator_group| {
                curator_group.get_curators_mut().insert(curator_id);
            });

            // Trigger event
            Self::deposit_event(RawEvent::CuratorAdded(curator_group_id, curator_id));
            Ok(())
        }

        /// Remove curator from a given curator group
        #[weight = 10_000_000] // TODO: adjust weight
        pub fn remove_curator_from_group(
            origin,
            curator_group_id: T::CuratorGroupId,
            curator_id: CuratorId<T>,
        ) -> DispatchResult {

            // Ensure given origin is lead
            ensure_is_lead::<T>(origin)?;

            // Ensure curator group under provided curator_group_id already exist, retrieve corresponding one
            let curator_group = Self::ensure_curator_group_exists(&curator_group_id)?;

            // Ensure curator under provided curator_id is CuratorGroup member
            ensure_curator_in_group_exists::<T>(&curator_group, &curator_id)?;

            //
            // == MUTATION SAFE ==
            //

            // Remove curator_id from curator_group under given curator_group_id
            <CuratorGroupById<T>>::mutate(curator_group_id, |curator_group| {
                curator_group.get_curators_mut().remove(&curator_id);
            });

            // Trigger event
            Self::deposit_event(RawEvent::CuratorRemoved(curator_group_id, curator_id));
            Ok(())
        }

        /// Updates or creates new `EntityCreationVoucher` for given `EntityController` with individual limit
        #[weight = 10_000_000] // TODO: adjust weight
        pub fn update_entity_creation_voucher(
            origin,
            class_id: T::ClassId,
            controller: EntityController<T::MemberId>,
            maximum_entities_count: T::EntityId
        ) -> DispatchResult {

            // Ensure given origin is lead
            ensure_is_lead::<T>(origin)?;

            // Ensure Class under given id exists, return corresponding one
            Self::ensure_known_class_id(class_id)?;

            // Ensure maximum_entities_count does not exceed individual entities creation limit
            Self::ensure_valid_number_of_class_entities_per_actor_constraint(maximum_entities_count)?;

            // Check voucher existance
            let voucher_exists = <EntityCreationVouchers<T>>::contains_key(class_id, &controller);

            //
            // == MUTATION SAFE ==
            //

            if voucher_exists {

                // Set new maximum_entities_count limit for selected voucher
                let mut entity_creation_voucher = Self::entity_creation_vouchers(class_id, &controller);

                entity_creation_voucher.set_maximum_entities_count(maximum_entities_count);

                <EntityCreationVouchers<T>>::insert(class_id, controller.clone(), entity_creation_voucher.clone());

                // Trigger event
                Self::deposit_event(RawEvent::EntityCreationVoucherUpdated(controller, entity_creation_voucher))
            } else {
                // Create new EntityCreationVoucher instance with provided maximum_entities_count
                let entity_creation_voucher = EntityCreationVoucher::new(maximum_entities_count);

                // Add newly created `EntityCreationVoucher` into `EntityCreationVouchers`
                // runtime storage under given `class_id`, `controller` key
                <EntityCreationVouchers<T>>::insert(class_id, controller.clone(), entity_creation_voucher.clone());

                // Trigger event
                Self::deposit_event(RawEvent::EntityCreationVoucherCreated(controller, entity_creation_voucher));
            }

            Ok(())
        }

        /// Create new `Class` with provided parameters
        #[weight = 10_000_000] // TODO: adjust weight
        pub fn create_class(
            origin,
            name: Vec<u8>,
            description: Vec<u8>,
            class_permissions: ClassPermissions<T::CuratorGroupId>,
            maximum_entities_count: T::EntityId,
            default_entity_creation_voucher_upper_bound: T::EntityId
        ) -> DispatchResult {

            // Ensure given origin is lead
            ensure_is_lead::<T>(origin)?;

            // Ensure, that all entities creation limits, defined for a given Class, are valid
            Self::ensure_entities_creation_limits_are_valid(maximum_entities_count, default_entity_creation_voucher_upper_bound)?;

            // Ensure max number of classes limit not reached
            Self::ensure_class_limit_not_reached()?;

            // Ensure ClassNameLengthConstraint conditions satisfied
            Self::ensure_class_name_is_valid(&name)?;

            // Ensure ClassDescriptionLengthConstraint conditions satisfied
            Self::ensure_class_description_is_valid(&description)?;

            // Perform required checks to ensure class_maintainers under provided class_permissions are valid
            let class_maintainers = class_permissions.get_maintainers();
            Self::ensure_class_maintainers_are_valid(class_maintainers)?;

            //
            // == MUTATION SAFE ==
            //

            // Create new Class instance from provided values
            let class = Class::new(
                class_permissions, name, description, maximum_entities_count, default_entity_creation_voucher_upper_bound
            );

            let class_id = Self::next_class_id();

            // Add new `Class` to runtime storage
            <ClassById<T>>::insert(&class_id, class);

            // Increment the next class id:
            <NextClassId<T>>::mutate(|n| *n += T::ClassId::one());

            // Trigger event
            Self::deposit_event(RawEvent::ClassCreated(class_id));
            Ok(())
        }

        /// Add curator group under given `curator_group_id` as `Class` maintainer
        #[weight = 10_000_000] // TODO: adjust weight
        pub fn add_maintainer_to_class(
            origin,
            class_id: T::ClassId,
            curator_group_id: T::CuratorGroupId,
        ) -> DispatchResult {

            // Ensure given origin is lead
            ensure_is_lead::<T>(origin)?;

            // Ensure Class under provided class_id exist, retrieve corresponding one
            let class = Self::ensure_known_class_id(class_id)?;

            // Ensure CuratorGroup under provided curator_group_id exist, retrieve corresponding one
            Self::ensure_curator_group_under_given_id_exists(&curator_group_id)?;

            // Ensure the max number of maintainers per Class limit not reached
            let class_permissions = class.get_permissions_ref();

            // Ensure max number of maintainers per Class constraint satisfied
            Self::ensure_maintainers_limit_not_reached(class_permissions.get_maintainers())?;

            // Ensure maintainer under provided curator_group_id is not added to the Class maintainers set yet
            class_permissions.ensure_maintainer_does_not_exist::<T>(&curator_group_id)?;

            //
            // == MUTATION SAFE ==
            //

            // Insert `curator_group_id` into `maintainers` set, associated with given `Class`
            <ClassById<T>>::mutate(class_id, |class|
                class.get_permissions_mut().get_maintainers_mut().insert(curator_group_id)
            );

            // Increment the number of classes, curator group under given `curator_group_id` maintains
            Self::increment_number_of_classes_maintained_by_curator_group(curator_group_id);

            // Trigger event
            Self::deposit_event(RawEvent::MaintainerAdded(class_id, curator_group_id));
            Ok(())
        }

        /// Remove curator group under given `curator_group_id` from `Class` maintainers set
        #[weight = 10_000_000] // TODO: adjust weight
        pub fn remove_maintainer_from_class(
            origin,
            class_id: T::ClassId,
            curator_group_id: T::CuratorGroupId,
        ) -> DispatchResult {

            // Ensure given origin is lead
            ensure_is_lead::<T>(origin)?;

            // Ensure Class under given id exists, return corresponding one
            let class = Self::ensure_known_class_id(class_id)?;

            // Ensure maintainer under provided curator_group_id was previously added
            // to the maintainers set, associated with corresponding Class
            class.get_permissions_ref().ensure_maintainer_exists::<T>(&curator_group_id)?;

            //
            // == MUTATION SAFE ==
            //

            // Remove `curator_group_id` from `maintainers` set, associated with given `Class`
            <ClassById<T>>::mutate(class_id, |class|
                class.get_permissions_mut().get_maintainers_mut().remove(&curator_group_id)
            );

            // Decrement the number of classes, curator group under given `curator_group_id` maintains
            Self::decrement_number_of_classes_maintained_by_curator_group(curator_group_id);

            // Trigger event
            Self::deposit_event(RawEvent::MaintainerRemoved(class_id, curator_group_id));
            Ok(())
        }

        /// Update `ClassPermissions` under specific `class_id`
        #[weight = 10_000_000] // TODO: adjust weight
        pub fn update_class_permissions(
            origin,
            class_id: T::ClassId,
            updated_any_member: Option<bool>,
            updated_entity_creation_blocked: Option<bool>,
            updated_all_entity_property_values_locked: Option<bool>,
            updated_maintainers: Option<BTreeSet<T::CuratorGroupId>>,
        ) -> DispatchResult {

            // Ensure given origin is lead
            ensure_is_lead::<T>(origin)?;

            // Ensure Class under given id exists, return corresponding one
            let class = Self::ensure_known_class_id(class_id)?;

            // Perform required checks to ensure class_maintainers are valid
            if let Some(ref updated_maintainers) = updated_maintainers {
                Self::ensure_class_maintainers_are_valid(updated_maintainers)?;
            }

            //
            // == MUTATION SAFE ==
            //

            let class_permissions = class.get_permissions();

            // Make updated class_permissions from parameters provided
            let updated_class_permissions = Self::make_updated_class_permissions(
                &class_permissions, updated_any_member, updated_entity_creation_blocked,
                updated_all_entity_property_values_locked, updated_maintainers
            );

            // If class_permissions update has been performed
            if let Some(updated_class_permissions) = updated_class_permissions  {

                // Decrement number of classes, maintained by each curator group removed from maintainers set.
                let curator_group_ids_to_decrement_number_of_classes: BTreeSet<_> =
                    class_permissions.get_maintainers().difference(updated_class_permissions.get_maintainers()).cloned().collect();

                Self::decrement_number_of_classes_maintained_by_curator_groups(curator_group_ids_to_decrement_number_of_classes);

                // Increment number of classes, maintained by each curator group added to maintainers set.
                let curator_group_ids_to_increment_number_of_classes: BTreeSet<_> =
                    updated_class_permissions.get_maintainers().difference(class_permissions.get_maintainers()).cloned().collect();

                Self::increment_number_of_classes_maintained_by_curator_groups(curator_group_ids_to_increment_number_of_classes);

                // Update `class_permissions` under given class id
                <ClassById<T>>::mutate(class_id, |class| {
                    class.update_permissions(updated_class_permissions)
                });

                // Trigger event
                Self::deposit_event(RawEvent::ClassPermissionsUpdated(class_id));
            }

            Ok(())
        }

        /// Create new class schema from existing property ids and new properties
        #[weight = 10_000_000] // TODO: adjust weight
        pub fn add_class_schema(
            origin,
            class_id: T::ClassId,
            existing_properties: BTreeSet<PropertyId>,
            new_properties: Vec<Property<T::ClassId>>
        ) -> DispatchResult {

            // Ensure given origin is lead
            ensure_is_lead::<T>(origin)?;

            // Ensure Class under given id exists, return corresponding one
            let class = Self::ensure_known_class_id(class_id)?;

            // Ensure Schemas limit per Class not reached
            class.ensure_schemas_limit_not_reached::<T>()?;

            // Ensure both existing and new properties for future Schema are not empty
            Self::ensure_non_empty_schema(&existing_properties, &new_properties)?;

            // Ensure max number of properties per Schema limit not reached
            class.ensure_properties_limit_not_reached::<T>(&new_properties)?;

            // Complete all checks to ensure all provided new_properties are valid
            Self::ensure_all_properties_are_valid(&new_properties)?;

            // Id of next Class Schema being added
            let schema_id = class.get_schemas().len() as SchemaId;

            let class_properties = class.get_properties();

            // Ensure all Property names are unique within Class
            Self::ensure_all_property_names_are_unique(&class_properties, &new_properties)?;

            // Ensure existing_properties are valid indices of properties, corresponding to chosen Class
            Self::ensure_schema_properties_are_valid_indices(&existing_properties, &class_properties)?;

            //
            // == MUTATION SAFE ==
            //

            // Create `Schema` instance from existing and new property ids
            let schema = Self::create_class_schema(existing_properties, &class_properties, &new_properties);

            // Update class properties after new `Schema` added
            let updated_class_properties = Self::make_updated_class_properties(class_properties, new_properties);

            // Update Class properties and schemas
            <ClassById<T>>::mutate(class_id, |class| {
                class.set_properties(updated_class_properties);
                class.get_schemas_mut().push(schema);
            });

            // Trigger event
            Self::deposit_event(RawEvent::ClassSchemaAdded(class_id, schema_id));

            Ok(())
        }

        /// Update `schema_status` under specific `schema_id` in `Class`
        #[weight = 10_000_000] // TODO: adjust weight
        pub fn update_class_schema_status(
            origin,
            class_id: T::ClassId,
            schema_id: SchemaId,
            schema_status: bool
        ) -> DispatchResult {

            // Ensure given origin is lead
            ensure_is_lead::<T>(origin)?;

            // Ensure Class under given id exists, return corresponding one
            let class = Self::ensure_known_class_id(class_id)?;

            // Ensure Class already contains schema under provided schema_id
            class.ensure_schema_id_exists::<T>(schema_id)?;

            //
            // == MUTATION SAFE ==
            //

            // Update class schema status
            <ClassById<T>>::mutate(class_id, |class| {
                class.update_schema_status(schema_id, schema_status)
            });

            // Trigger event
            Self::deposit_event(RawEvent::ClassSchemaStatusUpdated(class_id, schema_id, schema_status));
            Ok(())
        }

        /// Update entity permissions
        #[weight = 10_000_000] // TODO: adjust weight
        pub fn update_entity_permissions(
            origin,
            entity_id: T::EntityId,
            updated_frozen: Option<bool>,
            updated_referenceable: Option<bool>
        ) -> DispatchResult {

            // Ensure given origin is lead
            ensure_is_lead::<T>(origin)?;

            // Ensure Entity under given id exists, return corresponding one
            let entity = Self::ensure_known_entity_id(entity_id)?;

            //
            // == MUTATION SAFE ==
            //

            // Make updated entity_permissions from parameters provided
            let entity_permissions = entity.get_permissions();

            let updated_entity_permissions =
                Self::make_updated_entity_permissions(entity_permissions, updated_frozen, updated_referenceable);

            // Update entity permissions under given entity id
            if let Some(updated_entity_permissions) = updated_entity_permissions {

                <EntityById<T>>::mutate(entity_id, |entity| {
                    entity.update_permissions(updated_entity_permissions)
                });

                // Trigger event
                Self::deposit_event(RawEvent::EntityPermissionsUpdated(entity_id));
            }
            Ok(())
        }

        /// Transfer ownership to new `EntityController` for `Entity` under given `entity_id`
        /// `new_property_value_references_with_same_owner_flag_set` should be provided manually
        #[weight = 10_000_000] // TODO: adjust weight
        pub fn transfer_entity_ownership(
            origin,
            entity_id: T::EntityId,
            new_controller: EntityController<T::MemberId>,
            new_property_value_references_with_same_owner_flag_set: BTreeMap<PropertyId, InputPropertyValue<T>>
        ) -> DispatchResult {

            // Ensure given origin is lead
            ensure_is_lead::<T>(origin)?;

            // Ensure Entity under given entity_id exists, retrieve corresponding Entity & Class
            let (entity, class) = Self::ensure_known_entity_and_class(entity_id)?;

            // Ensure provided new_entity_controller is not equal to current one
            entity.get_permissions_ref().ensure_controllers_are_not_equal::<T>(&new_controller)?;

            // Ensure any inbound InputPropertyValue::Reference with same_owner flag set points to the given Entity
            entity.ensure_inbound_same_owner_rc_is_zero::<T>()?;

            let class_properties = class.get_properties();

            let class_id = entity.get_class_id();

            let entity_property_values = entity.get_values();

            // Create wrapper structure from provided entity_property_values and their corresponding Class properties
            let values_for_existing_properties = match StoredValuesForExistingProperties::from(&class_properties, &entity_property_values) {
                Ok(values_for_existing_properties) => values_for_existing_properties,
                Err(e) => {
                    debug_assert!(false, "Should not fail! {:?}", e);
                    return Err(e.into())
                }
            };

            // Filter provided values_for_existing_properties, leaving only `Reference`'s with `SameOwner` flag set
            // Retrieve the set of corresponding property ids
            let entity_property_id_references_with_same_owner_flag_set =
                Self::get_property_id_references_with_same_owner_flag_set(values_for_existing_properties);

            // Ensure all ids of provided `new_property_value_references_with_same_owner_flag_set`
            // corresponding to property ids of respective Class Property references with same owner flag set
            Self::ensure_only_reference_ids_with_same_owner_flag_set_provided(
                &entity_property_id_references_with_same_owner_flag_set,
                &new_property_value_references_with_same_owner_flag_set
            )?;

            // Retrieve ids of all entity property values, that are references with same owner flag set and which are not provided
            // in new property value references with same owner flag set
            let unused_property_id_references_with_same_owner_flag_set = Self::compute_unused_property_ids(
                &new_property_value_references_with_same_owner_flag_set, &entity_property_id_references_with_same_owner_flag_set
            );

            // Perform checks to ensure all required property_values under provided unused_schema_property_ids provided
            Self::ensure_all_required_properties_provided(&class_properties, &unused_property_id_references_with_same_owner_flag_set)?;

            // Create wrapper structure from provided new_property_value_references_with_same_owner_flag_set and their corresponding Class properties
            let new_values_for_existing_properties = InputValuesForExistingProperties::from(
                &class_properties, &new_property_value_references_with_same_owner_flag_set
            )?;

            // Ensure all provided `new_property_value_references_with_same_owner_flag_set` are valid
            Self::ensure_are_valid_references_with_same_owner_flag_set(
                new_values_for_existing_properties, &new_controller
            )?;

            let new_output_property_value_references_with_same_owner_flag_set = Self::make_output_property_values(new_property_value_references_with_same_owner_flag_set);

            // Compute StoredPropertyValues, which respective Properties have unique flag set
            // (skip PropertyIds, which respective property values under this Entity are default and non required)
            let new_output_values_for_existing_properties =
                StoredValuesForExistingProperties::from(&class_properties, &new_output_property_value_references_with_same_owner_flag_set)?;

            // Compute new unique property value hashes.
            // Ensure new property value hashes with `unique` flag set are `unique` on `Class` level
            let new_unique_hashes = Self::ensure_new_property_values_respect_uniquness(
                class_id, new_output_values_for_existing_properties,
            )?;

            //
            // == MUTATION SAFE ==
            //

            // Used to compute old unique hashes, that should be substituted with new ones.
            let old_unique_hashes =
                Self::compute_old_unique_hashes(&new_output_property_value_references_with_same_owner_flag_set, &entity_property_values);

            // Add property values, that should be unique on Class level
            Self::add_unique_property_value_hashes(class_id, new_unique_hashes);

            // Remove unique hashes, that were substituted with new ones.
            Self::remove_unique_property_value_hashes(class_id, old_unique_hashes);

            // Make updated entity_property_values from parameters provided
            let entity_property_values_updated =
                    Self::make_updated_property_value_references_with_same_owner_flag_set(
                        unused_property_id_references_with_same_owner_flag_set, &entity_property_values,
                        &new_output_property_value_references_with_same_owner_flag_set,
                    );

            // Transfer entity ownership
            let entities_inbound_rcs_delta = if let Some(entity_property_values_updated) = entity_property_values_updated {


                // Calculate entities reference counter side effects for current operation
                let entities_inbound_rcs_delta =
                    Self::get_updated_inbound_rcs_delta(
                        entity_id, class_properties, entity_property_values, new_output_property_value_references_with_same_owner_flag_set
                    )?;

                // Update InboundReferenceCounter, based on previously calculated ReferenceCounterSideEffects, for each Entity involved
                Self::update_entities_rcs(&entities_inbound_rcs_delta);

                <EntityById<T>>::mutate(entity_id, |entity| {

                    // Update current Entity property values with updated ones
                    entity.set_values(entity_property_values_updated);

                    // Set up new controller for the current Entity instance
                    entity.get_permissions_mut().set_conroller(new_controller.clone());
                });

                entities_inbound_rcs_delta
            } else {
                // Set up new controller for the current Entity instance
                <EntityById<T>>::mutate(entity_id, |entity| {
                    entity.get_permissions_mut().set_conroller(new_controller.clone());
                });

                None
            };

            // Trigger event
            Self::deposit_event(RawEvent::EntityOwnershipTransfered(entity_id, new_controller, entities_inbound_rcs_delta));

            Ok(())
        }

        // ======
        // The next set of extrinsics can be invoked by anyone who can properly sign for provided value of `Actor<T::CuratorGroupId, CuratorId<T>, T::MemberId>`.
        // ======

        /// Create entity.
        /// If someone is making an entity of this class for first time,
        /// then a voucher is also added with the class limit as the default limit value.
        #[weight = 10_000_000] // TODO: adjust weight
        pub fn create_entity(
            origin,
            class_id: T::ClassId,
            actor: Actor<T::CuratorGroupId, CuratorId<T>, T::MemberId>,
        ) -> DispatchResult {

            let account_id = ensure_signed(origin)?;

            // Ensure Class under given id exists, return corresponding one
            let class = Self::ensure_class_exists(class_id)?;

            // Ensure maximum entities limit per class not reached
            class.ensure_maximum_entities_count_limit_not_reached::<T>()?;

            let class_permissions = class.get_permissions_ref();

            // Ensure entities creation is not blocked on Class level
            class_permissions.ensure_entity_creation_not_blocked::<T>()?;

            // Ensure actor can create entities
            Self::ensure_can_create_entities(&class_permissions, &account_id, &actor)?;

            let entity_controller = EntityController::<T::MemberId>::from_actor::<T>(&actor);

            // Check if entity creation voucher exists
            let voucher_exists = if <EntityCreationVouchers<T>>::contains_key(class_id, &entity_controller) {

                // Ensure voucher limit not reached
                Self::entity_creation_vouchers(class_id, &entity_controller).ensure_voucher_limit_not_reached()?;
                true
            } else {
                false
            };

            //
            // == MUTATION SAFE ==
            //

            // Create voucher, update if exists

            if voucher_exists {

                // Increment number of created entities count, if specified voucher already exist
                <EntityCreationVouchers<T>>::mutate(class_id, &entity_controller, |entity_creation_voucher| {
                    entity_creation_voucher.increment_created_entities_count()
                });
            } else {

                // Create new voucher for given entity creator with default limit
                let mut entity_creation_voucher = EntityCreationVoucher::new(class.get_default_entity_creation_voucher_upper_bound());

                // Increase created entities count by 1 to maintain valid entity_creation_voucher state after following Entity added
                entity_creation_voucher.increment_created_entities_count();
                <EntityCreationVouchers<T>>::insert(class_id, entity_controller.clone(), entity_creation_voucher);
            }

            // Create new entity

            let entity_id = Self::next_entity_id();

            let new_entity = Entity::<T::ClassId, T::MemberId, T::Hash, T::EntityId, T::Nonce>::new(
                entity_controller,
                class_id,
                BTreeSet::new(),
                BTreeMap::new(),
            );

            // Save newly created entity:
            <EntityById<T>>::insert(entity_id, new_entity);

            // Increment the next entity id:
            <NextEntityId<T>>::mutate(|n| *n += T::EntityId::one());

            // Increment number of entities, associated with this class
            <ClassById<T>>::mutate(class_id, |class| {
                class.increment_entities_count();
            });

            // Trigger event
            Self::deposit_event(RawEvent::EntityCreated(actor, entity_id));
            Ok(())
        }

        /// Remove `Entity` under provided `entity_id`
        #[weight = 10_000_000] // TODO: adjust weight
        pub fn remove_entity(
            origin,
            actor: Actor<T::CuratorGroupId, CuratorId<T>, T::MemberId>,
            entity_id: T::EntityId,
        ) -> DispatchResult {

            let account_id = ensure_signed(origin)?;

            // Retrieve Class, Entity and EntityAccessLevel for the actor, attemting to perform operation
            let (class, entity, access_level) = Self::ensure_class_entity_and_access_level(account_id, entity_id, &actor)?;

            // Ensure actor with given EntityAccessLevel can remove entity
            EntityPermissions::<T::MemberId>::ensure_group_can_remove_entity::<T>(access_level)?;

            // Ensure any inbound InputPropertyValue::Reference points to the given Entity
            entity.ensure_rc_is_zero::<T>()?;

            let class_properties = class.get_properties();

            let class_id = entity.get_class_id();

            let entity_values = entity.get_values();

            let values_for_existing_properties = match StoredValuesForExistingProperties::<T>::from(&class_properties, &entity_values) {
                Ok(values_for_existing_properties) => values_for_existing_properties,
                Err(e) => {
                    debug_assert!(false, "Should not fail! {:?}", e);
                    return Err(e.into())
                }
            };

            //
            // == MUTATION SAFE ==
            //

            let unique_property_value_hashes = values_for_existing_properties.compute_unique_hashes();

            // Calculate entities reference counter side effects for current operation
            let entities_inbound_rcs_delta = Self::calculate_entities_inbound_rcs_delta(entity_id, values_for_existing_properties, DeltaMode::Decrement);

            // Update InboundReferenceCounter, based on previously calculated entities_inbound_rcs_delta, for each Entity involved
            Self::update_entities_rcs(&entities_inbound_rcs_delta);

            // Remove property value entries, that should be unique on Class level
            Self::remove_unique_property_value_hashes(class_id, unique_property_value_hashes);

            // Remove entity
            <EntityById<T>>::remove(entity_id);

            // Decrement class entities counter
            <ClassById<T>>::mutate(class_id, |class| class.decrement_entities_count());

            let entity_controller = EntityController::<T::MemberId>::from_actor::<T>(&actor);

            // Decrement entity_creation_voucher after entity removal perfomed
            <EntityCreationVouchers<T>>::mutate(class_id, entity_controller, |entity_creation_voucher| {
                entity_creation_voucher.decrement_created_entities_count();
            });

            // Trigger event
            Self::deposit_event(RawEvent::EntityRemoved(actor, entity_id));
            Ok(())
        }

        /// Add schema support to entity under given `schema_id` and provided `property_values`
        #[weight = 10_000_000] // TODO: adjust weight
        pub fn add_schema_support_to_entity(
            origin,
            actor: Actor<T::CuratorGroupId, CuratorId<T>, T::MemberId>,
            entity_id: T::EntityId,
            schema_id: SchemaId,
            new_property_values: BTreeMap<PropertyId, InputPropertyValue<T>>
        ) -> DispatchResult {

            let account_id = ensure_signed(origin)?;

            // Retrieve Class, Entity and EntityAccessLevel for the actor, attemting to perform operation
            let (class, entity, _) = Self::ensure_class_entity_and_access_level(account_id, entity_id, &actor)?;

            // Ensure Class Schema under given index exists, return corresponding Schema
            let schema = class.ensure_schema_exists::<T>(schema_id)?.to_owned();

            let class_properties = class.get_properties();

            // Create wrapper structure from provided new_property_values and their corresponding Class properties
            let new_values_for_existing_properties = InputValuesForExistingProperties::from(&class_properties, &new_property_values)?;

            // Ensure Schema under given id is not added to given Entity yet
            entity.ensure_schema_id_is_not_added::<T>(schema_id)?;

            // Ensure provided new_property_values are not added to the Entity values map yet
            entity.ensure_property_values_are_not_added(&new_property_values)?;

            // Ensure provided schema can be added to the Entity
            schema.ensure_is_active::<T>()?;

            // Ensure all provided new property values are for properties in the given schema
            schema.ensure_has_properties(&new_property_values)?;

            // Retrieve Schema property ids, which are not provided in new_property_values
            let unused_schema_property_ids = Self::compute_unused_property_ids(&new_property_values, schema.get_properties());

            // Perform checks to ensure all required property_values under provided unused_schema_property_ids provided
            Self::ensure_all_required_properties_provided(&class_properties, &unused_schema_property_ids)?;

            // Ensure all property_values under given Schema property ids are valid
            let entity_controller = entity.get_permissions_ref().get_controller();

            // Validate all values, provided in new_values_for_existing_properties,
            // against the type of its Property and check any additional constraints
            Self::ensure_property_values_are_valid(&entity_controller, &new_values_for_existing_properties)?;

            let class_id = entity.get_class_id();

            let entity_property_values = entity.get_values();

            let new_output_property_values = Self::make_output_property_values(new_property_values);

            // Compute updated entity values, after new schema support added
            let entity_values_updated = Self::make_updated_entity_property_values(
                schema, entity_property_values, &new_output_property_values
            );

            let new_output_values_for_existing_properties = StoredValuesForExistingProperties::from(&class_properties, &new_output_property_values)?;

            // Retrieve StoredPropertyValues, which respective Properties have unique flag set
            // (skip PropertyIds, which respective property values under this Entity are default and non required)
            let new_unique_property_value_hashes = new_output_values_for_existing_properties.compute_unique_hashes();

            // Ensure all provided Properties with unique flag set are unique on Class level
            Self::ensure_property_value_hashes_unique_option_satisfied(class_id, &new_unique_property_value_hashes)?;

            //
            // == MUTATION SAFE ==
            //

            // Add property value hashes, that should be unique on Class level
            Self::add_unique_property_value_hashes(class_id, new_unique_property_value_hashes);

            // Calculate entities reference counter side effects for current operation
            let entities_inbound_rcs_delta = Self::calculate_entities_inbound_rcs_delta(
                entity_id, new_output_values_for_existing_properties, DeltaMode::Increment
            );

            // Update InboundReferenceCounter, based on previously calculated entities_inbound_rcs_delta, for each Entity involved
            Self::update_entities_rcs(&entities_inbound_rcs_delta);

            // Add schema support to `Entity` under given `entity_id`
            <EntityById<T>>::mutate(entity_id, |entity| {

                // Add a new schema to the list of schemas supported by this entity.
                entity.get_supported_schemas_mut().insert(schema_id);

                // Update entity values only if new properties have been added.
                if entity_values_updated.len() > entity.get_values_ref().len() {
                    entity.set_values(entity_values_updated);
                }
            });

            // Trigger event
            Self::deposit_event(RawEvent::EntitySchemaSupportAdded(actor, entity_id, schema_id, entities_inbound_rcs_delta));
            Ok(())
        }

        /// Update `Entity` `InputPropertyValue`'s with provided ones
        #[weight = 10_000_000] // TODO: adjust weight
        pub fn update_entity_property_values(
            origin,
            actor: Actor<T::CuratorGroupId, CuratorId<T>, T::MemberId>,
            entity_id: T::EntityId,
            new_property_values: BTreeMap<PropertyId, InputPropertyValue<T>>
        ) -> DispatchResult {

            let account_id = ensure_signed(origin)?;

            // Retrieve Class, Entity and EntityAccessLevel for the actor, attemting to perform operation
            let (class, entity, access_level) = Self::ensure_class_entity_and_access_level(account_id, entity_id, &actor)?;

            // Ensure property values were not locked on Class level
            class.ensure_property_values_unlocked::<T>()?;

            let entity_values_ref = entity.get_values_ref();

            // Filter new_property_values, that are identical to entity_property_values.
            // Get `new_property_values`, that are not in `entity_property_values`
            let new_property_values = Self::try_filter_identical_property_values(entity_values_ref, new_property_values);

            // Ensure all provided new_property_values are already added to the current Entity instance
            Self::ensure_all_property_values_are_already_added(entity_values_ref, &new_property_values)?;

            let class_properties = class.get_properties();

            // Create wrapper structure from new_property_values and their corresponding Class properties
            let new_values_for_existing_properties = InputValuesForExistingProperties::from(&class_properties, &new_property_values)?;

            // Ensure all provided property values are unlocked for the actor with given access_level
            Self::ensure_all_property_values_are_unlocked_from(&new_values_for_existing_properties, access_level)?;

            let entity_controller = entity.get_permissions_ref().get_controller();

            // Validate all values, provided in values_for_existing_properties,
            // against the type of its Property and check any additional constraints
            Self::ensure_property_values_are_valid(&entity_controller, &new_values_for_existing_properties)?;

            let class_id = entity.get_class_id();

            // Get current property values of an Entity

            let entity_property_values = entity.get_values();

            let new_output_property_values = Self::make_output_property_values(new_property_values);

            // Compute StoredPropertyValues, which respective Properties have unique flag set
            // (skip PropertyIds, which respective property values under this Entity are default and non required)
            let new_output_values_for_existing_properties =
                StoredValuesForExistingProperties::from(&class_properties, &new_output_property_values)?;

            // Compute new unique property value hashes.
            // Ensure new property value hashes with `unique` flag set are `unique` on `Class` level
            let new_unique_hashes = Self::ensure_new_property_values_respect_uniquness(
                class_id, new_output_values_for_existing_properties,
            )?;

            //
            // == MUTATION SAFE ==
            //

            // Used to compute old unique hashes, that should be substituted with new ones.
            let old_unique_hashes =
                Self::compute_old_unique_hashes(&new_output_property_values, &entity_property_values);

            // Add property value hashes, that should be unique on Class level
            Self::add_unique_property_value_hashes(class_id, new_unique_hashes);

            // Remove unique hashes, that were substituted with new ones. (if some).
            Self::remove_unique_property_value_hashes(class_id, old_unique_hashes);

            // Make updated entity_property_values from current entity_property_values and new_output_property_values provided
            let entity_property_values_updated =
                Self::make_updated_property_values(&entity_property_values, &new_output_property_values);

            // If property values should be updated
            if let Some(entity_property_values_updated) = entity_property_values_updated {

                // Calculate entities reference counter side effects for current operation (should always be safe)
                let entities_inbound_rcs_delta =
                    Self::get_updated_inbound_rcs_delta(entity_id, class_properties, entity_property_values, new_output_property_values)?;

                // Update InboundReferenceCounter, based on previously calculated entities_inbound_rcs_delta, for each Entity involved
                Self::update_entities_rcs(&entities_inbound_rcs_delta);

                // Update entity property values
                <EntityById<T>>::mutate(entity_id, |entity| {
                    entity.set_values(entity_property_values_updated);
                });

                // Trigger event
                Self::deposit_event(RawEvent::EntityPropertyValuesUpdated(actor, entity_id, entities_inbound_rcs_delta));
            }

            Ok(())
        }

        /// Clear `PropertyValueVec` under given `entity_id` & `in_class_schema_property_id`
        #[weight = 10_000_000] // TODO: adjust weight
        pub fn clear_entity_property_vector(
            origin,
            actor: Actor<T::CuratorGroupId, CuratorId<T>, T::MemberId>,
            entity_id: T::EntityId,
            in_class_schema_property_id: PropertyId
        ) -> DispatchResult {

            let account_id = ensure_signed(origin)?;

            // Retrieve Class, Entity and EntityAccessLevel for the actor, attemting to perform operation
            let (class, entity, access_level) = Self::ensure_class_entity_and_access_level(account_id, entity_id, &actor)?;

            // Ensure Property under given PropertyId is unlocked from actor with given EntityAccessLevel
            // Retrieve corresponding Property by value
            let property = class.ensure_class_property_type_unlocked_from::<T>(
                in_class_schema_property_id,
                access_level,
            )?;

            // Ensure InputPropertyValue under given in_class_schema_property_id is Vector
            let property_value_vector =
                entity.ensure_property_value_is_vec::<T>(in_class_schema_property_id)?;

            // Calculate side effects for clear_property_vector operation, based on property_value_vector provided and its respective property.
            let entities_inbound_rcs_delta = Self::make_side_effects_for_clear_property_vector_operation(&property_value_vector, &property);

            // Clear property_value_vector.
            let empty_property_value_vector = Self::clear_property_vector(property_value_vector.clone());

            let class_id = entity.get_class_id();

            // Compute old and new vec unique property value hash.
            // Ensure new property value hash with `unique` flag set is `unique` on `Class` level
            let vec_property_value_hashes = if property.unique {
                Some(
                    Self::ensure_vec_property_value_hashes(class_id, in_class_schema_property_id, &empty_property_value_vector, property_value_vector)?
                )
            } else {
                None
            };

            //
            // == MUTATION SAFE ==
            //

            if let Some((new_property_value_hash, old_property_value_hash)) = vec_property_value_hashes {
                // Add property value hash, that should be unique on `Class` level
                Self::add_unique_property_value_hash(class_id, in_class_schema_property_id, new_property_value_hash);

                // Remove property value hash, that should be unique on `Class` level
                Self::remove_unique_property_value_hash(class_id, in_class_schema_property_id, old_property_value_hash);
            }

            // Decrease reference counters of involved entities (if some)
            Self::update_entities_rcs(&entities_inbound_rcs_delta);

            // Insert empty_property_value_vector into entity_property_values mapping at in_class_schema_property_id.
            // Retrieve updated entity_property_values
            let entity_values_updated = Self::insert_at_in_class_schema_property_id(
                entity.get_values(), in_class_schema_property_id, empty_property_value_vector
            );

            // Update entity property values
            <EntityById<T>>::mutate(entity_id, |entity| {
                entity.set_values(entity_values_updated);
            });

            // Trigger event
            Self::deposit_event(
                RawEvent::VectorCleared(
                    actor, entity_id, in_class_schema_property_id, entities_inbound_rcs_delta
                )
            );

            Ok(())
        }

        /// Remove value at given `index_in_property_vector`
        /// from `PropertyValueVec` under `in_class_schema_property_id`
        #[weight = 10_000_000] // TODO: adjust weight
        pub fn remove_at_entity_property_vector(
            origin,
            actor: Actor<T::CuratorGroupId, CuratorId<T>, T::MemberId>,
            entity_id: T::EntityId,
            in_class_schema_property_id: PropertyId,
            index_in_property_vector: VecMaxLength,
            nonce: T::Nonce
        ) -> DispatchResult {

            let account_id = ensure_signed(origin)?;

            // Retrieve Class, Entity and EntityAccessLevel for the actor, attemting to perform operation
            let (class, entity, access_level) = Self::ensure_class_entity_and_access_level(account_id, entity_id, &actor)?;

            // Ensure Property under given PropertyId is unlocked from actor with given EntityAccessLevel
            // Retrieve corresponding Property by value
            let property = class.ensure_class_property_type_unlocked_from::<T>(
                in_class_schema_property_id,
                access_level,
            )?;

            // Ensure InputPropertyValue under given in_class_schema_property_id is Vector
            let property_value_vector =
                entity.ensure_property_value_is_vec::<T>(in_class_schema_property_id)?;

            // Ensure `VecInputPropertyValue` nonce is equal to the provided one.
            // Used to to avoid possible data races, when performing vector specific operations
            property_value_vector.ensure_nonce_equality::<T>(nonce)?;

            // Ensure, provided index_in_property_vec is valid index of VecInputValue
            property_value_vector
                .ensure_index_in_property_vector_is_valid::<T>(index_in_property_vector)?;

            let involved_entity_id = property_value_vector
                .get_vec_value_ref()
                .get_involved_entities()
                .and_then(|involved_entities| involved_entities.get(index_in_property_vector as usize).copied());

            // Remove value at in_class_schema_property_id in property value vector
            // Get VecInputPropertyValue wrapped in InputPropertyValue
            let property_value_vector_updated = Self::remove_at_index_in_property_vector(
                property_value_vector.clone(), index_in_property_vector
            );

            let class_id = entity.get_class_id();

            // Compute old and new vec unique property value hash.
            // Ensure new property value hash with `unique` flag set is `unique` on `Class` level
            let vec_property_value_hashes = if property.unique {
                Some(
                    Self::ensure_vec_property_value_hashes(class_id, in_class_schema_property_id, &property_value_vector_updated, property_value_vector)?
                )
            } else {
                None
            };

            //
            // == MUTATION SAFE ==
            //

            if let Some((new_property_value_hash, old_property_value_hash)) = vec_property_value_hashes {
                // Add property value hash, that should be unique on `Class` level
                Self::add_unique_property_value_hash(class_id, in_class_schema_property_id, new_property_value_hash);

                // Remove property value hash, that should be unique on `Class` level
                Self::remove_unique_property_value_hash(class_id, in_class_schema_property_id, old_property_value_hash);
            }

            // Insert updated propery value into entity_property_values mapping at in_class_schema_property_id.
            let entity_values_updated = Self::insert_at_in_class_schema_property_id(
                entity.get_values(), in_class_schema_property_id, property_value_vector_updated
            );

            let involved_entity_and_side_effect = if let Some(involved_entity_id) = involved_entity_id {
                // Decrease reference counter of involved entity (if some)
                let same_controller_status = property.property_type.same_controller_status();
                let rc_delta = EntityReferenceCounterSideEffect::atomic(same_controller_status, DeltaMode::Decrement);

                // Update InboundReferenceCounter of involved entity, based on previously calculated rc_delta
                Self::update_entity_rc(involved_entity_id, rc_delta);
                Some((involved_entity_id, rc_delta))
            } else {
                None
            };

            // Update entity property values
            <EntityById<T>>::mutate(entity_id, |entity| {
                entity.set_values(entity_values_updated);
            });

            // Trigger event
            Self::deposit_event(
                RawEvent::RemovedAtVectorIndex(
                    actor, entity_id, in_class_schema_property_id, index_in_property_vector,
                    nonce + T::Nonce::one(), involved_entity_and_side_effect
                )
            );

            Ok(())
        }

        /// Insert `SingleInputPropertyValue` at given `index_in_property_vector`
        /// into `PropertyValueVec` under `in_class_schema_property_id`
        #[weight = 10_000_000] // TODO: adjust weight
        pub fn insert_at_entity_property_vector(
            origin,
            actor: Actor<T::CuratorGroupId, CuratorId<T>, T::MemberId>,
            entity_id: T::EntityId,
            in_class_schema_property_id: PropertyId,
            index_in_property_vector: VecMaxLength,
            value: InputValue<T>,
            nonce: T::Nonce
        ) -> DispatchResult {

            let account_id = ensure_signed(origin)?;

            // Retrieve Class, Entity and EntityAccessLevel for the actor, attemting to perform operation
            let (class, entity, access_level) = Self::ensure_class_entity_and_access_level(account_id, entity_id, &actor)?;

            // Ensure Property under given PropertyId is unlocked from actor with given EntityAccessLevel
            // Retrieve corresponding Property by value
            let property = class.ensure_class_property_type_unlocked_from::<T>(
                in_class_schema_property_id,
                access_level,
            )?;

            // Ensure InputPropertyValue under given in_class_schema_property_id is Vector
            let property_value_vector =
                entity.ensure_property_value_is_vec::<T>(in_class_schema_property_id)?;

            // Ensure `VecInputPropertyValue` nonce is equal to the provided one.
            // Used to to avoid possible data races, when performing vector specific operations
            property_value_vector.ensure_nonce_equality::<T>(nonce)?;

            let entity_controller = entity.get_permissions_ref().get_controller();

            // Ensure property_value type is equal to the property_value_vector type and check all constraints
            Property::<T::ClassId>::ensure_property_value_can_be_inserted_at_property_vector(
                &property,
                &value,
                &property_value_vector,
                index_in_property_vector,
                entity_controller,
            )?;

            let involved_entity = value.get_involved_entity();

            // Insert SingleInputPropertyValue at in_class_schema_property_id into property value vector
            // Get VecInputPropertyValue wrapped in InputPropertyValue
            let property_value_vector_updated = Self::insert_at_index_in_property_vector(
                property_value_vector.clone(), index_in_property_vector, value
            );

            let class_id = entity.get_class_id();

            // Compute old and new vec unique property value hash.
            // Ensure new property value hash with `unique` flag set is `unique` on `Class` level
            let vec_property_value_hashes = if property.unique {
                Some(
                    Self::ensure_vec_property_value_hashes(class_id, in_class_schema_property_id, &property_value_vector_updated, property_value_vector)?
                )
            } else {
                None
            };

            //
            // == MUTATION SAFE ==
            //

            if let Some((new_property_value_hash, old_property_value_hash)) = vec_property_value_hashes {
                // Add property value hash, that should be unique on `Class` level
                Self::add_unique_property_value_hash(class_id, in_class_schema_property_id, new_property_value_hash);

                // Remove property value hash, that should be unique on `Class` level
                Self::remove_unique_property_value_hash(class_id, in_class_schema_property_id, old_property_value_hash);
            }

            // Insert updated property value into entity_property_values mapping at in_class_schema_property_id.
            // Retrieve updated entity_property_values
            let entity_values_updated = Self::insert_at_in_class_schema_property_id(
                entity.get_values(), in_class_schema_property_id, property_value_vector_updated
            );

            // Increase reference counter of involved entity (if some)
            let involved_entity_and_side_effect = if let Some(entity_rc_to_increment) = involved_entity {
                let same_controller_status = property.property_type.same_controller_status();
                let rc_delta = EntityReferenceCounterSideEffect::atomic(same_controller_status, DeltaMode::Increment);

                // Update InboundReferenceCounter of involved entity, based on previously calculated ReferenceCounterSideEffect
                Self::update_entity_rc(entity_rc_to_increment, rc_delta);
                Some((entity_rc_to_increment, rc_delta))
            } else {
                None
            };

            // Update entity property values
            <EntityById<T>>::mutate(entity_id, |entity| {
                entity.set_values(entity_values_updated);
            });

            // Trigger event
            Self::deposit_event(
                RawEvent::InsertedAtVectorIndex(
                    actor, entity_id, in_class_schema_property_id, index_in_property_vector,
                    nonce + T::Nonce::one(), involved_entity_and_side_effect
                )
            );

            Ok(())
        }

       /// Batch transaction
       #[weight = 10_000_000] // TODO: adjust weight
       pub fn transaction(origin, actor: Actor<T::CuratorGroupId, CuratorId<T>, T::MemberId>, operations: Vec<OperationType<T>>) -> DispatchResult {

           // Ensure maximum number of operations during atomic batching limit not reached
           Self::ensure_number_of_operations_during_atomic_batching_limit_not_reached(&operations)?;

           //
           // == MUTATION SAFE ==
           //

           // This BTreeMap holds the T::EntityId of the entity created as a result of executing a `CreateEntity` `Operation`
           let mut entity_created_in_operation = BTreeMap::new();

           // Create raw origin
           let raw_origin = origin.into().map_err(|_| Error::<T>::OriginCanNotBeMadeIntoRawOrigin)?;

           for (index, operation_type) in operations.into_iter().enumerate() {
               let origin = T::Origin::from(raw_origin.clone());
               match operation_type {
                   OperationType::CreateEntity(create_entity_operation) => {
                        Self::ensure_transaction_failed_event(
                            Self::create_entity(origin, create_entity_operation.class_id, actor),
                            actor,
                            index
                        )?;

                        // entity id of newly created entity
                        let entity_id = Self::next_entity_id() - T::EntityId::one();
                        entity_created_in_operation.insert(index, entity_id);
                   },
                   OperationType::AddSchemaSupportToEntity(add_schema_support_to_entity_operation) => {
                       let entity_id =
                            Self::ensure_transaction_failed_event(
                                operations::parametrized_entity_to_entity_id(
                                    &entity_created_in_operation, add_schema_support_to_entity_operation.entity_id
                                ),
                                actor,
                                index
                            )?;

                       let schema_id = add_schema_support_to_entity_operation.schema_id;

                       let property_values =
                            Self::ensure_transaction_failed_event(
                                operations::parametrized_property_values_to_property_values(
                                    &entity_created_in_operation, add_schema_support_to_entity_operation.parametrized_property_values
                                ),
                                actor,
                                index
                            )?;
                        Self::ensure_transaction_failed_event(
                            Self::add_schema_support_to_entity(origin, actor, entity_id, schema_id, property_values),
                            actor,
                            index
                        )?;
                   },
                   OperationType::UpdatePropertyValues(update_property_values_operation) => {
                       let entity_id =
                            Self::ensure_transaction_failed_event(
                                operations::parametrized_entity_to_entity_id(
                                    &entity_created_in_operation, update_property_values_operation.entity_id
                                ),
                                actor,
                                index
                            )?;

                       let property_values =
                            Self::ensure_transaction_failed_event(
                                operations::parametrized_property_values_to_property_values(
                                    &entity_created_in_operation, update_property_values_operation.new_parametrized_property_values
                                ),
                                actor,
                                index
                            )?;

                       Self::ensure_transaction_failed_event(
                            Self::update_entity_property_values(origin, actor, entity_id, property_values),
                            actor,
                            index
                       )?;
                   },
               }
           }

           // Trigger event
           Self::deposit_event(RawEvent::TransactionCompleted(actor));

           Ok(())
       }
    }
}

impl<T: Trait> Module<T> {
    /// Deposits an `TransactionFailed` event if an error during `transaction` extrinsic execution occured
    fn ensure_transaction_failed_event<R, E: Into<DispatchError>>(
        result: Result<R, E>,
        actor: Actor<T::CuratorGroupId, CuratorId<T>, T::MemberId>,
        index: usize,
    ) -> Result<R, DispatchError> {
        match result {
            Err(e) => {
                Self::deposit_event(RawEvent::TransactionFailed(actor, index as u32));
                Err(e.into())
            }
            Ok(result) => Ok(result),
        }
    }

    /// Updates corresponding `Entity` `reference_counter` by `reference_counter_delta`.
    fn update_entity_rc(
        entity_id: T::EntityId,
        reference_counter_delta: EntityReferenceCounterSideEffect,
    ) {
        // Update both `total` and `same owner` number of inbound references for the Entity instance under given `entity_id`
        <EntityById<T>>::mutate(entity_id, |entity| {
            let entity_inbound_rc = entity.get_reference_counter_mut();
            entity_inbound_rc.total =
                (entity_inbound_rc.total as i32 + reference_counter_delta.total) as u32;
            entity_inbound_rc.same_owner =
                (entity_inbound_rc.same_owner as i32 + reference_counter_delta.same_owner) as u32;
        })
    }

    /// Increment number of classes, maintained by each curator group
    fn increment_number_of_classes_maintained_by_curator_groups(
        curator_group_ids: BTreeSet<T::CuratorGroupId>,
    ) {
        curator_group_ids.into_iter().for_each(|curator_group_id| {
            Self::increment_number_of_classes_maintained_by_curator_group(curator_group_id);
        });
    }

    /// Decrement number of classes, maintained by each curator group
    fn decrement_number_of_classes_maintained_by_curator_groups(
        curator_group_ids: BTreeSet<T::CuratorGroupId>,
    ) {
        curator_group_ids.into_iter().for_each(|curator_group_id| {
            Self::decrement_number_of_classes_maintained_by_curator_group(curator_group_id);
        });
    }

    /// Increment number of classes, maintained by curator group
    fn increment_number_of_classes_maintained_by_curator_group(
        curator_group_id: T::CuratorGroupId,
    ) {
        <CuratorGroupById<T>>::mutate(curator_group_id, |curator_group| {
            curator_group.increment_number_of_classes_maintained_count();
        });
    }

    /// Decrement number of classes, maintained by curator group
    fn decrement_number_of_classes_maintained_by_curator_group(
        curator_group_id: T::CuratorGroupId,
    ) {
        <CuratorGroupById<T>>::mutate(curator_group_id, |curator_group| {
            curator_group.decrement_number_of_classes_maintained_count();
        });
    }

    /// Add property value hash, that should be unique on `Class` level
    pub fn add_unique_property_value_hash(
        class_id: T::ClassId,
        property_id: PropertyId,
        hash: T::Hash,
    ) {
        <UniquePropertyValueHashes<T>>::insert((class_id, property_id), hash, ());
    }

    /// Remove property value hash, that should be unique on `Class` level
    pub fn remove_unique_property_value_hash(
        class_id: T::ClassId,
        property_id: PropertyId,
        hash: T::Hash,
    ) {
        <UniquePropertyValueHashes<T>>::remove((class_id, property_id), hash);
    }

    /// Add property value hashes, that should be unique on `Class` level
    pub fn add_unique_property_value_hashes(
        class_id: T::ClassId,
        unique_property_value_hashes: BTreeMap<PropertyId, T::Hash>,
    ) {
        unique_property_value_hashes
            .into_iter()
            .for_each(|(property_id, hash)| {
                Self::add_unique_property_value_hash(class_id, property_id, hash);
            });
    }

    /// Remove property value hashes, that should be unique on `Class` level
    pub fn remove_unique_property_value_hashes(
        class_id: T::ClassId,
        unique_property_value_hashes: BTreeMap<PropertyId, T::Hash>,
    ) {
        unique_property_value_hashes
            .into_iter()
            .for_each(|(property_id, hash)| {
                Self::remove_unique_property_value_hash(class_id, property_id, hash);
            });
    }

    /// Convert all provided `InputPropertyValue`'s into `StoredPropertyValue`'s
    pub fn make_output_property_values(
        input_property_values: BTreeMap<PropertyId, InputPropertyValue<T>>,
    ) -> BTreeMap<PropertyId, StoredPropertyValueOf<T>> {
        input_property_values
            .into_iter()
            .map(|(property_id, property_value)| (property_id, property_value.into()))
            .collect()
    }

    /// Update `entity_property_values` with `property_values`
    /// Returns updated `entity_property_values`
    fn make_updated_entity_property_values(
        schema: Schema,
        entity_property_values: BTreeMap<PropertyId, StoredPropertyValueOf<T>>,
        output_property_values: &BTreeMap<PropertyId, StoredPropertyValueOf<T>>,
    ) -> BTreeMap<PropertyId, StoredPropertyValueOf<T>> {
        // Concatenate existing `entity_property_values` with `property_values`, provided, when adding `Schema` support.
        let updated_entity_property_values: BTreeMap<PropertyId, StoredPropertyValueOf<T>> =
            entity_property_values
                .into_iter()
                .chain(output_property_values.to_owned().into_iter())
                .collect();

        // Write all missing non required `Schema` `property_values` as `InputPropertyValue::default()`
        let non_required_property_values: BTreeMap<PropertyId, StoredPropertyValueOf<T>> = schema
            .get_properties()
            .iter()
            .filter_map(|property_id| {
                if !updated_entity_property_values.contains_key(property_id) {
                    Some((*property_id, StoredPropertyValue::default()))
                } else {
                    None
                }
            })
            .collect();

        // Extend updated_entity_property_values with given Schema non_required_property_values
        updated_entity_property_values
            .into_iter()
            .chain(non_required_property_values.into_iter())
            .collect()
    }

    /// Calculate side effects for clear_property_vector operation, based on `property_value_vector` provided and its respective `property`.
    /// Returns calculated `ReferenceCounterSideEffects`
    pub fn make_side_effects_for_clear_property_vector_operation(
        property_value_vector: &VecStoredPropertyValue<T::Hash, T::EntityId, T::Nonce>,
        property: &Property<T::ClassId>,
    ) -> Option<ReferenceCounterSideEffects<T>> {
        let entity_ids_to_decrease_rc = property_value_vector
            .get_vec_value_ref()
            .get_involved_entities();

        if let Some(entity_ids_to_decrease_rcs) = entity_ids_to_decrease_rc {
            // Calculate `ReferenceCounterSideEffects`, based on entity_ids involved, same_controller_status and chosen `DeltaMode`
            let same_controller_status = property.property_type.same_controller_status();
            let entities_inbound_rcs_delta = Self::perform_entities_inbound_rcs_delta_calculation(
                ReferenceCounterSideEffects::<T>::default(),
                entity_ids_to_decrease_rcs,
                same_controller_status,
                DeltaMode::Decrement,
            );

            if !entities_inbound_rcs_delta.is_empty() {
                Some(entities_inbound_rcs_delta)
            } else {
                None
            }
        } else {
            None
        }
    }

    /// Update `inbound_rcs_delta`, based on `involved_entity_ids`, `same_controller_status` provided and chosen `DeltaMode`
    /// Returns updated `inbound_rcs_delta`
    fn perform_entities_inbound_rcs_delta_calculation(
        mut inbound_rcs_delta: ReferenceCounterSideEffects<T>,
        involved_entity_ids: Vec<T::EntityId>,
        same_controller_status: bool,
        delta_mode: DeltaMode,
    ) -> ReferenceCounterSideEffects<T> {
        for involved_entity_id in involved_entity_ids {
            // If inbound_rcs_delta already contains entry for the given involved_entity_id, increment it
            // with atomic EntityReferenceCounterSideEffect instance, based on same_owner flag provided and DeltaMode,
            // otherwise create new atomic EntityReferenceCounterSideEffect instance
            if let Some(inbound_rc_delta) = inbound_rcs_delta.get_mut(&involved_entity_id) {
                *inbound_rc_delta +=
                    EntityReferenceCounterSideEffect::atomic(same_controller_status, delta_mode);
            } else {
                inbound_rcs_delta.insert(
                    involved_entity_id,
                    EntityReferenceCounterSideEffect::atomic(same_controller_status, delta_mode),
                );
            }
        }
        inbound_rcs_delta
    }

    /// Filter references, pointing to the same `Entity`
    fn filter_references_to_the_same_entity(
        current_entity_id: T::EntityId,
        involved_entity_ids: Vec<T::EntityId>,
    ) -> Vec<T::EntityId> {
        involved_entity_ids
            .into_iter()
            .filter(|involved_entity_id| current_entity_id != *involved_entity_id)
            .collect()
    }

    /// Calculate `ReferenceCounterSideEffects`, based on `values_for_existing_properties` provided and chosen `DeltaMode`
    /// Returns calculated `ReferenceCounterSideEffects`
    fn calculate_entities_inbound_rcs_delta(
        current_entity_id: T::EntityId,
        values_for_existing_properties: StoredValuesForExistingProperties<T>,
        delta_mode: DeltaMode,
    ) -> Option<ReferenceCounterSideEffects<T>> {
        let entities_inbound_rcs_delta = values_for_existing_properties
            .values()
            .map(|value_for_existing_property| value_for_existing_property.unzip())
            .filter_map(|(property, value)| {
                let involved_entity_ids =
                    value.get_involved_entities().map(|involved_entity_ids| {
                        Self::filter_references_to_the_same_entity(
                            current_entity_id,
                            involved_entity_ids,
                        )
                    });
                match involved_entity_ids {
                    Some(involved_entity_ids) if !involved_entity_ids.is_empty() => Some((
                        involved_entity_ids,
                        property.property_type.same_controller_status(),
                    )),
                    _ => None,
                }
            })
            // Aggeregate all sideffects on a single entity together into one side effect map
            .fold(
                ReferenceCounterSideEffects::default(),
                |inbound_rcs_delta, (involved_entity_ids, same_controller_status)| {
                    Self::perform_entities_inbound_rcs_delta_calculation(
                        inbound_rcs_delta,
                        involved_entity_ids,
                        same_controller_status,
                        delta_mode,
                    )
                },
            );

        if !entities_inbound_rcs_delta.is_empty() {
            Some(entities_inbound_rcs_delta)
        } else {
            None
        }
    }

    /// Compute `ReferenceCounterSideEffects`, based on `InputPropertyValue` `Reference`'s involved into update process.
    /// Returns updated `ReferenceCounterSideEffects`
    pub fn get_updated_inbound_rcs_delta(
        current_entity_id: T::EntityId,
        class_properties: Vec<Property<T::ClassId>>,
        entity_property_values: BTreeMap<PropertyId, StoredPropertyValueOf<T>>,
        new_output_property_values: BTreeMap<PropertyId, StoredPropertyValueOf<T>>,
    ) -> Result<Option<ReferenceCounterSideEffects<T>>, Error<T>> {
        // Filter entity_property_values to get only those, which will be substituted with new_property_values
        let entity_property_values_to_update: BTreeMap<PropertyId, StoredPropertyValueOf<T>> =
            entity_property_values
                .into_iter()
                .filter(|(entity_id, _)| new_output_property_values.contains_key(entity_id))
                .collect();

        // Calculate entities reference counter side effects for update operation

        let stored_values_for_entity_property_values_to_update =
            match StoredValuesForExistingProperties::from(
                &class_properties,
                &entity_property_values_to_update,
            ) {
                Ok(stored_values_for_entity_property_values_to_update) => {
                    stored_values_for_entity_property_values_to_update
                }
                Err(e) => {
                    debug_assert!(false, "Should not fail! {:?}", e);
                    return Err(e);
                }
            };

        // Calculate entities inbound reference counter delta with Decrement DeltaMode for entity_property_values_to_update,
        // as involved InputPropertyValue References will be substituted with new ones
        let decremental_reference_counter_side_effects = Self::calculate_entities_inbound_rcs_delta(
            current_entity_id,
            stored_values_for_entity_property_values_to_update,
            DeltaMode::Decrement,
        );

        // Calculate entities inbound reference counter delta with Increment DeltaMode for new_property_values,
        // as involved InputPropertyValue References will substitute the old ones
        let incremental_reference_counter_side_effects = Self::calculate_entities_inbound_rcs_delta(
            current_entity_id,
            StoredValuesForExistingProperties::from(
                &class_properties,
                &new_output_property_values,
            )?,
            DeltaMode::Increment,
        );

        // Add up both net decremental_reference_counter_side_effects and incremental_reference_counter_side_effects
        // to get one net sideffect per entity.
        Ok(Self::calculate_updated_inbound_rcs_delta(
            decremental_reference_counter_side_effects,
            incremental_reference_counter_side_effects,
        ))
    }

    /// Add up both net first_reference_counter_side_effects and second_reference_counter_side_effects (if some)
    /// to get one net sideffect per entity.
    /// Returns updated `ReferenceCounterSideEffects`
    pub fn calculate_updated_inbound_rcs_delta(
        first_reference_counter_side_effects: Option<ReferenceCounterSideEffects<T>>,
        second_reference_counter_side_effects: Option<ReferenceCounterSideEffects<T>>,
    ) -> Option<ReferenceCounterSideEffects<T>> {
        match (
            first_reference_counter_side_effects,
            second_reference_counter_side_effects,
        ) {
            (
                Some(first_reference_counter_side_effects),
                Some(second_reference_counter_side_effects),
            ) => {
                let reference_counter_side_effects = first_reference_counter_side_effects
                    .update(second_reference_counter_side_effects);
                Some(reference_counter_side_effects)
            }
            (Some(first_reference_counter_side_effects), _) => {
                Some(first_reference_counter_side_effects)
            }
            (_, Some(second_reference_counter_side_effects)) => {
                Some(second_reference_counter_side_effects)
            }
            _ => None,
        }
    }

    /// Used to update `class_permissions` with parameters provided.
    /// Returns updated `class_permissions` if update performed
    pub fn make_updated_class_permissions(
        class_permissions: &ClassPermissions<T::CuratorGroupId>,
        updated_any_member: Option<bool>,
        updated_entity_creation_blocked: Option<bool>,
        updated_all_entity_property_values_locked: Option<bool>,
        updated_maintainers: Option<BTreeSet<T::CuratorGroupId>>,
    ) -> Option<ClassPermissions<T::CuratorGroupId>> {
        // Used to check if update performed
        let mut updated_class_permissions = class_permissions.clone();

        if let Some(updated_any_member) = updated_any_member {
            updated_class_permissions.set_any_member_status(updated_any_member);
        }

        if let Some(updated_entity_creation_blocked) = updated_entity_creation_blocked {
            updated_class_permissions.set_entity_creation_blocked(updated_entity_creation_blocked);
        }

        if let Some(updated_all_entity_property_values_locked) =
            updated_all_entity_property_values_locked
        {
            updated_class_permissions
                .set_all_entity_property_values_locked(updated_all_entity_property_values_locked);
        }

        if let Some(updated_maintainers) = updated_maintainers {
            updated_class_permissions.set_maintainers(updated_maintainers);
        }

        if updated_class_permissions != *class_permissions {
            Some(updated_class_permissions)
        } else {
            None
        }
    }

    /// Used to update `entity_permissions` with parameters provided.
    /// Returns updated `entity_permissions` if update performed
    pub fn make_updated_entity_permissions(
        entity_permissions: EntityPermissions<T::MemberId>,
        updated_frozen: Option<bool>,
        updated_referenceable: Option<bool>,
    ) -> Option<EntityPermissions<T::MemberId>> {
        // Used to check if update performed
        let mut updated_entity_permissions = entity_permissions.clone();

        if let Some(updated_frozen) = updated_frozen {
            updated_entity_permissions.set_frozen(updated_frozen);
        }

        if let Some(updated_referenceable) = updated_referenceable {
            updated_entity_permissions.set_referencable(updated_referenceable);
        }

        if updated_entity_permissions != entity_permissions {
            Some(updated_entity_permissions)
        } else {
            None
        }
    }

    /// Ensure property value hash with `unique` flag set is `unique` on `Class` level
    pub fn ensure_property_value_hash_unique_option_satisfied(
        class_id: T::ClassId,
        property_id: PropertyId,
        unique_property_value_hash: &T::Hash,
    ) -> Result<(), Error<T>> {
        ensure!(
            !<UniquePropertyValueHashes<T>>::contains_key(
                (class_id, property_id),
                unique_property_value_hash
            ),
            Error::<T>::PropertyValueShouldBeUnique
        );
        Ok(())
    }

    /// Ensure all property value hashes with `unique` flag set are `unique` on `Class` level
    pub fn ensure_property_value_hashes_unique_option_satisfied(
        class_id: T::ClassId,
        unique_property_value_hashes: &BTreeMap<PropertyId, T::Hash>,
    ) -> Result<(), Error<T>> {
        for (&property_id, unique_property_value_hash) in unique_property_value_hashes {
            Self::ensure_property_value_hash_unique_option_satisfied(
                class_id,
                property_id,
                unique_property_value_hash,
            )?;
        }
        Ok(())
    }

    /// Compute old and new vec unique property value hash.
    /// Ensure new property value hash with `unique` flag set is `unique` on `Class` level
    pub fn ensure_vec_property_value_hashes(
        class_id: T::ClassId,
        in_class_schema_property_id: PropertyId,
        property_value_vector_updated: &StoredPropertyValueOf<T>,
        property_value_vector: VecStoredPropertyValue<T::Hash, T::EntityId, T::Nonce>,
    ) -> Result<(T::Hash, T::Hash), Error<T>> {
        // Compute new hash from unique property value and its respective property id
        let new_property_value_hash =
            property_value_vector_updated.compute_unique_hash::<T>(in_class_schema_property_id);

        // Ensure `Property` with `unique` flag set is `unique` on `Class` level
        Self::ensure_property_value_hash_unique_option_satisfied(
            class_id,
            in_class_schema_property_id,
            &new_property_value_hash,
        )?;

        // Compute old hash from the old unique property value and its respective property id
        let old_property_value_hash =
            property_value_vector.compute_unique_hash::<T>(in_class_schema_property_id);

        Ok((new_property_value_hash, old_property_value_hash))
    }

    /// Compute new unique property value hashes.
    /// Ensure new property value hashes with `unique` flag set are `unique` on `Class` level
    pub fn ensure_new_property_values_respect_uniquness(
        class_id: T::ClassId,
        new_output_values_for_existing_properties: StoredValuesForExistingProperties<T>,
    ) -> Result<BTreeMap<PropertyId, T::Hash>, Error<T>> {
        let new_unique_property_value_hashes =
            new_output_values_for_existing_properties.compute_unique_hashes();

        // Ensure all provided Properties with unique flag set are unique on Class level
        Self::ensure_property_value_hashes_unique_option_satisfied(
            class_id,
            &new_unique_property_value_hashes,
        )?;

        Ok(new_unique_property_value_hashes)
    }

    /// Returns the stored `Class` if exist, error otherwise.
    fn ensure_class_exists(class_id: T::ClassId) -> Result<ClassOf<T>, Error<T>> {
        ensure!(
            <ClassById<T>>::contains_key(class_id),
            Error::<T>::ClassNotFound
        );
        Ok(Self::class_by_id(class_id))
    }

    /// Returns `Class` and `Entity` under given id, if exists, and `EntityAccessLevel` corresponding to `origin`, if permitted
    fn ensure_class_entity_and_access_level(
        account_id: T::AccountId,
        entity_id: T::EntityId,
        actor: &Actor<T::CuratorGroupId, CuratorId<T>, T::MemberId>,
    ) -> Result<(ClassOf<T>, EntityOf<T>, EntityAccessLevel), Error<T>> {
        // Ensure Entity under given id exists, retrieve corresponding one
        let entity = Self::ensure_known_entity_id(entity_id)?;

        // Retrieve corresponding Class
        let class = Self::class_by_id(entity.get_class_id());

        // Derive EntityAccessLevel for the actor, attempting to act.
        let access_level = EntityAccessLevel::derive(
            &account_id,
            entity.get_permissions_ref(),
            class.get_permissions_ref(),
            actor,
        )?;

        Ok((class, entity, access_level))
    }

    /// Ensure `Entity` under given `entity_id` exists, retrieve corresponding `Entity` & `Class`
    pub fn ensure_known_entity_and_class(
        entity_id: T::EntityId,
    ) -> Result<(EntityOf<T>, ClassOf<T>), Error<T>> {
        // Ensure Entity under given id exists, retrieve corresponding one
        let entity = Self::ensure_known_entity_id(entity_id)?;

        let class = ClassById::<T>::get(entity.get_class_id());
        Ok((entity, class))
    }

    /// Filter `provided values_for_existing_properties`, leaving only `Reference`'s with `SameOwner` flag set
    /// Returns the set of corresponding property ids
    pub fn get_property_id_references_with_same_owner_flag_set(
        values_for_existing_properties: StoredValuesForExistingProperties<T>,
    ) -> BTreeSet<PropertyId> {
        values_for_existing_properties
            // Iterate over the PropertyId's
            .keys()
            // Filter provided values_for_existing_properties, leaving only `Reference`'s with `SameOwner` flag set
            .filter(|property_id| {
                if let Some(value_for_existing_property) =
                    values_for_existing_properties.get(property_id)
                {
                    value_for_existing_property
                        .get_property()
                        .property_type
                        .same_controller_status()
                } else {
                    false
                }
            })
            .copied()
            .collect()
    }

    /// Ensure all ids of provided `new_property_value_references_with_same_owner_flag_set`
    /// corresponding to property ids of respective Class Property references with same owner flag set
    pub fn ensure_only_reference_ids_with_same_owner_flag_set_provided(
        entity_property_id_references_with_same_owner_flag_set: &BTreeSet<PropertyId>,
        new_property_value_references_with_same_owner_flag_set: &BTreeMap<
            PropertyId,
            InputPropertyValue<T>,
        >,
    ) -> Result<(), Error<T>> {
        let new_property_value_id_references_with_same_owner_flag_set: BTreeSet<PropertyId> =
            new_property_value_references_with_same_owner_flag_set
                .keys()
                .copied()
                .collect();

        ensure!(
            new_property_value_id_references_with_same_owner_flag_set
                .is_subset(entity_property_id_references_with_same_owner_flag_set),
            Error::<T>::AllProvidedPropertyValueIdsMustBeReferencesWithSameOwnerFlagSet
        );
        Ok(())
    }

    /// Ensure provided actor can create entities of current `Class`
    pub fn ensure_can_create_entities(
        class_permissions: &ClassPermissions<T::CuratorGroupId>,
        account_id: &T::AccountId,
        actor: &Actor<T::CuratorGroupId, CuratorId<T>, T::MemberId>,
    ) -> Result<(), Error<T>> {
        let can_create = match &actor {
            Actor::Lead => {
                // Ensure lead authorization performed succesfully
                ensure_lead_auth_success::<T>(account_id)?;
                true
            }
            Actor::Member(member_id) if class_permissions.any_member_status() => {
                // Ensure member authorization performed succesfully
                ensure_member_auth_success::<T>(member_id, account_id)?;
                true
            }
            Actor::Curator(curator_group_id, curator_id)
                if class_permissions.is_maintainer(curator_group_id) =>
            {
                // Authorize curator, performing all checks to ensure curator can act
                perform_curator_in_group_auth::<T>(curator_id, curator_group_id, account_id)?;
                true
            }
            _ => false,
        };
        ensure!(can_create, Error::<T>::ActorCanNotCreateEntities);
        Ok(())
    }

    /// Ensure all provided `new_property_value_references_with_same_owner_flag_set` are valid
    fn ensure_are_valid_references_with_same_owner_flag_set(
        new_property_value_references_with_same_owner_flag_set: InputValuesForExistingProperties<T>,
        new_controller: &EntityController<T::MemberId>,
    ) -> Result<(), Error<T>> {
        for updated_value_for_existing_property in
            new_property_value_references_with_same_owner_flag_set.values()
        {
            let (property, value) = updated_value_for_existing_property.unzip();

            // Perform all required checks to ensure provided property values are valid references
            Property::<T::ClassId>::ensure_property_value_is_valid_reference(
                &property,
                value,
                new_controller,
            )?;
        }
        Ok(())
    }

    /// Used to update entity_property_values with parameters provided.
    /// Returns updated `entity_property_values`, if update performed
    pub fn make_updated_property_value_references_with_same_owner_flag_set(
        unused_property_id_references_with_same_owner_flag_set: BTreeSet<PropertyId>,
        entity_property_values: &BTreeMap<PropertyId, StoredPropertyValueOf<T>>,
        new_property_value_references_with_same_owner_flag_set: &BTreeMap<
            PropertyId,
            StoredPropertyValueOf<T>,
        >,
    ) -> Option<BTreeMap<PropertyId, StoredPropertyValueOf<T>>> {
        // Used to check if update performed
        let mut entity_property_values_updated = entity_property_values.clone();

        for (property_id, new_property_value_reference_with_same_owner_flag_set) in
            new_property_value_references_with_same_owner_flag_set
        {
            // Update entity_property_values map at property_id with new_property_value_reference_with_same_owner_flag_set
            entity_property_values_updated.insert(
                *property_id,
                new_property_value_reference_with_same_owner_flag_set.to_owned(),
            );
        }

        // Throw away old non required property value references with same owner flag set
        // and replace them with Default ones
        for unused_property_id_reference_with_same_owner_flag_set in
            unused_property_id_references_with_same_owner_flag_set
        {
            entity_property_values_updated.insert(
                unused_property_id_reference_with_same_owner_flag_set,
                StoredPropertyValue::default(),
            );
        }

        if *entity_property_values != entity_property_values_updated {
            Some(entity_property_values_updated)
        } else {
            None
        }
    }

    /// Update InboundReferenceCounter, based on previously calculated entities_inbound_rcs_delta, for each Entity involved
    pub fn update_entities_rcs(
        entities_inbound_rcs_delta: &Option<ReferenceCounterSideEffects<T>>,
    ) {
        if let Some(entities_inbound_rcs_delta) = entities_inbound_rcs_delta {
            entities_inbound_rcs_delta.update_entities_rcs();
        }
    }

    /// Retrieve `property_ids`, that are not in `property_values`
    pub fn compute_unused_property_ids(
        property_values: &BTreeMap<PropertyId, InputPropertyValue<T>>,
        property_ids: &BTreeSet<PropertyId>,
    ) -> BTreeSet<PropertyId> {
        let property_value_indices: BTreeSet<PropertyId> =
            property_values.keys().cloned().collect();

        property_ids
            .difference(&property_value_indices)
            .copied()
            .collect()
    }

    /// Used to compute old unique hashes, that should be substituted with new ones.
    pub fn compute_old_unique_hashes(
        new_output_property_values: &BTreeMap<PropertyId, StoredPropertyValueOf<T>>,
        entity_values: &BTreeMap<PropertyId, StoredPropertyValueOf<T>>,
    ) -> BTreeMap<PropertyId, T::Hash> {
        entity_values
            .iter()
            .filter(|(property_id, _)| new_output_property_values.contains_key(property_id))
            .map(|(&property_id, property_value)| {
                (
                    property_id,
                    property_value.compute_unique_hash::<T>(property_id),
                )
            })
            .collect()
    }

    /// Perform checks to ensure all required `property_values` under provided `unused_schema_property_ids` provided
    pub fn ensure_all_required_properties_provided(
        class_properties: &[Property<T::ClassId>],
        unused_schema_property_ids: &BTreeSet<PropertyId>,
    ) -> Result<(), Error<T>> {
        for &unused_schema_property_id in unused_schema_property_ids {
            let class_property = &class_properties
                .get(unused_schema_property_id as usize)
                .ok_or(Error::<T>::ClassPropertyNotFound)?;

            // All required property values should be provided
            ensure!(
                !class_property.required,
                Error::<T>::MissingRequiredProperty
            );
        }
        Ok(())
    }

    /// Validate all values, provided in `values_for_existing_properties`, against the type of its `Property`
    /// and check any additional constraints
    pub fn ensure_property_values_are_valid(
        entity_controller: &EntityController<T::MemberId>,
        values_for_existing_properties: &InputValuesForExistingProperties<T>,
    ) -> Result<(), Error<T>> {
        for value_for_existing_property in values_for_existing_properties.values() {
            let (property, value) = value_for_existing_property.unzip();

            // Validate new InputPropertyValue against the type of this Property and check any additional constraints
            Property::<T::ClassId>::ensure_property_value_to_update_is_valid(
                property,
                value,
                entity_controller,
            )?;
        }

        Ok(())
    }

    /// Ensure all provided `new_property_values` are already exist in `entity_property_values` map
    pub fn ensure_all_property_values_are_already_added(
        entity_property_values: &BTreeMap<PropertyId, StoredPropertyValueOf<T>>,
        new_property_values: &BTreeMap<PropertyId, InputPropertyValue<T>>,
    ) -> Result<(), Error<T>> {
        ensure!(
            new_property_values
                .keys()
                .all(|key| entity_property_values.contains_key(key)),
            Error::<T>::UnknownEntityPropertyId
        );
        Ok(())
    }

    /// Ensure `new_values_for_existing_properties` are accessible for actor with given `access_level`
    pub fn ensure_all_property_values_are_unlocked_from(
        new_values_for_existing_properties: &InputValuesForExistingProperties<T>,
        access_level: EntityAccessLevel,
    ) -> Result<(), Error<T>> {
        for value_for_new_property in new_values_for_existing_properties.values() {
            // Ensure Property is unlocked from Actor with given EntityAccessLevel
            value_for_new_property
                .get_property()
                .ensure_unlocked_from::<T>(access_level)?;
        }
        Ok(())
    }

    /// Filter `new_property_values` identical to `entity_property_values`.
    /// Return only `new_property_values`, that are not in `entity_property_values`
    pub fn try_filter_identical_property_values(
        entity_property_values: &BTreeMap<PropertyId, StoredPropertyValueOf<T>>,
        new_property_values: BTreeMap<PropertyId, InputPropertyValue<T>>,
    ) -> BTreeMap<PropertyId, InputPropertyValue<T>> {
        new_property_values
            .into_iter()
            .filter(|(id, new_property_value)| {
                if let Some(entity_property_value) = entity_property_values.get(id) {
                    StoredPropertyValue::<T::Hash, T::EntityId, T::Nonce>::from(
                        new_property_value.to_owned(),
                    ) != *entity_property_value
                } else {
                    true
                }
            })
            .collect()
    }

    /// Update existing `entity_property_values` with `new_property_values`.
    /// if update performed, returns updated entity property values
    pub fn make_updated_property_values(
        entity_property_values: &BTreeMap<PropertyId, StoredPropertyValueOf<T>>,
        new_output_property_values: &BTreeMap<PropertyId, StoredPropertyValueOf<T>>,
    ) -> Option<BTreeMap<PropertyId, StoredPropertyValueOf<T>>> {
        // Used to check if updated performed
        let mut entity_property_values_updated = entity_property_values.to_owned();

        new_output_property_values
            .iter()
            .for_each(|(id, new_property_value)| {
                if let Some(entity_property_value) = entity_property_values_updated.get_mut(&id) {
                    entity_property_value.update(new_property_value.to_owned());
                }
            });

        if entity_property_values_updated != *entity_property_values {
            Some(entity_property_values_updated)
        } else {
            None
        }
    }

    /// Insert `InputValue` into `VecStoredPropertyValue` at `index_in_property_vector`.
    /// Returns `VecStoredPropertyValue` wrapped in `StoredPropertyValue`
    pub fn insert_at_index_in_property_vector(
        mut property_value_vector: VecStoredPropertyValue<T::Hash, T::EntityId, T::Nonce>,
        index_in_property_vector: VecMaxLength,
        value: InputValue<T>,
    ) -> StoredPropertyValueOf<T> {
        property_value_vector.insert_at(index_in_property_vector, value.into());
        StoredPropertyValue::Vector(property_value_vector)
    }

    /// Remove `InputValue` at `index_in_property_vector` in `VecInputPropertyValue`.
    /// Returns `VecInputPropertyValue` wrapped in `InputPropertyValue`
    pub fn remove_at_index_in_property_vector(
        mut property_value_vector: VecStoredPropertyValue<T::Hash, T::EntityId, T::Nonce>,
        index_in_property_vector: VecMaxLength,
    ) -> StoredPropertyValueOf<T> {
        property_value_vector.remove_at(index_in_property_vector);
        StoredPropertyValue::Vector(property_value_vector)
    }

    /// Clear `VecStoredPropertyValue`.
    /// Returns empty `VecStoredPropertyValue` wrapped in `StoredPropertyValue`
    pub fn clear_property_vector(
        mut property_value_vector: VecStoredPropertyValue<T::Hash, T::EntityId, T::Nonce>,
    ) -> StoredPropertyValueOf<T> {
        property_value_vector.clear();
        StoredPropertyValue::Vector(property_value_vector)
    }

    /// Insert `InputPropertyValue` into `entity_property_values` mapping at `in_class_schema_property_id`.
    /// Returns updated `entity_property_values`
    pub fn insert_at_in_class_schema_property_id(
        mut entity_property_values: BTreeMap<PropertyId, StoredPropertyValueOf<T>>,
        in_class_schema_property_id: PropertyId,
        property_value: StoredPropertyValueOf<T>,
    ) -> BTreeMap<PropertyId, StoredPropertyValueOf<T>> {
        entity_property_values.insert(in_class_schema_property_id, property_value);
        entity_property_values
    }

    /// Ensure `Class` under given id exists, return corresponding one
    pub fn ensure_known_class_id(class_id: T::ClassId) -> Result<ClassOf<T>, Error<T>> {
        ensure!(
            <ClassById<T>>::contains_key(class_id),
            Error::<T>::ClassNotFound
        );
        Ok(Self::class_by_id(class_id))
    }

    /// Ensure `Entity` under given id exists, return corresponding one
    pub fn ensure_known_entity_id(entity_id: T::EntityId) -> Result<EntityOf<T>, Error<T>> {
        ensure!(
            <EntityById<T>>::contains_key(entity_id),
            Error::<T>::EntityNotFound
        );
        Ok(Self::entity_by_id(entity_id))
    }

    /// Ensure `CuratorGroup` under given id exists
    pub fn ensure_curator_group_under_given_id_exists(
        curator_group_id: &T::CuratorGroupId,
    ) -> Result<(), Error<T>> {
        ensure!(
            <CuratorGroupById<T>>::contains_key(curator_group_id),
            Error::<T>::CuratorGroupDoesNotExist
        );
        Ok(())
    }

    /// Ensure `CuratorGroup` under given id exists, return corresponding one
    pub fn ensure_curator_group_exists(
        curator_group_id: &T::CuratorGroupId,
    ) -> Result<CuratorGroup<CuratorId<T>>, Error<T>> {
        Self::ensure_curator_group_under_given_id_exists(curator_group_id)?;
        Ok(Self::curator_group_by_id(curator_group_id))
    }

    /// Ensure `MaxNumberOfMaintainersPerClass` constraint satisfied
    pub fn ensure_maintainers_limit_not_reached(
        curator_groups: &BTreeSet<T::CuratorGroupId>,
    ) -> Result<(), Error<T>> {
        ensure!(
            curator_groups.len() < T::MaxNumberOfMaintainersPerClass::get() as usize,
            Error::<T>::ClassMaintainersLimitReached
        );
        Ok(())
    }

    /// Ensure all `CuratorGroup`'s under given ids exist
    pub fn ensure_curator_groups_exist(
        curator_groups: &BTreeSet<T::CuratorGroupId>,
    ) -> Result<(), Error<T>> {
        for curator_group in curator_groups {
            // Ensure CuratorGroup under given id exists
            Self::ensure_curator_group_exists(curator_group)?;
        }
        Ok(())
    }

    /// Perform security checks to ensure provided `class_maintainers` are valid
    pub fn ensure_class_maintainers_are_valid(
        class_maintainers: &BTreeSet<T::CuratorGroupId>,
    ) -> Result<(), Error<T>> {
        // Ensure max number of maintainers per Class constraint satisfied
        ensure!(
            class_maintainers.len() <= T::MaxNumberOfMaintainersPerClass::get() as usize,
            Error::<T>::ClassMaintainersLimitReached
        );

        // Ensure all curator groups provided are already exist in runtime
        Self::ensure_curator_groups_exist(class_maintainers)?;
        Ok(())
    }

    /// Ensure new `Schema` is not empty
    pub fn ensure_non_empty_schema(
        existing_properties: &BTreeSet<PropertyId>,
        new_properties: &[Property<T::ClassId>],
    ) -> Result<(), Error<T>> {
        // Schema is empty if both existing_properties and new_properties are empty
        let non_empty_schema = !existing_properties.is_empty() || !new_properties.is_empty();
        ensure!(non_empty_schema, Error::<T>::NoPropertiesInClassSchema);
        Ok(())
    }

    /// Ensure `ClassNameLengthConstraint` conditions satisfied
    pub fn ensure_class_name_is_valid(text: &[u8]) -> Result<(), Error<T>> {
        T::ClassNameLengthConstraint::get().ensure_valid(
            text.len(),
            Error::<T>::ClassNameTooShort,
            Error::<T>::ClassNameTooLong,
        )
    }

    /// Ensure `ClassDescriptionLengthConstraint` conditions satisfied
    pub fn ensure_class_description_is_valid(text: &[u8]) -> Result<(), Error<T>> {
        T::ClassDescriptionLengthConstraint::get().ensure_valid(
            text.len(),
            Error::<T>::ClassDescriptionTooShort,
            Error::<T>::ClassDescriptionTooLong,
        )
    }

    /// Ensure `MaxNumberOfClasses` constraint satisfied
    pub fn ensure_class_limit_not_reached() -> Result<(), Error<T>> {
        ensure!(
            (<ClassById<T>>::iter().count() as MaxNumber) < T::MaxNumberOfClasses::get(),
            Error::<T>::ClassLimitReached
        );
        Ok(())
    }

    /// Ensure `MaxNumberOfEntitiesPerClass` constraint satisfied
    pub fn ensure_valid_number_of_entities_per_class(
        maximum_entities_count: T::EntityId,
    ) -> Result<(), Error<T>> {
        ensure!(
            maximum_entities_count <= T::MaxNumberOfEntitiesPerClass::get(),
            Error::<T>::EntitiesNumberPerClassConstraintViolated
        );
        Ok(())
    }

    /// Ensure `IndividualEntitiesCreationLimit` constraint satisfied
    pub fn ensure_valid_number_of_class_entities_per_actor_constraint(
        number_of_class_entities_per_actor: T::EntityId,
    ) -> Result<(), Error<T>> {
        ensure!(
            number_of_class_entities_per_actor <= T::IndividualEntitiesCreationLimit::get(),
            Error::<T>::NumberOfClassEntitiesPerActorConstraintViolated
        );
        Ok(())
    }

    /// Ensure all entities creation limits, defined for a given `Class`, are valid
    pub fn ensure_entities_creation_limits_are_valid(
        maximum_entities_count: T::EntityId,
        default_entity_creation_voucher_upper_bound: T::EntityId,
    ) -> Result<(), Error<T>> {
        // Ensure default_entity_creation_voucher_upper_bound does not exceed default_entity_creation_voucher_upper_bound
        ensure!(
            default_entity_creation_voucher_upper_bound <= maximum_entities_count,
            Error::<T>::PerControllerEntitiesCreationLimitExceedsOverallLimit
        );

        // Ensure maximum_entities_count does not exceed MaxNumberOfEntitiesPerClass limit
        Self::ensure_valid_number_of_entities_per_class(maximum_entities_count)?;

        // Ensure default_entity_creation_voucher_upper_bound constraint does not exceed IndividualEntitiesCreationLimit
        Self::ensure_valid_number_of_class_entities_per_actor_constraint(
            default_entity_creation_voucher_upper_bound,
        )
    }

    /// Ensure maximum number of operations during atomic batching constraint satisfied
    pub fn ensure_number_of_operations_during_atomic_batching_limit_not_reached(
        operations: &[OperationType<T>],
    ) -> Result<(), Error<T>> {
        ensure!(
            operations.len() <= T::MaxNumberOfOperationsDuringAtomicBatching::get() as usize,
            Error::<T>::NumberOfOperationsDuringAtomicBatchingLimitReached
        );
        Ok(())
    }

    /// Complete all checks to ensure each `Property` is valid
    pub fn ensure_all_properties_are_valid(
        new_properties: &[Property<T::ClassId>],
    ) -> Result<(), Error<T>> {
        for new_property in new_properties.iter() {
            // Ensure PropertyNameLengthConstraint satisfied
            new_property.ensure_name_is_valid()?;

            // Ensure PropertyDescriptionLengthConstraint satisfied
            new_property.ensure_description_is_valid()?;

            // Ensure Type specific constraints satisfied
            new_property.ensure_property_type_size_is_valid()?;

            // Ensure refers to existing class_id, if If Property Type is Reference,
            Self::ensure_property_type_reference_is_valid(new_property)?;
        }
        Ok(())
    }

    /// Ensure refers to existing `class_id`, if If `Property` `Type` is `Reference`,
    pub fn ensure_property_type_reference_is_valid(
        property: &Property<T::ClassId>,
    ) -> Result<(), Error<T>> {
        let has_unknown_reference =
            if let Type::Reference(other_class_id, _) = property.property_type.get_inner_type() {
                !<ClassById<T>>::contains_key(other_class_id)
            } else {
                false
            };

        ensure!(
            !has_unknown_reference,
            Error::<T>::ClassSchemaRefersUnknownClass
        );

        Ok(())
    }

    /// Ensure all `Property` names are  unique within `Class`
    pub fn ensure_all_property_names_are_unique(
        class_properties: &[Property<T::ClassId>],
        new_properties: &[Property<T::ClassId>],
    ) -> Result<(), Error<T>> {
        // Used to ensure all property names are unique within class
        let mut unique_prop_names = BTreeSet::new();

        for property in class_properties.iter() {
            unique_prop_names.insert(property.name.to_owned());
        }

        for new_property in new_properties {
            // Ensure name of a new property is unique within its class.
            ensure!(
                !unique_prop_names.contains(&new_property.name),
                Error::<T>::PropertyNameNotUniqueInAClass
            );

            unique_prop_names.insert(new_property.name.to_owned());
        }

        Ok(())
    }

    /// Ensure provided indices of `existing_properties`  are valid indices of `Class` properties
    pub fn ensure_schema_properties_are_valid_indices(
        existing_properties: &BTreeSet<PropertyId>,
        class_properties: &[Property<T::ClassId>],
    ) -> Result<(), Error<T>> {
        let has_unknown_properties = existing_properties
            .iter()
            .any(|&prop_id| prop_id >= class_properties.len() as PropertyId);
        ensure!(
            !has_unknown_properties,
            Error::<T>::ClassSchemaRefersUnknownPropertyIndex
        );
        Ok(())
    }

    /// Create new `Schema` from existing and new property ids
    pub fn create_class_schema(
        existing_properties: BTreeSet<PropertyId>,
        class_properties: &[Property<T::ClassId>],
        new_properties: &[Property<T::ClassId>],
    ) -> Schema {
        // Calcualate new property ids
        let properties = new_properties
            .iter()
            .enumerate()
            .map(|(i, _)| (class_properties.len() + i) as PropertyId)
            // Concatenate them with existing ones
            .chain(existing_properties.into_iter())
            .collect();

        Schema::new(properties)
    }

    /// Update existing `Class` properties with new ones provided, return updated ones
    pub fn make_updated_class_properties(
        class_properties: Vec<Property<T::ClassId>>,
        new_properties: Vec<Property<T::ClassId>>,
    ) -> Vec<Property<T::ClassId>> {
        class_properties
            .into_iter()
            .chain(new_properties.into_iter())
            .collect()
    }
}

impl<T: Trait> Module<T> {
    pub fn set_initial_ids_to_one() {
        <NextEntityId<T>>::put(T::EntityId::one());
        <NextClassId<T>>::put(T::ClassId::one());
        <NextCuratorGroupId<T>>::put(T::CuratorGroupId::one());
    }
}

decl_event!(
    pub enum Event<T>
    where
        CuratorGroupId = <T as ActorAuthenticator>::CuratorGroupId,
        CuratorId = CuratorId<T>,
        ClassId = <T as Trait>::ClassId,
        EntityId = <T as Trait>::EntityId,
        EntityController = EntityController<<T as common::Trait>::MemberId>,
        EntityCreationVoucher = EntityCreationVoucher<T>,
        Status = bool,
        Actor = Actor<
            <T as ActorAuthenticator>::CuratorGroupId,
            CuratorId<T>,
            <T as common::Trait>::MemberId,
        >,
        Nonce = <T as Trait>::Nonce,
        SideEffects = Option<ReferenceCounterSideEffects<T>>,
        SideEffect = Option<(<T as Trait>::EntityId, EntityReferenceCounterSideEffect)>,
        FailedAt = u32,
    {
        CuratorGroupAdded(CuratorGroupId),
        CuratorGroupRemoved(CuratorGroupId),
        CuratorGroupStatusSet(CuratorGroupId, Status),
        CuratorAdded(CuratorGroupId, CuratorId),
        CuratorRemoved(CuratorGroupId, CuratorId),
        MaintainerAdded(ClassId, CuratorGroupId),
        MaintainerRemoved(ClassId, CuratorGroupId),
        EntityCreationVoucherUpdated(EntityController, EntityCreationVoucher),
        EntityCreationVoucherCreated(EntityController, EntityCreationVoucher),
        ClassCreated(ClassId),
        ClassPermissionsUpdated(ClassId),
        ClassSchemaAdded(ClassId, SchemaId),
        ClassSchemaStatusUpdated(ClassId, SchemaId, Status),
        EntityPermissionsUpdated(EntityId),
        EntityCreated(Actor, EntityId),
        EntityRemoved(Actor, EntityId),
        EntitySchemaSupportAdded(Actor, EntityId, SchemaId, SideEffects),
        EntityPropertyValuesUpdated(Actor, EntityId, SideEffects),
        VectorCleared(Actor, EntityId, PropertyId, SideEffects),
        RemovedAtVectorIndex(Actor, EntityId, PropertyId, VecMaxLength, Nonce, SideEffect),
        InsertedAtVectorIndex(Actor, EntityId, PropertyId, VecMaxLength, Nonce, SideEffect),
        EntityOwnershipTransfered(EntityId, EntityController, SideEffects),
        TransactionCompleted(Actor),
        TransactionFailed(Actor, FailedAt),
    }
);<|MERGE_RESOLUTION|>--- conflicted
+++ resolved
@@ -168,11 +168,7 @@
 /// Type simplification
 pub type EntityOf<T> = Entity<
     <T as Trait>::ClassId,
-<<<<<<< HEAD
-    <T as ActorAuthenticator>::MemberId,
-=======
     <T as common::Trait>::MemberId,
->>>>>>> 3eaecb10
     <T as frame_system::Trait>::Hash,
     <T as Trait>::EntityId,
     <T as Trait>::Nonce,
@@ -188,18 +184,12 @@
     <T as Trait>::EntityId,
     <T as Trait>::Nonce,
 >;
-<<<<<<< HEAD
-
-/// Module configuration trait for this Substrate module.
-pub trait Trait: frame_system::Trait + ActorAuthenticator + Clone {
-=======
 
 /// Curator ID alias for the actor of the system.
 pub type CuratorId<T> = common::ActorId<T>;
 
 /// Module configuration trait for this Substrate module.
 pub trait Trait: frame_system::Trait + ActorAuthenticator + common::Trait {
->>>>>>> 3eaecb10
     /// The overarching event type.
     type Event: From<Event<Self>> + Into<<Self as frame_system::Trait>::Event>;
 
