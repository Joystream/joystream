--- conflicted
+++ resolved
@@ -1,28 +1,16 @@
 [package]
 name = 'pallet-memo'
-<<<<<<< HEAD
-version = '3.1.0'
-=======
-version = '3.1.1'
->>>>>>> b2765ec0
+version = '5.0.0'
 authors = ['Joystream contributors']
 edition = '2018'
 
 [dependencies]
 codec = { package = 'parity-scale-codec', version = '1.3.4', default-features = false, features = ['derive'] }
-<<<<<<< HEAD
-sp-arithmetic = { package = 'sp-arithmetic', default-features = false, git = 'https://github.com/paritytech/substrate.git', rev = 'a200cdb93c6af5763b9c7bf313fa708764ac88ca'}
-sp-std = { package = 'sp-std', default-features = false, git = 'https://github.com/paritytech/substrate.git', rev = 'a200cdb93c6af5763b9c7bf313fa708764ac88ca'}
-frame-support = { package = 'frame-support', default-features = false, git = 'https://github.com/paritytech/substrate.git', rev = 'a200cdb93c6af5763b9c7bf313fa708764ac88ca'}
-frame-system = { package = 'frame-system', default-features = false, git = 'https://github.com/paritytech/substrate.git', rev = 'a200cdb93c6af5763b9c7bf313fa708764ac88ca'}
-balances = { package = 'pallet-balances', default-features = false, git = 'https://github.com/paritytech/substrate.git', rev = 'a200cdb93c6af5763b9c7bf313fa708764ac88ca'}
-=======
 sp-arithmetic = { package = 'sp-arithmetic', default-features = false, git = 'https://github.com/paritytech/substrate.git', rev = '2cd20966cc09b059817c3ebe12fc130cdd850d62'}
 sp-std = { package = 'sp-std', default-features = false, git = 'https://github.com/paritytech/substrate.git', rev = '2cd20966cc09b059817c3ebe12fc130cdd850d62'}
 frame-support = { package = 'frame-support', default-features = false, git = 'https://github.com/paritytech/substrate.git', rev = '2cd20966cc09b059817c3ebe12fc130cdd850d62'}
 frame-system = { package = 'frame-system', default-features = false, git = 'https://github.com/paritytech/substrate.git', rev = '2cd20966cc09b059817c3ebe12fc130cdd850d62'}
-common = { package = 'pallet-common', default-features = false, path = '../common'}
->>>>>>> b2765ec0
+balances = { package = 'pallet-balances', default-features = false, git = 'https://github.com/paritytech/substrate.git', rev = '2cd20966cc09b059817c3ebe12fc130cdd850d62'}
 
 [features]
 default = ['std']
@@ -32,9 +20,5 @@
 	'sp-std/std',
 	'frame-support/std',
 	'frame-system/std',
-<<<<<<< HEAD
 	'balances/std',
-=======
-	'common/std',
->>>>>>> b2765ec0
 ]