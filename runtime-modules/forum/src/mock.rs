#![cfg(test)]

use crate::*;

pub use frame_support::assert_err;
use sp_core::H256;

use crate::{GenesisConfig, Module, Trait};
use frame_support::traits::{LockIdentifier, OnFinalize, OnInitialize};
use sp_std::cell::RefCell;
use staking_handler::LockComparator;

use frame_support::{impl_outer_event, impl_outer_origin, parameter_types};
use sp_runtime::{
    testing::Header,
    traits::{BlakeTwo256, Hash, IdentityLookup, Zero},
    DispatchError, Perbill,
};

impl_outer_origin! {
    pub enum Origin for Runtime {}
}

mod forum_mod {
    pub use crate::Event;
}

impl_outer_event! {
    pub enum TestEvent for Runtime {
        forum_mod<T>,
        frame_system<T>,
        balances<T>,
        membership<T>,
        working_group Instance1 <T>,
    }
}

// Workaround for https://github.com/rust-lang/rust/issues/26925 . Remove when sorted.
#[derive(Clone, PartialEq, Eq, Debug)]
pub struct Runtime;
parameter_types! {
    pub const BlockHashCount: u64 = 250;
    pub const MaximumBlockWeight: u32 = 1024;
    pub const MaximumBlockLength: u32 = 2 * 1024;
    pub const AvailableBlockRatio: Perbill = Perbill::one();
    pub const MinimumPeriod: u64 = 5;
    pub const ExistentialDeposit: u64 = 10;
    pub const DefaultMembershipPrice: u64 = 100;
    pub const DefaultInitialInvitationBalance: u64 = 100;
}

impl frame_system::Trait for Runtime {
    type BaseCallFilter = ();
    type Origin = Origin;
    type Call = ();
    type Index = u64;
    type BlockNumber = u64;
    type Hash = H256;
    type Hashing = BlakeTwo256;
    type AccountId = u128;
    type Lookup = IdentityLookup<Self::AccountId>;
    type Header = Header;
    type Event = TestEvent;
    type BlockHashCount = BlockHashCount;
    type MaximumBlockWeight = MaximumBlockWeight;
    type DbWeight = ();
    type BlockExecutionWeight = ();
    type ExtrinsicBaseWeight = ();
    type MaximumExtrinsicWeight = ();
    type MaximumBlockLength = MaximumBlockLength;
    type AvailableBlockRatio = AvailableBlockRatio;
    type Version = ();
    type PalletInfo = ();
    type AccountData = balances::AccountData<u64>;
    type OnNewAccount = ();
    type OnKilledAccount = ();
    type SystemWeightInfo = ();
}

impl pallet_timestamp::Trait for Runtime {
    type Moment = u64;
    type OnTimestampSet = ();
    type MinimumPeriod = MinimumPeriod;
    type WeightInfo = ();
}

impl balances::Trait for Runtime {
    type Balance = u64;
    type DustRemoval = ();
    type Event = TestEvent;
    type ExistentialDeposit = ExistentialDeposit;
    type AccountStore = System;
    type WeightInfo = ();
    type MaxLocks = ();
}

impl common::Trait for Runtime {
    type MemberId = u128;
    type ActorId = u128;
}

parameter_types! {
    pub const MaxWorkerNumberLimit: u32 = 3;
    pub const LockId: [u8; 8] = [9; 8];
    pub const InviteMemberLockId: [u8; 8] = [9; 8];
    pub const StakingCandidateLockId: [u8; 8] = [10; 8];
    pub const MinimumStakeForOpening: u32 = 50;
    pub const CandidateStake: u64 = 100;
}

// The forum working group instance alias.
pub type ForumWorkingGroupInstance = working_group::Instance1;

impl working_group::Trait<ForumWorkingGroupInstance> for Runtime {
    type Event = TestEvent;
    type MaxWorkerNumberLimit = MaxWorkerNumberLimit;
    type StakingAccountValidator = membership::Module<Runtime>;
    type StakingHandler = staking_handler::StakingManager<Self, LockId>;
    type MemberOriginValidator = ();
    type MinUnstakingPeriodLimit = ();
    type RewardPeriod = ();
    type WeightInfo = Weights;
    type MinimumStakeForOpening = MinimumStakeForOpening;
}

impl LockComparator<<Runtime as balances::Trait>::Balance> for Runtime {
    fn are_locks_conflicting(
        _new_lock: &LockIdentifier,
        _existing_locks: &[LockIdentifier],
    ) -> bool {
        false
    }
}

// Weights info stub
pub struct Weights;
impl working_group::WeightInfo for Weights {
    fn on_initialize_leaving(_: u32) -> u64 {
        unimplemented!()
    }

    fn on_initialize_rewarding_with_missing_reward(_: u32) -> u64 {
        unimplemented!()
    }

    fn on_initialize_rewarding_with_missing_reward_cant_pay(_: u32) -> u64 {
        unimplemented!()
    }

    fn on_initialize_rewarding_without_missing_reward(_: u32) -> u64 {
        unimplemented!()
    }

    fn apply_on_opening(_: u32) -> u64 {
        unimplemented!()
    }

    fn fill_opening_lead() -> u64 {
        unimplemented!()
    }

    fn fill_opening_worker(_: u32) -> u64 {
        unimplemented!()
    }

    fn update_role_account() -> u64 {
        unimplemented!()
    }

    fn cancel_opening() -> u64 {
        unimplemented!()
    }

    fn withdraw_application() -> u64 {
        unimplemented!()
    }

    fn slash_stake(_: u32) -> u64 {
        unimplemented!()
    }

    fn terminate_role_worker(_: u32) -> u64 {
        unimplemented!()
    }

    fn terminate_role_lead(_: u32) -> u64 {
        unimplemented!()
    }

    fn increase_stake() -> u64 {
        unimplemented!()
    }

    fn decrease_stake() -> u64 {
        unimplemented!()
    }

    fn spend_from_budget() -> u64 {
        unimplemented!()
    }

    fn update_reward_amount() -> u64 {
        unimplemented!()
    }

    fn set_status_text(_: u32) -> u64 {
        unimplemented!()
    }

    fn update_reward_account() -> u64 {
        unimplemented!()
    }

    fn set_budget() -> u64 {
        unimplemented!()
    }

    fn add_opening(_: u32) -> u64 {
        unimplemented!()
    }

    fn leave_role(_: u32) -> u64 {
        unimplemented!()
    }
}

impl membership::WeightInfo for Weights {
    fn buy_membership_without_referrer(_: u32, _: u32) -> Weight {
        unimplemented!()
    }
    fn buy_membership_with_referrer(_: u32, _: u32) -> Weight {
        unimplemented!()
    }
    fn update_profile(_: u32) -> Weight {
        unimplemented!()
    }
    fn update_accounts_none() -> Weight {
        unimplemented!()
    }
    fn update_accounts_root() -> Weight {
        unimplemented!()
    }
    fn update_accounts_controller() -> Weight {
        unimplemented!()
    }
    fn update_accounts_both() -> Weight {
        unimplemented!()
    }
    fn set_referral_cut() -> Weight {
        unimplemented!()
    }
    fn transfer_invites() -> Weight {
        unimplemented!()
    }
    fn invite_member(_: u32, _: u32) -> Weight {
        unimplemented!()
    }
    fn set_membership_price() -> Weight {
        unimplemented!()
    }
    fn update_profile_verification() -> Weight {
        unimplemented!()
    }
    fn set_leader_invitation_quota() -> Weight {
        unimplemented!()
    }
    fn set_initial_invitation_balance() -> Weight {
        unimplemented!()
    }
    fn set_initial_invitation_count() -> Weight {
        unimplemented!()
    }
    fn add_staking_account_candidate() -> Weight {
        unimplemented!()
    }
    fn confirm_staking_account() -> Weight {
        unimplemented!()
    }
    fn remove_staking_account() -> Weight {
        unimplemented!()
    }
}

pub const WORKING_GROUP_BUDGET: u64 = 100;

thread_local! {
    pub static WG_BUDGET: RefCell<u64> = RefCell::new(WORKING_GROUP_BUDGET);
}

impl common::working_group::WorkingGroupBudgetHandler<Runtime> for () {
    fn get_budget() -> u64 {
        WG_BUDGET.with(|val| *val.borrow())
    }

    fn set_budget(new_value: u64) {
        WG_BUDGET.with(|val| {
            *val.borrow_mut() = new_value;
        });
    }
}

impl membership::Trait for Runtime {
    type Event = TestEvent;
    type DefaultMembershipPrice = DefaultMembershipPrice;
    type DefaultInitialInvitationBalance = DefaultInitialInvitationBalance;
    type WorkingGroup = ();
    type WeightInfo = Weights;
    type InvitedMemberStakingHandler = staking_handler::StakingManager<Self, InviteMemberLockId>;
<<<<<<< HEAD
    type ReferralCutMaximumPercent = ReferralCutMaximumPercent;
=======
    type StakingCandidateStakingHandler =
        staking_handler::StakingManager<Self, StakingCandidateLockId>;
    type CandidateStake = CandidateStake;
>>>>>>> 4f4fb3e7
}

parameter_types! {
    pub const ReferralCutMaximumPercent: u8 = 50;
    pub const MaxCategoryDepth: u64 = 20;
    pub const MaxSubcategories: u64 = 20;
    pub const MaxThreadsInCategory: u64 = 20;
    pub const MaxPostsInThread: u64 = 20;
    pub const MaxModeratorsForCategory: u64 = 3;
    pub const MaxCategories: u64 = 40;
    pub const MaxPollAlternativesNumber: u64 = 20;
    pub const ThreadDeposit: u64 = 100;
    pub const PostDeposit: u64 = 10;
    pub const ForumModuleId: ModuleId = ModuleId(*b"m0:forum"); // module : forum
}

pub struct MapLimits;

impl StorageLimits for MapLimits {
    type MaxSubcategories = MaxSubcategories;
    type MaxThreadsInCategory = MaxThreadsInCategory;
    type MaxPostsInThread = MaxPostsInThread;
    type MaxModeratorsForCategory = MaxModeratorsForCategory;
    type MaxCategories = MaxCategories;
    type MaxPollAlternativesNumber = MaxPollAlternativesNumber;
}

impl Trait for Runtime {
    type Event = TestEvent;
    type CategoryId = u64;
    type ThreadId = u64;
    type PostId = u64;
    type PostReactionId = u64;
    type MaxCategoryDepth = MaxCategoryDepth;

    type MapLimits = MapLimits;
    type WorkingGroup = ();
    type MemberOriginValidator = ();
    type ThreadDeposit = ThreadDeposit;
    type PostDeposit = PostDeposit;

    type ModuleId = ForumModuleId;

    fn calculate_hash(text: &[u8]) -> Self::Hash {
        Self::Hashing::hash(text)
    }

    type WeightInfo = ();
}

impl common::origin::MemberOriginValidator<Origin, u128, u128> for () {
    fn ensure_member_controller_account_origin(
        origin: Origin,
        member_id: u128,
    ) -> Result<u128, DispatchError> {
        let account_id = ensure_signed(origin).unwrap();
        ensure!(
            Self::is_member_controller_account(&member_id, &account_id),
            DispatchError::BadOrigin
        );
        Ok(account_id)
    }

    fn is_member_controller_account(member_id: &u128, account_id: &u128) -> bool {
        let mut allowed_accounts = vec![
            FORUM_LEAD_ORIGIN_ID,
            NOT_FORUM_LEAD_ORIGIN_ID,
            NOT_FORUM_LEAD_2_ORIGIN_ID,
        ];

        // Test accounts for benchmarks.
        let max_worker_number =
            <Runtime as working_group::Trait<ForumWorkingGroupInstance>>::MaxWorkerNumberLimit::get(
            ) as u128;
        let mut benchmarks_accounts: Vec<u128> = (1..max_worker_number).collect::<Vec<_>>();
        allowed_accounts.append(&mut benchmarks_accounts);

        allowed_accounts.contains(account_id) && account_id == member_id
    }
}

impl common::working_group::WorkingGroupAuthenticator<Runtime> for () {
    fn ensure_worker_origin(
        _origin: <Runtime as frame_system::Trait>::Origin,
        _worker_id: &<Runtime as common::Trait>::ActorId,
    ) -> DispatchResult {
        unimplemented!()
    }

    fn ensure_leader_origin(_origin: <Runtime as frame_system::Trait>::Origin) -> DispatchResult {
        unimplemented!()
    }

    fn get_leader_member_id() -> Option<<Runtime as common::Trait>::MemberId> {
        unimplemented!()
    }

    fn is_leader_account_id(account_id: &<Runtime as frame_system::Trait>::AccountId) -> bool {
        *account_id != NOT_FORUM_LEAD_ORIGIN_ID && *account_id != NOT_FORUM_LEAD_2_ORIGIN_ID
    }

    fn is_worker_account_id(
        account_id: &<Runtime as frame_system::Trait>::AccountId,
        _worker_id: &<Runtime as common::Trait>::ActorId,
    ) -> bool {
        *account_id != NOT_FORUM_MODERATOR_ORIGIN_ID
    }
}

impl WeightInfo for () {
    fn create_category(_: u32, _: u32, _: u32) -> Weight {
        0
    }
    fn update_category_membership_of_moderator_new() -> Weight {
        0
    }
    fn update_category_membership_of_moderator_old() -> Weight {
        0
    }
    fn update_category_archival_status_lead(_: u32) -> Weight {
        0
    }
    fn update_category_archival_status_moderator(_: u32) -> Weight {
        0
    }
    fn delete_category_lead(_: u32) -> Weight {
        0
    }
    fn delete_category_moderator(_: u32) -> Weight {
        0
    }
    fn create_thread(_: u32, _: u32, _: u32, _: u32) -> Weight {
        0
    }
    fn edit_thread_title(_: u32, _: u32) -> Weight {
        0
    }
    fn update_thread_archival_status_lead(_: u32) -> Weight {
        0
    }
    fn update_thread_archival_status_moderator(_: u32) -> Weight {
        0
    }
    fn delete_thread_lead(_: u32) -> Weight {
        0
    }
    fn delete_thread_moderator(_: u32) -> Weight {
        0
    }
    fn move_thread_to_category_lead(_: u32) -> Weight {
        0
    }
    fn move_thread_to_category_moderator(_: u32) -> Weight {
        0
    }
    fn vote_on_poll(_: u32, _: u32) -> Weight {
        0
    }
    fn moderate_thread_lead(_: u32, _: u32, _: u32) -> Weight {
        0
    }
    fn moderate_thread_moderator(_: u32, _: u32, _: u32) -> Weight {
        0
    }
    fn add_post(_: u32, _: u32) -> Weight {
        0
    }
    fn react_post(_: u32) -> Weight {
        0
    }
    fn edit_post_text(_: u32, _: u32) -> Weight {
        0
    }
    fn moderate_post_lead(_: u32, _: u32) -> Weight {
        0
    }
    fn moderate_post_moderator(_: u32, _: u32) -> Weight {
        0
    }
    fn set_stickied_threads_lead(_: u32, _: u32) -> Weight {
        0
    }
    fn set_stickied_threads_moderator(_: u32, _: u32) -> Weight {
        0
    }
}

#[derive(Clone)]
pub enum OriginType {
    Signed(<Runtime as frame_system::Trait>::AccountId),
}

pub fn mock_origin(origin: OriginType) -> mock::Origin {
    match origin {
        OriginType::Signed(account_id) => Origin::signed(account_id),
    }
}

pub const FORUM_LEAD_ORIGIN_ID: <Runtime as frame_system::Trait>::AccountId = 0;

pub const FORUM_LEAD_ORIGIN: OriginType = OriginType::Signed(FORUM_LEAD_ORIGIN_ID);

pub const NOT_FORUM_LEAD_ORIGIN_ID: <Runtime as frame_system::Trait>::AccountId = 111;

pub const NOT_FORUM_LEAD_ORIGIN: OriginType = OriginType::Signed(NOT_FORUM_LEAD_ORIGIN_ID);

pub const NOT_FORUM_LEAD_2_ORIGIN_ID: <Runtime as frame_system::Trait>::AccountId = 112;

pub const NOT_FORUM_LEAD_2_ORIGIN: OriginType = OriginType::Signed(NOT_FORUM_LEAD_2_ORIGIN_ID);

pub const NOT_FORUM_MODERATOR_ORIGIN_ID: <Runtime as frame_system::Trait>::AccountId = 113;

pub const NOT_FORUM_MODERATOR_ORIGIN: OriginType =
    OriginType::Signed(NOT_FORUM_MODERATOR_ORIGIN_ID);

pub const NOT_FORUM_MEMBER_ORIGIN_ID: <Runtime as frame_system::Trait>::AccountId = 114;

pub const NOT_FORUM_MEMBER_ORIGIN: OriginType = OriginType::Signed(NOT_FORUM_MEMBER_ORIGIN_ID);

pub const INVLAID_CATEGORY_ID: <Runtime as Trait>::CategoryId = 333;

pub const FORUM_MODERATOR_ORIGIN_ID: <Runtime as frame_system::Trait>::AccountId = 123;

pub const FORUM_MODERATOR_ORIGIN: OriginType = OriginType::Signed(FORUM_MODERATOR_ORIGIN_ID);

pub const FORUM_MODERATOR_2_ORIGIN_ID: <Runtime as frame_system::Trait>::AccountId = 124;

pub const FORUM_MODERATOR_2_ORIGIN: OriginType = OriginType::Signed(FORUM_MODERATOR_2_ORIGIN_ID);

const EXTRA_MODERATOR_COUNT: usize = 5;
pub const EXTRA_MODERATORS: [u128; EXTRA_MODERATOR_COUNT] = [125, 126, 127, 128, 129];

pub fn good_category_title() -> Vec<u8> {
    b"Great new category".to_vec()
}

pub fn good_category_description() -> Vec<u8> {
    b"This is a great new category for the forum".to_vec()
}

pub fn good_thread_title() -> Vec<u8> {
    b"Great new thread".to_vec()
}

pub fn good_thread_text() -> Vec<u8> {
    b"The first post in this thread".to_vec()
}

pub fn good_thread_new_title() -> Vec<u8> {
    b"Brand new thread title".to_vec()
}

pub fn good_post_text() -> Vec<u8> {
    b"A response in the thread".to_vec()
}

pub fn good_post_new_text() -> Vec<u8> {
    b"Changed post's text".to_vec()
}

pub fn good_moderation_rationale() -> Vec<u8> {
    b"Moderation rationale".to_vec()
}

pub fn good_poll_description() -> Vec<u8> {
    b"poll description".to_vec()
}

pub fn good_poll_alternative_text() -> Vec<u8> {
    b"poll alternative".to_vec()
}

pub fn generate_poll(
    expiration_diff: u64,
) -> Poll<<Runtime as pallet_timestamp::Trait>::Moment, <Runtime as frame_system::Trait>::Hash> {
    Poll {
        description_hash: Runtime::calculate_hash(good_poll_description().as_slice()),
        end_time: Timestamp::now() + expiration_diff,
        poll_alternatives: {
            let mut alternatives = vec![];
            for _ in 0..5 {
                alternatives.push(PollAlternative {
                    alternative_text_hash: Runtime::calculate_hash(
                        good_poll_alternative_text().as_slice(),
                    ),
                    vote_count: 0,
                });
            }
            alternatives
        },
    }
}

pub fn generate_poll_timestamp_cases(
    index: usize,
    expiration_diff: u64,
) -> Poll<<Runtime as pallet_timestamp::Trait>::Moment, <Runtime as frame_system::Trait>::Hash> {
    let test_cases = vec![generate_poll(expiration_diff), generate_poll(1)];
    test_cases[index].clone()
}

pub fn create_category_mock(
    origin: OriginType,
    parent: Option<<Runtime as Trait>::CategoryId>,
    title: Vec<u8>,
    description: Vec<u8>,
    result: DispatchResult,
) -> <Runtime as Trait>::CategoryId {
    let category_id = TestForumModule::next_category_id();
    assert_eq!(
        TestForumModule::create_category(
            mock_origin(origin),
            parent,
            title.clone(),
            description.clone(),
        ),
        result
    );
    if result.is_ok() {
        assert_eq!(TestForumModule::next_category_id(), category_id + 1);
        assert_eq!(
            System::events().last().unwrap().event,
            TestEvent::forum_mod(RawEvent::CategoryCreated(
                category_id,
                parent,
                title.clone(),
                description.clone()
            ))
        );
    }
    category_id
}

pub fn create_thread_mock(
    origin: OriginType,
    account_id: <Runtime as frame_system::Trait>::AccountId,
    forum_user_id: ForumUserId<Runtime>,
    category_id: <Runtime as Trait>::CategoryId,
    title: Vec<u8>,
    text: Vec<u8>,
    poll_data: Option<
        Poll<<Runtime as pallet_timestamp::Trait>::Moment, <Runtime as frame_system::Trait>::Hash>,
    >,
    result: DispatchResult,
) -> <Runtime as Trait>::ThreadId {
    let thread_id = TestForumModule::next_thread_id();
    let initial_balance = balances::Module::<Runtime>::free_balance(&account_id);

    assert_eq!(
        TestForumModule::create_thread(
            mock_origin(origin.clone()),
            forum_user_id,
            category_id,
            title.clone(),
            text.clone(),
            poll_data.clone(),
        ),
        result
    );
    if result.is_ok() {
        assert_eq!(TestForumModule::next_thread_id(), thread_id + 1);
        assert_eq!(
            System::events().last().unwrap().event,
            TestEvent::forum_mod(RawEvent::ThreadCreated(
                thread_id,
                forum_user_id,
                category_id,
                title.clone(),
                text.clone(),
                poll_data.clone()
            ))
        );

        assert_eq!(
            balances::Module::<Runtime>::free_balance(&account_id),
            initial_balance
                - <Runtime as Trait>::ThreadDeposit::get()
                - <Runtime as Trait>::PostDeposit::get()
        );
    } else {
        assert_eq!(
            balances::Module::<Runtime>::free_balance(&account_id),
            initial_balance
        );
    }
    thread_id
}

pub fn edit_thread_title_mock(
    origin: OriginType,
    forum_user_id: ForumUserId<Runtime>,
    category_id: <Runtime as Trait>::CategoryId,
    thread_id: <Runtime as Trait>::PostId,
    new_title: Vec<u8>,
    result: DispatchResult,
) -> <Runtime as Trait>::PostId {
    assert_eq!(
        TestForumModule::edit_thread_title(
            mock_origin(origin),
            forum_user_id,
            category_id,
            thread_id,
            new_title.clone(),
        ),
        result
    );
    if result.is_ok() {
        assert_eq!(
            TestForumModule::thread_by_id(category_id, thread_id).title_hash,
            Runtime::calculate_hash(new_title.as_slice()),
        );
        assert_eq!(
            System::events().last().unwrap().event,
            TestEvent::forum_mod(RawEvent::ThreadTitleUpdated(
                thread_id,
                forum_user_id,
                category_id,
                new_title.clone()
            ))
        );
    }
    thread_id
}

pub fn delete_thread_mock(
    origin: OriginType,
    account_id: <Runtime as frame_system::Trait>::AccountId,
    moderator_id: ModeratorId<Runtime>,
    category_id: <Runtime as Trait>::CategoryId,
    thread_id: <Runtime as Trait>::PostId,
    result: DispatchResult,
) {
    let initial_balance = balances::Module::<Runtime>::free_balance(&account_id);

    let num_direct_threads = match <CategoryById<Runtime>>::contains_key(category_id) {
        true => <CategoryById<Runtime>>::get(category_id).num_direct_threads,
        false => 0,
    };
    let thread_payment = <ThreadById<Runtime>>::get(category_id, thread_id).cleanup_pay_off;
    assert_eq!(
        TestForumModule::delete_thread(
            mock_origin(origin.clone()),
            PrivilegedActor::Moderator(moderator_id),
            category_id,
            thread_id,
        ),
        result
    );
    if result.is_ok() {
        assert!(!<ThreadById<Runtime>>::contains_key(category_id, thread_id));
        assert_eq!(
            <CategoryById<Runtime>>::get(category_id).num_direct_threads,
            num_direct_threads - 1,
        );
        assert_eq!(
            System::events().last().unwrap().event,
            TestEvent::forum_mod(RawEvent::ThreadDeleted(
                thread_id,
                PrivilegedActor::Moderator(moderator_id),
                category_id
            ))
        );

        assert_eq!(
            balances::Module::<Runtime>::free_balance(&account_id),
            initial_balance + thread_payment
        );
    } else {
        assert_eq!(
            balances::Module::<Runtime>::free_balance(&account_id),
            initial_balance
        );
    }
}

pub fn move_thread_mock(
    origin: OriginType,
    moderator_id: ModeratorId<Runtime>,
    category_id: <Runtime as Trait>::CategoryId,
    thread_id: <Runtime as Trait>::PostId,
    new_category_id: <Runtime as Trait>::CategoryId,
    result: DispatchResult,
) {
    assert_eq!(
        TestForumModule::move_thread_to_category(
            mock_origin(origin.clone()),
            PrivilegedActor::Moderator(moderator_id),
            category_id,
            thread_id,
            new_category_id,
        ),
        result
    );
    if result.is_ok() {
        assert!(<ThreadById<Runtime>>::contains_key(
            new_category_id,
            thread_id
        ),);
        assert_eq!(
            System::events().last().unwrap().event,
            TestEvent::forum_mod(RawEvent::ThreadMoved(
                thread_id,
                new_category_id,
                PrivilegedActor::Moderator(moderator_id),
                category_id
            ))
        );
    }
}

pub fn update_thread_archival_status_mock(
    origin: OriginType,
    actor: PrivilegedActor<Runtime>,
    category_id: <Runtime as Trait>::CategoryId,
    thread_id: <Runtime as Trait>::ThreadId,
    new_archival_status: bool,
    result: DispatchResult,
) {
    assert_eq!(
        TestForumModule::update_thread_archival_status(
            mock_origin(origin),
            actor.clone(),
            category_id,
            thread_id,
            new_archival_status
        ),
        result
    );
    if result.is_ok() {
        assert_eq!(
            System::events().last().unwrap().event,
            TestEvent::forum_mod(RawEvent::ThreadUpdated(
                thread_id,
                new_archival_status,
                actor,
                category_id
            ))
        );
    }
}

pub fn create_post_mock(
    origin: OriginType,
    account_id: <Runtime as frame_system::Trait>::AccountId,
    forum_user_id: ForumUserId<Runtime>,
    category_id: <Runtime as Trait>::CategoryId,
    thread_id: <Runtime as Trait>::ThreadId,
    text: Vec<u8>,
    result: DispatchResult,
) -> <Runtime as Trait>::PostId {
    let post_id = TestForumModule::next_post_id();
    let initial_balance = balances::Module::<Runtime>::free_balance(account_id);
    assert_eq!(
        TestForumModule::add_post(
            mock_origin(origin.clone()),
            forum_user_id,
            category_id,
            thread_id,
            text.clone()
        ),
        result
    );
    if result.is_ok() {
        assert_eq!(TestForumModule::next_post_id(), post_id + 1);
        assert_eq!(
            System::events().last().unwrap().event,
            TestEvent::forum_mod(RawEvent::PostAdded(
                post_id,
                forum_user_id,
                category_id,
                thread_id,
                text
            ))
        );

        assert_eq!(
            balances::Module::<Runtime>::free_balance(&account_id),
            initial_balance - <Runtime as Trait>::PostDeposit::get()
        );
    } else {
        assert_eq!(
            balances::Module::<Runtime>::free_balance(&account_id),
            initial_balance
        );
    };
    post_id
}

pub fn edit_post_text_mock(
    origin: OriginType,
    forum_user_id: ForumUserId<Runtime>,
    category_id: <Runtime as Trait>::CategoryId,
    thread_id: <Runtime as Trait>::ThreadId,
    post_id: <Runtime as Trait>::PostId,
    new_text: Vec<u8>,
    result: DispatchResult,
) -> <Runtime as Trait>::PostId {
    assert_eq!(
        TestForumModule::edit_post_text(
            mock_origin(origin),
            forum_user_id,
            category_id,
            thread_id,
            post_id,
            new_text.clone(),
        ),
        result
    );
    if result.is_ok() {
        let thread = TestForumModule::thread_by_id(category_id, thread_id);
        assert_eq!(
            thread.posts.get(&post_id).unwrap().text_hash,
            Runtime::calculate_hash(new_text.as_slice()),
        );
        assert_eq!(
            System::events().last().unwrap().event,
            TestEvent::forum_mod(RawEvent::PostTextUpdated(
                post_id,
                forum_user_id,
                category_id,
                thread_id,
                new_text
            ))
        );
    }
    post_id
}

pub fn change_current_time(diff: u64) -> () {
    Timestamp::set_timestamp(Timestamp::now() + diff);
}

pub fn update_category_membership_of_moderator_mock(
    origin: OriginType,
    moderator_id: ModeratorId<Runtime>,
    category_id: <Runtime as Trait>::CategoryId,
    new_value: bool,
    result: DispatchResult,
) -> <Runtime as Trait>::CategoryId {
    assert_eq!(
        TestForumModule::update_category_membership_of_moderator(
            mock_origin(origin),
            moderator_id,
            category_id,
            new_value
        ),
        result
    );
    if result.is_ok() {
        assert_eq!(
            <CategoryByModerator<Runtime>>::contains_key(category_id, moderator_id),
            new_value
        );

        assert_eq!(
            System::events().last().unwrap().event,
            TestEvent::forum_mod(RawEvent::CategoryMembershipOfModeratorUpdated(
                moderator_id,
                category_id,
                new_value
            ))
        );
    };
    category_id
}

pub fn vote_on_poll_mock(
    origin: OriginType,
    forum_user_id: ForumUserId<Runtime>,
    category_id: <Runtime as Trait>::CategoryId,
    thread_id: <Runtime as Trait>::ThreadId,
    index: u32,
    result: DispatchResult,
) -> <Runtime as Trait>::ThreadId {
    let thread = TestForumModule::thread_by_id(category_id, thread_id);
    assert_eq!(
        TestForumModule::vote_on_poll(
            mock_origin(origin),
            forum_user_id,
            category_id,
            thread_id,
            index
        ),
        result
    );
    if result.is_ok() {
        assert_eq!(
            TestForumModule::thread_by_id(category_id, thread_id)
                .poll
                .unwrap()
                .poll_alternatives[index as usize]
                .vote_count,
            thread.poll.unwrap().poll_alternatives[index as usize].vote_count + 1
        );
        assert_eq!(
            System::events().last().unwrap().event,
            TestEvent::forum_mod(RawEvent::VoteOnPoll(
                thread_id,
                index,
                forum_user_id,
                category_id
            ))
        );
        assert!(TestForumModule::poll_votes_by_thread_id_by_forum_user_id(
            &thread_id,
            &forum_user_id
        ));
    };
    thread_id
}

pub fn update_category_archival_status_mock(
    origin: OriginType,
    actor: PrivilegedActor<Runtime>,
    category_id: <Runtime as Trait>::CategoryId,
    new_archival_status: bool,
    result: DispatchResult,
) {
    assert_eq!(
        TestForumModule::update_category_archival_status(
            mock_origin(origin),
            actor.clone(),
            category_id,
            new_archival_status
        ),
        result
    );
    if result.is_ok() {
        assert_eq!(
            System::events().last().unwrap().event,
            TestEvent::forum_mod(RawEvent::CategoryUpdated(
                category_id,
                new_archival_status,
                actor
            ))
        );
    }
}

pub fn delete_category_mock(
    origin: OriginType,
    moderator_id: PrivilegedActor<Runtime>,
    category_id: <Runtime as Trait>::CategoryId,
    result: DispatchResult,
) -> () {
    assert_eq!(
        TestForumModule::delete_category(mock_origin(origin), moderator_id.clone(), category_id),
        result,
    );
    if result.is_ok() {
        assert!(!<CategoryById<Runtime>>::contains_key(category_id));
        assert_eq!(
            System::events().last().unwrap().event,
            TestEvent::forum_mod(RawEvent::CategoryDeleted(category_id, moderator_id))
        );
    };
}

pub fn moderate_thread_mock(
    origin: OriginType,
    moderator_id: ModeratorId<Runtime>,
    category_id: <Runtime as Trait>::CategoryId,
    thread_id: <Runtime as Trait>::ThreadId,
    rationale: Vec<u8>,
    result: DispatchResult,
) -> <Runtime as Trait>::ThreadId {
    let thread_account_id = <Runtime as Trait>::ModuleId::get().into_sub_account(thread_id);
    assert_eq!(
        TestForumModule::moderate_thread(
            mock_origin(origin),
            PrivilegedActor::Moderator(moderator_id),
            category_id,
            thread_id,
            rationale.clone(),
        ),
        result
    );
    if result.is_ok() {
        assert!(!<ThreadById<Runtime>>::contains_key(category_id, thread_id));
        assert_eq!(
            System::events().last().unwrap().event,
            TestEvent::forum_mod(RawEvent::ThreadModerated(
                thread_id,
                rationale,
                PrivilegedActor::Moderator(moderator_id),
                category_id
            ))
        );

        assert_eq!(
            balances::Module::<Runtime>::free_balance(&thread_account_id),
            BalanceOf::<Runtime>::zero()
        );
    }
    thread_id
}

pub fn moderate_post_mock(
    origin: OriginType,
    moderator_id: ModeratorId<Runtime>,
    category_id: <Runtime as Trait>::CategoryId,
    thread_id: <Runtime as Trait>::ThreadId,
    post_id: <Runtime as Trait>::PostId,
    rationale: Vec<u8>,
    result: DispatchResult,
) -> <Runtime as Trait>::PostId {
    assert_eq!(
        TestForumModule::moderate_post(
            mock_origin(origin),
            PrivilegedActor::Moderator(moderator_id),
            category_id,
            thread_id,
            post_id,
            rationale.clone(),
        ),
        result
    );
    if result.is_ok() {
        let thread = <ThreadById<Runtime>>::get(category_id, thread_id);
        assert!(!thread.posts.contains_key(&post_id));
        assert_eq!(
            System::events().last().unwrap().event,
            TestEvent::forum_mod(RawEvent::PostModerated(
                post_id,
                rationale,
                PrivilegedActor::Moderator(moderator_id),
                category_id,
                thread_id
            ))
        );
    }

    post_id
}

pub fn set_stickied_threads_mock(
    origin: OriginType,
    moderator_id: ModeratorId<Runtime>,
    category_id: <Runtime as Trait>::CategoryId,
    stickied_ids: Vec<<Runtime as Trait>::ThreadId>,
    result: DispatchResult,
) -> <Runtime as Trait>::CategoryId {
    assert_eq!(
        TestForumModule::set_stickied_threads(
            mock_origin(origin),
            PrivilegedActor::Moderator(moderator_id),
            category_id,
            stickied_ids.clone(),
        ),
        result
    );
    if result.is_ok() {
        assert_eq!(
            TestForumModule::category_by_id(category_id).sticky_thread_ids,
            stickied_ids.clone()
        );
        assert_eq!(
            System::events().last().unwrap().event,
            TestEvent::forum_mod(RawEvent::CategoryStickyThreadUpdate(
                category_id,
                stickied_ids.clone(),
                PrivilegedActor::Moderator(moderator_id)
            ))
        );
    };
    category_id
}

pub fn react_post_mock(
    origin: OriginType,
    forum_user_id: ForumUserId<Runtime>,
    category_id: <Runtime as Trait>::CategoryId,
    thread_id: <Runtime as Trait>::ThreadId,
    post_id: <Runtime as Trait>::PostId,
    post_reaction_id: <Runtime as Trait>::PostReactionId,
    result: DispatchResult,
) {
    assert_eq!(
        TestForumModule::react_post(
            mock_origin(origin.clone()),
            forum_user_id,
            category_id,
            thread_id,
            post_id,
            post_reaction_id,
        ),
        result
    );
    if result.is_ok() {
        assert_eq!(
            System::events().last().unwrap().event,
            TestEvent::forum_mod(RawEvent::PostReacted(
                forum_user_id,
                post_id,
                post_reaction_id,
                category_id,
                thread_id
            ))
        );
    };
}

pub fn default_genesis_config() -> GenesisConfig<Runtime> {
    create_genesis_config(true)
}

pub fn migration_not_done_config() -> GenesisConfig<Runtime> {
    create_genesis_config(false)
}

pub fn create_genesis_config(data_migration_done: bool) -> GenesisConfig<Runtime> {
    GenesisConfig::<Runtime> {
        category_by_id: vec![],
        next_category_id: 1,
        category_counter: 0,
        thread_by_id: vec![],
        next_thread_id: 1,
        next_post_id: 1,

        category_by_moderator: vec![],

        // data migration part
        data_migration_done: data_migration_done,
    }
}

// NB!:
// Wanted to have payload: a: &GenesisConfig<Test>
// but borrow checker made my life miserabl, so giving up for now.
pub fn build_test_externalities(config: GenesisConfig<Runtime>) -> sp_io::TestExternalities {
    let mut t = frame_system::GenesisConfig::default()
        .build_storage::<Runtime>()
        .unwrap();

    config.assimilate_storage(&mut t).unwrap();

    t.into()
}

pub fn with_test_externalities<R, F: FnOnce() -> R>(f: F) -> R {
    let default_genesis_config = default_genesis_config();
    /*
        Events are not emitted on block 0.
        So any dispatchable calls made during genesis block formation will have no events emitted.
        https://substrate.dev/recipes/2-appetizers/4-events.html
    */
    let func = || {
        run_to_block(1);
        f()
    };

    build_test_externalities(default_genesis_config).execute_with(func)
}

// Recommendation from Parity on testing on_finalize
// https://substrate.dev/docs/en/next/development/module/tests
pub fn run_to_block(n: u64) {
    while System::block_number() < n {
        <System as OnFinalize<u64>>::on_finalize(System::block_number());
        <TestForumModule as OnFinalize<u64>>::on_finalize(System::block_number());
        System::set_block_number(System::block_number() + 1);
        <System as OnInitialize<u64>>::on_initialize(System::block_number());
        <TestForumModule as OnInitialize<u64>>::on_initialize(System::block_number());
    }
}

pub type System = frame_system::Module<Runtime>;

pub type Timestamp = pallet_timestamp::Module<Runtime>;

/// Export forum module on a test runtime
pub type TestForumModule = Module<Runtime>;<|MERGE_RESOLUTION|>--- conflicted
+++ resolved
@@ -306,13 +306,10 @@
     type WorkingGroup = ();
     type WeightInfo = Weights;
     type InvitedMemberStakingHandler = staking_handler::StakingManager<Self, InviteMemberLockId>;
-<<<<<<< HEAD
     type ReferralCutMaximumPercent = ReferralCutMaximumPercent;
-=======
     type StakingCandidateStakingHandler =
         staking_handler::StakingManager<Self, StakingCandidateLockId>;
     type CandidateStake = CandidateStake;
->>>>>>> 4f4fb3e7
 }
 
 parameter_types! {
