#![cfg(test)]

use crate as forum;
use crate::*;

pub use frame_support::{assert_err, assert_noop};
use sp_core::H256;

use crate::Config;
use common::locks::{BoundStakingAccountLockId, ForumGroupLockId, InvitedMemberLockId};
use frame_support::traits::{
    ConstU16, ConstU32, ConstU64, Currency, LockIdentifier, OnFinalize, OnInitialize,
    WithdrawReasons,
};
use sp_std::cell::RefCell;
use staking_handler::{LockComparator, StakingHandler};

use frame_support::{parameter_types, storage_root, StateVersion};
use sp_runtime::{
    testing::Header,
    traits::{BlakeTwo256, Hash, IdentityLookup},
    DispatchError,
};
use sp_std::convert::{TryFrom, TryInto};

parameter_types! {
    pub const BlockHashCount: u64 = 250;
    pub const MinimumPeriod: u64 = 5;
    pub const ExistentialDeposit: u64 = 10;
    pub const DefaultMembershipPrice: u64 = 100;
    pub const DefaultInitialInvitationBalance: u64 = 100;
}

type UncheckedExtrinsic = frame_system::mocking::MockUncheckedExtrinsic<Runtime>;
type Block = frame_system::mocking::MockBlock<Runtime>;

frame_support::construct_runtime!(
    pub enum Runtime where
        Block = Block,
        NodeBlock = Block,
        UncheckedExtrinsic = UncheckedExtrinsic,
    {
        System: frame_system,
        Membership: membership::{Pallet, Call, Storage, Event<T>},
        Balances: balances,
        Timestamp: pallet_timestamp,
        TestForumModule: forum::{Pallet, Call, Storage, Event<T>, Config<T>},
        ForumWorkingGroup: working_group::<Instance1>::{Pallet, Call, Storage, Event<T>},
    }
);

impl frame_system::Config for Runtime {
    type BaseCallFilter = frame_support::traits::Everything;
    type BlockWeights = ();
    type BlockLength = ();
    type DbWeight = ();
    type Origin = Origin;
    type Call = Call;
    type Index = u64;
    type BlockNumber = u64;
    type Hash = H256;
    type Hashing = BlakeTwo256;
    type AccountId = u128;
    type Lookup = IdentityLookup<Self::AccountId>;
    type Header = Header;
    type Event = Event;
    type BlockHashCount = ConstU64<250>;
    type Version = ();
    type PalletInfo = PalletInfo;
    type AccountData = balances::AccountData<u64>;
    type OnNewAccount = ();
    type OnKilledAccount = ();
    type SystemWeightInfo = ();
    type SS58Prefix = ConstU16<42>;
    type OnSetCode = ();
    type MaxConsumers = frame_support::traits::ConstU32<16>;
}

impl pallet_timestamp::Config for Runtime {
    type Moment = u64;
    type OnTimestampSet = ();
    type MinimumPeriod = MinimumPeriod;
    type WeightInfo = ();
}

impl balances::Config for Runtime {
    type Balance = u64;
    type DustRemoval = ();
    type Event = Event;
    type ExistentialDeposit = ExistentialDeposit;
    type AccountStore = System;
    type MaxLocks = ();
    type MaxReserves = ConstU32<2>;
    type ReserveIdentifier = [u8; 8];
    type WeightInfo = ();
}

impl common::membership::MembershipTypes for Runtime {
    type MemberId = u128;
    type ActorId = u128;
}

parameter_types! {
    pub const MaxWorkerNumberLimit: u32 = 3;
    pub const CandidateStake: u64 = 100;
    pub const MinimumApplicationStake: u32 = 50;
    pub const LeaderOpeningStake: u32 = 20;
}

// The forum working group instance alias.
pub type ForumWorkingGroupInstance = working_group::Instance1;

impl working_group::Config<ForumWorkingGroupInstance> for Runtime {
    type Event = Event;
    type MaxWorkerNumberLimit = MaxWorkerNumberLimit;
    type StakingAccountValidator = membership::Module<Runtime>;
    type StakingHandler = staking_handler::StakingManager<Self, ForumGroupLockId>;
    type MemberOriginValidator = ();
    type MinUnstakingPeriodLimit = ();
    type RewardPeriod = ();
    type WeightInfo = ();
    type MinimumApplicationStake = MinimumApplicationStake;
    type LeaderOpeningStake = LeaderOpeningStake;
}

impl LockComparator<<Runtime as balances::Config>::Balance> for Runtime {
    fn are_locks_conflicting(
        _new_lock: &LockIdentifier,
        _existing_locks: &[LockIdentifier],
    ) -> bool {
        false
    }
}

pub const WORKING_GROUP_BUDGET: u64 = 100;

thread_local! {
    pub static WG_BUDGET: RefCell<u64> = RefCell::new(WORKING_GROUP_BUDGET);
}

pub struct Wg;
impl common::working_group::WorkingGroupBudgetHandler<u128, u64> for Wg {
    fn try_withdraw(_account_id: &u128, _amount: u64) -> DispatchResult {
        unimplemented!()
    }

    fn get_budget() -> u64 {
        WG_BUDGET.with(|val| *val.borrow())
    }

    fn set_budget(new_value: u64) {
        WG_BUDGET.with(|val| {
            *val.borrow_mut() = new_value;
        });
    }
}

impl membership::Config for Runtime {
    type Event = Event;
    type DefaultMembershipPrice = DefaultMembershipPrice;
    type DefaultInitialInvitationBalance = DefaultInitialInvitationBalance;
    type WorkingGroup = Wg;
    type WeightInfo = ();
    type InvitedMemberStakingHandler = staking_handler::StakingManager<Self, InvitedMemberLockId>;
    type ReferralCutMaximumPercent = ReferralCutMaximumPercent;
    type StakingCandidateStakingHandler =
        staking_handler::StakingManager<Self, BoundStakingAccountLockId>;
    type CandidateStake = CandidateStake;
}

parameter_types! {
    pub const ReferralCutMaximumPercent: u8 = 50;
    pub const MaxCategoryDepth: u64 = 20;
    pub const PostLifeTime: u64 = 100;
    pub const MaxSubcategories: u64 = 20;
    pub const MaxModeratorsForCategory: u64 = 3;
    pub const MaxCategories: u64 = 40;
    pub const ThreadDeposit: u64 = 100;
    pub const PostDeposit: u64 = 10;
    pub const ForumModuleId: PalletId = PalletId(*b"m0:forum"); // module : forum
}

pub struct MapLimits;

impl StorageLimits for MapLimits {
    type MaxSubcategories = MaxSubcategories;
    type MaxModeratorsForCategory = MaxModeratorsForCategory;
    type MaxCategories = MaxCategories;
}

impl Config for Runtime {
    type Event = Event;
    type CategoryId = u64;
    type ThreadId = u64;
    type PostId = u64;
    type PostReactionId = u64;
    type MaxCategoryDepth = MaxCategoryDepth;
    type PostLifeTime = PostLifeTime;

    type MapLimits = MapLimits;
    type WorkingGroup = Wg;
    type MemberOriginValidator = ();
    type ThreadDeposit = ThreadDeposit;
    type PostDeposit = PostDeposit;

    type ModuleId = ForumModuleId;

    fn calculate_hash(text: &[u8]) -> Self::Hash {
        Self::Hashing::hash(text)
    }

    type WeightInfo = ();
}

impl common::membership::MemberOriginValidator<Origin, u128, u128> for () {
    fn ensure_member_controller_account_origin(
        origin: Origin,
        member_id: u128,
    ) -> Result<u128, DispatchError> {
        let account_id = ensure_signed(origin).unwrap();
        ensure!(
            Self::is_member_controller_account(&member_id, &account_id),
            DispatchError::BadOrigin
        );
        Ok(account_id)
    }

    fn is_member_controller_account(member_id: &u128, account_id: &u128) -> bool {
        let mut allowed_accounts = vec![
            FORUM_LEAD_ORIGIN_ID,
            NOT_FORUM_LEAD_ORIGIN_ID,
            NOT_FORUM_LEAD_2_ORIGIN_ID,
        ];

        // Test accounts for benchmarks.
        let max_worker_number =
            <Runtime as working_group::Config<ForumWorkingGroupInstance>>::MaxWorkerNumberLimit::get(
            ) as u128;
        let mut benchmarks_accounts: Vec<u128> = (1..max_worker_number).collect::<Vec<_>>();
        allowed_accounts.append(&mut benchmarks_accounts);

        (allowed_accounts.contains(account_id) && account_id == member_id)
            || (*account_id == NOT_FORUM_LEAD_ALT_ORIGIN_ID
                && *member_id == NOT_FORUM_LEAD_ORIGIN_ID)
    }
}

impl common::working_group::WorkingGroupAuthenticator<Runtime> for Wg {
    fn ensure_worker_origin(
        _origin: <Runtime as frame_system::Config>::Origin,
        _worker_id: &<Runtime as common::membership::MembershipTypes>::ActorId,
    ) -> DispatchResult {
        unimplemented!()
    }

    fn ensure_leader_origin(_origin: <Runtime as frame_system::Config>::Origin) -> DispatchResult {
        unimplemented!()
    }

    fn get_leader_member_id() -> Option<<Runtime as common::membership::MembershipTypes>::MemberId>
    {
        unimplemented!()
    }

    fn get_worker_member_id(
        _: &<Runtime as common::membership::MembershipTypes>::ActorId,
    ) -> Option<<Runtime as common::membership::MembershipTypes>::MemberId> {
        unimplemented!()
    }

    fn is_leader_account_id(account_id: &<Runtime as frame_system::Config>::AccountId) -> bool {
        *account_id == FORUM_LEAD_ORIGIN_ID
    }

    fn is_worker_account_id(
        account_id: &<Runtime as frame_system::Config>::AccountId,
        worker_id: &<Runtime as common::membership::MembershipTypes>::ActorId,
    ) -> bool {
        Self::worker_exists(worker_id) && *account_id == *worker_id
    }

    fn worker_exists(
        worker_id: &<Runtime as common::membership::MembershipTypes>::ActorId,
    ) -> bool {
        [
            FORUM_LEAD_ORIGIN_ID,
            FORUM_MODERATOR_ORIGIN_ID,
            FORUM_MODERATOR_2_ORIGIN_ID,
        ]
        .iter()
        .chain(EXTRA_MODERATORS.iter())
        .any(|id| *id == *worker_id)
    }

    fn ensure_worker_exists(
        worker_id: &<Runtime as common::membership::MembershipTypes>::ActorId,
    ) -> DispatchResult {
        ensure!(
            Self::worker_exists(worker_id),
            DispatchError::Other("Worker doesnt exist")
        );
        Ok(())
    }
}

#[derive(Clone)]
pub enum OriginType {
    Signed(<Runtime as frame_system::Config>::AccountId),
}

pub fn mock_origin(origin: OriginType) -> mock::Origin {
    match origin {
        OriginType::Signed(account_id) => Origin::signed(account_id),
    }
}

pub const FORUM_LEAD_ORIGIN_ID: <Runtime as frame_system::Config>::AccountId = 0;

pub const FORUM_LEAD_ORIGIN: OriginType = OriginType::Signed(FORUM_LEAD_ORIGIN_ID);

pub const NOT_FORUM_LEAD_ORIGIN_ID: <Runtime as frame_system::Config>::AccountId = 111;

pub const NOT_FORUM_LEAD_ORIGIN: OriginType = OriginType::Signed(NOT_FORUM_LEAD_ORIGIN_ID);

pub const NOT_FORUM_LEAD_ALT_ORIGIN_ID: <Runtime as frame_system::Config>::AccountId = 211;

pub const NOT_FORUM_LEAD_2_ORIGIN_ID: <Runtime as frame_system::Config>::AccountId = 112;

pub const NOT_FORUM_LEAD_2_ORIGIN: OriginType = OriginType::Signed(NOT_FORUM_LEAD_2_ORIGIN_ID);

pub const NOT_FORUM_MODERATOR_ORIGIN_ID: <Runtime as frame_system::Config>::AccountId = 113;

pub const NOT_FORUM_MODERATOR_ORIGIN: OriginType =
    OriginType::Signed(NOT_FORUM_MODERATOR_ORIGIN_ID);

pub const NOT_FORUM_MEMBER_ORIGIN_ID: <Runtime as frame_system::Config>::AccountId = 114;

pub const NOT_FORUM_MEMBER_ORIGIN: OriginType = OriginType::Signed(NOT_FORUM_MEMBER_ORIGIN_ID);

pub const INVLAID_CATEGORY_ID: <Runtime as Config>::CategoryId = 333;

pub const FORUM_MODERATOR_ORIGIN_ID: <Runtime as frame_system::Config>::AccountId = 123;

pub const FORUM_MODERATOR_ORIGIN: OriginType = OriginType::Signed(FORUM_MODERATOR_ORIGIN_ID);

pub const FORUM_MODERATOR_2_ORIGIN_ID: <Runtime as frame_system::Config>::AccountId = 124;

pub const FORUM_MODERATOR_2_ORIGIN: OriginType = OriginType::Signed(FORUM_MODERATOR_2_ORIGIN_ID);

const EXTRA_MODERATOR_COUNT: usize = 5;
pub const EXTRA_MODERATORS: [u128; EXTRA_MODERATOR_COUNT] = [125, 126, 127, 128, 129];

/// Get a good category title
pub fn good_category_title() -> Vec<u8> {
    b"Great new category".to_vec()
}

/// Get a new good category title
pub fn good_category_title_new() -> Vec<u8> {
    b"Great new category title".to_vec()
}

/// Get a good category description
pub fn good_category_description() -> Vec<u8> {
    b"This is a great new category for the forum".to_vec()
}

/// Get a good new category description
pub fn good_category_description_new() -> Vec<u8> {
    b"This is a great new category description for the forum".to_vec()
}

/// Get a new good thread metadata
pub fn good_thread_metadata() -> Vec<u8> {
    b"Great new thread".to_vec()
}

/// Get a new good thread text
pub fn good_thread_text() -> Vec<u8> {
    b"The first post in this thread".to_vec()
}

/// Get a new metadata for the good thread
pub fn good_thread_new_metadata() -> Vec<u8> {
    b"Brand new thread metadata".to_vec()
}

/// Get a good post text
pub fn good_post_text() -> Vec<u8> {
    b"A response in the thread".to_vec()
}

/// Get a good new post text
pub fn good_post_new_text() -> Vec<u8> {
    b"Changed post's text".to_vec()
}

/// Get a good moderation rationale
pub fn good_moderation_rationale() -> Vec<u8> {
    b"Moderation rationale".to_vec()
}

/// Create category mock
pub fn create_category_mock(
    origin: OriginType,
    parent: Option<<Runtime as Config>::CategoryId>,
    title: Vec<u8>,
    description: Vec<u8>,
    result: DispatchResult,
) -> <Runtime as Config>::CategoryId {
    let category_id = TestForumModule::next_category_id();
    assert_eq!(
        TestForumModule::create_category(
            mock_origin(origin),
            parent,
            title.clone(),
            description.clone(),
        ),
        result
    );
    if result.is_ok() {
        assert_eq!(TestForumModule::next_category_id(), category_id + 1);
        assert_eq!(
            System::events().last().unwrap().event,
            Event::TestForumModule(RawEvent::CategoryCreated(
                category_id,
                parent,
                title,
                description
            ))
        );
    }
    category_id
}

/// Create thread mock
pub fn create_thread_mock(
    origin: OriginType,
    account_id: <Runtime as frame_system::Config>::AccountId,
    forum_user_id: ForumUserId<Runtime>,
    category_id: <Runtime as Config>::CategoryId,
    title: Vec<u8>,
    text: Vec<u8>,
    result: DispatchResult,
) -> <Runtime as Config>::ThreadId {
    let thread_id = TestForumModule::next_thread_id();
    let initial_balance = balances::Pallet::<Runtime>::free_balance(&account_id);
    let storage_root_pre = storage_root(StateVersion::V1);

    let actual_result = TestForumModule::create_thread(
        mock_origin(origin),
        forum_user_id,
        category_id,
        title.clone(),
        text.clone(),
    );
    assert_eq!(actual_result, result);
    if result.is_ok() {
        assert_eq!(TestForumModule::next_thread_id(), thread_id + 1);
        assert_eq!(
            System::events().last().unwrap().event,
            Event::TestForumModule(RawEvent::ThreadCreated(
                category_id,
                thread_id,
                TestForumModule::next_thread_id() - 1,
                forum_user_id,
                title,
                text,
            ))
        );

        assert_eq!(
            balances::Pallet::<Runtime>::free_balance(&account_id),
            initial_balance
                - <Runtime as Config>::ThreadDeposit::get()
                - <Runtime as Config>::PostDeposit::get()
        );
    } else {
        assert_eq!(storage_root(StateVersion::V1), storage_root_pre);
    }
    thread_id
}

/// Create edit thread metadata mock
pub fn edit_thread_metadata_mock(
    origin: OriginType,
    forum_user_id: ForumUserId<Runtime>,
    category_id: <Runtime as Config>::CategoryId,
    thread_id: <Runtime as Config>::PostId,
    new_metadata: Vec<u8>,
    result: DispatchResult,
) -> <Runtime as Config>::PostId {
    assert_eq!(
        TestForumModule::edit_thread_metadata(
            mock_origin(origin),
            forum_user_id,
            category_id,
            thread_id,
            new_metadata.clone(),
        ),
        result
    );
    if result.is_ok() {
        assert_eq!(
            System::events().last().unwrap().event,
            Event::TestForumModule(RawEvent::ThreadMetadataUpdated(
                thread_id,
                forum_user_id,
                category_id,
                new_metadata
            ))
        );
    }
    thread_id
}

/// Create delete thread mock
pub fn delete_thread_mock(
    sender: &<Runtime as frame_system::Config>::AccountId,
    forum_user_id: ForumUserId<Runtime>,
    category_id: <Runtime as Config>::CategoryId,
    thread_id: <Runtime as Config>::ThreadId,
    result: DispatchResult,
) {
    let origin = mock::OriginType::Signed(sender.clone());
    let storage_root_pre = storage_root(StateVersion::V1);
    let thread = ThreadById::<Runtime>::get(category_id, thread_id);
    let bloat_bond_reciever = thread.cleanup_pay_off.get_recipient(sender);
    let bloat_bond_reciever_initial_balance =
        balances::Pallet::<Runtime>::free_balance(bloat_bond_reciever);
    let hide = false;

    let num_direct_threads = match <CategoryById<Runtime>>::contains_key(category_id) {
        true => <CategoryById<Runtime>>::get(category_id).num_direct_threads,
        false => 0,
    };
    let thread_payment = <ThreadById<Runtime>>::get(category_id, thread_id)
        .cleanup_pay_off
        .amount;

    let actual_result = TestForumModule::delete_thread(
        mock_origin(origin),
        forum_user_id,
        category_id,
        thread_id,
        hide,
    );
    assert_eq!(actual_result, result);
    if result.is_ok() {
        assert!(!<ThreadById<Runtime>>::contains_key(category_id, thread_id));
        assert_eq!(
            <CategoryById<Runtime>>::get(category_id).num_direct_threads,
            num_direct_threads - 1,
        );
        assert_eq!(
            System::events().last().unwrap().event,
            Event::TestForumModule(RawEvent::ThreadDeleted(
                thread_id,
                forum_user_id,
                category_id,
                hide,
            ))
        );

        assert_eq!(
            balances::Pallet::<Runtime>::free_balance(bloat_bond_reciever),
            bloat_bond_reciever_initial_balance + thread_payment
        );
        assert_eq!(
            balances::Pallet::<Runtime>::total_balance(&TestForumModule::thread_account(thread_id)),
            0
        );
    } else {
        assert_eq!(storage_root(StateVersion::V1), storage_root_pre);
    }
}

/// Create delete post mock
pub fn delete_post_mock(
    sender: &<Runtime as frame_system::Config>::AccountId,
    forum_user_id: ForumUserId<Runtime>,
    category_id: <Runtime as Config>::CategoryId,
    thread_id: <Runtime as Config>::ThreadId,
    post_id: <Runtime as Config>::PostId,
    result: DispatchResult,
    hide: bool,
) {
<<<<<<< HEAD
    let initial_balance = balances::Pallet::<Runtime>::free_balance(&account_id);
    let number_of_editable_posts = <ThreadById<Runtime>>::get(category_id, thread_id).number_of_editable_posts;
=======
    let origin = mock::OriginType::Signed(sender.clone());
    let storage_root_pre = storage_root(StateVersion::V1);
    let post = PostById::<Runtime>::get(thread_id, post_id);
    let bloat_bond_reciever = post.cleanup_pay_off.get_recipient(sender);
    let bloat_bond_reciever_initial_balance =
        balances::Pallet::<Runtime>::free_balance(bloat_bond_reciever);
    let number_of_posts = <ThreadById<Runtime>>::get(category_id, thread_id).number_of_posts;
>>>>>>> baa26b13
    let mut deleted_posts = BTreeMap::new();
    let extended_post_id = ExtendedPostIdObject {
        category_id,
        thread_id,
        post_id,
    };

    deleted_posts.insert(extended_post_id, hide);

    assert_eq!(
        TestForumModule::delete_posts(
            mock_origin(origin),
            forum_user_id,
            deleted_posts.clone(),
            vec![0u8]
        ),
        result
    );

    if result.is_ok() {
        assert!(!<PostById<Runtime>>::contains_key(thread_id, post_id));
        if <ThreadById<Runtime>>::contains_key(category_id, thread_id) {
            assert_eq!(
                <ThreadById<Runtime>>::get(category_id, thread_id).number_of_editable_posts,
                number_of_editable_posts - 1,
            );
        }
        assert_eq!(
            System::events().last().unwrap().event,
            Event::TestForumModule(RawEvent::PostDeleted(
                vec![0u8],
                forum_user_id,
                deleted_posts.clone()
            ))
        );

        assert_eq!(
            balances::Pallet::<Runtime>::free_balance(bloat_bond_reciever),
            bloat_bond_reciever_initial_balance + <Runtime as Config>::PostDeposit::get()
        );
    } else {
        assert_eq!(storage_root(StateVersion::V1), storage_root_pre);
    }
}

/// Create move thread mock
pub fn move_thread_mock(
    origin: OriginType,
    moderator_id: ModeratorId<Runtime>,
    category_id: <Runtime as Config>::CategoryId,
    thread_id: <Runtime as Config>::PostId,
    new_category_id: <Runtime as Config>::CategoryId,
    result: DispatchResult,
) {
    assert_eq!(
        TestForumModule::move_thread_to_category(
            mock_origin(origin),
            PrivilegedActor::Moderator(moderator_id),
            category_id,
            thread_id,
            new_category_id,
        ),
        result
    );
    if result.is_ok() {
        assert!(<ThreadById<Runtime>>::contains_key(
            new_category_id,
            thread_id
        ),);
        assert_eq!(
            System::events().last().unwrap().event,
            Event::TestForumModule(RawEvent::ThreadMoved(
                thread_id,
                new_category_id,
                PrivilegedActor::Moderator(moderator_id),
                category_id
            ))
        );
    }
}

/// Made a create post mock
pub fn create_post_mock(
    origin: OriginType,
    account_id: <Runtime as frame_system::Config>::AccountId,
    forum_user_id: ForumUserId<Runtime>,
    category_id: <Runtime as Config>::CategoryId,
    thread_id: <Runtime as Config>::ThreadId,
    text: Vec<u8>,
    editable: bool,
    result: DispatchResult,
) -> <Runtime as Config>::PostId {
    let post_id = TestForumModule::next_post_id();
    let initial_balance = balances::Pallet::<Runtime>::free_balance(account_id);
    assert_eq!(
        TestForumModule::add_post(
            mock_origin(origin),
            forum_user_id,
            category_id,
            thread_id,
            text.clone(),
            editable
        ),
        result
    );

    if result.is_ok() {
        assert_eq!(TestForumModule::next_post_id(), post_id + 1);
        assert_eq!(
            System::events().last().unwrap().event,
            Event::TestForumModule(RawEvent::PostAdded(
                post_id,
                forum_user_id,
                category_id,
                thread_id,
                text,
                editable
            ))
        );

        if editable {
            assert_eq!(
                balances::Pallet::<Runtime>::free_balance(&account_id),
                initial_balance - <Runtime as Config>::PostDeposit::get()
            );

            assert!(<PostById<Runtime>>::contains_key(thread_id, post_id));
        } else {
            assert_eq!(
                balances::Pallet::<Runtime>::free_balance(&account_id),
                initial_balance
            );

            assert!(!<PostById<Runtime>>::contains_key(thread_id, post_id));
        }
    } else {
        assert_eq!(
            balances::Pallet::<Runtime>::free_balance(&account_id),
            initial_balance
        );
    };
    post_id
}

/// Create edit post text mock
pub fn edit_post_text_mock(
    origin: OriginType,
    forum_user_id: ForumUserId<Runtime>,
    category_id: <Runtime as Config>::CategoryId,
    thread_id: <Runtime as Config>::ThreadId,
    post_id: <Runtime as Config>::PostId,
    new_text: Vec<u8>,
    result: DispatchResult,
) -> <Runtime as Config>::PostId {
    assert_eq!(
        TestForumModule::edit_post_text(
            mock_origin(origin),
            forum_user_id,
            category_id,
            thread_id,
            post_id,
            new_text.clone(),
        ),
        result
    );

    if result.is_ok() {
        let post = TestForumModule::post_by_id(thread_id, post_id);
        assert_eq!(post.text_hash, Runtime::calculate_hash(new_text.as_slice()),);
        assert_eq!(
            System::events().last().unwrap().event,
            Event::TestForumModule(RawEvent::PostTextUpdated(
                post_id,
                forum_user_id,
                category_id,
                thread_id,
                new_text
            ))
        );
    }
    post_id
}

/// Create update category membership of moderator mock
pub fn update_category_membership_of_moderator_mock(
    origin: OriginType,
    moderator_id: ModeratorId<Runtime>,
    category_id: <Runtime as Config>::CategoryId,
    new_value: bool,
    result: DispatchResult,
) -> <Runtime as Config>::CategoryId {
    assert_eq!(
        TestForumModule::update_category_membership_of_moderator(
            mock_origin(origin),
            moderator_id,
            category_id,
            new_value
        ),
        result
    );
    if result.is_ok() {
        assert_eq!(
            <CategoryByModerator<Runtime>>::contains_key(category_id, moderator_id),
            new_value
        );

        assert_eq!(
            System::events().last().unwrap().event,
            Event::TestForumModule(RawEvent::CategoryMembershipOfModeratorUpdated(
                moderator_id,
                category_id,
                new_value
            ))
        );
    };
    category_id
}

/// Create update category archival status mock
pub fn update_category_archival_status_mock(
    origin: OriginType,
    actor: PrivilegedActor<Runtime>,
    category_id: <Runtime as Config>::CategoryId,
    new_archival_status: bool,
    result: DispatchResult,
) {
    assert_eq!(
        TestForumModule::update_category_archival_status(
            mock_origin(origin),
            actor.clone(),
            category_id,
            new_archival_status
        ),
        result
    );
    if result.is_ok() {
        assert_eq!(
            System::events().last().unwrap().event,
            Event::TestForumModule(RawEvent::CategoryArchivalStatusUpdated(
                category_id,
                new_archival_status,
                actor
            ))
        );
    }
}

/// Create update category title mock
pub fn update_category_title_mock(
    origin: OriginType,
    actor: PrivilegedActor<Runtime>,
    category_id: <Runtime as Config>::CategoryId,
    new_title: Vec<u8>,
    result: DispatchResult,
) {
    let new_title_hash = Runtime::calculate_hash(new_title.as_slice());
    assert_eq!(
        TestForumModule::update_category_title(
            mock_origin(origin),
            actor.clone(),
            category_id,
            new_title
        ),
        result
    );
    if result.is_ok() {
        assert_eq!(
            System::events().last().unwrap().event,
            Event::TestForumModule(RawEvent::CategoryTitleUpdated(
                category_id,
                new_title_hash,
                actor
            ))
        );
    }
}

/// Create update category description mock
pub fn update_category_description_mock(
    origin: OriginType,
    actor: PrivilegedActor<Runtime>,
    category_id: <Runtime as Config>::CategoryId,
    new_description: Vec<u8>,
    result: DispatchResult,
) {
    let new_description_hash = Runtime::calculate_hash(new_description.as_slice());
    assert_eq!(
        TestForumModule::update_category_description(
            mock_origin(origin),
            actor.clone(),
            category_id,
            new_description
        ),
        result
    );
    if result.is_ok() {
        assert_eq!(
            System::events().last().unwrap().event,
            Event::TestForumModule(RawEvent::CategoryDescriptionUpdated(
                category_id,
                new_description_hash,
                actor
            ))
        );
    }
}

/// Create delete category mock
pub fn delete_category_mock(
    origin: OriginType,
    moderator_id: PrivilegedActor<Runtime>,
    category_id: <Runtime as Config>::CategoryId,
    result: DispatchResult,
) {
    assert_eq!(
        TestForumModule::delete_category(mock_origin(origin), moderator_id.clone(), category_id),
        result,
    );
    if result.is_ok() {
        assert!(!<CategoryById<Runtime>>::contains_key(category_id));
        assert_eq!(
            System::events().last().unwrap().event,
            Event::TestForumModule(RawEvent::CategoryDeleted(category_id, moderator_id))
        );
    }
}

/// Create moderate thread mock
pub fn moderate_thread_mock(
    origin: OriginType,
    moderator_id: ModeratorId<Runtime>,
    category_id: <Runtime as Config>::CategoryId,
    thread_id: <Runtime as Config>::ThreadId,
    rationale: Vec<u8>,
    result: DispatchResult,
) -> <Runtime as Config>::ThreadId {
    let thread_account_id = TestForumModule::thread_account(thread_id);
    assert_eq!(
        TestForumModule::moderate_thread(
            mock_origin(origin),
            PrivilegedActor::Moderator(moderator_id),
            category_id,
            thread_id,
            rationale.clone(),
        ),
        result
    );
    if result.is_ok() {
        assert!(!<ThreadById<Runtime>>::contains_key(category_id, thread_id));
        assert_eq!(
            System::events().last().unwrap().event,
            Event::TestForumModule(RawEvent::ThreadModerated(
                thread_id,
                rationale,
                PrivilegedActor::Moderator(moderator_id),
                category_id
            ))
        );

        assert_eq!(
            balances::Pallet::<Runtime>::total_balance(&thread_account_id),
            0
        );
    }
    thread_id
}

/// Create moderate post mock
pub fn moderate_post_mock(
    origin: OriginType,
    moderator_id: ModeratorId<Runtime>,
    category_id: <Runtime as Config>::CategoryId,
    thread_id: <Runtime as Config>::ThreadId,
    post_id: <Runtime as Config>::PostId,
    rationale: Vec<u8>,
    result: DispatchResult,
) -> <Runtime as Config>::PostId {
    let initial_balance = balances::Pallet::<Runtime>::free_balance(moderator_id);
    assert_eq!(
        TestForumModule::moderate_post(
            mock_origin(origin),
            PrivilegedActor::Moderator(moderator_id),
            category_id,
            thread_id,
            post_id,
            rationale.clone(),
        ),
        result
    );
    if result.is_ok() {
        assert!(!<PostById<Runtime>>::contains_key(thread_id, post_id));
        assert_eq!(
            System::events().last().unwrap().event,
            Event::TestForumModule(RawEvent::PostModerated(
                post_id,
                rationale,
                PrivilegedActor::Moderator(moderator_id),
                category_id,
                thread_id
            ))
        );

        assert_eq!(
            balances::Pallet::<Runtime>::free_balance(&moderator_id),
            initial_balance
        );
    } else {
        assert_eq!(
            balances::Pallet::<Runtime>::free_balance(&moderator_id),
            initial_balance
        );
    };

    post_id
}

/// Create set stickied threads mock
pub fn set_stickied_threads_mock(
    origin: OriginType,
    moderator_id: ModeratorId<Runtime>,
    category_id: <Runtime as Config>::CategoryId,
    stickied_ids: Vec<<Runtime as Config>::ThreadId>,
    result: DispatchResult,
) -> <Runtime as Config>::CategoryId {
    assert_eq!(
        TestForumModule::set_stickied_threads(
            mock_origin(origin),
            PrivilegedActor::Moderator(moderator_id),
            category_id,
            stickied_ids.clone(),
        ),
        result
    );
    if result.is_ok() {
        assert_eq!(
            TestForumModule::category_by_id(category_id).sticky_thread_ids,
            stickied_ids
        );
        assert_eq!(
            System::events().last().unwrap().event,
            Event::TestForumModule(RawEvent::CategoryStickyThreadUpdate(
                category_id,
                stickied_ids,
                PrivilegedActor::Moderator(moderator_id)
            ))
        );
    };
    category_id
}

/// Create react post mock
pub fn react_post_mock(
    origin: OriginType,
    forum_user_id: ForumUserId<Runtime>,
    category_id: <Runtime as Config>::CategoryId,
    thread_id: <Runtime as Config>::ThreadId,
    post_id: <Runtime as Config>::PostId,
    post_reaction_id: <Runtime as Config>::PostReactionId,
    result: DispatchResult,
) {
    assert_eq!(
        TestForumModule::react_post(
            mock_origin(origin),
            forum_user_id,
            category_id,
            thread_id,
            post_id,
            post_reaction_id,
        ),
        result
    );
    if result.is_ok() {
        assert_eq!(
            System::events().last().unwrap().event,
            Event::TestForumModule(RawEvent::PostReacted(
                forum_user_id,
                post_id,
                post_reaction_id,
                category_id,
                thread_id
            ))
        );
    };
}

pub fn ed() -> BalanceOf<Runtime> {
    ExistentialDeposit::get().into()
}

pub fn set_invitation_lock(
    who: &<Runtime as frame_system::Config>::AccountId,
    amount: BalanceOf<Runtime>,
) {
    <Runtime as membership::Config>::InvitedMemberStakingHandler::lock_with_reasons(
        &who,
        amount,
        WithdrawReasons::except(WithdrawReasons::TRANSACTION_PAYMENT),
    );
}

pub fn set_staking_candidate_lock(
    who: &<Runtime as frame_system::Config>::AccountId,
    amount: BalanceOf<Runtime>,
) {
    <Runtime as membership::Config>::StakingCandidateStakingHandler::lock(&who, amount);
}

/// Create default genesis config
pub fn default_genesis_config() -> forum::GenesisConfig<Runtime> {
    forum::GenesisConfig::<Runtime> {
        next_category_id: 1,
        category_counter: 0,
        next_thread_id: 1,
        next_post_id: 1,
    }
}

pub fn build_test_externalities() -> sp_io::TestExternalities {
    let mut t = frame_system::GenesisConfig::default()
        .build_storage::<Runtime>()
        .unwrap();

    default_genesis_config().assimilate_storage(&mut t).unwrap();

    t.into()
}

/// Generate enviroment with test externalities
pub fn with_test_externalities<R, F: FnOnce() -> R>(f: F) -> R {
    /*
        Events are not emitted on block 0.
        So any dispatchable calls made during genesis block formation will have no events emitted.
        https://substrate.dev/recipes/2-appetizers/4-events.html
    */
    let func = || {
        run_to_block(1);
        f()
    };

    build_test_externalities().execute_with(func)
}

// Recommendation from Parity on testing on_finalize
// https://substrate.dev/docs/en/next/development/module/tests
pub fn run_to_block(n: u64) {
    while System::block_number() < n {
        <System as OnFinalize<u64>>::on_finalize(System::block_number());
        <TestForumModule as OnFinalize<u64>>::on_finalize(System::block_number());
        System::set_block_number(System::block_number() + 1);
        <System as OnInitialize<u64>>::on_initialize(System::block_number());
        <TestForumModule as OnInitialize<u64>>::on_initialize(System::block_number());
    }
}<|MERGE_RESOLUTION|>--- conflicted
+++ resolved
@@ -585,10 +585,8 @@
     result: DispatchResult,
     hide: bool,
 ) {
-<<<<<<< HEAD
     let initial_balance = balances::Pallet::<Runtime>::free_balance(&account_id);
     let number_of_editable_posts = <ThreadById<Runtime>>::get(category_id, thread_id).number_of_editable_posts;
-=======
     let origin = mock::OriginType::Signed(sender.clone());
     let storage_root_pre = storage_root(StateVersion::V1);
     let post = PostById::<Runtime>::get(thread_id, post_id);
@@ -596,7 +594,6 @@
     let bloat_bond_reciever_initial_balance =
         balances::Pallet::<Runtime>::free_balance(bloat_bond_reciever);
     let number_of_posts = <ThreadById<Runtime>>::get(category_id, thread_id).number_of_posts;
->>>>>>> baa26b13
     let mut deleted_posts = BTreeMap::new();
     let extended_post_id = ExtendedPostIdObject {
         category_id,
