--- conflicted
+++ resolved
@@ -70,19 +70,11 @@
     type MaximumBlockLength = MaximumBlockLength;
     type AvailableBlockRatio = AvailableBlockRatio;
     type Version = ();
-<<<<<<< HEAD
-    type PalletInfo = ();
     type AccountData = balances::AccountData<u64>;
     type OnNewAccount = ();
     type OnKilledAccount = ();
     type SystemWeightInfo = ();
-=======
-    type AccountData = ();
-    type OnNewAccount = ();
-    type OnKilledAccount = ();
-    type SystemWeightInfo = ();
     type PalletInfo = ();
->>>>>>> b2765ec0
 }
 
 impl pallet_timestamp::Trait for Runtime {
@@ -90,7 +82,6 @@
     type OnTimestampSet = ();
     type MinimumPeriod = MinimumPeriod;
     type WeightInfo = ();
-<<<<<<< HEAD
 }
 
 impl balances::Trait for Runtime {
@@ -103,7 +94,7 @@
     type MaxLocks = ();
 }
 
-impl common::membership::Trait for Runtime {
+impl common::membership::MembershipTypes for Runtime {
     type MemberId = u128;
     type ActorId = u128;
 }
@@ -343,8 +334,6 @@
     type MaxModeratorsForCategory = MaxModeratorsForCategory;
     type MaxCategories = MaxCategories;
     type MaxPollAlternativesNumber = MaxPollAlternativesNumber;
-=======
->>>>>>> b2765ec0
 }
 
 impl Trait for Runtime {
@@ -405,7 +394,7 @@
 impl common::working_group::WorkingGroupAuthenticator<Runtime> for () {
     fn ensure_worker_origin(
         _origin: <Runtime as frame_system::Trait>::Origin,
-        _worker_id: &<Runtime as common::membership::Trait>::ActorId,
+        _worker_id: &<Runtime as common::membership::MembershipTypes>::ActorId,
     ) -> DispatchResult {
         unimplemented!()
     }
@@ -414,7 +403,7 @@
         unimplemented!()
     }
 
-    fn get_leader_member_id() -> Option<<Runtime as common::membership::Trait>::MemberId> {
+    fn get_leader_member_id() -> Option<<Runtime as common::membership::MembershipTypes>::MemberId> {
         unimplemented!()
     }
 
@@ -424,7 +413,7 @@
 
     fn is_worker_account_id(
         account_id: &<Runtime as frame_system::Trait>::AccountId,
-        _worker_id: &<Runtime as common::membership::Trait>::ActorId,
+        _worker_id: &<Runtime as common::membership::MembershipTypes>::ActorId,
     ) -> bool {
         *account_id != NOT_FORUM_MODERATOR_ORIGIN_ID
     }
@@ -517,21 +506,11 @@
 #[derive(Clone)]
 pub enum OriginType {
     Signed(<Runtime as frame_system::Trait>::AccountId),
-<<<<<<< HEAD
-=======
-    //Inherent, <== did not find how to make such an origin yet
-    Root,
->>>>>>> b2765ec0
 }
 
 pub fn mock_origin(origin: OriginType) -> mock::Origin {
     match origin {
         OriginType::Signed(account_id) => Origin::signed(account_id),
-<<<<<<< HEAD
-=======
-        //OriginType::Inherent => Origin::inherent,
-        OriginType::Root => frame_system::RawOrigin::Root.into(), //Origin::root
->>>>>>> b2765ec0
     }
 }
 
@@ -1373,105 +1352,7 @@
         next_thread_id: 1,
         next_post_id: 1,
 
-<<<<<<< HEAD
         category_by_moderator: vec![],
-=======
-        forum_sudo: 33,
-
-        category_title_constraint: InputValidationLengthConstraint {
-            min: 10,
-            max_min_diff: 140,
-        },
-
-        category_description_constraint: InputValidationLengthConstraint {
-            min: 10,
-            max_min_diff: 140,
-        },
-
-        thread_title_constraint: InputValidationLengthConstraint {
-            min: 3,
-            max_min_diff: 43,
-        },
-
-        post_text_constraint: InputValidationLengthConstraint {
-            min: 1,
-            max_min_diff: 1001,
-        },
-
-        thread_moderation_rationale_constraint: InputValidationLengthConstraint {
-            min: 10,
-            max_min_diff: 2000,
-        },
-
-        post_moderation_rationale_constraint: InputValidationLengthConstraint {
-            min: 10,
-            max_min_diff: 2000,
-        }, // JUST GIVING UP ON ALL THIS FOR NOW BECAUSE ITS TAKING TOO LONG
-
-           // Extra genesis fields
-           //initial_forum_sudo: Some(143)
-    }
-}
-
-pub type RuntimeMap<K, V> = std::vec::Vec<(K, V)>;
-pub type RuntimeCategory = Category<
-    <Runtime as frame_system::Trait>::BlockNumber,
-    <Runtime as pallet_timestamp::Trait>::Moment,
-    <Runtime as frame_system::Trait>::AccountId,
->;
-pub type RuntimeThread = Thread<
-    <Runtime as frame_system::Trait>::BlockNumber,
-    <Runtime as pallet_timestamp::Trait>::Moment,
-    <Runtime as frame_system::Trait>::AccountId,
-    RuntimeThreadId,
->;
-pub type RuntimePost = Post<
-    <Runtime as frame_system::Trait>::BlockNumber,
-    <Runtime as pallet_timestamp::Trait>::Moment,
-    <Runtime as frame_system::Trait>::AccountId,
-    RuntimeThreadId,
-    RuntimePostId,
->;
-pub type RuntimeBlockchainTimestamp = BlockAndTime<
-    <Runtime as frame_system::Trait>::BlockNumber,
-    <Runtime as pallet_timestamp::Trait>::Moment,
->;
-
-pub type RuntimeThreadId = <Runtime as Trait>::ThreadId;
-pub type RuntimePostId = <Runtime as Trait>::PostId;
-
-pub fn genesis_config(
-    category_by_id: &RuntimeMap<CategoryId, RuntimeCategory>,
-    next_category_id: u64,
-    thread_by_id: &RuntimeMap<RuntimeThreadId, RuntimeThread>,
-    next_thread_id: u64,
-    post_by_id: &RuntimeMap<RuntimePostId, RuntimePost>,
-    next_post_id: u64,
-    forum_sudo: <Runtime as frame_system::Trait>::AccountId,
-    category_title_constraint: &InputValidationLengthConstraint,
-    category_description_constraint: &InputValidationLengthConstraint,
-    thread_title_constraint: &InputValidationLengthConstraint,
-    post_text_constraint: &InputValidationLengthConstraint,
-    thread_moderation_rationale_constraint: &InputValidationLengthConstraint,
-    post_moderation_rationale_constraint: &InputValidationLengthConstraint,
-) -> GenesisConfig<Runtime> {
-    GenesisConfig::<Runtime> {
-        category_by_id: category_by_id.clone(),
-        next_category_id,
-        thread_by_id: thread_by_id.clone(),
-        next_thread_id,
-        post_by_id: post_by_id.clone(),
-        next_post_id,
-        forum_sudo,
-        category_title_constraint: category_title_constraint.clone(),
-        category_description_constraint: category_description_constraint.clone(),
-        thread_title_constraint: thread_title_constraint.clone(),
-        post_text_constraint: post_text_constraint.clone(),
-        thread_moderation_rationale_constraint: thread_moderation_rationale_constraint.clone(),
-        post_moderation_rationale_constraint: post_moderation_rationale_constraint.clone(),
-    }
-}
->>>>>>> b2765ec0
 
         // data migration part
         data_migration_done: data_migration_done,
@@ -1491,7 +1372,6 @@
     t.into()
 }
 
-<<<<<<< HEAD
 pub fn with_test_externalities<R, F: FnOnce() -> R>(f: F) -> R {
     let default_genesis_config = default_genesis_config();
     /*
@@ -1519,12 +1399,11 @@
     }
 }
 
+// pub type System = system::Module<Runtime>;
 pub type System = frame_system::Module<Runtime>;
 
 pub type Timestamp = pallet_timestamp::Module<Runtime>;
-=======
 // pub type System = frame_system::Module<Runtime>;
->>>>>>> b2765ec0
 
 /// Export forum module on a test runtime
 pub type TestForumModule = Module<Runtime>;