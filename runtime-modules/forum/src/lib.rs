--- conflicted
+++ resolved
@@ -15,16 +15,11 @@
 use frame_system::ensure_signed;
 use sp_arithmetic::traits::{BaseArithmetic, One};
 pub use sp_io::storage::clear_prefix;
-<<<<<<< HEAD
-use sp_runtime::traits::{MaybeSerialize, Member};
-use sp_runtime::SaturatedConversion;
-use sp_std::collections::btree_set::BTreeSet;
-=======
 use sp_runtime::traits::{AccountIdConversion, MaybeSerialize, Member, Saturating};
 use sp_runtime::{ModuleId, SaturatedConversion};
 use sp_std::collections::btree_map::BTreeMap;
+use sp_std::collections::btree_set::BTreeSet;
 use sp_std::fmt::Debug;
->>>>>>> 41817013
 use sp_std::prelude::*;
 
 use common::origin::MemberOriginValidator;
@@ -1422,15 +1417,9 @@
         // Delete thread
         <ThreadById<T>>::remove(category_id, thread_id);
 
-<<<<<<< HEAD
-        // Delete all thread's posts
-        <PostById<T>>::remove_prefix(thread_id);
-
         // Remove all thread poll votes.
         <PollVotes<T>>::remove_prefix(thread_id);
 
-=======
->>>>>>> 41817013
         // decrease category's thread counter
         <CategoryById<T>>::mutate(category_id, |category| category.num_direct_threads -= 1);
     }
