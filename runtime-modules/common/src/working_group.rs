--- conflicted
+++ resolved
@@ -11,17 +11,6 @@
 #[cfg_attr(feature = "std", derive(Serialize, Deserialize, EnumIter))]
 #[derive(Encode, Decode, Clone, PartialEq, Eq, Copy, Debug, PartialOrd, Ord)]
 pub enum WorkingGroup {
-<<<<<<< HEAD
-    /* Reserved
-        // working_group::Instance0.
-        Reserved,
-    */
-    /* Reserved
-        /// Forum working group: working_group::Instance1.
-        Forum,
-    */
-=======
->>>>>>> bf2b9b53
     /// Storage working group: working_group::Instance2.
     Storage,
 
