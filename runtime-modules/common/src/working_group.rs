--- conflicted
+++ resolved
@@ -5,23 +5,9 @@
 use strum_macros::EnumIter;
 
 /// Defines well-known working groups.
-/// Additional integer values are set to maintain the index of the enum variants after its
-/// modifying. The 'isize' suffix is required by the 'clippy' linter. We should revisit it after we
-/// upgrade the rust compiler version (current version is "nightly-2021-02-20-x86_64").
 #[cfg_attr(feature = "std", derive(Serialize, Deserialize, EnumIter))]
 #[derive(Encode, Decode, Clone, PartialEq, Eq, Copy, Debug, PartialOrd, Ord)]
 pub enum WorkingGroup {
-<<<<<<< HEAD
-    /* Reserved
-        // working_group::Instance0.
-        Reserved,
-    */
-    /* Reserved
-        /// Forum working group: working_group::Instance1.
-        Forum,
-    */
-=======
->>>>>>> a99f9b0d
     /// Storage working group: working_group::Instance2.
     Storage,
 
