#![cfg(test)]

/////////////////// Configuration //////////////////////////////////////////////
use crate::{
    AnnouncementPeriodNr, Balance, Budget, CandidateOf, Candidates, CouncilMemberOf,
    CouncilMembers, CouncilStage, CouncilStageAnnouncing, CouncilStageElection, CouncilStageUpdate,
    CouncilStageUpdateOf, Error, GenesisConfig, Module, ReferendumConnection, Stage, Trait,
};

use balances;
use frame_support::traits::{Currency, Get, LockIdentifier, OnFinalize};
use frame_support::{
    impl_outer_event, impl_outer_origin, parameter_types, StorageMap, StorageValue,
};
use rand::Rng;
use referendum::{
    Balance as BalanceReferendum, CastVote, CurrentCycleId, OptionResult, ReferendumManager,
    ReferendumStage, ReferendumStageRevealing,
};
use sp_core::H256;
use sp_io;
use sp_runtime::traits::Hash;
use sp_runtime::{
    testing::Header,
    traits::{BlakeTwo256, IdentityLookup},
    Perbill,
};
use std::cell::RefCell;
use std::collections::BTreeMap;
use std::marker::PhantomData;
use system::{EnsureOneOf, EnsureRoot, EnsureSigned, RawOrigin};

use crate::staking_handler::mocks::{Lock1, Lock2, CANDIDATE_BASE_ID, VOTER_BASE_ID};

pub const USER_REGULAR_POWER_VOTES: u64 = 0;

pub const POWER_VOTE_STRENGTH: u64 = 10;

// uncomment this when this is moved back here from staking_handler.rs temporary file
//pub const VOTER_BASE_ID: u64 = 4000;
//pub const CANDIDATE_BASE_ID: u64 = VOTER_BASE_ID + VOTER_CANDIDATE_OFFSET;
//pub const VOTER_CANDIDATE_OFFSET: u64 = 1000;

pub const INVALID_USER_MEMBER: u64 = 9999;

/////////////////// Runtime and Instances //////////////////////////////////////
// Workaround for https://github.com/rust-lang/rust/issues/26925 . Remove when sorted.
#[derive(Clone, PartialEq, Eq, Debug)]
pub struct Runtime;

parameter_types! {
    pub const MinNumberOfExtraCandidates: u64 = 1;
    pub const AnnouncingPeriodDuration: u64 = 15;
    pub const IdlePeriodDuration: u64 = 27;
    pub const CouncilSize: u64 = 3;
    pub const MinCandidateStake: u64 = 11000;
    pub const CandidacyLockId: LockIdentifier = *b"council1";
    pub const ElectedMemberLockId: LockIdentifier = *b"council2";
    pub const ElectedMemberRewardPerBlock: u64 = 100;
    pub const ElectedMemberRewardPeriod: u64 = 10;
    pub const BudgetRefillAmount: u64 = 1000;
    pub const BudgetRefillPeriod: u64 = 1000; // intentionally high number that prevents side-effecting tests other than  budget refill tests
}

impl Trait for Runtime {
    type Event = TestEvent;

    type Referendum = referendum::Module<RuntimeReferendum, ReferendumInstance>;

    type MembershipId = <Lock1 as membership::Trait>::MemberId;
    type MinNumberOfExtraCandidates = MinNumberOfExtraCandidates;
    type CouncilSize = CouncilSize;
    type AnnouncingPeriodDuration = AnnouncingPeriodDuration;
    type IdlePeriodDuration = IdlePeriodDuration;
    type MinCandidateStake = MinCandidateStake;

    type CandidacyLock = Lock1;
    type ElectedMemberLock = Lock2;

    type ElectedMemberRewardPerBlock = ElectedMemberRewardPerBlock;
    type ElectedMemberRewardPeriod = ElectedMemberRewardPeriod;

    type BudgetRefillAmount = BudgetRefillAmount;
    type BudgetRefillPeriod = BudgetRefillPeriod;

    fn is_council_member_account(
        membership_id: &Self::MembershipId,
        account_id: &<Self as system::Trait>::AccountId,
    ) -> bool {
        membership_id == account_id
    }
}

/////////////////// Module implementation //////////////////////////////////////

impl_outer_origin! {
    pub enum Origin for Runtime {}
}

mod event_mod {
    pub use crate::Event;
}

mod referendum_mod {
    pub use referendum::Event;
    pub use referendum::Instance0;
}

impl_outer_event! {
    pub enum TestEvent for Runtime {
        event_mod<T>,
        system<T>,
    }
}

parameter_types! {
    pub const BlockHashCount: u64 = 250;
    pub const MaximumBlockWeight: u32 = 1024;
    pub const MaximumBlockLength: u32 = 2 * 1024;
    pub const AvailableBlockRatio: Perbill = Perbill::one();
}

impl system::Trait for Runtime {
    type BaseCallFilter = ();
    type Origin = Origin;
    type Index = u64;
    type BlockNumber = u64;
    type Call = ();
    type Hash = H256;
    type Hashing = BlakeTwo256;
    type AccountId = u64;
    type Lookup = IdentityLookup<Self::AccountId>;
    type Header = Header;
    type Event = TestEvent;
    type BlockHashCount = BlockHashCount;
    type MaximumBlockWeight = MaximumBlockWeight;
    type DbWeight = ();
    type BlockExecutionWeight = ();
    type ExtrinsicBaseWeight = ();
    type MaximumExtrinsicWeight = ();
    type MaximumBlockLength = MaximumBlockLength;
    type AvailableBlockRatio = AvailableBlockRatio;
    type Version = ();
    type ModuleToIndex = ();
    type AccountData = balances::AccountData<u64>;
    type OnNewAccount = ();
    type OnKilledAccount = ();
}

/////////////////// Election module ////////////////////////////////////////////

pub type ReferendumInstance = referendum::Instance0;

thread_local! {
    pub static IS_UNSTAKE_ENABLED: RefCell<(bool, )> = RefCell::new((true, )); // global switch for stake locking features; use it to simulate lock fails
    pub static IS_OPTION_ID_VALID: RefCell<(bool, )> = RefCell::new((true, )); // global switch used to test is_valid_option_id()

    pub static INTERMEDIATE_RESULTS: RefCell<BTreeMap<u64, <<Runtime as Trait>::Referendum as ReferendumManager<<RuntimeReferendum as system::Trait>::Origin, <RuntimeReferendum as system::Trait>::AccountId, <RuntimeReferendum as system::Trait>::Hash>>::VotePower>> = RefCell::new(BTreeMap::<u64,
        <<Runtime as Trait>::Referendum as ReferendumManager<<RuntimeReferendum as system::Trait>::Origin, <RuntimeReferendum as system::Trait>::AccountId, <RuntimeReferendum as system::Trait>::Hash>>::VotePower>::new());
}

parameter_types! {
    pub const VoteStageDuration: u64 = 19;
    pub const RevealStageDuration: u64 = 23;
    pub const MinimumVotingStake: u64 = 10000;
    pub const MaxSaltLength: u64 = 32; // use some multiple of 8 for ez testing
    pub const ReferendumLockId: LockIdentifier = *b"referend";
}

mod balances_mod {
    pub use balances::Event;
}

impl_outer_event! {
    pub enum TestReferendumEvent for RuntimeReferendum {
        referendum_mod Instance0 <T>,
        balances_mod<T>,
        system<T>,
    }
}

#[derive(Clone, PartialEq, Eq, Debug)]
pub struct RuntimeReferendum;

impl referendum::Trait<ReferendumInstance> for RuntimeReferendum {
    type Event = TestReferendumEvent;

    type MaxSaltLength = MaxSaltLength;

    type Currency = balances::Module<Self>;
    type LockId = ReferendumLockId;

    type ManagerOrigin =
        EnsureOneOf<Self::AccountId, EnsureSigned<Self::AccountId>, EnsureRoot<Self::AccountId>>;

    type VotePower = u64;

    type VoteStageDuration = VoteStageDuration;
    type RevealStageDuration = RevealStageDuration;

    type MinimumStake = MinimumVotingStake;

    fn calculate_vote_power(
        account_id: &<Self as system::Trait>::AccountId,
        stake: &BalanceReferendum<Self, ReferendumInstance>,
    ) -> Self::VotePower {
        let stake: u64 = u64::from(*stake);
        if *account_id == USER_REGULAR_POWER_VOTES {
            return stake * POWER_VOTE_STRENGTH;
        }

        stake
    }

    fn can_release_vote_stake(
        vote: &CastVote<Self::Hash, BalanceReferendum<Self, ReferendumInstance>>,
        current_voting_cycle_id: &u64,
    ) -> bool {
        // trigger fail when requested to do so
        if !IS_UNSTAKE_ENABLED.with(|value| value.borrow().0) {
            return false;
        }

        <Module<Runtime> as ReferendumConnection<Runtime>>::can_release_vote_stake(
            vote,
            current_voting_cycle_id,
        )
        .is_ok()
    }

    fn process_results(winners: &[OptionResult<Self::VotePower>]) {
        let tmp_winners: Vec<OptionResult<Self::VotePower>> = winners
            .iter()
            .map(|item| OptionResult {
                option_id: item.option_id,
                vote_power: item.vote_power.into(),
            })
            .collect();
        <Module<Runtime> as ReferendumConnection<Runtime>>::recieve_referendum_results(
            tmp_winners.as_slice(),
        );

        INTERMEDIATE_RESULTS.with(|value| value.replace(BTreeMap::new()));
    }

    fn is_valid_option_id(option_index: &u64) -> bool {
        if !IS_OPTION_ID_VALID.with(|value| value.borrow().0) {
            return false;
        }

        <Module<Runtime> as ReferendumConnection<Runtime>>::is_valid_candidate_id(option_index)
    }

    fn get_option_power(option_id: &u64) -> Self::VotePower {
        INTERMEDIATE_RESULTS.with(|value| match value.borrow().get(option_id) {
            Some(vote_power) => *vote_power,
            None => 0,
        })
    }

    fn increase_option_power(option_id: &u64, amount: &Self::VotePower) {
        INTERMEDIATE_RESULTS.with(|value| {
            let current = Self::get_option_power(option_id);

            value.borrow_mut().insert(*option_id, amount + current);
        });
    }
}

impl system::Trait for RuntimeReferendum {
    type BaseCallFilter = ();
    type Origin = Origin;
    type Index = u64;
    type BlockNumber = u64;
    type Call = ();
    type Hash = H256;
    type Hashing = BlakeTwo256;
    type AccountId = u64;
    type Lookup = IdentityLookup<Self::AccountId>;
    type Header = Header;
    type Event = TestReferendumEvent;
    type BlockHashCount = BlockHashCount;
    type MaximumBlockWeight = MaximumBlockWeight;
    type DbWeight = ();
    type BlockExecutionWeight = ();
    type ExtrinsicBaseWeight = ();
    type MaximumExtrinsicWeight = ();
    type MaximumBlockLength = MaximumBlockLength;
    type AvailableBlockRatio = AvailableBlockRatio;
    type Version = ();
    type ModuleToIndex = ();
    type AccountData = balances::AccountData<u64>;
    type OnNewAccount = ();
    type OnKilledAccount = ();
}

impl balances::Trait for RuntimeReferendum {
    type Balance = u64;
    type Event = TestReferendumEvent;
    type DustRemoval = ();
    type ExistentialDeposit = ExistentialDeposit;
    type AccountStore = system::Module<Self>;
}

impl Runtime {
    pub fn _feature_option_id_valid(is_valid: bool) -> () {
        IS_OPTION_ID_VALID.with(|value| {
            *value.borrow_mut() = (is_valid,);
        });
    }
}

parameter_types! {
    pub const ExistentialDeposit: u64 = 0;
}

/////////////////// Data structures ////////////////////////////////////////////

#[allow(dead_code)]
#[derive(Clone)]
pub enum OriginType<AccountId> {
    Signed(AccountId),
    //Inherent, <== did not find how to make such an origin yet
    Root,
}

#[derive(Clone)]
pub struct CandidateInfo<T: Trait> {
    pub origin: OriginType<T::AccountId>,
    pub account_id: T::MembershipId,
    pub membership_id: T::MembershipId,
    pub candidate: CandidateOf<T>,
}

#[derive(Clone)]
pub struct VoterInfo<T: Trait> {
    pub origin: OriginType<T::AccountId>,
    pub account_id: T::AccountId,
    pub commitment: T::Hash,
    pub salt: Vec<u8>,
    pub vote_for: u64,
    pub stake: Balance<T>,
}

#[derive(Clone)]
pub struct CouncilSettings<T: Trait> {
    pub council_size: u64,
    pub min_candidate_count: u64,
    pub min_candidate_stake: Balance<T>,
    pub announcing_stage_duration: T::BlockNumber,
    pub voting_stage_duration: T::BlockNumber,
    pub reveal_stage_duration: T::BlockNumber,
    pub idle_stage_duration: T::BlockNumber,
<<<<<<< HEAD

    pub election_duration: T::BlockNumber,
    pub cycle_duration: T::BlockNumber,
=======
    pub election_duration: T::BlockNumber,
    pub cycle_duration: T::BlockNumber,
    pub budget_refill_amount: Balance<T>,
    pub budget_refill_period: T::BlockNumber,
>>>>>>> fe607e4f
}

impl<T: Trait> CouncilSettings<T>
where
    T::BlockNumber: From<u64>,
{
    pub fn extract_settings() -> CouncilSettings<T> {
        let council_size = T::CouncilSize::get();

        let reveal_stage_duration =
            <RuntimeReferendum as referendum::Trait<ReferendumInstance>>::RevealStageDuration::get(
            )
            .into();
        let announcing_stage_duration = <T as Trait>::AnnouncingPeriodDuration::get();
        let voting_stage_duration =
            <RuntimeReferendum as referendum::Trait<ReferendumInstance>>::VoteStageDuration::get()
                .into();
        let idle_stage_duration = <T as Trait>::IdlePeriodDuration::get();

        CouncilSettings {
            council_size,
            min_candidate_count: council_size + <T as Trait>::MinNumberOfExtraCandidates::get(),
            min_candidate_stake: T::MinCandidateStake::get(),
            announcing_stage_duration,
            voting_stage_duration,
            reveal_stage_duration,
            idle_stage_duration: <T as Trait>::IdlePeriodDuration::get(),

            election_duration: reveal_stage_duration
                + announcing_stage_duration
                + voting_stage_duration,
            cycle_duration: reveal_stage_duration
                + announcing_stage_duration
                + voting_stage_duration
                + idle_stage_duration,
<<<<<<< HEAD
=======

            budget_refill_amount: <T as Trait>::BudgetRefillAmount::get(),
            budget_refill_period: <T as Trait>::BudgetRefillPeriod::get(),
>>>>>>> fe607e4f
        }
    }
}

#[derive(Clone, PartialEq, Debug)]
pub enum CouncilCycleInterrupt {
    BeforeCandidatesAnnounce,
    AfterCandidatesAnnounce,
    BeforeVoting,
    AfterVoting,
    BeforeRevealing,
    AfterRevealing,
}

#[derive(Clone)]
pub struct CouncilCycleParams<T: Trait> {
    pub council_settings: CouncilSettings<T>,
    pub cycle_start_block_number: T::BlockNumber,
    pub expected_initial_council_members: Vec<CouncilMemberOf<T>>, // council members
    pub expected_final_council_members: Vec<CouncilMemberOf<T>>, // council members after cycle finishes
    pub candidates_announcing: Vec<CandidateInfo<T>>, // candidates announcing their candidacy
    pub expected_candidates: Vec<CandidateOf<T>>, // expected list of candidates after announcement period is over
    pub voters: Vec<VoterInfo<T>>,                // voters that will participate in council voting

    pub interrupt_point: Option<CouncilCycleInterrupt>, // info about when should be cycle interrupted (used to customize the test)
}

/////////////////// Util macros ////////////////////////////////////////////////
macro_rules! escape_checkpoint {
    ($item:expr, $expected_value:expr) => {
        if $item == $expected_value {
            return;
        }
    };
    ($item:expr, $expected_value:expr, $return_value:expr) => {
        if $item == $expected_value {
            return $c;
        }
    };
}

/////////////////// Utility mocks //////////////////////////////////////////////

pub fn default_genesis_config() -> GenesisConfig<Runtime> {
    GenesisConfig::<Runtime> {
        stage: CouncilStageUpdate::default(),
        council_members: vec![],
        candidates: vec![],
        announcement_period_nr: 0,
    }
}

pub fn build_test_externalities(config: GenesisConfig<Runtime>) -> sp_io::TestExternalities {
    let mut t = system::GenesisConfig::default()
        .build_storage::<Runtime>()
        .unwrap();

    config.assimilate_storage(&mut t).unwrap();

    let mut result = Into::<sp_io::TestExternalities>::into(t.clone());

    // Make sure we are not in block 1 where no events are emitted - see https://substrate.dev/recipes/2-appetizers/4-events.html#emitting-events
    result.execute_with(|| InstanceMockUtils::<Runtime>::increase_block_number(1));

    result
}

pub struct InstanceMockUtils<T: Trait> {
    _dummy: PhantomData<T>, // 0-sized data meant only to bound generic parameters
}

impl<T: Trait> InstanceMockUtils<T>
where
    T::AccountId: From<u64>,
    T::MembershipId: From<u64>,
    T::BlockNumber: From<u64> + Into<u64>,
    Balance<T>: From<u64> + Into<u64>,
{
    pub fn mock_origin(origin: OriginType<T::AccountId>) -> T::Origin {
        match origin {
            OriginType::Signed(account_id) => T::Origin::from(RawOrigin::Signed(account_id)),
            OriginType::Root => RawOrigin::Root.into(),
            //_ => panic!("not implemented"),
        }
    }

    pub fn increase_block_number(increase: u64) -> () {
        let block_number = system::Module::<T>::block_number();

        for i in 0..increase {
            let tmp_index: T::BlockNumber = block_number + i.into();

            <Module<T> as OnFinalize<T::BlockNumber>>::on_finalize(tmp_index);
            <referendum::Module<RuntimeReferendum, ReferendumInstance> as OnFinalize<
                <RuntimeReferendum as system::Trait>::BlockNumber,
            >>::on_finalize(tmp_index.into());

            system::Module::<T>::set_block_number(tmp_index + 1.into());
        }
    }

    // topup currency to the account
    fn topup_account(account_id: u64, amount: Balance<T>) {
        let _ = balances::Module::<RuntimeReferendum>::deposit_creating(&account_id, amount.into());
    }

    pub fn generate_candidate(index: u64, stake: Balance<T>) -> CandidateInfo<T> {
        let account_id = CANDIDATE_BASE_ID + index;
        let origin = OriginType::Signed(account_id.into());
        let candidate = CandidateOf::<T> {
            staking_account_id: account_id.into(),
            reward_account_id: account_id.into(),
            cycle_id: AnnouncementPeriodNr::get(),
            stake,
            note_hash: None,
        };

        Self::topup_account(account_id.into(), stake);

        CandidateInfo {
            origin,
            candidate,
            membership_id: account_id.into(),
            account_id: account_id.into(),
        }
    }

    pub fn generate_voter(index: u64, stake: Balance<T>, vote_for_index: u64) -> VoterInfo<T> {
        let account_id = VOTER_BASE_ID + index;
        let origin = OriginType::Signed(account_id.into());
        let (commitment, salt) = Self::vote_commitment(&account_id.into(), &vote_for_index.into());

        Self::topup_account(account_id.into(), stake);

        VoterInfo {
            origin,
            account_id: account_id.into(),
            commitment,
            salt,
            vote_for: vote_for_index,
            stake,
        }
    }

    pub fn generate_salt() -> Vec<u8> {
        let mut rng = rand::thread_rng();

        rng.gen::<u64>().to_be_bytes().to_vec()
    }

    pub fn vote_commitment(
        account_id: &<T as system::Trait>::AccountId,
        vote_option_index: &u64,
    ) -> (T::Hash, Vec<u8>) {
        let cycle_id = CurrentCycleId::<ReferendumInstance>::get();
        let salt = Self::generate_salt();

        (
            T::Referendum::calculate_commitment(account_id, &salt, &cycle_id, vote_option_index),
            salt.to_vec(),
        )
    }
}

/////////////////// Mocks of Module's actions //////////////////////////////////

pub struct InstanceMocks<T: Trait> {
    _dummy: PhantomData<T>, // 0-sized data meant only to bound generic parameters
}

impl<T: Trait> InstanceMocks<T>
where
    T::AccountId: From<u64> + Into<u64>,
    T::MembershipId: From<u64>,
    T::BlockNumber: From<u64> + Into<u64>,
    Balance<T>: From<u64> + Into<u64>,

    T::Hash: From<<RuntimeReferendum as system::Trait>::Hash>
        + Into<<RuntimeReferendum as system::Trait>::Hash>,
    T::Origin: From<<RuntimeReferendum as system::Trait>::Origin>
        + Into<<RuntimeReferendum as system::Trait>::Origin>,
    <T::Referendum as ReferendumManager<T::Origin, T::AccountId, T::Hash>>::VotePower:
        From<u64> + Into<u64>,
    T::MembershipId: Into<T::AccountId>,
{
    pub fn check_announcing_period(
        expected_update_block_number: T::BlockNumber,
        expected_state: CouncilStageAnnouncing,
    ) -> () {
        // check stage is in proper state
        assert_eq!(
            Stage::<T>::get(),
            CouncilStageUpdateOf::<T> {
                stage: CouncilStage::Announcing(expected_state),
                changed_at: expected_update_block_number,
            },
        );
    }

    pub fn check_election_period(
        expected_update_block_number: T::BlockNumber,
        expected_state: CouncilStageElection,
    ) -> () {
        // check stage is in proper state
        assert_eq!(
            Stage::<T>::get(),
            CouncilStageUpdateOf::<T> {
                stage: CouncilStage::Election(expected_state),
                changed_at: expected_update_block_number,
            },
        );
    }

    pub fn check_idle_period(expected_update_block_number: T::BlockNumber) -> () {
        // check stage is in proper state
        assert_eq!(
            Stage::<T>::get(),
            CouncilStageUpdateOf::<T> {
                stage: CouncilStage::Idle,
                changed_at: expected_update_block_number,
            },
        );
    }

    pub fn check_council_members(expect_members: Vec<CouncilMemberOf<T>>) -> () {
        // check stage is in proper state
        assert_eq!(CouncilMembers::<T>::get(), expect_members,);
    }

    pub fn check_referendum_revealing(
        //        candidate_count: u64,
        winning_target_count: u64,
        intermediate_winners: Vec<
            OptionResult<
                <T::Referendum as ReferendumManager<T::Origin, T::AccountId, T::Hash>>::VotePower,
            >,
        >,
        intermediate_results: BTreeMap<
            u64,
            <T::Referendum as ReferendumManager<T::Origin, T::AccountId, T::Hash>>::VotePower,
        >,
        expected_update_block_number: T::BlockNumber,
    ) {
        // check stage is in proper state
        assert_eq!(
            referendum::Stage::<RuntimeReferendum, ReferendumInstance>::get(),
            ReferendumStage::Revealing(ReferendumStageRevealing {
                winning_target_count,
                started: expected_update_block_number.into(),
                intermediate_winners: intermediate_winners
                    .iter()
                    .map(|item| OptionResult {
                        option_id: item.option_id,
                        vote_power: item.vote_power.into(),
                    })
                    .collect(),
            }),
        );

        INTERMEDIATE_RESULTS.with(|value| {
            assert_eq!(
                *value.borrow(),
                intermediate_results
                    .iter()
                    .map(|(key, value)| (*key, value.clone().into()))
                    .collect(),
            )
        });
    }

    pub fn check_announcing_stake(membership_id: &T::MembershipId, amount: Balance<T>) {
        assert_eq!(Candidates::<T>::contains_key(membership_id), true);

        assert_eq!(Candidates::<T>::get(membership_id).stake, amount);
    }

    pub fn check_candidacy_note(membership_id: &T::MembershipId, note: Option<&[u8]>) {
        assert_eq!(Candidates::<T>::contains_key(membership_id), true);

        let note_hash = match note {
            Some(tmp_note) => Some(T::Hashing::hash(tmp_note)),
            None => None,
        };

        assert_eq!(Candidates::<T>::get(membership_id).note_hash, note_hash,);
    }

    pub fn set_candidacy_note(
        origin: OriginType<T::AccountId>,
        membership_id: T::MembershipId,
        note: &[u8],
        expected_result: Result<(), Error<T>>,
    ) {
        // check method returns expected result
        assert_eq!(
            Module::<T>::set_candidacy_note(
                InstanceMockUtils::<T>::mock_origin(origin),
                membership_id,
                note.to_vec()
            ),
            expected_result,
        );

        if expected_result.is_err() {
            return;
        }

        Self::check_candidacy_note(&membership_id, Some(note));
    }

    pub fn announce_candidacy(
        origin: OriginType<T::AccountId>,
        member_id: T::MembershipId,
        stake: Balance<T>,
        expected_result: Result<(), Error<T>>,
    ) {
        // check method returns expected result
        assert_eq!(
            Module::<T>::announce_candidacy(
                InstanceMockUtils::<T>::mock_origin(origin),
                member_id,
                member_id.into(), // use member id as staking account
                member_id.into(), // use member id as reward account
                stake
            ),
            expected_result,
        );
    }

    pub fn vote_for_candidate(
        origin: OriginType<T::AccountId>,
        commitment: T::Hash,
        stake: Balance<T>,
        expected_result: Result<(), ()>,
    ) -> () {
        // check method returns expected result
        assert_eq!(
            referendum::Module::<RuntimeReferendum, ReferendumInstance>::vote(
                InstanceMockUtils::<T>::mock_origin(origin).into(),
                commitment.into(),
                stake.into(),
            )
            .is_ok(),
            expected_result.is_ok(),
        );
    }

    pub fn reveal_vote(
        origin: OriginType<T::AccountId>,
        salt: Vec<u8>,
        vote_option: u64,
        //expected_result: Result<(), referendum::Error<T, ReferendumInstance>>,
        expected_result: Result<(), ()>,
    ) -> () {
        // check method returns expected result
        assert_eq!(
            referendum::Module::<RuntimeReferendum, ReferendumInstance>::reveal_vote(
                InstanceMockUtils::<T>::mock_origin(origin).into(),
                salt,
                vote_option,
            )
            .is_ok(),
            expected_result.is_ok(),
        );
    }

<<<<<<< HEAD
    pub fn release_vote_stake(
        origin: OriginType<<Runtime as system::Trait>::AccountId>,
        expected_result: Result<(), ()>,
    ) -> () {
        // check method returns expected result
        assert_eq!(
            referendum::Module::<RuntimeReferendum, ReferendumInstance>::release_vote_stake(
                InstanceMockUtils::<Runtime>::mock_origin(origin),
            )
            .is_ok(),
            expected_result.is_ok(),
        );
=======
    pub fn set_budget(
        origin: OriginType<T::AccountId>,
        amount: Balance<T>,
        expected_result: Result<(), ()>,
    ) {
        // check method returns expected result
        assert_eq!(
            Module::<T>::set_budget(InstanceMockUtils::<T>::mock_origin(origin), amount,).is_ok(),
            expected_result.is_ok(),
        );

        if expected_result.is_err() {
            return;
        }

        assert_eq!(Budget::<T>::get(), amount,);
>>>>>>> fe607e4f
    }

    /// simulate one council's election cycle
    pub fn simulate_council_cycle(params: CouncilCycleParams<T>) {
        let settings = params.council_settings;

        // check initial council members
        Self::check_council_members(params.expected_initial_council_members.clone());

        // start announcing
        Self::check_announcing_period(
            params.cycle_start_block_number,
            CouncilStageAnnouncing {
                candidates_count: 0,
            },
        );

        escape_checkpoint!(
            params.interrupt_point.clone(),
            Some(CouncilCycleInterrupt::BeforeCandidatesAnnounce)
        );

        // announce candidacy for each candidate
        params.candidates_announcing.iter().for_each(|candidate| {
            Self::announce_candidacy(
                candidate.origin.clone(),
                candidate.account_id.clone(),
                settings.min_candidate_stake,
                Ok(()),
            );
        });

        escape_checkpoint!(
            params.interrupt_point.clone(),
            Some(CouncilCycleInterrupt::AfterCandidatesAnnounce)
        );

        // forward to election-voting period
        InstanceMockUtils::<T>::increase_block_number(
            settings.announcing_stage_duration.into() + 1,
        );

        // finish announcing period / start referendum -> will cause period prolongement
        Self::check_election_period(
            params.cycle_start_block_number + settings.announcing_stage_duration,
            CouncilStageElection {
                candidates_count: params.expected_candidates.len() as u64,
            },
        );

        escape_checkpoint!(
            params.interrupt_point.clone(),
            Some(CouncilCycleInterrupt::BeforeVoting)
        );

        // vote with all voters
        params.voters.iter().for_each(|voter| {
            Self::vote_for_candidate(
                voter.origin.clone(),
                voter.commitment.clone(),
                voter.stake.clone(),
                Ok(()),
            )
        });

        escape_checkpoint!(
            params.interrupt_point.clone(),
            Some(CouncilCycleInterrupt::AfterVoting)
        );

        // forward to election-revealing period
        InstanceMockUtils::<T>::increase_block_number(settings.voting_stage_duration.into() + 1);

        // referendum - start revealing period
        Self::check_referendum_revealing(
            settings.council_size,
            vec![],
            BTreeMap::new(), //<u64, T::VotePower>,
            params.cycle_start_block_number
                + settings.announcing_stage_duration
                + settings.voting_stage_duration,
        );

        escape_checkpoint!(
            params.interrupt_point.clone(),
            Some(CouncilCycleInterrupt::BeforeRevealing)
        );

        // reveal vote for all voters
        params.voters.iter().for_each(|voter| {
            Self::reveal_vote(
                voter.origin.clone(),
                voter.salt.clone(),
                voter.vote_for,
                Ok(()),
            );
        });

        escape_checkpoint!(
            params.interrupt_point.clone(),
            Some(CouncilCycleInterrupt::AfterRevealing)
        );

        // finish election / start idle period
        InstanceMockUtils::<T>::increase_block_number(settings.reveal_stage_duration.into() + 1);
        Self::check_idle_period(
            params.cycle_start_block_number
                + settings.reveal_stage_duration
                + settings.announcing_stage_duration
                + settings.voting_stage_duration,
        );
        Self::check_council_members(params.expected_final_council_members.clone());

        // finish idle period
        InstanceMockUtils::<T>::increase_block_number(settings.idle_stage_duration.into() + 1);
    }

    /// Simulate one full round of council lifecycle (announcing, election, idle). Use it to quickly test behavior in 2nd, 3rd, etc. cycle.
    pub fn run_full_council_cycle(
        start_block_number: T::BlockNumber,
        expected_initial_council_members: &[CouncilMemberOf<T>],
        users_offset: u64,
    ) -> CouncilCycleParams<T> {
        let council_settings = CouncilSettings::<T>::extract_settings();
        let vote_stake =
            <RuntimeReferendum as referendum::Trait<ReferendumInstance>>::MinimumStake::get();

        // generate candidates
        let candidates: Vec<CandidateInfo<T>> = (0..(council_settings.min_candidate_count + 1)
            as u64)
            .map(|i| {
                InstanceMockUtils::<T>::generate_candidate(
                    u64::from(i) + users_offset,
                    council_settings.min_candidate_stake,
                )
            })
            .collect();

        // prepare candidates that are expected to get into candidacy list
        let expected_candidates = candidates
            .iter()
            .map(|item| item.candidate.clone())
            .collect();

        let expected_final_council_members: Vec<CouncilMemberOf<T>> = vec![
            (
                candidates[3].candidate.clone(),
                candidates[3].membership_id,
                start_block_number + council_settings.election_duration - 1.into(),
                0.into(),
            )
                .into(),
            (
                candidates[0].candidate.clone(),
                candidates[0].membership_id,
                start_block_number + council_settings.election_duration - 1.into(),
                0.into(),
            )
                .into(),
            (
                candidates[1].candidate.clone(),
                candidates[1].membership_id,
                start_block_number + council_settings.election_duration - 1.into(),
                0.into(),
            )
                .into(),
        ];

        // generate voter for each 6 voters and give: 4 votes for option D, 3 votes for option A, and 2 vote for option B, and 1 for option C
        let votes_map: Vec<u64> = vec![3, 3, 3, 3, 0, 0, 0, 1, 1, 2];
        let voters = (0..votes_map.len())
            .map(|index| {
                InstanceMockUtils::<T>::generate_voter(
                    index as u64 + users_offset,
                    vote_stake.into(),
                    CANDIDATE_BASE_ID + votes_map[index] + users_offset,
                )
            })
            .collect();

        let params = CouncilCycleParams {
            council_settings: CouncilSettings::<T>::extract_settings(),
            cycle_start_block_number: start_block_number,
            expected_initial_council_members: expected_initial_council_members.to_vec(),
            expected_final_council_members,
            candidates_announcing: candidates.clone(),
            expected_candidates,
            voters,

            interrupt_point: None,
        };

        InstanceMocks::<T>::simulate_council_cycle(params.clone());

        params
    }
}<|MERGE_RESOLUTION|>--- conflicted
+++ resolved
@@ -351,16 +351,10 @@
     pub voting_stage_duration: T::BlockNumber,
     pub reveal_stage_duration: T::BlockNumber,
     pub idle_stage_duration: T::BlockNumber,
-<<<<<<< HEAD
-
-    pub election_duration: T::BlockNumber,
-    pub cycle_duration: T::BlockNumber,
-=======
     pub election_duration: T::BlockNumber,
     pub cycle_duration: T::BlockNumber,
     pub budget_refill_amount: Balance<T>,
     pub budget_refill_period: T::BlockNumber,
->>>>>>> fe607e4f
 }
 
 impl<T: Trait> CouncilSettings<T>
@@ -396,12 +390,9 @@
                 + announcing_stage_duration
                 + voting_stage_duration
                 + idle_stage_duration,
-<<<<<<< HEAD
-=======
 
             budget_refill_amount: <T as Trait>::BudgetRefillAmount::get(),
             budget_refill_period: <T as Trait>::BudgetRefillPeriod::get(),
->>>>>>> fe607e4f
         }
     }
 }
@@ -768,7 +759,6 @@
         );
     }
 
-<<<<<<< HEAD
     pub fn release_vote_stake(
         origin: OriginType<<Runtime as system::Trait>::AccountId>,
         expected_result: Result<(), ()>,
@@ -781,7 +771,8 @@
             .is_ok(),
             expected_result.is_ok(),
         );
-=======
+    }
+
     pub fn set_budget(
         origin: OriginType<T::AccountId>,
         amount: Balance<T>,
@@ -798,7 +789,6 @@
         }
 
         assert_eq!(Budget::<T>::get(), amount,);
->>>>>>> fe607e4f
     }
 
     /// simulate one council's election cycle
