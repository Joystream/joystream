--- conflicted
+++ resolved
@@ -284,16 +284,11 @@
         /// New council was elected and appointed
         NewCouncilNotElected(),
 
-<<<<<<< HEAD
-        /// Candidacy stake released
-        StakeRelease(CouncilUserId, AccountId),
-=======
         /// Candidacy stake that was no longer needed was released
         CandidacyStakeRelease(CouncilUserId),
 
         /// Candidate has withdrawn his candidacy
         CandidacyWithdraw(CouncilUserId),
->>>>>>> 6e641c7a
     }
 }
 
@@ -416,9 +411,6 @@
             Mutations::<T>::release_candidacy_stake(&account_id, &council_user_id);
 
             // emit event
-<<<<<<< HEAD
-            Self::deposit_event(RawEvent::StakeRelease(council_user_id, account_id));
-=======
             Self::deposit_event(RawEvent::CandidacyStakeRelease(council_user_id));
 
             Ok(())
@@ -438,7 +430,6 @@
 
             // emit event
             Self::deposit_event(RawEvent::CandidacyWithdraw(council_user_id));
->>>>>>> 6e641c7a
 
             Ok(())
         }
@@ -652,49 +643,26 @@
         });
 
         // release stakes for previous council members
-<<<<<<< HEAD
         let old_members = CouncilMembers::<T>::get();
         old_members.iter().for_each(|council_member| {
-            T::ElectedMemberLock::unlock(&council_member.account_id);
+            T::ElectedMemberLock::unlock(&council_member.staking_account_id);
         });
-=======
-        CouncilMembers::<T>::get()
-            .iter()
-            .for_each(|council_member| {
-                T::ElectedMemberLock::unlock(&council_member.staking_account_id);
-            });
->>>>>>> 6e641c7a
 
         // set new council
         CouncilMembers::<T>::put(elected_members.to_vec());
 
         // setup elected member lock to new council's members
-<<<<<<< HEAD
         let new_members = CouncilMembers::<T>::get();
         new_members.iter().for_each(|council_member| {
             // unlock candidacy stake
-            T::CandidacyLock::unlock(&council_member.account_id);
+            T::CandidacyLock::unlock(&council_member.staking_account_id);
 
             // lock council member stake
-            T::ElectedMemberLock::lock(&council_member.account_id, council_member.stake);
+            T::ElectedMemberLock::lock(&council_member.staking_account_id, council_member.stake);
         });
 
         // prepare rewards for newly elected members
         Self::setup_new_council_rewards(&old_members, &new_members);
-=======
-        CouncilMembers::<T>::get()
-            .iter()
-            .for_each(|council_member| {
-                // unlock candidacy stake
-                T::CandidacyLock::unlock(&council_member.staking_account_id);
-
-                // lock council member stake
-                T::ElectedMemberLock::lock(
-                    &council_member.staking_account_id,
-                    council_member.stake,
-                );
-            });
->>>>>>> 6e641c7a
     }
 
     /// Announce user's candidacy.
@@ -814,11 +782,7 @@
 
     /////////////////// Action checks //////////////////////////////////////////
 
-<<<<<<< HEAD
     /// Checks there are no obstacles for announcing candidacy.
-=======
-    /// Ensures there is no problem in announcing candidacy.
->>>>>>> 6e641c7a
     fn can_announce_candidacy(
         origin: T::Origin,
         council_user_id: &T::CouncilUserId,
@@ -862,11 +826,7 @@
         Ok((stage_data, account_id))
     }
 
-<<<<<<< HEAD
-    /// Checks candidacy stake can be released.
-=======
     /// Ensures there is no problem in releasing old candidacy stake.
->>>>>>> 6e641c7a
     fn can_release_candidacy_stake(
         origin: T::Origin,
         council_user_id: &T::CouncilUserId,
