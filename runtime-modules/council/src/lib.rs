//! # Council module
//! Council module for the the Joystream platform.
//!
//! ## Overview
//!
//! The Council module let's privileged network users elect their voted representation.
//!
//! Each council cycle is composed of three phases. The default phase is the candidacy announcement
//! phase, during which users can announce their candidacy to the next council. After a fixed amount
//! of time (network blocks) candidacy announcement phase concludes, and the next phase starts if a
//! minimum number of candidates is announced; restarts the announcement phase otherwise. The next
//! phase is the Election phase, during which users can vote for their selected candidate.
//! The election itself is handled by the Referendum module. After elections end and a minimum
//! amount of candidates received votes, a new council is appointed, and the Council module enters
//! an Idle phase for the fixed amount of time before another round's candidacy announcements begin.
//!
//! The module supports requiring staking currency for the both candidacy and voting.
//!
//! ## Implementation
//! When implementing runtime for this module, don't forget to call all ReferendumConnection trait
//! functions at proper places. See the trait details for more information.
//!
//! ## Supported extrinsics
//! - [announce_candidacy](./struct.Module.html#method.announce_candidacy)
//! - [release_candidacy_stake](./struct.Module.html#method.release_candidacy_stake)
//! - [set_candidacy_note](./struct.Module.html#method.set_candidacy_note)
//! - [set_budget](./struct.Module.html#method.set_budget)
//! - [plan_budget_refill](./struct.Module.html#method.plan_budget_refill)
//! - [set_budget_increment](./struct.Module.html#method.set_budget_increment)
//! - [set_councilor_reward](./struct.Module.html#method.set_councilor_reward)
//! - [funding_request](./struct.Module.html#method.funding_request)
//! - [fund_council_budget](./struct.Module.html#method.fund_council_budget)
//!
//! ## Important functions
//! These functions have to be called by the runtime for the council to work properly.
//! - [recieve_referendum_results](./trait.ReferendumConnection.html#method.recieve_referendum_results)
//! - [can_unlock_vote_stake](./trait.ReferendumConnection.html#method.can_unlock_vote_stake)
//!
//! ## Dependencies:
//! - [referendum](../referendum/index.html)

/////////////////// Configuration //////////////////////////////////////////////
#![cfg_attr(not(feature = "std"), no_std)]

// used dependencies
use codec::{Decode, Encode};
use frame_support::traits::{Currency, Get, LockIdentifier};
use frame_support::weights::Weight;
use frame_support::{decl_error, decl_event, decl_module, decl_storage, ensure, error::BadOrigin};

use core::marker::PhantomData;
use frame_support::dispatch::DispatchResult;
use frame_system::ensure_root;
#[cfg(feature = "std")]
use serde::{Deserialize, Serialize};
use sp_runtime::traits::{Hash, SaturatedConversion, Saturating, Zero};
use sp_std::vec::Vec;

use common::council::CouncilOriginValidator;
use common::membership::{MemberId, MemberOriginValidator};
use common::{FundingRequestParameters, StakingAccountValidator};
use referendum::{CastVote, OptionResult, ReferendumManager};
use staking_handler::StakingHandler;

// declared modules
mod benchmarking;
mod mock;
mod tests;

/////////////////// Data Structures ////////////////////////////////////////////

/// Information about council's current state and when it changed the last time.
#[cfg_attr(feature = "std", derive(Serialize, Deserialize))]
#[derive(Encode, Decode, PartialEq, Eq, Debug, Default)]
pub struct CouncilStageUpdate<BlockNumber> {
    stage: CouncilStage,
    changed_at: BlockNumber,
}

/// Possible council states.
#[cfg_attr(feature = "std", derive(Serialize, Deserialize))]
#[derive(Encode, Decode, PartialEq, Eq, Debug)]
pub enum CouncilStage {
    /// Candidacy announcement period.
    Announcing(CouncilStageAnnouncing),
    /// Election of the new council.
    Election(CouncilStageElection),
    /// The idle phase - no new council election is running now.
    Idle,
}

impl Default for CouncilStage {
    fn default() -> CouncilStage {
        CouncilStage::Announcing(CouncilStageAnnouncing {
            candidates_count: 0,
        })
    }
}

/// Representation for announcing candidacy stage state.
#[cfg_attr(feature = "std", derive(Serialize, Deserialize))]
#[derive(Encode, Decode, PartialEq, Eq, Debug, Default)]
pub struct CouncilStageAnnouncing {
    candidates_count: u64,
}

/// Representation for new council members election stage state.
#[cfg_attr(feature = "std", derive(Serialize, Deserialize))]
#[derive(Encode, Decode, PartialEq, Eq, Debug, Default)]
pub struct CouncilStageElection {
    candidates_count: u64,
}

/// Candidate representation.
#[cfg_attr(feature = "std", derive(Serialize, Deserialize))]
#[derive(Encode, Decode, PartialEq, Eq, Debug, Default, Clone)]
pub struct Candidate<AccountId, Balance, Hash, VotePower> {
    staking_account_id: AccountId,
    reward_account_id: AccountId,
    cycle_id: u64,
    stake: Balance,
    vote_power: VotePower,
    note_hash: Option<Hash>,
}

/// Council member representation.
#[cfg_attr(feature = "std", derive(Serialize, Deserialize))]
#[derive(Encode, Decode, PartialEq, Eq, Debug, Default, Clone)]
pub struct CouncilMember<AccountId, MemberId, Balance, BlockNumber> {
    staking_account_id: AccountId,
    reward_account_id: AccountId,
    membership_id: MemberId,
    stake: Balance,
    last_payment_block: BlockNumber,
    unpaid_reward: Balance,
}

impl<AccountId, MemberId, Balance, BlockNumber>
    CouncilMember<AccountId, MemberId, Balance, BlockNumber>
{
    pub fn member_id(&self) -> &MemberId {
        &self.membership_id
    }
}

impl<AccountId, MemberId, Balance, Hash, VotePower, BlockNumber>
    From<(
        Candidate<AccountId, Balance, Hash, VotePower>,
        MemberId,
        BlockNumber,
        Balance,
    )> for CouncilMember<AccountId, MemberId, Balance, BlockNumber>
{
    fn from(
        from: (
            Candidate<AccountId, Balance, Hash, VotePower>,
            MemberId,
            BlockNumber,
            Balance,
        ),
    ) -> Self {
        Self {
            staking_account_id: from.0.staking_account_id,
            reward_account_id: from.0.reward_account_id,
            membership_id: from.1,
            stake: from.0.stake,

            last_payment_block: from.2,
            unpaid_reward: from.3,
        }
    }
}

/////////////////// Type aliases ///////////////////////////////////////////////

pub type Balance<T> = <T as balances::Trait>::Balance;
pub type VotePowerOf<T> = <<T as Trait>::Referendum as ReferendumManager<
    <T as frame_system::Trait>::Origin,
    <T as frame_system::Trait>::AccountId,
    <T as common::membership::MembershipTypes>::MemberId,
    <T as frame_system::Trait>::Hash,
>>::VotePower;
pub type CastVoteOf<T> = CastVote<
    <T as frame_system::Trait>::Hash,
    Balance<T>,
    <T as common::membership::MembershipTypes>::MemberId,
>;

pub type CouncilMemberOf<T> = CouncilMember<
    <T as frame_system::Trait>::AccountId,
    <T as common::membership::MembershipTypes>::MemberId,
    Balance<T>,
    <T as frame_system::Trait>::BlockNumber,
>;
pub type CandidateOf<T> = Candidate<
    <T as frame_system::Trait>::AccountId,
    Balance<T>,
    <T as frame_system::Trait>::Hash,
    VotePowerOf<T>,
>;
pub type CouncilStageUpdateOf<T> = CouncilStageUpdate<<T as frame_system::Trait>::BlockNumber>;
pub(crate) type Balances<T> = balances::Module<T>;

/////////////////// Traits, Storage, Errors, and Events /////////////////////////

/// council WeightInfo
/// Note: This was auto generated through the benchmark CLI using the `--weight-trait` flag
pub trait WeightInfo {
    fn set_budget_increment() -> Weight;
    fn set_councilor_reward() -> Weight;
    fn funding_request(i: u32) -> Weight;
    fn try_process_budget() -> Weight;
    fn try_progress_stage_idle() -> Weight;
    fn try_progress_stage_announcing_start_election(i: u32) -> Weight;
    fn try_progress_stage_announcing_restart() -> Weight;
    fn announce_candidacy() -> Weight;
    fn release_candidacy_stake() -> Weight;
    fn set_candidacy_note(i: u32) -> Weight;
    fn withdraw_candidacy() -> Weight;
    fn set_budget() -> Weight;
    fn plan_budget_refill() -> Weight;
<<<<<<< HEAD
    fn fund_council_budget() -> Weight;
=======
    fn councilor_remark() -> Weight;
    fn candidate_remark() -> Weight;
>>>>>>> 23f955b9
}

type CouncilWeightInfo<T> = <T as Trait>::WeightInfo;

/// The main council trait.
pub trait Trait:
    frame_system::Trait + common::membership::MembershipTypes + balances::Trait
{
    /// The overarching event type.
    type Event: From<Event<Self>> + Into<<Self as frame_system::Trait>::Event>;

    /// Referendum used for council elections.
    type Referendum: ReferendumManager<Self::Origin, Self::AccountId, Self::MemberId, Self::Hash>;

    /// Minimum number of extra candidates needed for the valid election.
    /// Number of total candidates is equal to council size plus extra candidates.
    type MinNumberOfExtraCandidates: Get<u64>;

    /// Council member count
    type CouncilSize: Get<u64>;

    /// Minimum stake candidate has to lock
    type MinCandidateStake: Get<Balance<Self>>;

    /// Identifier for currency lock used for candidacy staking.
    type CandidacyLock: StakingHandler<
        Self::AccountId,
        Balance<Self>,
        Self::MemberId,
        LockIdentifier,
    >;

    /// Identifier for currency lock used for candidacy staking.
    type CouncilorLock: StakingHandler<
        Self::AccountId,
        Balance<Self>,
        Self::MemberId,
        LockIdentifier,
    >;

    /// Validates staking account ownership for a member.
    type StakingAccountValidator: common::StakingAccountValidator<Self>;

    /// Duration of annoncing period
    type AnnouncingPeriodDuration: Get<Self::BlockNumber>;

    /// Duration of idle period
    type IdlePeriodDuration: Get<Self::BlockNumber>;

    /// Interval for automatic reward payments.
    type ElectedMemberRewardPeriod: Get<Self::BlockNumber>;

    /// Interval between automatic budget refills.
    type BudgetRefillPeriod: Get<Self::BlockNumber>;

    /// Weight information for extrinsics in this pallet.
    type WeightInfo: WeightInfo;

    /// Hook called right after the new council is elected.
    fn new_council_elected(elected_members: &[CouncilMemberOf<Self>]);

    /// Validates member id and origin combination
    type MemberOriginValidator: MemberOriginValidator<
        Self::Origin,
        common::MemberId<Self>,
        Self::AccountId,
    >;
}

/// Trait with functions that MUST be called by the runtime with values received from the
/// referendum module.
pub trait ReferendumConnection<T: Trait> {
    /// Process referendum results. This function MUST be called in runtime's implementation of
    /// referendum's `process_results()`.
    fn recieve_referendum_results(
        winners: &[OptionResult<
            <T as common::membership::MembershipTypes>::MemberId,
            VotePowerOf<T>,
        >],
    );

    /// Process referendum results. This function MUST be called in runtime's implementation of
    /// referendum's `can_release_voting_stake()`.
    fn can_unlock_vote_stake(vote: &CastVoteOf<T>) -> Result<(), Error<T>>;

    /// Checks that user is indeed candidating. This function MUST be called in runtime's
    /// implementation of referendum's `is_valid_option_id()`.
    fn is_valid_candidate_id(membership_id: &T::MemberId) -> bool;

    /// Return current voting power for a selected candidate.
    fn get_option_power(membership_id: &T::MemberId) -> VotePowerOf<T>;

    /// Recieve vote (power) for a selected candidate.
    fn increase_option_power(membership_id: &T::MemberId, amount: &VotePowerOf<T>);
}

decl_storage! {
    trait Store for Module<T: Trait> as Council {
        /// Current council voting stage
        pub Stage get(fn stage) config(): CouncilStageUpdate<T::BlockNumber>;

        /// Current council members
        pub CouncilMembers get(fn council_members) config(): Vec<CouncilMemberOf<T>>;

        /// Map of all candidates that ever candidated and haven't unstake yet.
        pub Candidates get(fn candidates) config(): map hasher(blake2_128_concat)
            T::MemberId => Candidate<T::AccountId, Balance<T>, T::Hash, VotePowerOf::<T>>;

        /// Index of the current candidacy period. It is incremented everytime announcement period
        /// starts.
        pub AnnouncementPeriodNr get(fn announcement_period_nr) config(): u64;

        /// Budget for the council's elected members rewards.
        pub Budget get(fn budget) config(): Balance<T>;

        /// The next block in which the elected council member rewards will be payed.
        pub NextRewardPayments get(fn next_reward_payments) config(): T::BlockNumber;

        /// The next block in which the budget will be increased.
        pub NextBudgetRefill get(fn next_budget_refill) config(): T::BlockNumber;

        /// Amount of balance to be refilled every budget period
        pub BudgetIncrement get(fn budget_increment) config(): Balance<T>;

        /// Councilor reward per block
        pub CouncilorReward get(fn councilor_reward) config(): Balance<T>;
    }
}

decl_event! {
    pub enum Event<T>
    where
        Balance = Balance<T>,
        <T as frame_system::Trait>::BlockNumber,
        <T as common::membership::MembershipTypes>::MemberId,
        <T as frame_system::Trait>::AccountId,
    {
        /// New council was elected
        AnnouncingPeriodStarted(),

        /// Announcing period can't finish because of insufficient candidtate count
        NotEnoughCandidates(),

        /// Candidates are announced and voting starts
        VotingPeriodStarted(u64),

        /// New candidate announced
        NewCandidate(MemberId, AccountId, AccountId, Balance),

        /// New council was elected and appointed
        NewCouncilElected(Vec<MemberId>),

        /// New council was not elected
        NewCouncilNotElected(),

        /// Candidacy stake that was no longer needed was released
        CandidacyStakeRelease(MemberId),

        /// Candidate has withdrawn his candidacy
        CandidacyWithdraw(MemberId),

        /// The candidate has set a new note for their candidacy
        CandidacyNoteSet(MemberId, Vec<u8>),

        /// The whole reward was paid to the council member.
        RewardPayment(MemberId, AccountId, Balance, Balance),

        /// Budget balance was changed by the root.
        BudgetBalanceSet(Balance),

        /// Budget balance was increased by automatic refill.
        BudgetRefill(Balance),

        /// The next budget refill was planned.
        BudgetRefillPlanned(BlockNumber),

        /// Budget increment has been updated.
        BudgetIncrementUpdated(Balance),

        /// Councilor reward has been updated.
        CouncilorRewardUpdated(Balance),

        /// Request has been funded
        RequestFunded(AccountId, Balance),

<<<<<<< HEAD
        /// Fund the council budget.
        /// Params:
        /// - Member ID
        /// - Amount of balance
        /// - Rationale
        CouncilBudgetFunded(MemberId, Balance, Vec<u8>),
=======
        /// Councilor remark message
        CouncilorRemarked(MemberId, Vec<u8>),

        /// Candidate remark message
        CandidateRemarked(MemberId, Vec<u8>),
>>>>>>> 23f955b9
    }
}

decl_error! {
    /// Council errors
    pub enum Error for Module<T: Trait> {
        /// Origin is invalid.
        BadOrigin,

        /// User tried to announce candidacy outside of the candidacy announcement period.
        CantCandidateNow,

        /// User tried to release stake outside of the revealing period.
        CantReleaseStakeNow,

        /// Candidate haven't provided sufficient stake.
        CandidacyStakeTooLow,

        /// User tried to announce candidacy twice in the same elections.
        CantCandidateTwice,

        /// User tried to announce candidacy with an account that has the conflicting type of stake
        /// with candidacy stake and has not enough balance for staking for both purposes.
        ConflictingStake,

        /// Council member and candidates can't withdraw stake yet.
        StakeStillNeeded,

        /// User tried to release stake when no stake exists.
        NoStake,

        /// Insufficient balance for candidacy staking.
        InsufficientBalanceForStaking,

        /// Candidate can't vote for himself.
        CantVoteForYourself,

        /// Invalid membership.
        MemberIdNotMatchAccount,

        /// The combination of membership id and account id is invalid for unstaking an existing
        /// candidacy stake.
        InvalidAccountToStakeReuse,

        /// User tried to withdraw candidacy when not candidating.
        NotCandidatingNow,

        /// Can't withdraw candidacy outside of the candidacy announcement period.
        CantWithdrawCandidacyNow,

        /// The member is not a councilor.
        NotCouncilor,

        /// Insufficent funds in council for executing 'Funding Request'
        InsufficientFundsForFundingRequest,

        /// Fund request no balance
        ZeroBalanceFundRequest,

        /// The same account is recieving funds from the same request twice
        RepeatedFundRequestAccount,

        /// Funding requests without recieving accounts
        EmptyFundingRequests,

<<<<<<< HEAD
        /// Insufficient tokens for funding (on member controller account)
        InsufficientTokensForFunding,

        /// Trying to fund with zero tokens
        ZeroTokensFunding,
=======
        /// Candidate id not found
        CandidateDoesNotExist,
>>>>>>> 23f955b9
    }
}

impl<T: Trait> PartialEq for Error<T> {
    fn eq(&self, other: &Self) -> bool {
        self.as_u8() == other.as_u8()
    }
}

impl<T: Trait> From<BadOrigin> for Error<T> {
    fn from(_error: BadOrigin) -> Self {
        Error::<T>::BadOrigin
    }
}

/////////////////// Module definition and implementation ///////////////////////

decl_module! {
    pub struct Module<T: Trait> for enum Call where origin: T::Origin {
        /// Predefined errors
        type Error = Error<T>;

        /// Setup events
        fn deposit_event() = default;

        /// Minimum number of extra candidates needed for the valid election.
        /// Number of total candidates is equal to council size plus extra candidates.
        const MinNumberOfExtraCandidates: u64 = T::MinNumberOfExtraCandidates::get();

        /// Council member count
        const CouncilSize: u64 = T::CouncilSize::get();

        /// Minimum stake candidate has to lock
        const MinCandidateStake: Balance<T> = T::MinCandidateStake::get();

        /// Duration of annoncing period
        const AnnouncingPeriodDuration: T::BlockNumber = T::AnnouncingPeriodDuration::get();

        /// Duration of idle period
        const IdlePeriodDuration: T::BlockNumber = T::IdlePeriodDuration::get();

        /// Interval for automatic reward payments.
        const ElectedMemberRewardPeriod: T::BlockNumber = T::ElectedMemberRewardPeriod::get();

        /// Interval between automatic budget refills.
        const BudgetRefillPeriod: T::BlockNumber = T::BudgetRefillPeriod::get();

        /// Exports const - candidacy lock id.
        const CandidacyLockId: LockIdentifier = T::CandidacyLock::lock_id();

        /// Exports const - councilor lock id.
        const CouncilorLockId: LockIdentifier = T::CouncilorLock::lock_id();

        /////////////////// Lifetime ///////////////////////////////////////////

        // No origin so this is a priviledged call
        fn on_initialize() -> Weight {
            let now = frame_system::Module::<T>::block_number();

            // Council stage progress it returns the number of candidates
            // if in announcing stage
            let mb_candidate_count = Self::try_progress_stage(now);

            // Budget reward payment + budget refill
            Self::try_process_budget(now);

            // Calculates the weight using the candidate count
            Self::calculate_on_initialize_weight(mb_candidate_count)
        }

        /////////////////// Election-related ///////////////////////////////////

        /// Subscribe candidate
        ///
        /// # <weight>
        ///
        /// ## weight
        /// `O (1)`
        /// - db:
        ///    - `O(1)` doesn't depend on the state or parameters
        /// # </weight>
        #[weight = CouncilWeightInfo::<T>::announce_candidacy()]
        pub fn announce_candidacy(
                origin,
                membership_id: T::MemberId,
                staking_account_id: T::AccountId,
                reward_account_id: T::AccountId,
                stake: Balance<T>
            ) -> Result<(), Error<T>> {
            // ensure action can be started
            let (stage_data, previous_staking_account_id) =
                EnsureChecks::<T>::can_announce_candidacy(
                    origin,
                    &membership_id,
                    &staking_account_id,
                    &stake
                )?;

            // prepare candidate
            let candidate =
                Self::prepare_new_candidate(
                    staking_account_id.clone(),
                    reward_account_id.clone(),
                    stake
                );

            //
            // == MUTATION SAFE ==
            //
            if let Some(tmp_account_id) = previous_staking_account_id {
                Mutations::<T>::release_candidacy_stake(&membership_id, &tmp_account_id);
            }

            // update state
            Mutations::<T>::announce_candidacy(&stage_data, &membership_id, &candidate, &stake);

            // emit event
            Self::deposit_event(RawEvent::NewCandidate(
                    membership_id,
                    staking_account_id,
                    reward_account_id,
                    stake
                ));

            Ok(())
        }

        /// Release candidacy stake that is no longer needed.
        ///
        /// # <weight>
        ///
        /// ## weight
        /// `O (1)`
        /// - db:
        ///    - `O(1)` doesn't depend on the state or parameters
        /// # </weight>
        #[weight = CouncilWeightInfo::<T>::release_candidacy_stake()]
        pub fn release_candidacy_stake(origin, membership_id: T::MemberId)
            -> Result<(), Error<T>> {
            let staking_account_id =
                EnsureChecks::<T>::can_release_candidacy_stake(origin, &membership_id)?;

            //
            // == MUTATION SAFE ==
            //

            // update state
            Mutations::<T>::release_candidacy_stake(&membership_id, &staking_account_id);

            // emit event
            Self::deposit_event(RawEvent::CandidacyStakeRelease(membership_id));

            Ok(())
        }

        /// Withdraw candidacy and release candidacy stake.
        ///
        /// # <weight>
        ///
        /// ## weight
        /// `O (1)`
        /// - db:
        ///    - `O(1)` doesn't depend on the state or parameters
        /// # </weight>
        #[weight = CouncilWeightInfo::<T>::withdraw_candidacy()]
        pub fn withdraw_candidacy(origin, membership_id: T::MemberId) -> Result<(), Error<T>> {
            let (stage_data, candidate) =
                EnsureChecks::<T>::can_withdraw_candidacy(origin, &membership_id)?;

            //
            // == MUTATION SAFE ==
            //

            // update state
            Mutations::<T>::withdraw_candidacy(&stage_data, &membership_id, &candidate);

            // emit event
            Self::deposit_event(RawEvent::CandidacyWithdraw(membership_id));

            Ok(())
        }

        /// Set short description for the user's candidacy. Can be called anytime during user's candidacy.
        ///
        /// # <weight>
        ///
        /// ## weight
        /// `O (N)` where:
        /// `N` is the length of `note`
        /// - db:
        ///    - `O(1)` doesn't depend on the state or parameters
        /// # </weight>
        #[weight = CouncilWeightInfo::<T>::set_candidacy_note(note.len().saturated_into())]
        pub fn set_candidacy_note(origin, membership_id: T::MemberId, note: Vec<u8>)
            -> Result<(), Error<T>> {
            // ensure action can be started
            EnsureChecks::<T>::can_set_candidacy_note(origin, &membership_id)?;

            //
            // == MUTATION SAFE ==
            //

            // calculate note's hash
            let note_hash = T::Hashing::hash(note.as_slice());

            // update state
            Mutations::<T>::set_candidacy_note(&membership_id, &note_hash);

            // emit event
            Self::deposit_event(RawEvent::CandidacyNoteSet(membership_id, note));

            Ok(())
        }

        /// Sets the budget balance.
        ///
        /// # <weight>
        ///
        /// ## weight
        /// `O (1)`
        /// - db:
        ///    - `O(1)` doesn't depend on the state or parameters
        /// # </weight>
        #[weight = CouncilWeightInfo::<T>::set_budget()]
        pub fn set_budget(origin, balance: Balance<T>) -> Result<(), Error<T>> {
            // ensure action can be started
            EnsureChecks::<T>::can_set_budget(origin)?;

            //
            // == MUTATION SAFE ==
            //

            // update state
            Mutations::<T>::set_budget(balance);

            // emit event
            Self::deposit_event(RawEvent::BudgetBalanceSet(balance));

            Ok(())
        }

        /// Plan the next budget refill.
        ///
        /// # <weight>
        ///
        /// ## weight
        /// `O (1)`
        /// - db:
        ///    - `O(1)` doesn't depend on the state or parameters
        /// # </weight>
        #[weight = CouncilWeightInfo::<T>::plan_budget_refill()]
        pub fn plan_budget_refill(origin, next_refill: T::BlockNumber) -> Result<(), Error<T>> {
            // ensure action can be started
            EnsureChecks::<T>::can_plan_budget_refill(origin)?;

            //
            // == MUTATION SAFE ==
            //

            // update state
            Mutations::<T>::plan_budget_refill(&next_refill);

            // emit event
            Self::deposit_event(RawEvent::BudgetRefillPlanned(next_refill));

            Ok(())
        }

        /// Sets the budget refill amount
        ///
        /// # <weight>
        ///
        /// ## weight
        /// `O (1)`
        /// - db:
        ///    - `O(1)` doesn't depend on the state or parameters
        /// # </weight>
        #[weight = CouncilWeightInfo::<T>::set_budget_increment()]
        pub fn set_budget_increment(origin, budget_increment: Balance<T>) -> Result<(), Error<T>> {
            // ensure action can be started
            EnsureChecks::<T>::can_set_budget_increment(origin)?;


            //
            // == MUTATION SAFE ==
            //

            // update state
            Mutations::<T>::set_budget_increment(budget_increment);

            // emit event
            Self::deposit_event(RawEvent::BudgetIncrementUpdated(budget_increment));

            Ok(())
        }


        /// Sets the councilor reward per block
        ///
        /// # <weight>
        ///
        /// ## weight
        /// `O (1)`
        /// - db:
        ///    - `O(1)` doesn't depend on the state or parameters
        /// # </weight>
        #[weight = CouncilWeightInfo::<T>::set_councilor_reward()]
        pub fn set_councilor_reward(origin, councilor_reward: Balance<T>) -> Result<(), Error<T>> {
            // ensure action can be started
            EnsureChecks::<T>::can_set_councilor_reward(origin)?;


            //
            // == MUTATION SAFE ==
            //

            // update state
            Mutations::<T>::set_councilor_reward(councilor_reward);

            // emit event
            Self::deposit_event(RawEvent::CouncilorRewardUpdated(councilor_reward));

            Ok(())
        }


        /// Transfers funds from council budget to account
        ///
        /// # <weight>
        ///
        /// ## weight
        /// `O (F)` where:
        /// `F` is the length of `funding_requests`
        /// - db:
        ///    - `O(1)` doesn't depend on the state or parameters
        /// # </weight>
        #[weight = CouncilWeightInfo::<T>::funding_request(
            funding_requests.len().saturated_into()
        )]
        pub fn funding_request(
            origin,
            funding_requests: Vec<FundingRequestParameters<Balance<T>, T::AccountId>>
        ) {
            // Checks
            ensure_root(origin)?;

            let funding_total: Balance<T> =
                funding_requests.iter().fold(
                    Zero::zero(),
                    |accumulated, funding_request| accumulated.saturating_add(funding_request.amount),
                );

            let current_budget = Self::budget();

            ensure!(
                funding_total <= current_budget,
                Error::<T>::InsufficientFundsForFundingRequest
            );

            ensure!(!funding_requests.is_empty(), Error::<T>::EmptyFundingRequests);

            let mut recieving_accounts = Vec::<&T::AccountId>::new();

            for funding_request in &funding_requests {
                ensure!(
                    funding_request.amount != Zero::zero(),
                    Error::<T>::ZeroBalanceFundRequest
                );

                ensure!(
                    !recieving_accounts.contains(&&funding_request.account),
                    Error::<T>::RepeatedFundRequestAccount
                );

                recieving_accounts.push(&funding_request.account);
            }

            //
            // == MUTATION SAFE ==
            //

            Mutations::<T>::set_budget(current_budget.saturating_sub(funding_total));

            for funding_request in funding_requests {
                let amount = funding_request.amount;
                let account = funding_request.account;
                let  _ = balances::Module::<T>::deposit_creating(&account, amount);
                Self::deposit_event(RawEvent::RequestFunded(account, amount));
            }
        }

<<<<<<< HEAD
        /// Fund the council budget by a member.
        /// <weight>
        ///
        /// ## Weight
        /// `O (1)` Doesn't depend on the state or parameters
        /// - DB:
        ///    - O(1) doesn't depend on the state or parameters
        /// # </weight>
        #[weight = CouncilWeightInfo::<T>::fund_council_budget()]
        pub fn fund_council_budget(
            origin,
            member_id: MemberId<T>,
            amount: Balance<T>,
            rationale: Vec<u8>,
        ) {
            let account_id =
                T::MemberOriginValidator::ensure_member_controller_account_origin(origin, member_id)?;

            let budget = Self::budget();

            ensure!(amount > Zero::zero(), Error::<T>::ZeroTokensFunding);
            ensure!(
                Balances::<T>::can_slash(&account_id, amount),
                Error::<T>::InsufficientTokensForFunding
=======
        /// Councilor makes a remark message
        ///
        /// # <weight>
        ///
        /// ## weight
        /// `O (1)`
        /// - db:
        ///    - `O(1)` doesn't depend on the state or parameters
        /// # </weight>
        #[weight = CouncilWeightInfo::<T>::councilor_remark()]
        pub fn councilor_remark(
            origin,
            councilor_id: T::MemberId,
            msg: Vec<u8>,
        ) {
            Self::ensure_member_consulate(origin, councilor_id)?;

            //
            // == MUTATION SAFE ==
            //

            Self::deposit_event(RawEvent::CouncilorRemarked(councilor_id, msg));
        }

        /// Candidate makes a remark message
        ///
        /// # <weight>
        ///
        /// ## weight
        /// `O (1)`
        /// - db:
        ///    - `O(1)` doesn't depend on the state or parameters
        /// # </weight>
        #[weight = CouncilWeightInfo::<T>::candidate_remark()]
        pub fn candidate_remark(
            origin,
            candidate_id: T::MemberId,
            msg: Vec<u8>,
        ) {
            EnsureChecks::<T>::ensure_user_membership(origin, &candidate_id)?;
            ensure!(
                Self::is_valid_candidate_id(&candidate_id),
                Error::<T>::CandidateDoesNotExist,
>>>>>>> 23f955b9
            );

            //
            // == MUTATION SAFE ==
            //

<<<<<<< HEAD
            Mutations::<T>::set_budget(budget.saturating_add(amount));

            let _ = Balances::<T>::slash(&account_id, amount);

            Self::deposit_event(
                RawEvent::CouncilBudgetFunded(
                    member_id,
                    amount,
                    rationale
                )
            );
        }

=======
            Self::deposit_event(RawEvent::CandidateRemarked(candidate_id, msg));
        }
>>>>>>> 23f955b9
    }
}

/////////////////// Inner logic ////////////////////////////////////////////////

impl<T: Trait> Module<T> {
    /////////////////// Lifetime ///////////////////////////////////////////

    // Checkout expire of referendum stage.
    // Returns the number of candidates if currently in stage announcing
    fn try_progress_stage(now: T::BlockNumber) -> Option<u64> {
        // election progress
        match Stage::<T>::get().stage {
            CouncilStage::Announcing(stage_data) => {
                let number_of_candidates = stage_data.candidates_count;
                if now == Stage::<T>::get().changed_at + T::AnnouncingPeriodDuration::get() {
                    Self::end_announcement_period(stage_data);
                }

                Some(number_of_candidates)
            }
            CouncilStage::Idle => {
                if now == Stage::<T>::get().changed_at + T::IdlePeriodDuration::get() {
                    Self::end_idle_period();
                }

                None
            }
            _ => None,
        }
    }

    // Checkout elected council members reward payments.
    fn try_process_budget(now: T::BlockNumber) {
        // budget autorefill
        if now == NextBudgetRefill::<T>::get() {
            Self::refill_budget(now);
        }

        // council members rewards
        if now == NextRewardPayments::<T>::get() {
            Self::pay_elected_member_rewards(now);
        }
    }

    // Finish voting and start ravealing.
    fn end_announcement_period(stage_data: CouncilStageAnnouncing) {
        let min_candidate_count = T::CouncilSize::get() + T::MinNumberOfExtraCandidates::get();

        // reset announcing period when not enough candidates registered
        if stage_data.candidates_count < min_candidate_count {
            Mutations::<T>::start_announcing_period();

            // emit event
            Self::deposit_event(RawEvent::NotEnoughCandidates());

            return;
        }

        // update state
        Mutations::<T>::finalize_announcing_period(&stage_data);

        // emit event
        Self::deposit_event(RawEvent::VotingPeriodStarted(stage_data.candidates_count));
    }

    // Conclude election period and elect new council if possible.
    fn end_election_period(
        winners: &[OptionResult<
            <T as common::membership::MembershipTypes>::MemberId,
            VotePowerOf<T>,
        >],
    ) {
        let council_size = T::CouncilSize::get();
        if winners.len() as u64 != council_size {
            // reset candidacy announcement period
            Mutations::<T>::start_announcing_period();

            // emit event
            Self::deposit_event(RawEvent::NewCouncilNotElected());

            return;
        }

        let now: T::BlockNumber = <frame_system::Module<T>>::block_number();

        // prepare candidates that got elected
        let elected_members: Vec<CouncilMemberOf<T>> = winners
            .iter()
            .map(|item| {
                let membership_id = item.option_id;
                let candidate = Candidates::<T>::get(membership_id);

                // clear candidate record and unlock their candidacy stake
                Mutations::<T>::clear_candidate(&membership_id, &candidate);

                (candidate, membership_id, now, Zero::zero()).into()
            })
            .collect();
        // prepare council users for event
        let elected_council_users = elected_members
            .iter()
            .map(|item| item.membership_id)
            .collect();

        // update state
        Mutations::<T>::elect_new_council(elected_members.as_slice(), now);

        // emit event
        Self::deposit_event(RawEvent::NewCouncilElected(elected_council_users));

        // trigger new-council-elected hook
        T::new_council_elected(elected_members.as_slice());
    }

    // Finish idle period and start new council election cycle (announcing period).
    fn end_idle_period() {
        // update state
        Mutations::<T>::start_announcing_period();

        // emit event
        Self::deposit_event(RawEvent::AnnouncingPeriodStarted());
    }

    /////////////////// Budget-related /////////////////////////////////////

    // Refill (increase) the budget's balance.
    fn refill_budget(now: T::BlockNumber) {
        // get refill amount
        let refill_amount = Self::budget_increment();

        // refill budget
        Mutations::<T>::refill_budget(refill_amount);

        // calculate next refill block number
        let refill_period = T::BudgetRefillPeriod::get();
        let next_refill = now + refill_period;

        // plan next budget refill
        Mutations::<T>::plan_budget_refill(&next_refill);

        // emit events
        Self::deposit_event(RawEvent::BudgetRefill(refill_amount));
        Self::deposit_event(RawEvent::BudgetRefillPlanned(next_refill));
    }

    // Pay rewards to elected council members.
    fn pay_elected_member_rewards(now: T::BlockNumber) {
        let reward_per_block = Self::councilor_reward();
        let starting_balance = Budget::<T>::get();

        // pay reward to all council members
        let new_balance = CouncilMembers::<T>::get().iter().enumerate().fold(
            starting_balance,
            |balance, (member_index, council_member)| {
                // calculate unpaid reward
                let unpaid_reward =
                    Calculations::<T>::get_current_reward(&council_member, reward_per_block, now);

                // depleted budget or no accumulated reward to be paid?
                if balance == Zero::zero() || unpaid_reward == Zero::zero() {
                    // no need to update council member record here; their unpaid reward will be
                    // recalculated next time rewards are paid

                    // emit event
                    Self::deposit_event(RawEvent::RewardPayment(
                        council_member.membership_id,
                        council_member.reward_account_id.clone(),
                        Zero::zero(),
                        unpaid_reward,
                    ));
                    return balance;
                }

                // calculate withdrawable balance
                let (available_balance, missing_balance) =
                    Calculations::<T>::payable_reward(&balance, &unpaid_reward);

                // pay reward
                Mutations::<T>::pay_reward(
                    member_index,
                    &council_member.reward_account_id,
                    &available_balance,
                    &missing_balance,
                    &now,
                );

                // emit event
                Self::deposit_event(RawEvent::RewardPayment(
                    council_member.membership_id,
                    council_member.reward_account_id.clone(),
                    available_balance,
                    missing_balance,
                ));

                // return new balance
                balance.saturating_sub(available_balance)
            },
        );

        // update state
        Mutations::<T>::finish_reward_payments(new_balance, now);
    }

    /////////////////// Utils //////////////////////////////////////////////////

    // Construct a new candidate for council election.
    fn prepare_new_candidate(
        staking_account_id: T::AccountId,
        reward_account_id: T::AccountId,
        stake: Balance<T>,
    ) -> CandidateOf<T> {
        Candidate {
            staking_account_id,
            reward_account_id,
            cycle_id: AnnouncementPeriodNr::get(),
            stake,
            vote_power: 0.into(),
            note_hash: None,
        }
    }

    fn calculate_on_initialize_weight(mb_candidate_count: Option<u64>) -> Weight {
        // Minimum weight for progress stage
        let weight = CouncilWeightInfo::<T>::try_progress_stage_idle()
            .max(CouncilWeightInfo::<T>::try_progress_stage_announcing_restart());

        let weight = if let Some(candidate_count) = mb_candidate_count {
            // We can use the candidate count to calculate the worst case
            // if we are in announcement period without an additional storage access
            weight.max(
                CouncilWeightInfo::<T>::try_progress_stage_announcing_start_election(
                    candidate_count.saturated_into(),
                ),
            )
        } else {
            // If we don't have the candidate count we only take into account the weight
            // of the functions that doesn't depend on it
            weight
        };

        // Total weight = try progress weight + try process budget weight
        CouncilWeightInfo::<T>::try_process_budget().saturating_add(weight)
    }
}

impl<T: Trait> ReferendumConnection<T> for Module<T> {
    // Process candidates' results recieved from the referendum.
    fn recieve_referendum_results(
        winners: &[OptionResult<
            <T as common::membership::MembershipTypes>::MemberId,
            VotePowerOf<T>,
        >],
    ) {
        //
        // == MUTATION SAFE ==
        //

        // conclude election
        Self::end_election_period(winners);
    }

    // Check that it is a proper time to release stake.
    fn can_unlock_vote_stake(vote: &CastVoteOf<T>) -> Result<(), Error<T>> {
        let current_voting_cycle_id = AnnouncementPeriodNr::get();

        // allow release for very old votes
        if current_voting_cycle_id > vote.cycle_id + 1 {
            return Ok(());
        }

        // allow release for current cycle only in idle stage
        if current_voting_cycle_id == vote.cycle_id
            && !matches!(Stage::<T>::get().stage, CouncilStage::Idle)
        {
            return Err(Error::CantReleaseStakeNow);
        }

        let voting_for_winner = CouncilMembers::<T>::get()
            .iter()
            .map(|council_member| council_member.membership_id)
            .any(|membership_id| vote.vote_for == Some(membership_id));

        // allow release for vote from previous elections only when not voted for winner
        if current_voting_cycle_id == vote.cycle_id + 1 {
            // ensure vote was not cast for the one of winning candidates / council members
            if voting_for_winner {
                return Err(Error::CantReleaseStakeNow);
            }

            return Ok(());
        }

        // at this point vote.cycle_id == current_voting_cycle_id

        // ensure election has ended and voter haven't voted for winner
        if voting_for_winner || !matches!(Stage::<T>::get().stage, CouncilStage::Idle) {
            return Err(Error::CantReleaseStakeNow);
        }

        Ok(())
    }

    // Checks that user is indeed candidating.
    fn is_valid_candidate_id(membership_id: &T::MemberId) -> bool {
        if !Candidates::<T>::contains_key(membership_id) {
            return false;
        }

        let candidate = Candidates::<T>::get(membership_id);

        candidate.cycle_id == AnnouncementPeriodNr::get()
    }

    // Return current voting power for a selected candidate.
    fn get_option_power(membership_id: &T::MemberId) -> VotePowerOf<T> {
        if !Candidates::<T>::contains_key(membership_id) {
            return 0.into();
        }

        let candidate = Candidates::<T>::get(membership_id);

        candidate.vote_power
    }

    // Recieve vote (power) for a selected candidate.
    fn increase_option_power(membership_id: &T::MemberId, amount: &VotePowerOf<T>) {
        if !Candidates::<T>::contains_key(membership_id) {
            return;
        }

        Candidates::<T>::mutate(membership_id, |candidate| candidate.vote_power += *amount);
    }
}

/////////////////// Calculations ///////////////////////////////////////////////

struct Calculations<T: Trait> {
    _dummy: PhantomData<T>, // 0-sized data meant only to bound generic parameters
}

impl<T: Trait> Calculations<T> {
    // Calculate current reward for the recipient.
    fn get_current_reward(
        council_member: &CouncilMemberOf<T>,
        reward_per_block: Balance<T>,
        now: T::BlockNumber,
    ) -> Balance<T> {
        // calculate currently unpaid reward for elected council member
        // previously_unpaid_reward +
        // (current_block_number - last_payment_block_number) *
        // reward_per_block
        council_member.unpaid_reward.saturating_add(
            now.saturating_sub(council_member.last_payment_block)
                .saturated_into::<u64>()
                .saturating_mul(reward_per_block.saturated_into())
                .saturated_into(),
        )
    }

    // Retrieve current budget's balance and calculate missing balance for reward payment.
    fn payable_reward(
        budget_balance: &Balance<T>,
        reward_amount: &Balance<T>,
    ) -> (Balance<T>, Balance<T>) {
        // check if reward has enough balance
        if reward_amount <= budget_balance {
            return (*reward_amount, Zero::zero());
        }

        // calculate missing balance
        let missing_balance = reward_amount.saturating_sub(*budget_balance);

        (*budget_balance, missing_balance)
    }
}

/////////////////// Mutations //////////////////////////////////////////////////

struct Mutations<T: Trait> {
    _dummy: PhantomData<T>, // 0-sized data meant only to bound generic parameters
}

impl<T: Trait> Mutations<T> {
    /////////////////// Election-related ///////////////////////////////////

    // Change the council stage to candidacy announcing stage.
    fn start_announcing_period() {
        let stage_data = CouncilStageAnnouncing {
            candidates_count: 0,
        };

        let block_number = <frame_system::Module<T>>::block_number();

        // set stage
        Stage::<T>::put(CouncilStageUpdate {
            stage: CouncilStage::Announcing(stage_data),
            changed_at: block_number,
        });

        // increase anouncement cycle id
        AnnouncementPeriodNr::mutate(|value| *value += 1);
    }

    // Change the council stage from the announcing to the election stage.
    fn finalize_announcing_period(stage_data: &CouncilStageAnnouncing) {
        let extra_winning_target_count = T::CouncilSize::get() - 1;

        // start referendum
        T::Referendum::force_start(extra_winning_target_count, AnnouncementPeriodNr::get());

        let block_number = <frame_system::Module<T>>::block_number();

        // change council state
        Stage::<T>::put(CouncilStageUpdate {
            stage: CouncilStage::Election(CouncilStageElection {
                candidates_count: stage_data.candidates_count,
            }),
            changed_at: block_number,
        });
    }

    // Elect new council after successful election.
    fn elect_new_council(elected_members: &[CouncilMemberOf<T>], now: T::BlockNumber) {
        let block_number = <frame_system::Module<T>>::block_number();

        // change council state
        Stage::<T>::mutate(|value| {
            *value = CouncilStageUpdate {
                stage: CouncilStage::Idle,
                changed_at: block_number, // set current block as the start of next phase
            }
        });

        // try to pay any unpaid rewards (any unpaid rewards after this will be discarded call)
        Module::<T>::pay_elected_member_rewards(now);

        // release stakes for previous council members
        for council_member in CouncilMembers::<T>::get() {
            T::CouncilorLock::unlock(&council_member.staking_account_id);
        }

        // set new council
        CouncilMembers::<T>::put(elected_members.to_vec());

        // setup elected member lock for new council's members
        for council_member in CouncilMembers::<T>::get() {
            // lock council member stake
            T::CouncilorLock::lock(&council_member.staking_account_id, council_member.stake);
        }
    }

    // Announce user's candidacy.
    fn announce_candidacy(
        stage_data: &CouncilStageAnnouncing,
        membership_id: &T::MemberId,
        candidate: &CandidateOf<T>,
        stake: &Balance<T>,
    ) {
        // insert candidate to candidate registery
        Candidates::<T>::insert(membership_id, candidate.clone());

        // prepare new stage
        let new_stage_data = CouncilStageAnnouncing {
            candidates_count: stage_data.candidates_count + 1,
        };

        // store new stage
        Stage::<T>::mutate(|value| {
            *value = CouncilStageUpdate {
                stage: CouncilStage::Announcing(new_stage_data),

                // keep changed_at (and other values) - stage phase haven't changed
                ..*value
            }
        });

        // lock candidacy stake
        T::CandidacyLock::lock(&candidate.staking_account_id, *stake);
    }

    fn withdraw_candidacy(
        stage_data: &CouncilStageAnnouncing,
        membership_id: &T::MemberId,
        candidate: &CandidateOf<T>,
    ) {
        // release candidacy stake
        Self::release_candidacy_stake(&membership_id, &candidate.staking_account_id);

        // prepare new stage
        let new_stage_data = CouncilStageAnnouncing {
            candidates_count: stage_data.candidates_count.saturating_sub(1),
        };

        // store new stage
        Stage::<T>::mutate(|value| {
            *value = CouncilStageUpdate {
                stage: CouncilStage::Announcing(new_stage_data),

                // keep changed_at (and other values) - stage phase haven't changed
                ..*value
            }
        });
    }

    // Release user's stake that was used for candidacy.
    fn release_candidacy_stake(membership_id: &T::MemberId, account_id: &T::AccountId) {
        // release stake amount
        T::CandidacyLock::unlock(&account_id);

        // remove candidate record
        Candidates::<T>::remove(membership_id);
    }

    // Set a new candidacy note for a candidate in the current election.
    fn set_candidacy_note(membership_id: &T::MemberId, note_hash: &T::Hash) {
        Candidates::<T>::mutate(membership_id, |value| value.note_hash = Some(*note_hash));
    }

    // Removes member's candidacy record.
    fn clear_candidate(membership_id: &T::MemberId, candidate: &CandidateOf<T>) {
        // unlock candidacy stake
        T::CandidacyLock::unlock(&candidate.staking_account_id);

        // clear candidate record
        Candidates::<T>::remove(membership_id);
    }

    /////////////////// Budget-related /////////////////////////////////////////

    // Set budget balance
    fn set_budget(balance: Balance<T>) {
        Budget::<T>::put(balance);
    }

    // Refill budget's balance.
    fn refill_budget(refill_amount: Balance<T>) {
        Budget::<T>::mutate(|balance| *balance = balance.saturating_add(refill_amount));
    }

    // Plan next budget refill.
    fn plan_budget_refill(refill_at: &T::BlockNumber) {
        NextBudgetRefill::<T>::put(refill_at);
    }

    // Set budget increment.
    fn set_budget_increment(budget_increment: Balance<T>) {
        BudgetIncrement::<T>::put(budget_increment);
    }

    // Set councilor reward.
    fn set_councilor_reward(councilor_reward: Balance<T>) {
        CouncilorReward::<T>::put(councilor_reward);
    }

    // Pay reward to a single elected council member.
    fn pay_reward(
        member_index: usize,
        account_id: &T::AccountId,
        amount: &Balance<T>,
        missing_balance: &Balance<T>,
        now: &T::BlockNumber,
    ) {
        // mint tokens into reward account
        let _ = balances::Module::<T>::deposit_creating(account_id, *amount);

        // update elected council member
        CouncilMembers::<T>::mutate(|members| {
            members[member_index].last_payment_block = *now;
            members[member_index].unpaid_reward = *missing_balance;
        });
    }

    // Save reward-payments-related changes and plan the next reward payout.
    fn finish_reward_payments(new_balance: Balance<T>, now: T::BlockNumber) {
        // update budget's balance
        Budget::<T>::put(new_balance);

        // plan next rewards payment
        let next_reward_block = now + T::ElectedMemberRewardPeriod::get();
        NextRewardPayments::<T>::put(next_reward_block);
    }
}

/////////////////// Ensure checks //////////////////////////////////////////////

struct EnsureChecks<T: Trait> {
    _dummy: PhantomData<T>, // 0-sized data meant only to bound generic parameters
}

impl<T: Trait> EnsureChecks<T> {
    /////////////////// Common checks //////////////////////////////////////////

    fn ensure_user_membership(
        origin: T::Origin,
        membership_id: &T::MemberId,
    ) -> Result<T::AccountId, Error<T>> {
        let account_id = T::MemberOriginValidator::ensure_member_controller_account_origin(
            origin,
            *membership_id,
        )
        .map_err(|_| Error::MemberIdNotMatchAccount)?;

        Ok(account_id)
    }

    /////////////////// Action checks //////////////////////////////////////////

    // Ensures there is no problem in announcing candidacy.
    fn can_announce_candidacy(
        origin: T::Origin,
        membership_id: &T::MemberId,
        staking_account_id: &T::AccountId,
        stake: &Balance<T>,
    ) -> Result<(CouncilStageAnnouncing, Option<T::AccountId>), Error<T>> {
        // ensure user's membership
        Self::ensure_user_membership(origin, membership_id)?;

        // ensure staking account's membership
        if !T::StakingAccountValidator::is_member_staking_account(
            &membership_id,
            &staking_account_id,
        ) {
            return Err(Error::MemberIdNotMatchAccount);
        }

        // ensure there are no conflicting stake types for the account
        if !T::CandidacyLock::is_account_free_of_conflicting_stakes(&staking_account_id) {
            return Err(Error::ConflictingStake);
        }

        let stage_data = match Stage::<T>::get().stage {
            CouncilStage::Announcing(stage_data) => stage_data,
            _ => return Err(Error::CantCandidateNow),
        };

        // when previous candidacy record is present, ensure user is not candidating twice &
        // prepare old stake for unlocking
        let mut existing_staking_account_id = None;
        if Candidates::<T>::contains_key(membership_id) {
            let candidate = Candidates::<T>::get(membership_id);

            // prevent user from candidating twice in the same election
            if candidate.cycle_id == AnnouncementPeriodNr::get() {
                return Err(Error::CantCandidateTwice);
            }

            // remember old staking account
            existing_staking_account_id = Some(candidate.staking_account_id);
        }

        // ensure stake is above minimal threshold
        if stake < &T::MinCandidateStake::get() {
            return Err(Error::CandidacyStakeTooLow);
        }

        // ensure user has enough balance - includes any already locked candidacy stake as it will
        // be reused
        if !T::CandidacyLock::is_enough_balance_for_stake(&staking_account_id, *stake) {
            return Err(Error::InsufficientBalanceForStaking);
        }

        Ok((stage_data, existing_staking_account_id))
    }

    // Ensures there is no problem in releasing old candidacy stake.
    fn can_release_candidacy_stake(
        origin: T::Origin,
        membership_id: &T::MemberId,
    ) -> Result<T::AccountId, Error<T>> {
        // ensure user's membership
        Self::ensure_user_membership(origin, membership_id)?;

        // escape when no previous candidacy stake is present
        if !Candidates::<T>::contains_key(membership_id) {
            return Err(Error::NoStake);
        }

        let candidate = Candidates::<T>::get(membership_id);

        // prevent user from releasing candidacy stake during election
        if candidate.cycle_id == AnnouncementPeriodNr::get()
            && !matches!(Stage::<T>::get().stage, CouncilStage::Idle)
        {
            return Err(Error::StakeStillNeeded);
        }

        Ok(candidate.staking_account_id)
    }

    // Ensures there is no problem in withdrawing already announced candidacy.
    fn can_withdraw_candidacy(
        origin: T::Origin,
        membership_id: &T::MemberId,
    ) -> Result<(CouncilStageAnnouncing, CandidateOf<T>), Error<T>> {
        // ensure user's membership
        Self::ensure_user_membership(origin, membership_id)?;

        // escape when no previous candidacy stake is present
        if !Candidates::<T>::contains_key(membership_id) {
            return Err(Error::NotCandidatingNow);
        }

        let candidate = Candidates::<T>::get(membership_id);

        // ensure candidacy announcing period is running now
        let stage_data = match Stage::<T>::get().stage {
            CouncilStage::Announcing(stage_data) => {
                // ensure candidacy was announced in current election cycle
                if candidate.cycle_id != AnnouncementPeriodNr::get() {
                    return Err(Error::NotCandidatingNow);
                }

                stage_data
            }
            _ => return Err(Error::CantWithdrawCandidacyNow),
        };

        Ok((stage_data, candidate))
    }

    // Ensures there is no problem in setting new note for the candidacy.
    fn can_set_candidacy_note(
        origin: T::Origin,
        membership_id: &T::MemberId,
    ) -> Result<(), Error<T>> {
        // ensure user's membership
        Self::ensure_user_membership(origin, membership_id)?;

        // escape when no previous candidacy stake is present
        if !Candidates::<T>::contains_key(membership_id) {
            return Err(Error::NotCandidatingNow);
        }

        let candidate = Candidates::<T>::get(membership_id);

        // ensure candidacy was announced in current election cycle
        if candidate.cycle_id != AnnouncementPeriodNr::get() {
            return Err(Error::NotCandidatingNow);
        }

        // ensure election hasn't ended yet
        if let CouncilStage::Idle = Stage::<T>::get().stage {
            return Err(Error::NotCandidatingNow);
        }

        Ok(())
    }

    // Ensures there is no problem in setting the budget balance.
    fn can_set_budget(origin: T::Origin) -> Result<(), Error<T>> {
        ensure_root(origin)?;

        Ok(())
    }

    // Ensures there is no problem in planning next budget refill.
    fn can_plan_budget_refill(origin: T::Origin) -> Result<(), Error<T>> {
        ensure_root(origin)?;

        Ok(())
    }

    // Ensures there is no problem in setting the budget increment.
    fn can_set_budget_increment(origin: T::Origin) -> Result<(), Error<T>> {
        ensure_root(origin)?;

        Ok(())
    }

    // Ensures there is no problem in setting the councilor reward.
    fn can_set_councilor_reward(origin: T::Origin) -> Result<(), Error<T>> {
        ensure_root(origin)?;

        Ok(())
    }
}

impl<T: Trait + common::membership::MembershipTypes>
    CouncilOriginValidator<T::Origin, T::MemberId, T::AccountId> for Module<T>
{
    fn ensure_member_consulate(origin: T::Origin, member_id: T::MemberId) -> DispatchResult {
        EnsureChecks::<T>::ensure_user_membership(origin, &member_id)?;

        let is_councilor = Self::council_members()
            .iter()
            .any(|council_member| council_member.member_id() == &member_id);

        ensure!(is_councilor, Error::<T>::NotCouncilor);

        Ok(())
    }
}

impl<T: Trait + balances::Trait> common::council::CouncilBudgetManager<Balance<T>> for Module<T> {
    fn get_budget() -> Balance<T> {
        Self::budget()
    }

    fn set_budget(budget: Balance<T>) {
        Mutations::<T>::set_budget(budget);
    }
}<|MERGE_RESOLUTION|>--- conflicted
+++ resolved
@@ -219,12 +219,9 @@
     fn withdraw_candidacy() -> Weight;
     fn set_budget() -> Weight;
     fn plan_budget_refill() -> Weight;
-<<<<<<< HEAD
     fn fund_council_budget() -> Weight;
-=======
     fn councilor_remark() -> Weight;
     fn candidate_remark() -> Weight;
->>>>>>> 23f955b9
 }
 
 type CouncilWeightInfo<T> = <T as Trait>::WeightInfo;
@@ -410,20 +407,18 @@
         /// Request has been funded
         RequestFunded(AccountId, Balance),
 
-<<<<<<< HEAD
         /// Fund the council budget.
         /// Params:
         /// - Member ID
         /// - Amount of balance
         /// - Rationale
         CouncilBudgetFunded(MemberId, Balance, Vec<u8>),
-=======
+
         /// Councilor remark message
         CouncilorRemarked(MemberId, Vec<u8>),
 
         /// Candidate remark message
         CandidateRemarked(MemberId, Vec<u8>),
->>>>>>> 23f955b9
     }
 }
 
@@ -489,16 +484,14 @@
         /// Funding requests without recieving accounts
         EmptyFundingRequests,
 
-<<<<<<< HEAD
         /// Insufficient tokens for funding (on member controller account)
         InsufficientTokensForFunding,
 
         /// Trying to fund with zero tokens
         ZeroTokensFunding,
-=======
+
         /// Candidate id not found
         CandidateDoesNotExist,
->>>>>>> 23f955b9
     }
 }
 
@@ -890,7 +883,6 @@
             }
         }
 
-<<<<<<< HEAD
         /// Fund the council budget by a member.
         /// <weight>
         ///
@@ -915,7 +907,25 @@
             ensure!(
                 Balances::<T>::can_slash(&account_id, amount),
                 Error::<T>::InsufficientTokensForFunding
-=======
+            );
+
+            //
+            // == MUTATION SAFE ==
+            //
+
+            Mutations::<T>::set_budget(budget.saturating_add(amount));
+
+            let _ = Balances::<T>::slash(&account_id, amount);
+
+            Self::deposit_event(
+                RawEvent::CouncilBudgetFunded(
+                    member_id,
+                    amount,
+                    rationale
+                )
+            );
+        }
+
         /// Councilor makes a remark message
         ///
         /// # <weight>
@@ -959,31 +969,14 @@
             ensure!(
                 Self::is_valid_candidate_id(&candidate_id),
                 Error::<T>::CandidateDoesNotExist,
->>>>>>> 23f955b9
             );
 
             //
             // == MUTATION SAFE ==
             //
 
-<<<<<<< HEAD
-            Mutations::<T>::set_budget(budget.saturating_add(amount));
-
-            let _ = Balances::<T>::slash(&account_id, amount);
-
-            Self::deposit_event(
-                RawEvent::CouncilBudgetFunded(
-                    member_id,
-                    amount,
-                    rationale
-                )
-            );
-        }
-
-=======
             Self::deposit_event(RawEvent::CandidateRemarked(candidate_id, msg));
         }
->>>>>>> 23f955b9
     }
 }
 
