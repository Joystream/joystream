// Compiler demand.
#![recursion_limit = "256"]

use codec::FullCodec;
use common::membership::{MemberId as MemberIdOf, MemberOriginValidator, MembershipInfoProvider};
use core::default::Default;
use frame_support::{
    decl_module, decl_storage,
    dispatch::{fmt::Debug, marker::Copy, DispatchError, DispatchResult},
    ensure,
    traits::{Currency, ExistenceRequirement, Get},
};
use frame_system::ensure_signed;
use sp_arithmetic::traits::{AtLeast32BitUnsigned, One, Saturating, Zero};
use sp_runtime::{
    traits::{AccountIdConversion, Convert, UniqueSaturatedInto},
    ModuleId, Permill,
};
use sp_std::collections::btree_map::BTreeMap;
use sp_std::iter::Sum;
use storage::UploadParameters;

// crate modules
mod errors;
mod events;
mod traits;
mod types;

// #[cfg(test)]
mod tests;

// crate imports
use errors::Error;
pub use events::{Event, RawEvent};
use traits::PalletToken;
use types::*;

/// Pallet Configuration Trait
pub trait Trait:
    frame_system::Trait + balances::Trait + storage::Trait + membership::Trait
{
    /// Events
    type Event: From<Event<Self>> + Into<<Self as frame_system::Trait>::Event>;

    // TODO: Add frame_support::pallet_prelude::TypeInfo trait
    /// the Balance type used
    type Balance: AtLeast32BitUnsigned
        + FullCodec
        + Copy
        + Default
        + Debug
        + Saturating
        + Sum
        + From<u64>
        + UniqueSaturatedInto<u64>
        + Into<JoyBalanceOf<Self>>;

    /// The token identifier used
    type TokenId: AtLeast32BitUnsigned + FullCodec + Copy + Default + Debug;

    /// Block number to balance converter used for interest calculation
    type BlockNumberToBalance: Convert<Self::BlockNumber, <Self as Trait>::Balance>;

    /// The storage type used
    type DataObjectStorage: storage::DataObjectStorage<Self>;

    /// Tresury account for the various tokens
    type ModuleId: Get<ModuleId>;

    /// Existential Deposit for the JOY pallet
    type JoyExistentialDeposit: Get<JoyBalanceOf<Self>>;

    /// Maximum number of vesting balances per account per token
    type MaxVestingBalancesPerAccountPerToken: Get<u8>;

    /// Number of blocks produced in a year
    type BlocksPerYear: Get<u32>;
<<<<<<< HEAD
=======

    /// Member origin validator
    type MemberOriginValidator: MemberOriginValidator<
        Self::Origin,
        MemberIdOf<Self>,
        Self::AccountId,
    >;

    /// Membership info provider
    type MembershipInfoProvider: MembershipInfoProvider<Self>;

    /// Min number of block in a revenue split period
    type MinRevenueSplitDuration: Get<<Self as frame_system::Trait>::BlockNumber>;
>>>>>>> b9c2e913
}

decl_storage! {
    trait Store for Module<T: Trait> as Token {
        /// Double map TokenId x MemberId => AccountData for managing account data
        pub AccountInfoByTokenAndMember get(fn account_info_by_token_and_member) config():
        double_map
            hasher(blake2_128_concat) T::TokenId,
            hasher(blake2_128_concat) T::MemberId => AccountDataOf<T>;

        /// map TokenId => TokenData to retrieve token information
        pub TokenInfoById get(fn token_info_by_id) config():
        map
            hasher(blake2_128_concat) T::TokenId => TokenDataOf<T>;

        /// Token Id nonce
        pub NextTokenId get(fn next_token_id) config(): T::TokenId;

        /// Set for the tokens symbols
        pub SymbolsUsed get(fn symbol_used) config():
        map
            hasher(blake2_128_concat) T::Hash => ();

        /// Bloat Bond value used during account creation
        pub BloatBond get(fn bloat_bond) config(): JoyBalanceOf<T>;

        /// Minimum duration of a token sale
        pub MinSaleDuration get(fn min_sale_duration) config(): T::BlockNumber;

        /// Minimum revenue split duration constraint
        pub MinRevenueSplitDuration get(fn min_revenue_split_duration) config(): T::BlockNumber;
        /// Minimum revenue split forewarning constraint
        pub MinRevenueSplitForewarning get(fn min_revenue_split_forewarning) config(): T::BlockNumber
    }

    add_extra_genesis {
        build(|_| {
            // We deposit some initial balance to the pallet's module account
            // on the genesis block to protect the account
            // from being deleted ("dusted") on early stages of pallet's work
            // by the "garbage collector" of the balances pallet.
            // It should be equal to at least `ExistentialDeposit` from the balances pallet
            // setting.
            // Original issues:
            // - https://github.com/Joystream/joystream/issues/3497
            // - https://github.com/Joystream/joystream/issues/3510

            let module_account_id = crate::Module::<T>::module_treasury_account();
            let deposit = T::JoyExistentialDeposit::get();

            let _ = Joy::<T>::deposit_creating(&module_account_id, deposit);
        });
    }
}

decl_module! {
    pub struct Module<T: Trait> for enum Call
    where
        origin: T::Origin
    {

        /// Default deposit_event() handler
        fn deposit_event() = default;

        /// Predefined errors.
        type Error = Error<T>;

        /// Allow to transfer from `src_member_id` account to the various `outputs` beneficiaries
        /// in the specified amounts.
        ///
        /// Preconditions:
        /// - origin signer must be `src_member_id` controller account
        /// - token by `token_id` must exists
        /// - account of `src_member_id` must exist for `token_id`
        /// - sender must have enough JOYs to cover the total bloat bond required in case of
        ///   destination(s) not existing.
        /// - source account must have enough token funds to cover all the transfer(s)
        /// - `outputs` must designate existing destination(s) for "Permissioned" transfers.
        //
        /// Postconditions:
        /// - source account's tokens amount is decreased by `amount`.
        /// - total bloat bond transferred from sender's JOY balance into the treasury account
        ///   in case destination(s) have been added to storage
        /// - `outputs.beneficiary` tokens amount increased by `amount`
        #[weight = 10_000_000] // TODO: adjust weight
        pub fn transfer(
            origin,
            src_member_id: T::MemberId,
            token_id: T::TokenId,
            outputs: TransfersOf<T>,
        ) -> DispatchResult {
            let sender = T::MemberOriginValidator::ensure_member_controller_account_origin(
                origin,
                src_member_id
            )?;

            // Currency transfer preconditions
            let validated_transfers = Self::ensure_can_transfer(token_id, &sender, &src_member_id, outputs.into(), false)?;

            // == MUTATION SAFE ==

            Self::do_transfer(token_id, &sender, &src_member_id, &validated_transfers);

            Self::deposit_event(RawEvent::TokenAmountTransferred(
                token_id,
                src_member_id,
                validated_transfers,
            ));
            Ok(())
        }

        /// Allow any user to remove an account
        ///
        /// Preconditions:
        /// - token by `token_id` must exist
        /// - an account must exist for `token_id` x `member_id`
        /// - if Permissioned token: `origin` signer must be `member_id` member's
        ///   controller account
        /// - `token_id` x `member_id` account must be an empty account
        ///   (`account_data.amount` == 0)
        /// Postconditions:
        /// - Account information for `token_id` x `member_id` removed from storage
        /// - bloat bond refunded to `member_id` controller account
        #[weight = 10_000_000] // TODO: adjust weight
        pub fn dust_account(origin, token_id: T::TokenId, member_id: T::MemberId) -> DispatchResult {
            let sender = ensure_signed(origin)?;
            let token_info = Self::ensure_token_exists(token_id)?;
            let account_to_remove_info = Self::ensure_account_data_exists(token_id, &member_id)?;
            let member_controller = T::MembershipInfoProvider::controller_account_id(member_id)?;

            Self::ensure_user_can_dust_account(
                &token_info.transfer_policy,
                &sender,
                &member_controller,
                &account_to_remove_info,
            )?;

            // == MUTATION SAFE ==
            AccountInfoByTokenAndMember::<T>::remove(token_id, &member_id);

            TokenInfoById::<T>::mutate(token_id, |token_info| {
                token_info.decrement_accounts_number();
            });

            let bloat_bond = account_to_remove_info.bloat_bond;
            Self::withdraw_from_treasury(&member_controller, bloat_bond);

            Self::deposit_event(RawEvent::AccountDustedBy(token_id, member_id, sender, token_info.transfer_policy));

            Ok(())
        }

        /// Join whitelist for permissioned case: used to add accounts for token
        /// Preconditions:
        /// - 'token_id' must be valid
        /// - `origin` signer must be a controller account of `member_id`
        /// - account for `member_id` must not already exist
        /// - transfer policy is `Permissioned` and merkle proof must be valid
        ///
        /// Postconditions:
        /// - account for `member_id` created and added to pallet storage
        /// - `bloat_bond` transferred from sender to treasury account
        #[weight = 10_000_000] // TODO: adjust weights
        pub fn join_whitelist(origin, member_id: T::MemberId, token_id: T::TokenId, proof: MerkleProofOf<T>) -> DispatchResult {
            let sender = T::MemberOriginValidator::ensure_member_controller_account_origin(
                origin,
                member_id
            )?;
            let token_info = Self::ensure_token_exists(token_id)?;

            ensure!(
                !AccountInfoByTokenAndMember::<T>::contains_key(token_id, &member_id),
                Error::<T>::AccountAlreadyExists,
            );

            if let TransferPolicyOf::<T>::Permissioned(commit) = token_info.transfer_policy {
                proof.verify::<T,_>(&member_id, commit)
            } else {
                Err(Error::<T>::CannotJoinWhitelistInPermissionlessMode.into())
            }?;

            let bloat_bond = Self::bloat_bond();

            // No project_token or balances state corrupted in case of failure
            Self::ensure_can_transfer_joy(&sender, bloat_bond)?;

            // == MUTATION SAFE ==

            Self::deposit_to_treasury(&sender, bloat_bond);

            Self::do_insert_new_account_for_token(
                token_id,
                &member_id,
                AccountDataOf::<T>::new_with_amount_and_bond(
                    <T as Trait>::Balance::zero(),
                    bloat_bond,
                ));

            Self::deposit_event(RawEvent::MemberJoinedWhitelist(token_id, member_id, token_info.transfer_policy));

            Ok(())
        }

        /// Purchase tokens on active token sale.
        ///
        /// Preconditions:
        /// - token by `token_id` must exist
        /// - token by `token_id` must be in OfferingState::Sale
        /// - `amount` cannot exceed number of tokens remaining on sale
        /// - `origin` signer must be controller account of `member_id` member
        /// - sender's available JOY balance must be:
        ///   - >= `joy_existential_deposit + amount * sale.unit_price`
        ///     if AccountData already exist
        ///   - >= `joy_existential_deposit + amount * sale.unit_price + bloat_bond`
        ///     if AccountData does not exist
        /// - `(total number of tokens already purchased by the member + `amount`) must not exceed
        ///   sale's purchase cap per member
        /// - if Permissioned token:
        ///   - AccountInfoByTokenAndMember(token_id, &member_id) must exist
        /// - number of sender account's ongoing vesting schedules
        ///   must be < MaxVestingSchedulesPerAccountPerToken
        ///
        /// Postconditions:
        /// - `amount * sale.unit_price` JOY tokens are transfered from `sender`
        ///   to `sale.tokens_source` member controller account
        /// - if new account created: `bloat_bond` transferred from `sender` to treasury
        /// - if buyer has no `vesting_schedule` related to the current sale:
        ///   - a new vesting schedule (`sale.get_vesting_schedule(purchase_amount)`) is added to
        ///     buyer's `vesing_schedules`
        ///   - some finished vesting schedule is removed from buyer's account_data in case the
        ///   number of buyer's vesting_schedules was == MaxVestingSchedulesPerAccountPerToken
        /// - if buyer already has a `vesting_schedule` related to the current sale:
        ///   - current vesting schedule's `cliff_amount` is increased by
        ///     `sale.get_vesting_schedule(purchase_amount).cliff_amount`
        ///   - current vesting schedule's `post_cliff_total_amount` is increased by
        ///     `sale.get_vesting_schedule(purchase_amount).post_cliff_total_amount`
        /// - if `token_data.sale.quantity_left - amount > 0`:
        ///   - `token_data.sale.quantity_left` is decreased by `amount`
        /// - if `token_data.sale.quantity_left - amount == 0`:
        ///   - `token_data.sale` is set to None
        #[weight = 10_000_000] // TODO: adjust weight
        pub fn purchase_tokens_on_sale(
            origin,
            token_id: T::TokenId,
            member_id: T::MemberId,
            amount: <T as Trait>::Balance
        ) -> DispatchResult {
            // Ensure non-zero amount
            ensure!(!amount.is_zero(), Error::<T>::SalePurchaseAmountIsZero);

            let sender = T::MemberOriginValidator::ensure_member_controller_account_origin(
                origin,
                member_id
            )?;
            let current_block = Self::current_block();
            let token_data = Self::ensure_token_exists(token_id)?;
            let sale = OfferingStateOf::<T>::ensure_sale_of::<T>(&token_data)?;
            let sale_id = token_data.next_sale_id - 1;
            let joy_amount = sale.unit_price.saturating_mul(amount.into());
            let account_exists = AccountInfoByTokenAndMember::<T>::contains_key(token_id, &member_id);
            let bloat_bond = Self::bloat_bond();
            let sale_source_controller =
                T::MembershipInfoProvider::controller_account_id(sale.tokens_source)?;

            let required_joy_balance = if account_exists {
                joy_amount
            } else {
                joy_amount.saturating_add(bloat_bond)
            };

            // Ensure buyer's JOY balance is sufficient for the purchase
            // and bloat bond (if required)
            Self::ensure_can_transfer_joy(&sender, required_joy_balance)?;

            // Ensure enough tokens are available on sale
            ensure!(
                sale.quantity_left >= amount,
                Error::<T>::NotEnoughTokensOnSale
            );

            // Ensure participant's cap is not exceeded
            if let Some(cap) = sale.cap_per_member {
                Self::ensure_purchase_cap_not_exceeded(
                    token_id,
                    sale_id,
                    &member_id,
                    amount,
                    cap
                )?;
            }

            // Ensure account exists if Permissioned token
            if let TransferPolicy::Permissioned(_) = token_data.transfer_policy {
                ensure!(account_exists, Error::<T>::AccountInformationDoesNotExist);
            }

            // Ensure vesting schedule can added if doesn't already exist
            // (MaxVestingSchedulesPerAccountPerToken not exceeded)
            let acc_data = AccountInfoByTokenAndMember::<T>::get(token_id, &member_id);
            let vesting_cleanup_key = acc_data.ensure_can_add_or_update_vesting_schedule::<T>(
                current_block,
                VestingSource::Sale(sale_id)
            )?;

            // == MUTATION SAFE ==

            <Joy::<T> as Currency<T::AccountId>>::transfer(
                &sender,
                &sale_source_controller,
                joy_amount,
                ExistenceRequirement::KeepAlive
            )?;

            if account_exists {
                AccountInfoByTokenAndMember::<T>::mutate(token_id, &member_id, |acc_data| {
                    acc_data.add_or_update_vesting_schedule(
                        VestingSource::Sale(sale_id),
                        sale.get_vesting_schedule(amount),
                        vesting_cleanup_key
                    );
                });
            } else {
                Self::deposit_to_treasury(&sender, bloat_bond);
                Self::do_insert_new_account_for_token(
                    token_id,
                    &member_id,
                    AccountData::new_with_vesting_and_bond(
                        VestingSource::Sale(sale_id),
                        sale.get_vesting_schedule(amount),
                        bloat_bond,
                    )
                );
            }

            let updated_sale_quantity = sale.quantity_left.saturating_sub(amount);
            TokenInfoById::<T>::mutate(token_id, |t| {
                if updated_sale_quantity.is_zero() {
                    t.sale = None;
                } else if let Some(s) = t.sale.as_mut() {
                    s.quantity_left = updated_sale_quantity;
                }
            });

            Self::deposit_event(RawEvent::TokensPurchasedOnSale(token_id, sale_id, amount, member_id));

            Ok(())
        }

        /// Allows anyone to recover tokens that were not sold during a token sale
        /// that has already finished (they will always be sent back to
        /// `token_data.sale.tokens_source` account)
        ///
        /// Preconditions:
        /// - token by `token_id` must exists
        /// - token must be in Idle offering state
        /// - token must have `sale` set
        ///
        /// Postconditions:
        /// - `token_data.sale.tokens_source` account balance is increased by
        ///   `token_data.last_sale.quantity_left`
        /// - `token_data.sale` is set to None
        #[weight = 10_000_000] // TODO: adjust weight
        fn recover_unsold_tokens(origin, token_id: T::TokenId) -> DispatchResult {
            ensure_signed(origin)?;
            let token_info = Self::ensure_token_exists(token_id)?;
            OfferingStateOf::<T>::ensure_idle_of::<T>(&token_info)?;
            let sale = token_info.sale.ok_or(Error::<T>::NoTokensToRecover)?;
            let sale_id = token_info.next_sale_id - 1;

            // == MUTATION SAFE ==
            AccountInfoByTokenAndMember::<T>::mutate(
                token_id,
                &sale.tokens_source,
                |ad| {
                    ad.increase_amount_by(sale.quantity_left);
                },
            );
            TokenInfoById::<T>::mutate(token_id, |token_info| {
                token_info.sale = None;
            });

            Self::deposit_event(RawEvent::UnsoldTokensRecovered(token_id, sale_id, sale.quantity_left));

            Ok(())
        }

        /// Participate in the *latest* token revenue split (if ongoing)
        /// Preconditions:
        /// - `token` must exist for `token_id`
        /// - `origin` signer must be `member_id` member controller account
        /// - `amount` must be > 0
        /// - `account` must exist  for `(token_id, member_id)`
        /// - `token.split_status` must be active AND THEN current_block in
        ///    [split.start, split.start + split_duration)
        /// - `account.staking_status.is_none()` OR `account.staking_status.split_id` refers to a past split
        /// - `account.amount` >= `amount`
        /// - let `dividend = split_allocation * account.staked_amount / token.supply``
        ///    then `treasury` must be able to transfer `dividend` amount of JOY.
        ///    (This condition technically, should always be satisfied)
        ///
        /// Postconditions
        /// - `dividend` amount of JOYs transferred from `treasury_account` to `sender`
        /// - `token` revenue split dividends payed tracking variable increased by `dividend`
        /// - `account.staking_status` set to Some(..) with `amount` and `token.latest_split`
        #[weight = 10_000_000] // TODO: adjust weight
        fn participate_in_split(
            origin,
            token_id: T::TokenId,
            member_id: T::MemberId,
            amount: TokenBalanceOf<T>,
        ) -> DispatchResult {
            let sender = T::MemberOriginValidator::ensure_member_controller_account_origin(
                origin,
                member_id
            )?;

            ensure!(
                !amount.is_zero(),
                Error::<T>::CannotParticipateInSplitWithZeroAmount,
            );

            let token_info = Self::ensure_token_exists(token_id)?;
            let split_info = token_info.revenue_split.ensure_active::<T>()?;

            let current_block = Self::current_block();
            ensure!(
                split_info.timeline.is_ongoing(current_block),
                Error::<T>::RevenueSplitNotOngoing
            );

            let account_info = Self::ensure_account_data_exists(token_id, &member_id)?;

            account_info.ensure_can_stake::<T>(amount, token_info.next_revenue_split_id)?;

            // it should not really be possible to have supply == 0 with staked amount > 0
            debug_assert!(!token_info.total_supply.is_zero());
            let dividend_amount = Self::compute_revenue_split_dividend(
                amount,
                token_info.total_supply,
                split_info.allocation,
            );

            // dividend_amount <= usable_balance(treasury_account) should be a runtime invariant
            let treasury_account: T::AccountId = Self::module_treasury_account();
            debug_assert!(Joy::<T>::usable_balance(&treasury_account)
                    >= T::JoyExistentialDeposit::get().saturating_add(dividend_amount));

            // == MUTATION SAFE ==

            <Joy<T> as Currency<T::AccountId>>::transfer(
                &treasury_account,
                &sender,
                dividend_amount,
                ExistenceRequirement::KeepAlive,
            )?;

            TokenInfoById::<T>::mutate(token_id, |token_info| {
                token_info.revenue_split.account_for_dividend(dividend_amount);
            });

            AccountInfoByTokenAndMember::<T>::mutate(token_id, &member_id, |account_info| {
                account_info.stake(token_info.next_revenue_split_id - 1, amount);
            });

            Self::deposit_event(RawEvent::UserParticipatedInSplit(
                token_id,
                member_id,
                amount,
                dividend_amount,
                token_info.next_revenue_split_id - 1,
            ));

            Ok(())
        }

        /// Split-participating user leaves revenue split
        /// Preconditions
        /// - `token` must exist for `token_id`
        /// - `origin` signer must be `member_id` member controller account
        /// - `account` must exist for `(token_id, member_id)`
        /// - `account.staking status.is_some()'
        /// - if `(account.staking_status.split_id == token.next_revenue_split_id - 1`
        ///    AND `token.revenue_split` is active) THEN split staking period  must be ended
        ///
        /// Postconditions
        /// - `account.staking_status` set to None
        #[weight = 10_000_000] // TODO: adjust weight
        fn exit_revenue_split(origin, token_id: T::TokenId, member_id: T::MemberId) -> DispatchResult {
            T::MemberOriginValidator::ensure_member_controller_account_origin(
                origin,
                member_id
            )?;

            let token_info = Self::ensure_token_exists(token_id)?;

            let account_info = Self::ensure_account_data_exists(token_id, &member_id)?;
            let staking_info = account_info.ensure_account_is_valid_split_participant::<T>()?;

            // staking_info.split_id in [0,token_info.next_revenue_split_id) is a runtime invariant
            if staking_info.split_id == token_info.next_revenue_split_id - 1 {
                if let Ok(split_info) = token_info.revenue_split.ensure_active::<T>() {
                    ensure!(
                        split_info.timeline.is_ended(Self::current_block()),
                        Error::<T>::RevenueSplitDidNotEnd,
                    );
                }
            }

            // == MUTATION SAFE ==

            AccountInfoByTokenAndMember::<T>::mutate(token_id, &member_id, |account_info| {
                account_info.unstake();
            });

            Self::deposit_event(RawEvent::RevenueSplitLeft(token_id, member_id, staking_info.amount));
            Ok(())
        }
    }
}

impl<T: Trait>
    PalletToken<
        T::MemberId,
        <T as frame_system::Trait>::AccountId,
        TransferPolicyOf<T>,
        TokenIssuanceParametersOf<T>,
        T::BlockNumber,
        TokenSaleParamsOf<T>,
        UploadContextOf<T>,
        TransfersWithVestingOf<T>,
    > for Module<T>
{
    type Balance = <T as Trait>::Balance;

    type TokenId = T::TokenId;

    type MerkleProof = MerkleProofOf<T>;

    type YearlyRate = YearlyRate;

    type ReserveBalance = JoyBalanceOf<T>;

    /// Change to permissionless
    /// Preconditions:
    /// - token by `token_id` must exist
    /// Postconditions
    /// - transfer policy of `token_id` changed to permissionless
    fn change_to_permissionless(token_id: T::TokenId) -> DispatchResult {
        Self::ensure_token_exists(token_id).map(|_| ())?;

        // == MUTATION SAFE ==

        TokenInfoById::<T>::mutate(token_id, |token_info| {
            token_info.transfer_policy = TransferPolicyOf::<T>::Permissionless;
            Ok(())
        })
    }

    /// Reduce patronage rate by amount
    /// Preconditions:
    /// - token by `token_id` must exists
    /// - `decrement` must be less or equal than current patronage rate for `token_id`
    ///
    /// Postconditions:
    /// - patronage rate for `token_id` reduced by `decrement`
    /// - no-op if `target_rate` is equal to the current patronage rate
    fn reduce_patronage_rate_to(token_id: T::TokenId, target_rate: YearlyRate) -> DispatchResult {
        let token_info = Self::ensure_token_exists(token_id)?;
        let target_rate_per_block =
            BlockRate::from_yearly_rate(target_rate, T::BlocksPerYear::get());

        if token_info.patronage_info.rate == target_rate_per_block {
            return Ok(());
        }

        ensure!(
            token_info.patronage_info.rate > target_rate_per_block,
            Error::<T>::TargetPatronageRateIsHigherThanCurrentRate,
        );

        // == MUTATION SAFE ==

        let now = Self::current_block();
        TokenInfoById::<T>::mutate(token_id, |token_info| {
            token_info.set_new_patronage_rate_at_block(target_rate_per_block, now);
        });

        let new_yearly_rate =
            target_rate_per_block.to_yearly_rate_representation(T::BlocksPerYear::get());
        Self::deposit_event(RawEvent::PatronageRateDecreasedTo(
            token_id,
            new_yearly_rate,
        ));

        Ok(())
    }

    /// Allow creator to receive credit into his account
    ///
    /// Preconditions:
    /// - token by `token_id` must exists
    /// - `member_id` x `token_id` account must exist
    ///
    /// Postconditions:
    /// - outstanding patronage credit for `token_id` transferred to `member_id` account
    /// - outstanding patronage credit subsequently set to 0
    /// no-op if outstanding credit is zero
    fn claim_patronage_credit(token_id: T::TokenId, member_id: T::MemberId) -> DispatchResult {
        let token_info = Self::ensure_token_exists(token_id)?;
        Self::ensure_account_data_exists(token_id, &member_id).map(|_| ())?;

        let now = Self::current_block();
        let unclaimed_patronage = token_info.unclaimed_patronage_at_block(now);

        if unclaimed_patronage.is_zero() {
            return Ok(());
        }

        // == MUTATION SAFE ==

        AccountInfoByTokenAndMember::<T>::mutate(token_id, &member_id, |account_info| {
            account_info.increase_amount_by(unclaimed_patronage)
        });

        TokenInfoById::<T>::mutate(token_id, |token_info| {
            token_info.increase_supply_by(unclaimed_patronage);
            token_info.set_unclaimed_tally_patronage_at_block(<T as Trait>::Balance::zero(), now);
        });

        Self::deposit_event(RawEvent::PatronageCreditClaimed(
            token_id,
            unclaimed_patronage,
            member_id,
        ));

        Ok(())
    }

    /// Issue token with specified characteristics
    ///
    /// Preconditions:
    /// - `symbol` specified in the parameters must NOT exists in `SymbolsUsed`
    /// - `issuer_account` usable balance in JOYs >=
    ///   `initial_allocation.len() * bloat_bond + JoyExistentialDeposit`
    ///
    /// Postconditions:
    /// - token with specified characteristics is added to storage state
    /// - `NextTokenId` increased by 1
    /// - symbol is added to `SymbolsUsed`
    /// - total bloat bond in JOY is transferred from `issuer_account` to treasury account
    /// - new token accounts are initialized based on `initial_allocation`
    fn issue_token(
        issuer_account: T::AccountId,
        issuance_parameters: TokenIssuanceParametersOf<T>,
        upload_context: UploadContextOf<T>,
    ) -> DispatchResult {
        let token_id = Self::next_token_id();
        let bloat_bond = Self::bloat_bond();
        Self::validate_issuance_parameters(&issuance_parameters)?;
        let token_data = TokenDataOf::<T>::from_params::<T>(issuance_parameters.clone());
        let whitelist_payload = issuance_parameters.get_whitelist_payload();

        // TODO: Not clear what the storage interface will be yet, so this is just a mock code now
        let upload_params = whitelist_payload.as_ref().map_or::<Result<
            Option<UploadParameters<T>>,
            DispatchError,
        >, _>(Ok(None), |payload| {
            let params = Self::ensure_can_upload_data_object(payload, &upload_context)?;
            Ok(Some(params))
        })?;

        let total_bloat_bond = issuance_parameters.get_initial_allocation_bloat_bond(bloat_bond);
        Self::ensure_can_transfer_joy(&issuer_account, total_bloat_bond)?;

        // == MUTATION SAFE ==
        SymbolsUsed::<T>::insert(&token_data.symbol, ());
        TokenInfoById::<T>::insert(token_id, token_data);
        NextTokenId::<T>::put(token_id.saturating_add(T::TokenId::one()));

        Self::deposit_to_treasury(&issuer_account, total_bloat_bond);

        Self::perform_initial_allocation(
            token_id,
            &issuance_parameters.initial_allocation,
            bloat_bond,
        );

        // TODO: Not clear what the storage interface will be yet, so this is just a mock code now
        if let Some(params) = upload_params.as_ref() {
            Self::upload_data_object(params);
        }

        Self::deposit_event(RawEvent::TokenIssued(token_id, issuance_parameters));

        Ok(())
    }

    /// Allow to transfer from `src` (issuer) to the various `outputs` beneficiaries in the
    /// specified amounts, with optional vesting schemes attached.
    ///
    /// Preconditions:
    /// - token by `token_id` must exists
    /// - `src_member_id` x `token_id` account must exist
    /// - `src_member_id` member's controller account must have enough JOYs to cover
    ///    the total bloat bond required in case of destination(s) not existing.
    /// - source account must have enough token funds to cover all the transfers
    /// - each account in `outputs` must have the number of ongoing `vesting_schedules` <
    ///   MaxVestingSchedulesPerAccountPerToken in case `vesting_schedule` was provided
    ///   in the output
    //
    /// Postconditions:
    /// - source account tokens amount decreased by `amount`.
    /// - total bloat bond transferred from `src_member_id` member controller account's
    ///   to module treasury account
    /// - `outputs.beneficiary` tokens amount increased by `amount`
    /// - if `vesting_schedule` provided in the output - vesting schedule added to
    ///   `outputs.beneficiary` account data
    /// - if number of `vesting_schedules` in `outputs.beneficiary` account data was equal to
    ///   MaxVestingSchedulesPerAccountPerToken - some finished vesting_schedule is dropped
    ///   from beneficiary'es `account_data`
    fn issuer_transfer(
        src_member_id: T::MemberId,
        token_id: T::TokenId,
        outputs: TransfersWithVestingOf<T>,
    ) -> DispatchResult {
        let src_controller_account =
            T::MembershipInfoProvider::controller_account_id(src_member_id)?;
        // Currency transfer preconditions
        let validated_transfers = Self::ensure_can_transfer(
            token_id,
            &src_controller_account,
            &src_member_id,
            outputs,
            true,
        )?;

        // == MUTATION SAFE ==

        Self::do_transfer(
            token_id,
            &src_controller_account,
            &src_member_id,
            &validated_transfers,
        );

        Self::deposit_event(RawEvent::TokenAmountTransferredByIssuer(
            token_id,
            src_member_id,
            validated_transfers,
        ));
        Ok(())
    }

    /// Initialize token sale
    ///
    /// Preconditions:
    /// - token by `token_id` exists
    /// - provided sale start block is >= current_block
    /// - token offering is in Idle state
    /// - previous sale has been finalized (token_data.sale.is_none())
    /// - `sale_params.tokens_source` account exists
    /// - `sale_params.tokens_source` has transferrable CRT balance
    ///   >= `sale_params.upper_bound_quantity`
    ///
    /// Postconditions:
    /// - `sale_params.tokens_source` account balance is decreased by
    ///   `sale_params.upper_bound_quantity`
    /// - token's `sale` is set
    /// - token's `next_sale_id` is incremented
    fn init_token_sale(token_id: T::TokenId, sale_params: TokenSaleParamsOf<T>) -> DispatchResult {
        let current_block = Self::current_block();
        let token_data = Self::ensure_token_exists(token_id)?;
        let sale = TokenSaleOf::<T>::try_from_params::<T>(sale_params.clone(), current_block)?;
        Self::ensure_can_init_sale(token_id, &token_data, &sale_params, current_block)?;

        // == MUTATION SAFE ==

        // Decrease source account's tokens number by sale_params.upper_bound_quantity
        // (unsold tokens can be later recovered with `recover_unsold_tokens`)
        AccountInfoByTokenAndMember::<T>::mutate(token_id, &sale_params.tokens_source, |ad| {
            ad.decrease_amount_by(sale_params.upper_bound_quantity);
        });

        TokenInfoById::<T>::mutate(token_id, |t| {
            t.sale = Some(sale);
            t.next_sale_id = t.next_sale_id.saturating_add(1);
        });

        Ok(())
    }

    /// Update upcoming token sale
    ///
    /// Preconditions:
    /// - token by `token_id` exists
    /// - token offering is in UpcomingSale state
    ///
    /// Postconditions:
    /// - token's sale `duration` and `start_block` is updated according to provided parameters
    fn update_upcoming_sale(
        token_id: T::TokenId,
        new_start_block: Option<T::BlockNumber>,
        new_duration: Option<T::BlockNumber>,
    ) -> DispatchResult {
        let token_data = Self::ensure_token_exists(token_id)?;
        let sale = OfferingStateOf::<T>::ensure_upcoming_sale_of::<T>(&token_data)?;
        let updated_sale = TokenSaleOf::<T> {
            start_block: new_start_block.unwrap_or(sale.start_block),
            duration: new_duration.unwrap_or(sale.duration),
            ..sale
        };
        ensure!(
            updated_sale.start_block >= <frame_system::Module<T>>::block_number(),
            Error::<T>::SaleStartingBlockInThePast
        );
        // == MUTATION SAFE ==
        TokenInfoById::<T>::mutate(token_id, |t| t.sale = Some(updated_sale));

        Ok(())
    }

    /// Remove token data from storage
    ///
    /// Preconditions:
    /// - token by `token_id` must exists
    /// - no account for `token_id` exists
    ///
    /// Postconditions:
    /// - token data @ `token_Id` removed from storage
    /// - `symbol` for `token_id` removed
    fn deissue_token(token_id: T::TokenId) -> DispatchResult {
        let token_info = Self::ensure_token_exists(token_id)?;
        Self::ensure_can_deissue_token(token_id)?;

        // == MUTATION SAFE ==

        Self::do_deissue_token(token_info.symbol, token_id);

        Self::deposit_event(RawEvent::TokenDeissued(token_id));

        Ok(())
    }
    /// Issue a revenue split for the token
    /// Preconditions:
    /// - `token` must exist for `token_id`
    /// - `token` revenue split status must be inactive
    /// - if Some(start) specified: `start` - System::block_number() >= `MinRevenueSplitForewarning`
    /// - `duration` must be >= `MinRevenueSplitDuration`
    /// - specified `reserve_source` must be able to *transfer* `allocation` amount of JOY
    ///
    /// PostConditions
    /// - `allocation` transferred from `reserve_source` to `treasury_account`
    /// - `token.revenue_split` set to `Active(..)` with timeline [start, start + duration)
    ///    and `token.revenue_split.allocation = allocation`. `start` is either the starting
    ///    block specified or `current_block + min_revenue_split_forewarning`
    /// - `token.latest_split` incremented by 1
    /// no-op if allocation is 0
    fn issue_revenue_split(
        token_id: T::TokenId,
        start: Option<T::BlockNumber>,
        duration: T::BlockNumber,
        allocation_source: T::AccountId,
        allocation_amount: JoyBalanceOf<T>,
    ) -> DispatchResult {
        if allocation_amount.is_zero() {
            return Ok(());
        }

        let token_info = Self::ensure_token_exists(token_id)?;

        token_info.revenue_split.ensure_inactive::<T>()?;

        ensure!(
            duration >= Self::min_revenue_split_duration(),
            Error::<T>::RevenueSplitDurationTooShort
        );

        let current_block = Self::current_block();
        if let Some(starting_block) = start {
            ensure!(
                starting_block.saturating_sub(current_block)
                    >= Self::min_revenue_split_forewarning(),
                Error::<T>::RevenueSplitStartForewarningTooShort,
            );
        }

        let revenue_split_start = start
            .unwrap_or_else(|| current_block.saturating_add(Self::min_revenue_split_forewarning()));
        let timeline = TimelineOf::<T>::from_params(revenue_split_start, duration);

        Self::ensure_can_transfer_joy(&allocation_source, allocation_amount)?;

        // == MUTATION SAFE ==

        // tranfer allocation keeping the source account alive
        let treasury_account = Self::module_treasury_account();
        <Joy<T> as Currency<T::AccountId>>::transfer(
            &allocation_source,
            &treasury_account,
            allocation_amount,
            ExistenceRequirement::KeepAlive,
        )?;

        TokenInfoById::<T>::mutate(token_id, |token_info| {
            token_info.activate_new_revenue_split(allocation_amount, timeline);
        });

        Self::deposit_event(RawEvent::RevenueSplitIssued(
            token_id,
            revenue_split_start,
            duration,
            allocation_amount,
        ));

        Ok(())
    }

    /// Finalize revenue split once it is ended
    /// Preconditions
    /// - `token` at `token_id`
    /// - `token.revenue_split` is active
    /// - `token.revenue_split` has ended
    ///
    /// Postconditions
    /// - `token.revenue_split.leftovers()` of JOYs transferred to `account_id`
    /// - `token.revenue_split` status set to Inactive
    fn finalize_revenue_split(token_id: T::TokenId, account_id: T::AccountId) -> DispatchResult {
        let token_info = Self::ensure_token_exists(token_id)?;

        let split_info = token_info.revenue_split.ensure_active::<T>()?;

        let current_block = Self::current_block();
        ensure!(
            split_info.timeline.is_ended(current_block),
            Error::<T>::RevenueSplitDidNotEnd
        );

        // = MUTATION SAFE =

        let treasury_account = Self::module_treasury_account();
        let amount_to_withdraw = split_info.leftovers();

        <Joy<T> as Currency<T::AccountId>>::transfer(
            &treasury_account,
            &account_id,
            amount_to_withdraw,
            ExistenceRequirement::KeepAlive,
        )?;

        TokenInfoById::<T>::mutate(token_id, |token_info| token_info.deactivate_revenue_split());

        Self::deposit_event(RawEvent::RevenueSplitFinalized(
            token_id,
            account_id,
            amount_to_withdraw,
        ));

        Ok(())
    }
}

/// Module implementation
impl<T: Trait> Module<T> {
    pub(crate) fn ensure_account_data_exists(
        token_id: T::TokenId,
        member_id: &T::MemberId,
    ) -> Result<AccountDataOf<T>, DispatchError> {
        ensure!(
            AccountInfoByTokenAndMember::<T>::contains_key(token_id, member_id),
            Error::<T>::AccountInformationDoesNotExist,
        );
        Ok(Self::account_info_by_token_and_member(token_id, member_id))
    }

    pub(crate) fn ensure_token_exists(
        token_id: T::TokenId,
    ) -> Result<TokenDataOf<T>, DispatchError> {
        ensure!(
            TokenInfoById::<T>::contains_key(token_id),
            Error::<T>::TokenDoesNotExist,
        );
        Ok(Self::token_info_by_id(token_id))
    }

    /// Perform token de-issuing: unfallible
    pub(crate) fn do_deissue_token(symbol: T::Hash, token_id: T::TokenId) {
        SymbolsUsed::<T>::remove(symbol);
        TokenInfoById::<T>::remove(token_id);
        // TODO: add extra state removal as implementation progresses
    }

    /// Transfer preconditions
    pub(crate) fn ensure_can_transfer(
        token_id: T::TokenId,
        src_controller_account: &T::AccountId,
        src_member_id: &T::MemberId,
        transfers: TransfersWithVestingOf<T>,
        is_issuer: bool,
    ) -> Result<ValidatedTransfersOf<T>, DispatchError> {
        // ensure token validity
        let token_info = Self::ensure_token_exists(token_id)?;

        // ensure src account id validity
        let src_account_info = Self::ensure_account_data_exists(token_id, src_member_id)?;

        // ensure src account can cover total transfers amount
        src_account_info
            .ensure_can_transfer::<T>(Self::current_block(), transfers.total_amount())?;

        // validate destinations
        let validated_transfers =
            Self::validate_transfers(token_id, transfers, &token_info.transfer_policy, is_issuer)?;

        // compute bloat bond
        let cumulative_bloat_bond = Self::compute_bloat_bond(&validated_transfers);
        Self::ensure_can_transfer_joy(src_controller_account, cumulative_bloat_bond)?;

        Ok(validated_transfers)
    }

    /// Perform balance accounting for balances
    pub(crate) fn do_transfer(
        token_id: T::TokenId,
        src_controller_account: &T::AccountId,
        src_member_id: &T::MemberId,
        validated_transfers: &ValidatedTransfersOf<T>,
    ) {
        let current_block = Self::current_block();
        validated_transfers
            .0
            .iter()
            .for_each(|(validated_account, validated_payment)| {
                let vesting_schedule =
                    validated_payment
                        .payment
                        .vesting_schedule
                        .clone()
                        .map(|vsp| {
                            VestingSchedule::from_params(
                                current_block,
                                validated_payment.payment.amount,
                                vsp,
                            )
                        });
                match validated_account {
                    Validated::<_>::Existing(dst_member_id) => {
                        AccountInfoByTokenAndMember::<T>::mutate(
                            token_id,
                            &dst_member_id,
                            |account_data| {
                                if let Some(vs) = vesting_schedule {
                                    account_data.add_or_update_vesting_schedule(
                                        VestingSource::IssuerTransfer(
                                            account_data.next_vesting_transfer_id,
                                        ),
                                        vs,
                                        validated_payment.vesting_cleanup_candidate.clone(),
                                    )
                                } else {
                                    account_data
                                        .increase_amount_by(validated_payment.payment.amount);
                                }
                            },
                        )
                    }
                    Validated::<_>::NonExisting(dst_member_id) => {
                        Self::do_insert_new_account_for_token(
                            token_id,
                            &dst_member_id,
                            if let Some(vs) = vesting_schedule {
                                AccountDataOf::<T>::new_with_vesting_and_bond(
                                    VestingSource::IssuerTransfer(0),
                                    vs,
                                    Self::bloat_bond(),
                                )
                            } else {
                                AccountDataOf::<T>::new_with_amount_and_bond(
                                    validated_payment.payment.amount,
                                    Self::bloat_bond(),
                                )
                            },
                        );
                    }
                }
            });

        let cumulative_bloat_bond = Self::compute_bloat_bond(validated_transfers);
        if !cumulative_bloat_bond.is_zero() {
            Self::deposit_to_treasury(src_controller_account, cumulative_bloat_bond);
        }

        AccountInfoByTokenAndMember::<T>::mutate(token_id, &src_member_id, |account_data| {
            account_data.decrease_amount_by(validated_transfers.total_amount());
        });
    }

    pub(crate) fn current_block() -> T::BlockNumber {
        <frame_system::Module<T>>::block_number()
    }

    /// Computes (staked_amount / supply) * allocation
    /// Preconditions:
    /// - supply >= user_staked_amount > 0
    /// - allocation > 0
    pub(crate) fn compute_revenue_split_dividend(
        user_staked_amount: TokenBalanceOf<T>,
        supply: TokenBalanceOf<T>,
        split_allocation: JoyBalanceOf<T>,
    ) -> JoyBalanceOf<T> {
        let perc_of_the_supply = Permill::from_rational_approximation(user_staked_amount, supply);
        perc_of_the_supply.mul_floor(split_allocation)
    }

    pub(crate) fn ensure_can_init_sale(
        token_id: T::TokenId,
        token_data: &TokenDataOf<T>,
        sale_params: &TokenSaleParamsOf<T>,
        current_block: T::BlockNumber,
    ) -> DispatchResult {
        // Ensure sale duration is >= MinSaleDuration
        ensure!(
            sale_params.duration >= MinSaleDuration::<T>::get(),
            Error::<T>::SaleDurationTooShort
        );

        // Ensure token offering state is Idle
        OfferingStateOf::<T>::ensure_idle_of::<T>(token_data)?;

        // Ensure previous sale was finalized
        ensure!(
            token_data.sale.is_none(),
            Error::<T>::RemainingUnrecoveredTokensFromPreviousSale
        );

        // Ensure source account exists
        let account_data = Self::ensure_account_data_exists(token_id, &sale_params.tokens_source)?;

        // Ensure source account has enough transferrable tokens
        account_data.ensure_can_transfer::<T>(current_block, sale_params.upper_bound_quantity)?;

        Ok(())
    }

    /// Ensure sender can remove account
    /// Params:
    /// - transfer_policy for the token
    /// - sender (dust_account extrinsic signer)
    /// - member_controller account of the `account_to_remove` owner
    /// - account to remove data
    pub(crate) fn ensure_user_can_dust_account(
        transfer_policy: &TransferPolicyOf<T>,
        sender: &T::AccountId,
        member_controller: &T::AccountId,
        account_to_remove_info: &AccountDataOf<T>,
    ) -> DispatchResult {
        ensure!(
            account_to_remove_info.is_empty(),
            Error::<T>::AttemptToRemoveNonEmptyAccount
        );
        if let TransferPolicyOf::<T>::Permissioned(_) = transfer_policy {
            ensure!(
                sender == member_controller,
                Error::<T>::AttemptToRemoveNonOwnedAccountUnderPermissionedMode
            );
        }
        Ok(())
    }

    /// Validate token issuance parameters
    pub(crate) fn validate_issuance_parameters(
        params: &TokenIssuanceParametersOf<T>,
    ) -> DispatchResult {
        ensure!(
            !SymbolsUsed::<T>::contains_key(&params.symbol),
            Error::<T>::TokenSymbolAlreadyInUse,
        );

        Ok(())
    }

    pub(crate) fn ensure_can_deissue_token(token_id: T::TokenId) -> DispatchResult {
        let token_info = Self::ensure_token_exists(token_id)?;
        ensure!(
            token_info.accounts_number.is_zero(),
            Error::<T>::CannotDeissueTokenWithOutstandingAccounts,
        );

        // This is a extra, since when no account exists -> total_supply == 0
        debug_assert!(token_info.total_supply.is_zero());

        Ok(())
    }

    pub(crate) fn ensure_purchase_cap_not_exceeded(
        token_id: T::TokenId,
        sale_id: TokenSaleId,
        buyer_id: &T::MemberId,
        purchase_amount: <T as Trait>::Balance,
        cap: <T as Trait>::Balance,
    ) -> DispatchResult {
        let opt_acc_data = Self::ensure_account_data_exists(token_id, &buyer_id).ok();
        let tokens_purchased = opt_acc_data.map_or(<T as Trait>::Balance::zero(), |ad| {
            ad.vesting_schedules
                .get(&VestingSource::Sale(sale_id))
                .map_or(<T as Trait>::Balance::zero(), |vs| vs.total_amount())
        });
        ensure!(
            tokens_purchased.saturating_add(purchase_amount) <= cap,
            Error::<T>::SalePurchaseCapExceeded
        );
        Ok(())
    }

    /// Returns the account for the current module used for both bloat bond & revenue split
    pub fn module_treasury_account() -> T::AccountId {
        <T as Trait>::ModuleId::get().into_sub_account(Vec::<u8>::new())
    }

    pub(crate) fn validate_destination(
        dst: T::MemberId,
        dst_acc_data: &Option<AccountDataOf<T>>,
        transfer_policy: &TransferPolicyOf<T>,
        is_issuer: bool,
    ) -> Result<Validated<T::MemberId>, DispatchError> {
        if let TransferPolicy::Permissioned(_) = transfer_policy {
            ensure!(
                is_issuer || dst_acc_data.is_some(),
                Error::<T>::AccountInformationDoesNotExist
            );
        }
        if dst_acc_data.is_some() {
            Ok(Validated::Existing(dst))
        } else {
            Ok(Validated::NonExisting(dst))
        }
    }

    pub(crate) fn validate_payment(
        payment: PaymentWithVestingOf<T>,
        dst_acc_data: Option<AccountDataOf<T>>,
    ) -> Result<ValidatedPaymentOf<T>, DispatchError> {
        if let (Some(_), Some(acc_data)) =
            (payment.vesting_schedule.as_ref(), dst_acc_data.as_ref())
        {
            let cleanup_candidate = acc_data.ensure_can_add_or_update_vesting_schedule::<T>(
                Self::current_block(),
                VestingSource::IssuerTransfer(acc_data.next_vesting_transfer_id),
            )?;

            Ok(ValidatedPaymentOf::<T>::new(payment, cleanup_candidate))
        } else {
            Ok(payment.into())
        }
    }

    pub(crate) fn compute_bloat_bond(
        validated_transfers: &ValidatedTransfersOf<T>,
    ) -> JoyBalanceOf<T> {
        let bloat_bond = Self::bloat_bond();
        validated_transfers
            .0
            .iter()
            .fold(JoyBalanceOf::<T>::zero(), |total, (dst, _)| {
                if matches!(dst, Validated::<_>::NonExisting(_)) {
                    total.saturating_add(bloat_bond)
                } else {
                    JoyBalanceOf::<T>::zero()
                }
            })
    }

    pub(crate) fn validate_transfers(
        token_id: T::TokenId,
        transfers: TransfersWithVestingOf<T>,
        transfer_policy: &TransferPolicyOf<T>,
        is_issuer: bool,
    ) -> Result<ValidatedTransfersOf<T>, DispatchError> {
        let result = transfers
            .0
            .into_iter()
            .map(|(dst, payment)| {
                let dst_acc_data = Self::ensure_account_data_exists(token_id, &dst).ok();
                let validated_dst =
                    Self::validate_destination(dst, &dst_acc_data, transfer_policy, is_issuer)?;
                let validated_payment = Self::validate_payment(payment, dst_acc_data)?;
                Ok((validated_dst, validated_payment))
            })
            .collect::<Result<BTreeMap<_, _>, DispatchError>>()?;

        Ok(Transfers::<_, _>(result))
    }

    pub(crate) fn ensure_can_transfer_joy(
        src: &T::AccountId,
        amount: JoyBalanceOf<T>,
    ) -> DispatchResult {
        if !amount.is_zero() {
            ensure!(
                Joy::<T>::usable_balance(src)
                    >= T::JoyExistentialDeposit::get().saturating_add(amount),
                Error::<T>::InsufficientJoyBalance
            );
        }
        Ok(())
    }

    pub(crate) fn deposit_to_treasury(src: &T::AccountId, amount: JoyBalanceOf<T>) {
        let treasury_account_id = Self::module_treasury_account();
        let _ = <Joy<T> as Currency<T::AccountId>>::transfer(
            src,
            &treasury_account_id,
            amount,
            ExistenceRequirement::KeepAlive,
        );
    }

    pub(crate) fn withdraw_from_treasury(dst: &T::AccountId, amount: JoyBalanceOf<T>) {
        let treasury_account_id = Self::module_treasury_account();
        let _ = <Joy<T> as Currency<T::AccountId>>::transfer(
            &treasury_account_id,
            dst,
            amount,
            ExistenceRequirement::KeepAlive,
        );
    }

    pub(crate) fn do_insert_new_account_for_token(
        token_id: T::TokenId,
        member_id: &T::MemberId,
        info: AccountDataOf<T>,
    ) {
        AccountInfoByTokenAndMember::<T>::insert(token_id, member_id, info);

        TokenInfoById::<T>::mutate(token_id, |token_info| {
            token_info.increment_accounts_number();
        });
    }

    pub(crate) fn perform_initial_allocation(
        token_id: T::TokenId,
        targets: &BTreeMap<T::MemberId, TokenAllocationOf<T>>,
        bloat_bond: JoyBalanceOf<T>,
    ) {
        let current_block = Self::current_block();

        for (destination, allocation) in targets {
            let account_data = if let Some(vsp) = allocation.vesting_schedule_params.as_ref() {
                AccountDataOf::<T>::new_with_vesting_and_bond(
                    VestingSource::InitialIssuance,
                    VestingSchedule::from_params(current_block, allocation.amount, vsp.clone()),
                    bloat_bond,
                )
            } else {
                AccountDataOf::<T>::new_with_amount_and_bond(allocation.amount, bloat_bond)
            };

            Self::do_insert_new_account_for_token(token_id, &destination, account_data);
        }
    }

    #[allow(clippy::unnecessary_wraps)]
    pub(crate) fn ensure_can_upload_data_object(
        payload: &SingleDataObjectUploadParamsOf<T>,
        upload_context: &UploadContextOf<T>,
    ) -> Result<UploadParameters<T>, DispatchError> {
        // TODO: TBD
        Ok(UploadParameters::<T> {
            bag_id: upload_context.bag_id.clone(),
            deletion_prize_source_account_id: upload_context.uploader_account.clone(),
            expected_data_size_fee: payload.expected_data_size_fee,
            object_creation_list: vec![payload.object_creation_params.clone()],
        })
    }

    pub(crate) fn upload_data_object(_params: &UploadParameters<T>) {
        // TODO: TBD
    }
}<|MERGE_RESOLUTION|>--- conflicted
+++ resolved
@@ -75,8 +75,6 @@
 
     /// Number of blocks produced in a year
     type BlocksPerYear: Get<u32>;
-<<<<<<< HEAD
-=======
 
     /// Member origin validator
     type MemberOriginValidator: MemberOriginValidator<
@@ -90,7 +88,6 @@
 
     /// Min number of block in a revenue split period
     type MinRevenueSplitDuration: Get<<Self as frame_system::Trait>::BlockNumber>;
->>>>>>> b9c2e913
 }
 
 decl_storage! {
