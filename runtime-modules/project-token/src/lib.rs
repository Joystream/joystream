--- conflicted
+++ resolved
@@ -2129,7 +2129,6 @@
             .collect::<Result<BTreeMap<_, _>, DispatchError>>()?;
         Ok(Transfers(transfers_set))
     }
-<<<<<<< HEAD
 
     pub(crate) fn ensure_amm_can_be_deactivated(token: &TokenDataOf<T>) -> DispatchResult {
         let AmmCurve {
@@ -2141,13 +2140,13 @@
             pct_of_issuance_minted <= threshold,
             Error::<T>::OutstandingAmmProvidedSupplyTooLarge,
         );
-=======
+        Ok(())
+    }
 }
 
 impl<T: Config> frame_support::traits::Hooks<T::BlockNumber> for Pallet<T> {
     #[cfg(feature = "try-runtime")]
     fn try_state(_: T::BlockNumber) -> Result<(), &'static str> {
->>>>>>> 19de3f9b
         Ok(())
     }
 }