use crate::Module;
use frame_support::decl_error;
use sp_std::convert::TryInto;

decl_error! {
    pub enum Error for Module<T: crate::Config> {
        /// Unexpected arithmetic error (overflow / underflow)
        ArithmeticError,

        /// Account's transferrable balance is insufficient to perform the transfer or initialize token sale
        InsufficientTransferrableBalance,

        /// Requested token does not exist
        TokenDoesNotExist,

        /// Requested account data does not exist
        AccountInformationDoesNotExist,

        /// At least one of the transfer destinations is not an existing member id
        TransferDestinationMemberDoesNotExist,

        /// Merkle proof verification failed
        MerkleProofVerificationFailure,

        /// Symbol already in use
        TokenSymbolAlreadyInUse,

        /// At least one of the members provided as part of InitialAllocation does not exist
        InitialAllocationToNonExistingMember,

        /// Account Already exists
        AccountAlreadyExists,

<<<<<<< HEAD
        /// Transfer destination member id invalid
        TransferDestinationMemberDoesNotExist,

        /// Transfer destination member id invalid
        TooManyTransferOutputs,

=======
>>>>>>> 04695996
        /// Token's current offering state is not Idle
        TokenIssuanceNotInIdleState,

        /// Insufficient JOY Balance to cover the transaction costs
        InsufficientJoyBalance,

        /// The amount of JOY to be transferred is not enough to keep the destination account alive
        JoyTransferSubjectToDusting,

        /// Attempt to remove non owned account under permissioned mode
        AttemptToRemoveNonOwnedAccountUnderPermissionedMode,

        /// Attempt to remove an account with some outstanding tokens
        AttemptToRemoveNonEmptyAccount,

        /// Cannot join whitelist in permissionless mode
        CannotJoinWhitelistInPermissionlessMode,

        /// Cannot Deissue Token with outstanding accounts
        CannotDeissueTokenWithOutstandingAccounts,

        // ------Token Sale Errors ------------------------------------------------------

        /// The token has no upcoming sale
        NoUpcomingSale,

        /// The token has no active sale at the moment
        NoActiveSale,

        /// Account's JOY balance is insufficient to make the token purchase
        InsufficientBalanceForTokenPurchase,

        /// Amount of tokens to purchase on sale exceeds the quantity of tokens still available on the sale
        NotEnoughTokensOnSale,

        /// Specified sale starting block is in the past
        SaleStartingBlockInThePast,

        /// Only whitelisted participants are allowed to access the sale, therefore access proof is required
        SaleAccessProofRequired,

        /// Participant in sale access proof provided during `purchase_tokens_on_sale`
        /// does not match the sender account
        SaleAccessProofParticipantIsNotSender,

        /// Sale participant's cap (either cap_per_member or whitelisted participant's specific cap)
        /// was exceeded with the purchase
        SalePurchaseCapExceeded,

        /// Cannot add another vesting schedule to an account.
        /// Maximum number of vesting schedules for this account-token pair was reached.
        MaxVestingSchedulesPerAccountPerTokenReached,

        /// Previous sale was still not finalized, finalize it first.
        PreviousSaleNotFinalized,

        /// There are no remaining tokes to recover from the previous token sale.
        NoTokensToRecover,

        /// Specified sale duration is shorter than MinSaleDuration
        SaleDurationTooShort,

        /// Sale duration cannot be zero
        SaleDurationIsZero,

        /// Upper bound quantity cannot be zero
        SaleUpperBoundQuantityIsZero,

        /// Purchase cap per member cannot be zero
        SaleCapPerMemberIsZero,

        /// Token's unit price cannot be zero
        SaleUnitPriceIsZero,

        /// Amount of tokens to purchase on sale cannot be zero
        SalePurchaseAmountIsZero,

        /// No Sale if Amm is active
        CannotInitSaleIfAmmIsActive,

        // ------ Revenue Split Errors ------------------------------------------------------

        /// Specified revenue split starting block is in the past
        RevenueSplitTimeToStartTooShort,

        /// Revenue Split duration is too short
        RevenueSplitDurationTooShort,

        /// Attempt to activate split with one ongoing
        RevenueSplitAlreadyActiveForToken,

        /// Attempt to make revenue split operations with token not in active split state
        RevenueSplitNotActiveForToken,

        /// Revenue Split has not ended yet
        RevenueSplitDidNotEnd,

        /// Revenue Split for token active, but not ongoing
        RevenueSplitNotOngoing,

        /// User already participating in the revenue split
        UserAlreadyParticipating,

        /// User does not posses enough balance to participate in the revenue split
        InsufficientBalanceForSplitParticipation,

        /// User is not participating in any split
        UserNotParticipantingInAnySplit,

        /// Attempt to participate in a split with zero token to stake
        CannotParticipateInSplitWithZeroAmount,

        /// Attempt to issue in a split with zero allocation amount
        CannotIssueSplitWithZeroAllocationAmount,

        /// Attempt to modify supply when revenue split is active
        CannotModifySupplyWhenRevenueSplitsAreActive,

        /// Revenue split rate cannot be 0
        RevenueSplitRateIsZero,

        // ------ Burning ------------------------------------------------------

        /// Provided amount to burn is == 0
        BurnAmountIsZero,

        /// Amount of tokens to burn exceeds total amount of tokens owned by the account
        BurnAmountGreaterThanAccountTokensAmount,

        /// ------ AMM ---------------------------------------------------------

        /// not in AMM state
        NotInAmmState,

        /// Invalid bonding curve construction parameters
        InvalidCurveParameters,

        /// Deadline constraint not satisfied
        DeadlineExpired,

        /// Slippage tolerance constraint tolerance not satisfied
        SlippageToleranceExceeded,

        /// Creator token balance is insufficient
        InsufficientTokenBalance,

        /// Oustanding AMM-provided supply constitutes too large percentage of the token's total supply
        OutstandingAmmProvidedSupplyTooLarge,

        /// Curve slope parameters below minimum allowed
        CurveSlopeParametersTooLow,

        /// -------- Patronage --------------------------------------------------

        /// Target Rate is higher than current patronage rate
        TargetPatronageRateIsHigherThanCurrentRate,

        /// Provided value for patronage is too big (yearly format)
        YearlyPatronageRateLimitExceeded,

    }
}<|MERGE_RESOLUTION|>--- conflicted
+++ resolved
@@ -31,15 +31,12 @@
         /// Account Already exists
         AccountAlreadyExists,
 
-<<<<<<< HEAD
         /// Transfer destination member id invalid
         TransferDestinationMemberDoesNotExist,
 
         /// Transfer destination member id invalid
         TooManyTransferOutputs,
 
-=======
->>>>>>> 04695996
         /// Token's current offering state is not Idle
         TokenIssuanceNotInIdleState,
 
