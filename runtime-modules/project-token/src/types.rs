use codec::{Decode, Encode};
use frame_support::{
    dispatch::{fmt::Debug, DispatchError, DispatchResult},
    ensure,
    traits::Get,
};
use sp_arithmetic::traits::{AtLeast32BitUnsigned, Saturating, Unsigned, Zero};
use sp_runtime::{
    traits::{Convert, Hash, UniqueSaturatedInto},
    PerThing, Permill, Perquintill, SaturatedConversion,
};
use sp_std::{
    cmp::max,
    collections::btree_map::{BTreeMap, IntoIter, Iter},
    convert::TryInto,
    iter::Sum,
};

use storage::{BagId, DataObjectCreationParameters};

// crate imports
use crate::{errors::Error, Trait};

/// Source of tokens subject to vesting that were acquired by an account
/// either through purchase or during initial issuance
#[derive(Encode, Decode, Clone, PartialEq, Eq, Debug, PartialOrd, Ord)]
pub enum VestingSource {
    InitialIssuance,
    Sale(TokenSaleId),
}

/// Represent's account's split staking status
#[derive(Encode, Decode, Clone, PartialEq, Eq, Debug, PartialOrd, Ord)]
pub struct StakingStatus<Balance> {
    // Id of the split
    // TODO: SplitId
    split_id: u32,

    // The amount staked for the split
    amount: Balance,
}

impl<Balance: Copy> StakingStatus<Balance> {
    pub(crate) fn locks<BlockNumber>(&self, _b: BlockNumber) -> Balance {
        // TODO: Implement
        self.amount
    }
}

/// Info for the account
#[derive(Encode, Decode, Clone, PartialEq, Eq, Debug)]
pub struct AccountData<VestingSchedule, Balance, StakingStatus, JoyBalance> {
    /// Map that represents account's vesting schedules indexed by source.
    /// Account's total unvested (locked) balance at current block (b)
    /// can be calculated by summing `v.locks()` of all
    /// VestingSchedule (v) instances in the map.
    pub(crate) vesting_schedules: BTreeMap<VestingSource, VestingSchedule>,

    /// Represents total amount of tokens held by the account, including
    /// unvested and staked tokens.
    pub(crate) amount: Balance,

    /// Account's current split staking status
    pub(crate) split_staking_status: Option<StakingStatus>,

    /// Bloat bond (in 'JOY's) deposited into treasury upon creation of this
    /// account, returned when this account is removed
    pub(crate) bloat_bond: JoyBalance,
}

/// Info for the token
#[derive(Encode, Decode, Clone, PartialEq, Eq, Default, Debug)]
pub struct TokenData<Balance, Hash, BlockNumber, TokenSale> {
    /// Current token's total supply (tokens_issued - tokens_burned)
    pub(crate) total_supply: Balance,

    /// Total number of tokens issued
    pub(crate) tokens_issued: Balance,

    /// Id of the next token sale
    pub(crate) next_sale_id: TokenSaleId,

    /// Current token sale (upcoming / ongoing / ended but w/ remaining tokens to recover)
    pub(crate) sale: Option<TokenSale>,

    /// Transfer policy
    pub(crate) transfer_policy: TransferPolicy<Hash>,

    /// Symbol used to identify token
    pub(crate) symbol: Hash,

    /// Patronage Information
    pub(crate) patronage_info: PatronageData<Balance, BlockNumber>,

    /// Account counter
    pub(crate) accounts_number: u64,
}

/// Patronage information, patronage configuration = set of values for its fields
#[derive(Encode, Decode, Clone, PartialEq, Eq, Default, Debug)]
pub struct PatronageData<Balance, BlockNumber> {
    /// Patronage rate
    pub(crate) rate: BlockRate,

    /// Tally count for the outstanding credit before latest patronage config change
    pub(crate) unclaimed_patronage_tally_amount: Balance,

    /// Last block the patronage configuration was updated
    pub(crate) last_unclaimed_patronage_tally_block: BlockNumber,
}

/// Input parameters describing token transfer policy
#[derive(Encode, Decode, Clone, PartialEq, Eq, Debug)]
pub enum TransferPolicyParams<WhitelistParams> {
    /// Permissionless
    Permissionless,

    /// Permissioned transfer with whitelist
    Permissioned(WhitelistParams),
}

impl<WhitelistParams> Default for TransferPolicyParams<WhitelistParams> {
    fn default() -> Self {
        Self::Permissionless
    }
}

/// The two possible transfer policies
#[derive(Encode, Decode, Clone, PartialEq, Eq, Debug)]
pub enum TransferPolicy<Hash> {
    /// Permissionless
    Permissionless,

    /// Permissioned transfer with whitelist commitment
    Permissioned(Hash),
}

// TransferPolicyParams => TransferPolicy conversion
impl<Hash, SingleDataObjectUploadParams>
    From<TransferPolicyParams<WhitelistParams<Hash, SingleDataObjectUploadParams>>>
    for TransferPolicy<Hash>
{
    fn from(
        params: TransferPolicyParams<WhitelistParams<Hash, SingleDataObjectUploadParams>>,
    ) -> Self {
        match params {
            TransferPolicyParams::Permissioned(whitelist_params) => {
                Self::Permissioned(whitelist_params.commitment)
            }
            TransferPolicyParams::Permissionless => Self::Permissionless,
        }
    }
}

impl<Hash> Default for TransferPolicy<Hash> {
    fn default() -> Self {
        TransferPolicy::<Hash>::Permissionless
    }
}

#[derive(Encode, Decode, Clone, PartialEq, Eq, Debug, Default)]
pub struct VestingScheduleParams<BlockNumber> {
    // Duration of the linear vesting period
    pub(crate) linear_vesting_duration: BlockNumber,
    // Number of blocks before the linear vesting begins
    pub(crate) blocks_before_cliff: BlockNumber,
    // Initial, instantly vested amount once linear vesting begins (percentage of total amount)
    pub(crate) cliff_amount_percentage: Permill,
}

#[derive(Encode, Decode, Clone, PartialEq, Eq, Debug, Default)]
pub struct VestingSchedule<BlockNumber, Balance> {
    // Block at which the linear vesting begins and cliff_amount is unlocked
    pub(crate) linear_vesting_start_block: BlockNumber,
    // Duration of the linear vesting period
    pub(crate) linear_vesting_duration: BlockNumber,
    // Amount instantly unloacked at "linear_vesting_start_block"
    pub(crate) cliff_amount: Balance,
    // Total amount to be vested linearly over "linear_vesting_duration" (after "linear_vesting_start_block")
    pub(crate) post_cliff_total_amount: Balance,
}

impl<BlockNumber, Balance> VestingSchedule<BlockNumber, Balance>
where
    BlockNumber: Saturating + PartialOrd + Copy,
    Balance: Saturating + Clone + Copy + From<u32> + Unsigned + TryInto<u32> + TryInto<u64> + Ord,
{
    /// Construct a vesting schedule from `VestingScheduleParams` and `init_block`
    ///
    /// `init_block` is a block from which to start counting remaining blocks until cliff, making:
    /// `linear_vesting_start_block = init_block + blocks_before_cliff`
    pub(crate) fn from_params(
        init_block: BlockNumber,
        amount: Balance,
        params: VestingScheduleParams<BlockNumber>,
    ) -> Self {
        let cliff_amount = params.cliff_amount_percentage * amount;
        Self {
            linear_vesting_start_block: init_block.saturating_add(params.blocks_before_cliff),
            linear_vesting_duration: params.linear_vesting_duration,
            cliff_amount,
            post_cliff_total_amount: amount.saturating_sub(cliff_amount),
        }
    }

    pub(crate) fn locks<T: Trait<BlockNumber = BlockNumber, Balance = Balance>>(
        &self,
        b: BlockNumber,
    ) -> Balance {
        let end_block = self
            .linear_vesting_start_block
            .saturating_add(self.linear_vesting_duration);
        // Vesting not yet started
        if self.linear_vesting_start_block > b {
            return self.total_amount();
        }
        // Vesting period is ongoing
        if end_block > b {
            let remaining_vesting_blocks = end_block.saturating_sub(b);
            let remaining_vesting_percentage = Permill::from_rational_approximation(
                T::BlockNumberToBalance::convert(remaining_vesting_blocks),
                T::BlockNumberToBalance::convert(self.linear_vesting_duration),
            );
            return remaining_vesting_percentage * self.post_cliff_total_amount;
        }
        // Vesting period has finished
        Balance::zero()
    }

    pub(crate) fn is_finished(&self, b: BlockNumber) -> bool {
        self.linear_vesting_start_block
            .saturating_add(self.linear_vesting_duration)
            <= b
    }

    pub(crate) fn total_amount(&self) -> Balance {
        self.cliff_amount
            .saturating_add(self.post_cliff_total_amount)
    }
}

#[derive(Encode, Decode, Clone, PartialEq, Eq, Debug)]
pub struct SingleDataObjectUploadParams<JoyBalance> {
    pub object_creation_params: DataObjectCreationParameters,
    pub expected_data_size_fee: JoyBalance,
}

#[derive(Encode, Decode, Clone, PartialEq, Eq, Debug)]
pub struct UploadContext<AccountId, BagId> {
    pub uploader_account: AccountId,
    pub bag_id: BagId,
}

#[derive(Encode, Decode, Clone, PartialEq, Eq, Debug)]
pub struct WhitelistParams<Hash, SingleDataObjectUploadParams> {
    /// Whitelist merkle root
    pub commitment: Hash,
    /// Optional payload data to upload to storage
    pub payload: Option<SingleDataObjectUploadParams>,
}

#[derive(Encode, Decode, Clone, PartialEq, Eq, Debug)]
pub struct TokenSaleParams<JoyBalance, Balance, BlockNumber, VestingScheduleParams, AccountId> {
    /// Account that acts as the source of the tokens on sale
    pub tokens_source: AccountId,
    /// Token's unit price in JOY
    pub unit_price: JoyBalance,
    /// Number of tokens on sale
    pub upper_bound_quantity: Balance,
    /// Optional block in the future when the sale should start (by default: starts immediately)
    pub starts_at: Option<BlockNumber>,
    /// Sale duration in blocks
    pub duration: BlockNumber,
    /// Optional vesting schedule parameters for all tokens on sale
    pub vesting_schedule_params: Option<VestingScheduleParams>,
    /// Optional total sale purchase amount cap per member
    pub cap_per_member: Option<Balance>,
    /// Optional sale metadata
    pub metadata: Option<Vec<u8>>,
}

#[derive(Encode, Decode, Clone, PartialEq, Eq, Debug, Default)]
pub struct TokenSale<JoyBalance, Balance, BlockNumber, VestingScheduleParams, AccountId> {
    /// Token's unit price in JOY
    pub unit_price: JoyBalance,
    /// Number of tokens still on sale (if any)
    pub quantity_left: Balance,
    /// Account that acts as the source of the tokens on sale
    pub tokens_source: AccountId,
    /// Block at which the sale started / will start
    pub start_block: BlockNumber,
    /// Sale duration (in blocks)
    pub duration: BlockNumber,
    /// Optional vesting schedule parameters for all tokens on sale
    pub vesting_schedule_params: Option<VestingScheduleParams>,
    /// Optional total sale purchase amount cap per member
    pub cap_per_member: Option<Balance>,
}

impl<JoyBalance, Balance, BlockNumber, AccountId>
    TokenSale<JoyBalance, Balance, BlockNumber, VestingScheduleParams<BlockNumber>, AccountId>
where
    BlockNumber: Saturating + Zero + Copy + Clone + PartialOrd,
    Balance: Saturating + Clone + Copy + From<u32> + Unsigned + TryInto<u32> + TryInto<u64> + Ord,
{
    pub(crate) fn try_from_params<T: Trait>(
        params: TokenSaleParamsOf<T>,
        current_block: T::BlockNumber,
    ) -> Result<TokenSaleOf<T>, DispatchError> {
        let start_block = params.starts_at.unwrap_or(current_block);

        ensure!(
            start_block >= current_block,
            Error::<T>::SaleStartingBlockInThePast
        );

        // Ensure sale duration is non-zero
        ensure!(!params.duration.is_zero(), Error::<T>::SaleDurationIsZero);

        // Ensure upper_bound_quantity is non-zero
        ensure!(
            !params.upper_bound_quantity.is_zero(),
            Error::<T>::SaleUpperBoundQuantityIsZero
        );

        // Ensure cap_per_member is non-zero
        if let Some(cap) = params.cap_per_member {
            ensure!(!cap.is_zero(), Error::<T>::SaleCapPerMemberIsZero);
        }

        // Ensure unit_price is non-zero
        ensure!(
            !params.unit_price.is_zero(),
            Error::<T>::SaleUnitPriceIsZero
        );

        Ok(TokenSale {
            start_block,
            duration: params.duration,
            unit_price: params.unit_price,
            quantity_left: params.upper_bound_quantity,
            vesting_schedule_params: params.vesting_schedule_params,
            tokens_source: params.tokens_source,
            cap_per_member: params.cap_per_member,
        })
    }

    pub(crate) fn end_block(&self) -> BlockNumber {
        self.start_block.saturating_add(self.duration)
    }

    /// Get sale's vesting_schedule based on purchase amount.
    ///
    /// If the sale has no `vesting_schedule_params` provided, a vesting schedule is constructed
    /// which unlocks all purchased tokens at once at `sale.end_block()`
    ///
    /// If the sale has a `vesting_schedule_params` provided, a vesting schedule is constructed
    /// based on those params, with `init_block = sale.end_block()`
    /// (making `vesting_schedule.linear_vesting_start_block` equal to
    /// `sale.end_block() + sale.vesting_schedule_params.blocks_before_cliff`)
    pub(crate) fn get_vesting_schedule(
        &self,
        amount: Balance,
    ) -> VestingSchedule<BlockNumber, Balance> {
        self.vesting_schedule_params.as_ref().map_or(
            // Default VestingSchedule: unlock all tokens at once at `sale.end_block()`
            VestingSchedule::<BlockNumber, Balance> {
                linear_vesting_start_block: self.end_block(),
                linear_vesting_duration: BlockNumber::zero(),
                cliff_amount: amount,
                post_cliff_total_amount: Balance::zero(),
            },
            // Vesting schedule constructed from `sale.vesting_schedule_params`
            // with `init_block = sale.end_block()`
            |vs| {
                VestingSchedule::<BlockNumber, Balance>::from_params(
                    self.end_block(),
                    amount,
                    vs.clone(),
                )
            },
        )
    }
}

/// Represents token's offering state
#[derive(Encode, Decode, Clone, PartialEq, Eq, Debug)]
pub enum OfferingState<TokenSale> {
    /// Idle state
    Idle,

    /// Upcoming sale state
    UpcomingSale(TokenSale),

    /// Active sale state
    Sale(TokenSale),

    /// state for IBCO, it might get decorated with the JOY reserve
    /// amount for the token
    BondingCurve,
}

impl<TokenSale> OfferingState<TokenSale> {
    pub(crate) fn of<T: crate::Trait>(token: &TokenDataOf<T>) -> OfferingStateOf<T> {
        token
            .sale
            .as_ref()
            .map_or(OfferingStateOf::<T>::Idle, |sale| {
                let current_block = <frame_system::Module<T>>::block_number();
                if current_block < sale.start_block {
                    OfferingStateOf::<T>::UpcomingSale(sale.clone())
                } else if current_block >= sale.start_block
                    && current_block < sale.start_block.saturating_add(sale.duration)
                {
                    OfferingStateOf::<T>::Sale(sale.clone())
                } else {
                    OfferingStateOf::<T>::Idle
                }
            })
    }

    pub(crate) fn ensure_idle_of<T: crate::Trait>(token: &TokenDataOf<T>) -> DispatchResult {
        match Self::of::<T>(&token) {
            OfferingStateOf::<T>::Idle => Ok(()),
            _ => Err(Error::<T>::TokenIssuanceNotInIdleState.into()),
        }
    }

    pub(crate) fn ensure_upcoming_sale_of<T: crate::Trait>(
        token: &TokenDataOf<T>,
    ) -> Result<TokenSaleOf<T>, DispatchError> {
        match Self::of::<T>(&token) {
            OfferingStateOf::<T>::UpcomingSale(sale) => Ok(sale),
            _ => Err(Error::<T>::NoUpcomingSale.into()),
        }
    }

    pub(crate) fn ensure_sale_of<T: crate::Trait>(
        token: &TokenDataOf<T>,
    ) -> Result<TokenSaleOf<T>, DispatchError> {
        match Self::of::<T>(&token) {
            OfferingStateOf::<T>::Sale(sale) => Ok(sale),
            _ => Err(Error::<T>::NoActiveSale.into()),
        }
    }
}

#[derive(Encode, Decode, Clone, PartialEq, Eq, PartialOrd, Ord, Debug)]
pub struct TokenAllocation<Balance, VestingScheduleParams> {
    pub(crate) amount: Balance,
    pub(crate) vesting_schedule_params: Option<VestingScheduleParams>,
}

/// Input parameters for token issuance
#[derive(Encode, Decode, Clone, PartialEq, Eq, Default, Debug)]
pub struct TokenIssuanceParameters<Hash, TokenAllocation, TransferPolicyParams, AddressId: Ord> {
    /// Initial allocation of the token
    pub(crate) initial_allocation: BTreeMap<AddressId, TokenAllocation>,

    /// Token Symbol
    pub(crate) symbol: Hash,

    /// Initial transfer policy:
    pub(crate) transfer_policy: TransferPolicyParams,

    /// Initial Patronage rate
    pub(crate) patronage_rate: YearlyRate,
}

impl<Hash, AddressId, Balance, VestingScheduleParams, SingleDataObjectUploadParams>
    TokenIssuanceParameters<
        Hash,
        TokenAllocation<Balance, VestingScheduleParams>,
        TransferPolicyParams<WhitelistParams<Hash, SingleDataObjectUploadParams>>,
        AddressId,
    >
where
    AddressId: Ord,
    Balance: Sum + Copy,
    SingleDataObjectUploadParams: Clone,
{
    pub(crate) fn get_initial_allocation_bloat_bond<JoyBalance: From<u32> + Saturating>(
        &self,
        bloat_bond: JoyBalance,
    ) -> JoyBalance {
        let accounts_len = self.initial_allocation.len() as u32;
        bloat_bond.saturating_mul(accounts_len.into())
    }

    pub(crate) fn get_whitelist_payload(&self) -> Option<SingleDataObjectUploadParams> {
        match &self.transfer_policy {
            TransferPolicyParams::Permissioned(whitelist_params) => {
                whitelist_params.payload.clone()
            }
            _ => None,
        }
    }
}

/// Utility enum used in merkle proof verification
#[derive(Encode, Decode, Clone, PartialEq, Eq, Debug, Copy)]
pub enum MerkleSide {
    /// This element appended to the right of the subtree hash
    Right,

    /// This element appended to the left of the subtree hash
    Left,
}

/// Yearly rate used for patronage info initialization
#[derive(Encode, Decode, Clone, PartialEq, Eq, Debug, Copy, Default)]
pub struct YearlyRate(pub Permill);

/// Block rate used for patronage accounting
#[derive(Encode, Decode, Clone, PartialEq, Eq, Debug, Copy, PartialOrd, Default)]
pub struct BlockRate(pub Perquintill);

/// Wrapper around a merkle proof path
#[derive(Encode, Decode, Clone, PartialEq, Eq, Debug)]
pub struct MerkleProof<Hasher: Hash>(pub Vec<(Hasher::Output, MerkleSide)>);

/// Information about a payment
#[derive(Encode, Decode, Clone, PartialEq, Eq, Debug)]
pub struct Payment<Balance> {
    /// Ignored by runtime
    pub remark: Vec<u8>,

    /// Amount
    pub amount: Balance,
}

/// Wrapper around BTreeMap<AccountId, Payment<Balance>>
#[derive(Encode, Decode, Clone, PartialEq, Eq, Debug)]
pub struct Transfers<AccountId, Balance>(pub BTreeMap<AccountId, Payment<Balance>>);

/// Default trait for Merkle Side
impl Default for MerkleSide {
    fn default() -> Self {
        MerkleSide::Right
    }
}

/// Utility wrapper around existing/non existing accounts to be used with transfer etc..
#[derive(Encode, Decode, PartialEq, Eq, Debug, PartialOrd, Ord, Clone)]
pub enum Validated<AccountId: Ord + Eq + Clone> {
    /// Existing account
    Existing(AccountId),

    /// Non Existing account
    NonExisting(AccountId),
}

// implementation

/// Default trait for OfferingState
impl<TokenSale> Default for OfferingState<TokenSale> {
    fn default() -> Self {
        OfferingState::Idle
    }
}

/// Default trait for InitialAllocation
impl<Balance: Zero, VestingScheduleParams> Default
    for TokenAllocation<Balance, VestingScheduleParams>
{
    fn default() -> Self {
        TokenAllocation {
            amount: Balance::zero(),
            vesting_schedule_params: None,
        }
    }
}

/// Default trait for AccountData
impl<VestingSchedule, Balance: Zero, StakingStatus, JoyBalance: Zero> Default
    for AccountData<VestingSchedule, Balance, StakingStatus, JoyBalance>
{
    fn default() -> Self {
        Self {
            vesting_schedules: BTreeMap::new(),
            split_staking_status: None,
            amount: Balance::zero(),
            bloat_bond: JoyBalance::zero(),
        }
    }
}

impl<Balance, BlockNumber, JoyBalance>
    AccountData<VestingSchedule<BlockNumber, Balance>, Balance, StakingStatus<Balance>, JoyBalance>
where
    Balance: Clone
        + Zero
        + From<u32>
        + TryInto<u32>
        + Unsigned
        + Saturating
        + Sum
        + PartialOrd
        + Ord
        + TryInto<u64>
        + Copy,
    BlockNumber: Copy + Clone + PartialOrd + Ord + Saturating + From<u32> + Unsigned,
    JoyBalance: Zero,
{
    /// Ctor
    pub fn new_with_amount_and_bond(amount: Balance, bloat_bond: JoyBalance) -> Self {
        Self {
            amount,
            bloat_bond,
            ..Self::default()
        }
    }

    pub fn new_with_vesting_and_bond(
        source: VestingSource,
        schedule: VestingSchedule<BlockNumber, Balance>,
        bloat_bond: JoyBalance,
    ) -> Self {
        Self {
            amount: schedule.total_amount(),
            vesting_schedules: [(source, schedule)].iter().cloned().collect(),
            bloat_bond,
            split_staking_status: None,
        }
    }

    /// Check whether an account is empty
    pub(crate) fn is_empty(&self) -> bool {
        self.amount.is_zero()
    }

    /// Calculate account's unvested balance at block `b`
    pub(crate) fn unvested<T: Trait<Balance = Balance, BlockNumber = BlockNumber>>(
        &self,
        b: BlockNumber,
    ) -> Balance {
        self.vesting_schedules
            .values()
            .map(|vs| vs.locks::<T>(b))
            .sum()
    }

    /// Calculate account's staked balance at block `b`
    pub(crate) fn staked<T: Trait<Balance = Balance, BlockNumber = BlockNumber>>(
        &self,
        b: BlockNumber,
    ) -> Balance {
        self.split_staking_status
            .as_ref()
            .map_or(Balance::zero(), |s| s.locks(b))
    }

    /// Calculate account's transferrable balance at block `b`
    pub(crate) fn transferrable<T: Trait<Balance = Balance, BlockNumber = BlockNumber>>(
        &self,
        b: BlockNumber,
    ) -> Balance {
        self.amount
            .saturating_sub(max(self.unvested::<T>(b), self.staked::<T>(b)))
    }

    pub(crate) fn ensure_can_add_or_update_vesting_schedule<
        T: Trait<Balance = Balance, BlockNumber = BlockNumber>,
    >(
        &self,
        b: BlockNumber,
        source: VestingSource,
    ) -> Result<Option<VestingSource>, DispatchError> {
        let new_entry_required = !self.vesting_schedules.contains_key(&source);
        let cleanup_required =
            self.vesting_schedules.len() == T::MaxVestingBalancesPerAccountPerToken::get() as usize;
        let cleanup_candidate = self
            .vesting_schedules
            .iter()
            .find(|(_, schedule)| schedule.is_finished(b))
            .map(|(key, _)| key.clone());

        if new_entry_required && cleanup_required && cleanup_candidate.is_none() {
            return Err(Error::<T>::MaxVestingSchedulesPerAccountPerTokenReached.into());
        }

        if cleanup_required {
            Ok(cleanup_candidate)
        } else {
            Ok(None)
        }
    }

    pub(crate) fn add_or_update_vesting_schedule(
        &mut self,
        source: VestingSource,
        new_schedule: VestingSchedule<BlockNumber, Balance>,
        cleanup_candidate: Option<VestingSource>,
    ) {
        let existing_schedule = self.vesting_schedules.get_mut(&source);

        if let Some(vs) = existing_schedule {
            // Update existing schedule - increase amounts
            vs.cliff_amount = vs.cliff_amount.saturating_add(new_schedule.cliff_amount);
            vs.post_cliff_total_amount = vs
                .post_cliff_total_amount
                .saturating_add(new_schedule.post_cliff_total_amount);
        } else {
            // Perform cleanup if needed
            if let Some(key) = cleanup_candidate {
                self.vesting_schedules.remove(&key);
            }

            // Insert new vesting schedule
            self.vesting_schedules.insert(source, new_schedule.clone());
        }

        self.increase_amount_by(new_schedule.total_amount());
    }

    /// Increase account's total tokens amount by given amount
    pub(crate) fn increase_amount_by(&mut self, amount: Balance) {
        self.amount = self.amount.saturating_add(amount);
    }

    /// Decrease account's total tokens amount by given amount
    pub(crate) fn decrease_amount_by(&mut self, amount: Balance) {
        self.amount = self.amount.saturating_sub(amount);
    }

    /// Ensure that given amount of tokens can be transferred from the account at block `b`
    pub(crate) fn ensure_can_transfer<T: Trait<Balance = Balance, BlockNumber = BlockNumber>>(
        &self,
        b: BlockNumber,
        amount: Balance,
    ) -> DispatchResult {
        ensure!(
            self.transferrable::<T>(b) >= amount,
            crate::Error::<T>::InsufficientTransferrableBalance,
        );
        Ok(())
    }
}
/// Token Data implementation
impl<JoyBalance, Balance, Hash, BlockNumber, VestingScheduleParams, AccountId>
    TokenData<
        Balance,
        Hash,
        BlockNumber,
        TokenSale<JoyBalance, Balance, BlockNumber, VestingScheduleParams, AccountId>,
    >
where
    Balance: Zero + Copy + Saturating + Debug + From<u64> + UniqueSaturatedInto<u64> + Unsigned,
    BlockNumber: PartialOrd + Saturating + Copy + AtLeast32BitUnsigned,
{
    // increase total issuance
    pub(crate) fn increase_supply_by(&mut self, amount: Balance) {
        self.tokens_issued = self.tokens_issued.saturating_add(amount);
        self.total_supply = self.total_supply.saturating_add(amount);
    }

    // decrease total issuance (use when tokens are burned for any reason)
    pub(crate) fn decrease_supply_by(&mut self, amount: Balance) {
        self.total_supply = self.total_supply.saturating_sub(amount);
    }

    // increment account number
    pub(crate) fn increment_accounts_number(&mut self) {
        self.accounts_number = self.accounts_number.saturating_add(1u64);
    }

    // decrement account number
    pub(crate) fn decrement_accounts_number(&mut self) {
        self.accounts_number = self.accounts_number.saturating_sub(1u64);
    }

<<<<<<< HEAD
    // increase total supply
    pub(crate) fn increase_supply_by(&mut self, amount: Balance) {
        self.supply = self.supply.saturating_add(amount);
    }

=======
>>>>>>> 0ed1bd65
    pub fn set_unclaimed_tally_patronage_at_block(&mut self, amount: Balance, block: BlockNumber) {
        self.patronage_info.last_unclaimed_patronage_tally_block = block;
        self.patronage_info.unclaimed_patronage_tally_amount = amount;
    }

    /// Computes: period * rate * supply + tally
    pub(crate) fn unclaimed_patronage_at_block(&self, block: BlockNumber) -> Balance {
        let blocks = block.saturating_sub(self.patronage_info.last_unclaimed_patronage_tally_block);
        let unclaimed_patronage_percent = self.patronage_info.rate.for_period(blocks);
        unclaimed_patronage_percent
            .mul_floor(self.total_supply)
            .saturating_add(self.patronage_info.unclaimed_patronage_tally_amount)
    }

    pub fn set_new_patronage_rate_at_block(&mut self, new_rate: BlockRate, block: BlockNumber) {
        // update tally according to old rate
        self.patronage_info.unclaimed_patronage_tally_amount =
            self.unclaimed_patronage_at_block(block);
        self.patronage_info.last_unclaimed_patronage_tally_block = block;
        self.patronage_info.rate = new_rate;
    }

    pub(crate) fn from_params<T: crate::Trait>(
        params: TokenIssuanceParametersOf<T>,
    ) -> TokenDataOf<T> {
        let current_block = <frame_system::Module<T>>::block_number();

        let patronage_info =
            PatronageData::<<T as Trait>::Balance, <T as frame_system::Trait>::BlockNumber> {
                last_unclaimed_patronage_tally_block: current_block,
                unclaimed_patronage_tally_amount: <T as Trait>::Balance::zero(),
                rate: BlockRate::from_yearly_rate(params.patronage_rate, T::BlocksPerYear::get()),
            };

        let total_supply = params
            .initial_allocation
            .iter()
            .map(|(_, v)| v.amount)
            .sum();

        TokenData {
            symbol: params.symbol,
            total_supply,
            tokens_issued: total_supply,
            sale: None,
            transfer_policy: params.transfer_policy.into(),
            patronage_info,
            next_sale_id: 0,
            accounts_number: 0,
        }
    }
}

impl<Hasher: Hash> MerkleProof<Hasher> {
    pub(crate) fn verify<T, S>(&self, data: &S, commit: Hasher::Output) -> DispatchResult
    where
        T: crate::Trait,
        S: Encode,
    {
        let init = Hasher::hash_of(data);
        let proof_result = self.0.iter().fold(init, |acc, (hash, side)| match side {
            MerkleSide::Left => Hasher::hash_of(&(hash, acc)),
            MerkleSide::Right => Hasher::hash_of(&(acc, hash)),
        });

        ensure!(
            proof_result == commit,
            crate::Error::<T>::MerkleProofVerificationFailure,
        );

        Ok(())
    }
}

impl<AccountId, Balance: Sum + Copy> Transfers<AccountId, Balance> {
    pub fn len(&self) -> usize {
        self.0.len()
    }

    pub fn total_amount(&self) -> Balance {
        self.0.iter().map(|(_, payment)| payment.amount).sum()
    }

    pub fn iter(&self) -> Iter<'_, AccountId, Payment<Balance>> {
        self.0.iter()
    }

    pub fn into_iter(self) -> IntoIter<AccountId, Payment<Balance>> {
        self.0.into_iter()
    }
}

impl<AccountId, Balance> From<Transfers<AccountId, Balance>>
    for BTreeMap<AccountId, Payment<Balance>>
{
    fn from(v: Transfers<AccountId, Balance>) -> Self {
        v.0
    }
}

/// Block Rate bare minimum impementation
impl BlockRate {
    pub fn from_yearly_rate(r: YearlyRate, blocks_per_year: u32) -> Self {
        let max_accuracy: u64 = <Permill as PerThing>::ACCURACY.into();
        BlockRate(Perquintill::from_rational_approximation(
            r.0.deconstruct().into(),
            max_accuracy.saturating_mul(blocks_per_year.into()),
        ))
    }

    pub fn to_yearly_rate_representation(self, blocks_per_year: u32) -> Perquintill {
        self.for_period(blocks_per_year)
    }

    pub fn for_period<BlockNumber>(self, blocks: BlockNumber) -> Perquintill
    where
        BlockNumber: AtLeast32BitUnsigned + Clone,
    {
        Perquintill::from_parts(self.0.deconstruct().saturating_mul(blocks.saturated_into()))
    }

    pub fn saturating_sub(self, other: Self) -> Self {
        BlockRate(self.0.saturating_sub(other.0))
    }
}

// Aliases

/// Creator token balance
pub(crate) type TokenBalanceOf<T> = <T as Trait>::Balance;

/// JOY balance
pub(crate) type JoyBalanceOf<T> = <T as balances::Trait>::Balance;

/// JOY balances module
pub(crate) type Joy<T> = balances::Module<T>;

/// Alias for Staking Status
pub(crate) type StakingStatusOf<T> = StakingStatus<<T as Trait>::Balance>;

/// Alias for Account Data
pub(crate) type AccountDataOf<T> =
    AccountData<VestingScheduleOf<T>, TokenBalanceOf<T>, StakingStatusOf<T>, JoyBalanceOf<T>>;

/// Alias for Token Data
pub(crate) type TokenDataOf<T> = TokenData<
    TokenBalanceOf<T>,
    <T as frame_system::Trait>::Hash,
    <T as frame_system::Trait>::BlockNumber,
    TokenSaleOf<T>,
>;

/// Alias for InitialAllocation
pub(crate) type TokenAllocationOf<T> =
    TokenAllocation<TokenBalanceOf<T>, VestingScheduleParamsOf<T>>;

/// Alias for Token Issuance Parameters
pub(crate) type TokenIssuanceParametersOf<T> = TokenIssuanceParameters<
    <T as frame_system::Trait>::Hash,
    TokenAllocationOf<T>,
    TransferPolicyParamsOf<T>,
    <T as frame_system::Trait>::AccountId,
>;

/// Alias for TransferPolicyParams
pub(crate) type TransferPolicyParamsOf<T> = TransferPolicyParams<WhitelistParamsOf<T>>;

/// Alias for TransferPolicy
pub(crate) type TransferPolicyOf<T> = TransferPolicy<<T as frame_system::Trait>::Hash>;

/// Alias for the Merkle Proof type
pub(crate) type MerkleProofOf<T> = MerkleProof<<T as frame_system::Trait>::Hashing>;

/// Alias for VestingScheduleParams
pub(crate) type VestingScheduleParamsOf<T> =
    VestingScheduleParams<<T as frame_system::Trait>::BlockNumber>;

/// Alias for VestingSchedule
pub(crate) type VestingScheduleOf<T> =
    VestingSchedule<<T as frame_system::Trait>::BlockNumber, TokenBalanceOf<T>>;

/// Alias for SingleDataObjectUploadParams
pub(crate) type SingleDataObjectUploadParamsOf<T> = SingleDataObjectUploadParams<JoyBalanceOf<T>>;

/// Alias for WhitelistParams
pub(crate) type WhitelistParamsOf<T> =
    WhitelistParams<<T as frame_system::Trait>::Hash, SingleDataObjectUploadParamsOf<T>>;

/// Alias for TokenSaleParams
pub(crate) type TokenSaleParamsOf<T> = TokenSaleParams<
    JoyBalanceOf<T>,
    TokenBalanceOf<T>,
    <T as frame_system::Trait>::BlockNumber,
    VestingScheduleParamsOf<T>,
    <T as frame_system::Trait>::AccountId,
>;

/// Alias for TokenSale
pub(crate) type TokenSaleOf<T> = TokenSale<
    JoyBalanceOf<T>,
    TokenBalanceOf<T>,
    <T as frame_system::Trait>::BlockNumber,
    VestingScheduleParamsOf<T>,
    <T as frame_system::Trait>::AccountId,
>;

/// Alias for OfferingState
pub(crate) type OfferingStateOf<T> = OfferingState<TokenSaleOf<T>>;

/// Alias for UploadContext
pub(crate) type UploadContextOf<T> = UploadContext<<T as frame_system::Trait>::AccountId, BagId<T>>;

/// TokenSaleId
pub(crate) type TokenSaleId = u32;

/// Alias for Transfers
pub(crate) type TransfersOf<T> =
    Transfers<<T as frame_system::Trait>::AccountId, TokenBalanceOf<T>>;

/// Validated transfers
pub(crate) type ValidatedTransfers<T> =
    Transfers<Validated<<T as frame_system::Trait>::AccountId>, TokenBalanceOf<T>>;<|MERGE_RESOLUTION|>--- conflicted
+++ resolved
@@ -754,11 +754,6 @@
         self.total_supply = self.total_supply.saturating_add(amount);
     }
 
-    // decrease total issuance (use when tokens are burned for any reason)
-    pub(crate) fn decrease_supply_by(&mut self, amount: Balance) {
-        self.total_supply = self.total_supply.saturating_sub(amount);
-    }
-
     // increment account number
     pub(crate) fn increment_accounts_number(&mut self) {
         self.accounts_number = self.accounts_number.saturating_add(1u64);
@@ -769,14 +764,6 @@
         self.accounts_number = self.accounts_number.saturating_sub(1u64);
     }
 
-<<<<<<< HEAD
-    // increase total supply
-    pub(crate) fn increase_supply_by(&mut self, amount: Balance) {
-        self.supply = self.supply.saturating_add(amount);
-    }
-
-=======
->>>>>>> 0ed1bd65
     pub fn set_unclaimed_tally_patronage_at_block(&mut self, amount: Balance, block: BlockNumber) {
         self.patronage_info.last_unclaimed_patronage_tally_block = block;
         self.patronage_info.unclaimed_patronage_tally_amount = amount;
