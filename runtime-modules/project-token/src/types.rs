use codec::{Decode, Encode};
use frame_support::{
    dispatch::{fmt::Debug, DispatchError, DispatchResult},
    ensure,
    traits::Get,
};
use sp_arithmetic::traits::{AtLeast32BitUnsigned, One, Saturating, Unsigned, Zero};
use sp_runtime::{
    traits::{Convert, Hash, UniqueSaturatedInto},
    PerThing, Permill, Perquintill, SaturatedConversion,
};
use sp_std::{
<<<<<<< HEAD
    borrow::ToOwned,
    cmp::max,
    collections::btree_map::{BTreeMap, IntoIter, Iter},
=======
    cmp::{max, min},
    collections::btree_map::BTreeMap,
>>>>>>> 7d3df9c6
    convert::TryInto,
    iter::Sum,
    vec::Vec,
};

use common::MembershipTypes;
use storage::{BagId, DataObjectCreationParameters};

// crate imports
use crate::{errors::Error, Trait};

/// Source of tokens subject to vesting that were acquired by an account
/// either through purchase or during initial issuance
#[derive(Encode, Decode, Clone, PartialEq, Eq, Debug, PartialOrd, Ord)]
pub enum VestingSource {
    InitialIssuance,
    Sale(TokenSaleId),
    IssuerTransfer(u64),
}

/// Represent's account's split staking status
#[derive(Encode, Decode, Clone, PartialEq, Eq, Debug, PartialOrd, Ord)]
pub struct StakingStatus<Balance> {
    // identifier for the split
    pub(crate) split_id: RevenueSplitId,

    // The amount staked for the split
    pub(crate) amount: Balance,
}

/// Info for the account
#[derive(Encode, Decode, Clone, PartialEq, Eq, Debug)]
pub struct AccountData<VestingSchedule, Balance, StakingStatus, JoyBalance> {
    /// Map that represents account's vesting schedules indexed by source.
    /// Account's total unvested (locked) balance at current block (b)
    /// can be calculated by summing `v.locks()` of all
    /// VestingSchedule (v) instances in the map.
    pub(crate) vesting_schedules: BTreeMap<VestingSource, VestingSchedule>,

    /// Represents total amount of tokens held by the account, including
    /// unvested and staked tokens.
    pub(crate) amount: Balance,

    /// Account's current split staking status
    pub(crate) split_staking_status: Option<StakingStatus>,

    /// Bloat bond (in 'JOY's) deposited into treasury upon creation of this
    /// account, returned when this account is removed
    pub(crate) bloat_bond: JoyBalance,

    /// Id of the next incoming transfer that includes tokens subject to vesting
    /// (for the purpose of generating VestingSource)
    pub(crate) next_vesting_transfer_id: u64,

    /// The sum of all tokens purchased on the last sale the account participated in
    /// along with the id of that sale.
    pub(crate) last_sale_total_purchased_amount: Option<(TokenSaleId, Balance)>,
}

/// Info for the token
#[derive(Encode, Decode, Clone, PartialEq, Eq, Default, Debug)]
pub struct TokenData<Balance, Hash, BlockNumber, TokenSale, RevenueSplitState> {
    /// Current token's total supply (tokens_issued - tokens_burned)
    pub(crate) total_supply: Balance,

    /// Total number of tokens issued
    pub(crate) tokens_issued: Balance,

    /// Id of the next token sale
    pub(crate) next_sale_id: TokenSaleId,

    /// Current token sale (upcoming / ongoing / ended but w/ remaining tokens to recover)
    pub(crate) sale: Option<TokenSale>,

    /// Transfer policy
    pub(crate) transfer_policy: TransferPolicy<Hash>,

    /// Symbol used to identify token
    pub(crate) symbol: Hash,

    /// Patronage Information
    pub(crate) patronage_info: PatronageData<Balance, BlockNumber>,

    /// Account counter
    pub(crate) accounts_number: u64,

    /// Revenue Split state info
    pub(crate) revenue_split: RevenueSplitState,

    /// Latest Token Revenue split (active / inactive)
    pub(crate) next_revenue_split_id: RevenueSplitId,
}

/// Revenue Split State
#[derive(Encode, Decode, Clone, PartialEq, Eq, Debug)]
pub enum RevenueSplitState<JoyBalance, BlockNumber> {
    /// Inactive state: no split ongoing
    Inactive,

    /// Active state: split ongoing with info
    Active(RevenueSplitInfo<JoyBalance, BlockNumber>),
}

impl<JoyBalance: Saturating + Copy + Zero, BlockNumber: Copy>
    RevenueSplitState<JoyBalance, BlockNumber>
{
    pub fn ensure_inactive<T: Trait>(&self) -> DispatchResult {
        ensure!(
            matches!(&self, &Self::Inactive),
            Error::<T>::RevenueSplitAlreadyActiveForToken
        );

        Ok(())
    }

    pub fn ensure_active<T: Trait>(
        &self,
    ) -> Result<RevenueSplitInfo<JoyBalance, BlockNumber>, DispatchError> {
        match &self {
            RevenueSplitState::Inactive => Err(Error::<T>::RevenueSplitNotActiveForToken.into()),
            RevenueSplitState::<JoyBalance, BlockNumber>::Active(info) => Ok(info.to_owned()),
        }
    }

    pub(crate) fn activate(&mut self, allocation: JoyBalance, timeline: Timeline<BlockNumber>) {
        *self = RevenueSplitState::<_, _>::Active(RevenueSplitInfo {
            allocation,
            timeline,
            dividends_claimed: JoyBalance::zero(),
        });
    }

    pub(crate) fn deactivate(&mut self) {
        *self = RevenueSplitState::Inactive;
    }

    /// Increase dividends payed tracking variable
    pub fn account_for_dividend(&mut self, dividend: JoyBalance) {
        if let RevenueSplitState::<JoyBalance, BlockNumber>::Active(info) = self {
            info.dividends_claimed = info.dividends_claimed.saturating_add(dividend);
        }
    }
}

impl<JoyBalance, BlockNumber> Default for RevenueSplitState<JoyBalance, BlockNumber> {
    fn default() -> Self {
        RevenueSplitState::<JoyBalance, BlockNumber>::Inactive
    }
}

/// Revenue Split Information for an *Active* revenue split
#[derive(Encode, Decode, Clone, PartialEq, Eq, Debug)]
pub struct RevenueSplitInfo<JoyBalance, BlockNumber> {
    /// Original Allocation
    pub(crate) allocation: JoyBalance,

    /// Split timeline [start, start + duration)
    pub(crate) timeline: Timeline<BlockNumber>,

    /// Dividends payed out after staking period is over
    pub(crate) dividends_claimed: JoyBalance,
}

impl<JoyBalance: Saturating + Zero + Copy, BlockNumber: Copy>
    RevenueSplitInfo<JoyBalance, BlockNumber>
{
    /// Leftovers allocation not claimed so far
    pub(crate) fn leftovers(&self) -> JoyBalance {
        self.allocation.saturating_sub(self.dividends_claimed)
    }
}

/// Defines a range [start, start + duration)
#[derive(Encode, Decode, Clone, PartialEq, Eq, Debug)]
pub struct Timeline<BlockNumber> {
    pub start: BlockNumber,
    pub duration: BlockNumber,
}

impl<BlockNumber: Copy + Saturating + PartialOrd> Timeline<BlockNumber> {
    pub fn from_params(start: BlockNumber, duration: BlockNumber) -> Self {
        Timeline::<_> { start, duration }
    }

    pub fn end(&self) -> BlockNumber {
        self.start.saturating_add(self.duration)
    }

    /// Wether current block in [self.end(), INFINITY)
    pub fn is_ended(&self, current_block: BlockNumber) -> bool {
        self.end() <= current_block
    }

    /// Wether current block in [self.start, INFINITY)
    pub fn is_started(&self, current_block: BlockNumber) -> bool {
        current_block >= self.start
    }

    /// Wether current block in [self.start, self.end())
    pub fn is_ongoing(&self, current_block: BlockNumber) -> bool {
        self.is_started(current_block) && !self.is_ended(current_block)
    }
}

/// Patronage information, patronage configuration = set of values for its fields
#[derive(Encode, Decode, Clone, PartialEq, Eq, Default, Debug)]
pub struct PatronageData<Balance, BlockNumber> {
    /// Patronage rate
    pub(crate) rate: BlockRate,

    /// Tally count for the outstanding credit before latest patronage config change
    pub(crate) unclaimed_patronage_tally_amount: Balance,

    /// Last block the patronage configuration was updated
    pub(crate) last_unclaimed_patronage_tally_block: BlockNumber,
}

/// Input parameters describing token transfer policy
#[derive(Encode, Decode, Clone, PartialEq, Eq, Debug)]
pub enum TransferPolicyParams<WhitelistParams> {
    /// Permissionless
    Permissionless,

    /// Permissioned transfer with whitelist
    Permissioned(WhitelistParams),
}

impl<WhitelistParams> Default for TransferPolicyParams<WhitelistParams> {
    fn default() -> Self {
        Self::Permissionless
    }
}

/// The two possible transfer policies
#[derive(Encode, Decode, Clone, PartialEq, Eq, Debug)]
pub enum TransferPolicy<Hash> {
    /// Permissionless
    Permissionless,

    /// Permissioned transfer with whitelist commitment
    Permissioned(Hash),
}

// TransferPolicyParams => TransferPolicy conversion
impl<Hash, SingleDataObjectUploadParams>
    From<TransferPolicyParams<WhitelistParams<Hash, SingleDataObjectUploadParams>>>
    for TransferPolicy<Hash>
{
    fn from(
        params: TransferPolicyParams<WhitelistParams<Hash, SingleDataObjectUploadParams>>,
    ) -> Self {
        match params {
            TransferPolicyParams::Permissioned(whitelist_params) => {
                Self::Permissioned(whitelist_params.commitment)
            }
            TransferPolicyParams::Permissionless => Self::Permissionless,
        }
    }
}

impl<Hash> Default for TransferPolicy<Hash> {
    fn default() -> Self {
        TransferPolicy::<Hash>::Permissionless
    }
}

#[derive(Encode, Decode, Clone, PartialEq, Eq, Debug, Default)]
pub struct VestingScheduleParams<BlockNumber> {
    // Duration of the linear vesting period
    pub(crate) linear_vesting_duration: BlockNumber,
    // Number of blocks before the linear vesting begins
    pub(crate) blocks_before_cliff: BlockNumber,
    // Initial, instantly vested amount once linear vesting begins (percentage of total amount)
    pub(crate) cliff_amount_percentage: Permill,
}

#[derive(Encode, Decode, Clone, PartialEq, Eq, Debug, Default)]
pub struct VestingSchedule<BlockNumber, Balance> {
    // Block at which the linear vesting begins and cliff_amount is unlocked
    pub(crate) linear_vesting_start_block: BlockNumber,
    // Duration of the linear vesting period
    pub(crate) linear_vesting_duration: BlockNumber,
    // Amount instantly unloacked at "linear_vesting_start_block"
    pub(crate) cliff_amount: Balance,
    // Total amount to be vested linearly over "linear_vesting_duration" (after "linear_vesting_start_block")
    pub(crate) post_cliff_total_amount: Balance,
    // Amount of tokes that were "burned from" this vesting schedule
    pub(crate) burned_amount: Balance,
}

impl<BlockNumber, Balance> VestingSchedule<BlockNumber, Balance>
where
    BlockNumber: Saturating + PartialOrd + Copy,
    Balance:
        Saturating + Clone + Copy + From<u32> + Unsigned + TryInto<u32> + TryInto<u64> + Ord + Zero,
{
    /// Construct a vesting schedule from `VestingScheduleParams` and `init_block`
    ///
    /// `init_block` is a block from which to start counting remaining blocks until cliff, making:
    /// `linear_vesting_start_block = init_block + blocks_before_cliff`
    pub(crate) fn from_params(
        init_block: BlockNumber,
        amount: Balance,
        params: VestingScheduleParams<BlockNumber>,
    ) -> Self {
        let cliff_amount = params.cliff_amount_percentage * amount;
        Self {
            linear_vesting_start_block: init_block.saturating_add(params.blocks_before_cliff),
            linear_vesting_duration: params.linear_vesting_duration,
            cliff_amount,
            post_cliff_total_amount: amount.saturating_sub(cliff_amount),
            burned_amount: Balance::zero(),
        }
    }

    pub(crate) fn locks<T: Trait<BlockNumber = BlockNumber, Balance = Balance>>(
        &self,
        b: BlockNumber,
    ) -> Balance {
        let end_block = self
            .linear_vesting_start_block
            .saturating_add(self.linear_vesting_duration);
        // Vesting not yet started
        if self.linear_vesting_start_block > b {
            return self.non_burned_amount();
        }
        // Vesting period is ongoing
        if end_block > b {
            let remaining_vesting_blocks = end_block.saturating_sub(b);
            let remaining_vesting_percentage = Permill::from_rational_approximation(
                T::BlockNumberToBalance::convert(remaining_vesting_blocks),
                T::BlockNumberToBalance::convert(self.linear_vesting_duration),
            );
            return (remaining_vesting_percentage * self.post_cliff_total_amount)
                .saturating_sub(self.burned_amount);
        }
        // Vesting period has finished
        Balance::zero()
    }

    pub(crate) fn is_finished(&self, b: BlockNumber) -> bool {
        self.linear_vesting_start_block
            .saturating_add(self.linear_vesting_duration)
            <= b
    }

    pub(crate) fn total_amount(&self) -> Balance {
        self.cliff_amount
            .saturating_add(self.post_cliff_total_amount)
    }

    pub(crate) fn non_burned_amount(&self) -> Balance {
        self.total_amount().saturating_sub(self.burned_amount)
    }
}

#[derive(Encode, Decode, Clone, PartialEq, Eq, Debug)]
pub struct SingleDataObjectUploadParams<JoyBalance> {
    pub object_creation_params: DataObjectCreationParameters,
    pub expected_data_size_fee: JoyBalance,
}

#[derive(Encode, Decode, Clone, PartialEq, Eq, Debug, Default)]
pub struct UploadContext<AccountId: Default, BagId: Default> {
    pub uploader_account: AccountId,
    pub bag_id: BagId,
}

#[derive(Encode, Decode, Clone, PartialEq, Eq, Debug)]
pub struct WhitelistParams<Hash, SingleDataObjectUploadParams> {
    /// Whitelist merkle root
    pub commitment: Hash,
    /// Optional payload data to upload to storage
    pub payload: Option<SingleDataObjectUploadParams>,
}

#[derive(Encode, Decode, Clone, PartialEq, Eq, Debug)]
pub struct TokenSaleParams<JoyBalance, Balance, BlockNumber, VestingScheduleParams, MemberId> {
    /// Account that acts as the source of the tokens on sale
    pub tokens_source: MemberId,
    /// Token's unit price in JOY
    pub unit_price: JoyBalance,
    /// Number of tokens on sale
    pub upper_bound_quantity: Balance,
    /// Optional block in the future when the sale should start (by default: starts immediately)
    pub starts_at: Option<BlockNumber>,
    /// Sale duration in blocks
    pub duration: BlockNumber,
    /// Optional vesting schedule parameters for all tokens on sale
    pub vesting_schedule_params: Option<VestingScheduleParams>,
    /// Optional total sale purchase amount cap per member
    pub cap_per_member: Option<Balance>,
    /// Optional sale metadata
    pub metadata: Option<Vec<u8>>,
}

#[derive(Encode, Decode, Clone, PartialEq, Eq, Debug, Default)]
pub struct TokenSale<JoyBalance, Balance, BlockNumber, VestingScheduleParams, MemberId> {
    /// Token's unit price in JOY
    pub unit_price: JoyBalance,
    /// Number of tokens still on sale (if any)
    pub quantity_left: Balance,
    /// Account (member) that acts as the source of the tokens on sale
    pub tokens_source: MemberId,
    /// Block at which the sale started / will start
    pub start_block: BlockNumber,
    /// Sale duration (in blocks)
    pub duration: BlockNumber,
    /// Optional vesting schedule parameters for all tokens on sale
    pub vesting_schedule_params: Option<VestingScheduleParams>,
    /// Optional total sale purchase amount cap per member
    pub cap_per_member: Option<Balance>,
}

impl<JoyBalance, Balance, BlockNumber, MemberId>
    TokenSale<JoyBalance, Balance, BlockNumber, VestingScheduleParams<BlockNumber>, MemberId>
where
    BlockNumber: Saturating + Zero + Copy + Clone + PartialOrd,
    Balance: Saturating + Clone + Copy + From<u32> + Unsigned + TryInto<u32> + TryInto<u64> + Ord,
{
    pub(crate) fn try_from_params<T: Trait>(
        params: TokenSaleParamsOf<T>,
        current_block: T::BlockNumber,
    ) -> Result<TokenSaleOf<T>, DispatchError> {
        let start_block = params.starts_at.unwrap_or(current_block);

        ensure!(
            start_block >= current_block,
            Error::<T>::SaleStartingBlockInThePast
        );

        // Ensure sale duration is non-zero
        ensure!(!params.duration.is_zero(), Error::<T>::SaleDurationIsZero);

        // Ensure upper_bound_quantity is non-zero
        ensure!(
            !params.upper_bound_quantity.is_zero(),
            Error::<T>::SaleUpperBoundQuantityIsZero
        );

        // Ensure cap_per_member is non-zero
        if let Some(cap) = params.cap_per_member {
            ensure!(!cap.is_zero(), Error::<T>::SaleCapPerMemberIsZero);
        }

        // Ensure unit_price is non-zero
        ensure!(
            !params.unit_price.is_zero(),
            Error::<T>::SaleUnitPriceIsZero
        );

        Ok(TokenSale {
            start_block,
            duration: params.duration,
            unit_price: params.unit_price,
            quantity_left: params.upper_bound_quantity,
            vesting_schedule_params: params.vesting_schedule_params,
            tokens_source: params.tokens_source,
            cap_per_member: params.cap_per_member,
        })
    }

    pub(crate) fn end_block(&self) -> BlockNumber {
        self.start_block.saturating_add(self.duration)
    }

    /// Get sale's vesting_schedule based on purchase amount.
    ///
    /// If the sale has no `vesting_schedule_params` provided, returns None;
    ///
    /// If the sale has a `vesting_schedule_params` provided, returns Some with a vesting schedule
    /// constructed based on those params, with `init_block = sale.end_block()`
    /// (making `vesting_schedule.linear_vesting_start_block` equal to
    /// `sale.end_block() + sale.vesting_schedule_params.blocks_before_cliff`)
    pub(crate) fn get_vesting_schedule(
        &self,
        amount: Balance,
    ) -> Option<VestingSchedule<BlockNumber, Balance>> {
        self.vesting_schedule_params.as_ref().map(
            // Vesting schedule constructed from `sale.vesting_schedule_params`
            // with `init_block = sale.end_block()`
            |vs| {
                VestingSchedule::<BlockNumber, Balance>::from_params(
                    self.end_block(),
                    amount,
                    vs.clone(),
                )
            },
        )
    }
}

/// Represents token's offering state
#[derive(Encode, Decode, Clone, PartialEq, Eq, Debug)]
pub enum OfferingState<TokenSale> {
    /// Idle state
    Idle,

    /// Upcoming sale state
    UpcomingSale(TokenSale),

    /// Active sale state
    Sale(TokenSale),

    /// state for IBCO, it might get decorated with the JOY reserve
    /// amount for the token
    BondingCurve,
}

impl<TokenSale> OfferingState<TokenSale> {
    pub(crate) fn of<T: crate::Trait>(token: &TokenDataOf<T>) -> OfferingStateOf<T> {
        token
            .sale
            .as_ref()
            .map_or(OfferingStateOf::<T>::Idle, |sale| {
                let current_block = <frame_system::Module<T>>::block_number();
                if current_block < sale.start_block {
                    OfferingStateOf::<T>::UpcomingSale(sale.clone())
                } else if current_block >= sale.start_block
                    && current_block < sale.start_block.saturating_add(sale.duration)
                {
                    OfferingStateOf::<T>::Sale(sale.clone())
                } else {
                    OfferingStateOf::<T>::Idle
                }
            })
    }

    pub(crate) fn ensure_idle_of<T: crate::Trait>(token: &TokenDataOf<T>) -> DispatchResult {
        match Self::of::<T>(&token) {
            OfferingStateOf::<T>::Idle => Ok(()),
            _ => Err(Error::<T>::TokenIssuanceNotInIdleState.into()),
        }
    }

    pub(crate) fn ensure_upcoming_sale_of<T: crate::Trait>(
        token: &TokenDataOf<T>,
    ) -> Result<TokenSaleOf<T>, DispatchError> {
        match Self::of::<T>(&token) {
            OfferingStateOf::<T>::UpcomingSale(sale) => Ok(sale),
            _ => Err(Error::<T>::NoUpcomingSale.into()),
        }
    }

    pub(crate) fn ensure_sale_of<T: crate::Trait>(
        token: &TokenDataOf<T>,
    ) -> Result<TokenSaleOf<T>, DispatchError> {
        match Self::of::<T>(&token) {
            OfferingStateOf::<T>::Sale(sale) => Ok(sale),
            _ => Err(Error::<T>::NoActiveSale.into()),
        }
    }
}

#[derive(Encode, Decode, Clone, PartialEq, Eq, PartialOrd, Ord, Debug)]
pub struct TokenAllocation<Balance, VestingScheduleParams> {
    pub(crate) amount: Balance,
    pub(crate) vesting_schedule_params: Option<VestingScheduleParams>,
}

/// Input parameters for token issuance
#[derive(Encode, Decode, Clone, PartialEq, Eq, Default, Debug)]
pub struct TokenIssuanceParameters<Hash, TokenAllocation, TransferPolicyParams, MemberId: Ord> {
    /// Initial allocation of the token
    pub(crate) initial_allocation: BTreeMap<MemberId, TokenAllocation>,

    /// Token Symbol
    pub(crate) symbol: Hash,

    /// Initial transfer policy:
    pub(crate) transfer_policy: TransferPolicyParams,

    /// Initial Patronage rate
    pub(crate) patronage_rate: YearlyRate,
}

impl<Hash, MemberId, Balance, VestingScheduleParams, SingleDataObjectUploadParams>
    TokenIssuanceParameters<
        Hash,
        TokenAllocation<Balance, VestingScheduleParams>,
        TransferPolicyParams<WhitelistParams<Hash, SingleDataObjectUploadParams>>,
        MemberId,
    >
where
    MemberId: Ord,
    Balance: Sum + Copy,
    SingleDataObjectUploadParams: Clone,
{
    pub(crate) fn get_initial_allocation_bloat_bond<JoyBalance: From<u32> + Saturating>(
        &self,
        bloat_bond: JoyBalance,
    ) -> JoyBalance {
        let accounts_len = self.initial_allocation.len() as u32;
        bloat_bond.saturating_mul(accounts_len.into())
    }

    pub(crate) fn get_whitelist_payload(&self) -> Option<SingleDataObjectUploadParams> {
        match &self.transfer_policy {
            TransferPolicyParams::Permissioned(whitelist_params) => {
                whitelist_params.payload.clone()
            }
            _ => None,
        }
    }
}

/// Utility enum used in merkle proof verification
#[derive(Encode, Decode, Clone, PartialEq, Eq, Debug, Copy)]
pub enum MerkleSide {
    /// This element appended to the right of the subtree hash
    Right,

    /// This element appended to the left of the subtree hash
    Left,
}

/// Yearly rate used for patronage info initialization
#[derive(Encode, Decode, Clone, PartialEq, Eq, Debug, Copy, Default)]
pub struct YearlyRate(pub Permill);

/// Block rate used for patronage accounting
#[derive(Encode, Decode, Clone, PartialEq, Eq, Debug, Copy, PartialOrd, Default)]
pub struct BlockRate(pub Perquintill);

/// Wrapper around a merkle proof path
#[derive(Encode, Decode, Clone, PartialEq, Eq, Debug)]
pub struct MerkleProof<Hasher: Hash>(pub Vec<(Hasher::Output, MerkleSide)>);

/// Information about a payment
#[derive(Encode, Decode, Clone, PartialEq, Eq, Debug)]
pub struct Payment<Balance> {
    /// Ignored by runtime
    pub remark: Vec<u8>,

    /// Amount
    pub amount: Balance,
}

/// Information about a payment with optional vesting schedule
#[derive(Encode, Decode, Clone, PartialEq, Eq, Debug)]
pub struct PaymentWithVesting<Balance, VestingScheduleParams> {
    /// Ignored by runtime
    pub remark: Vec<u8>,

    /// Amount
    pub amount: Balance,

    /// Optional vesting schedule to be applied on the transferred tokens
    pub vesting_schedule: Option<VestingScheduleParams>,
}

impl<Balance, VestingScheduleParams> From<Payment<Balance>>
    for PaymentWithVesting<Balance, VestingScheduleParams>
{
    fn from(payment: Payment<Balance>) -> Self {
        Self {
            remark: payment.remark,
            amount: payment.amount,
            vesting_schedule: None,
        }
    }
}

/// Represents a validated payment with additional information (ie. vesting cleanup candidate)
#[derive(Encode, Decode, Clone, PartialEq, Eq, Debug)]
pub struct ValidatedPayment<PaymentWithVesting> {
    /// Original payment
    pub payment: PaymentWithVesting,

    /// Optional source (key) of the vesting schedule to be removed before
    /// the new vesting schedule can be added for the destination account
    pub vesting_cleanup_candidate: Option<VestingSource>,
}

impl<Balance, VestingScheduleParams> From<PaymentWithVesting<Balance, VestingScheduleParams>>
    for ValidatedPayment<PaymentWithVesting<Balance, VestingScheduleParams>>
{
    fn from(payment: PaymentWithVesting<Balance, VestingScheduleParams>) -> Self {
        Self {
            payment,
            vesting_cleanup_candidate: None,
        }
    }
}

impl<Balance, VestingScheduleParams>
    ValidatedPayment<PaymentWithVesting<Balance, VestingScheduleParams>>
{
    pub fn new(
        payment: PaymentWithVesting<Balance, VestingScheduleParams>,
        vesting_cleanup_candidate: Option<VestingSource>,
    ) -> Self {
        Self {
            payment,
            vesting_cleanup_candidate,
        }
    }
}

/// Wrapper around BTreeMap<MemberId, Payment>
#[derive(Encode, Decode, Clone, PartialEq, Eq, Debug)]
pub struct Transfers<MemberId, Payment>(pub BTreeMap<MemberId, Payment>);

/// Default trait for Merkle Side
impl Default for MerkleSide {
    fn default() -> Self {
        MerkleSide::Right
    }
}

/// Utility wrapper around existing/non existing accounts to be used with transfer etc..
#[derive(Encode, Decode, PartialEq, Eq, Debug, PartialOrd, Ord, Clone)]
pub enum Validated<MemberId: Ord + Eq + Clone> {
    /// Existing account
    Existing(MemberId),

    /// Non Existing account
    NonExisting(MemberId),
}

// implementation

/// Default trait for OfferingState
impl<TokenSale> Default for OfferingState<TokenSale> {
    fn default() -> Self {
        OfferingState::Idle
    }
}

/// Default trait for InitialAllocation
impl<Balance: Zero, VestingScheduleParams> Default
    for TokenAllocation<Balance, VestingScheduleParams>
{
    fn default() -> Self {
        TokenAllocation {
            amount: Balance::zero(),
            vesting_schedule_params: None,
        }
    }
}

/// Default trait for AccountData
impl<VestingSchedule, Balance: Zero, StakingStatus, JoyBalance: Zero> Default
    for AccountData<VestingSchedule, Balance, StakingStatus, JoyBalance>
{
    fn default() -> Self {
        Self {
            vesting_schedules: BTreeMap::new(),
            split_staking_status: None,
            amount: Balance::zero(),
            bloat_bond: JoyBalance::zero(),
            next_vesting_transfer_id: 0,
            last_sale_total_purchased_amount: None,
        }
    }
}

impl<Balance, BlockNumber, JoyBalance>
    AccountData<VestingSchedule<BlockNumber, Balance>, Balance, StakingStatus<Balance>, JoyBalance>
where
    Balance: Clone
        + Zero
        + From<u32>
        + TryInto<u32>
        + Unsigned
        + Saturating
        + Sum
        + PartialOrd
        + Ord
        + TryInto<u64>
        + Copy,
    BlockNumber: Copy + Clone + PartialOrd + Ord + Saturating + From<u32> + Unsigned,
    JoyBalance: Zero,
{
    /// Ctor
    pub fn new_with_amount_and_bond(amount: Balance, bloat_bond: JoyBalance) -> Self {
        Self {
            amount,
            bloat_bond,
            ..Self::default()
        }
    }

    pub fn new_with_vesting_and_bond(
        source: VestingSource,
        schedule: VestingSchedule<BlockNumber, Balance>,
        bloat_bond: JoyBalance,
    ) -> Self {
        let next_vesting_transfer_id = if let VestingSource::IssuerTransfer(_) = source {
            1
        } else {
            0
        };
        Self {
            amount: schedule.total_amount(),
            vesting_schedules: [(source, schedule)].iter().cloned().collect(),
            bloat_bond,
            next_vesting_transfer_id,
            ..Self::default()
        }
    }

    /// Check whether an account is empty
    pub(crate) fn is_empty(&self) -> bool {
        self.amount.is_zero()
    }

    /// Calculate account's unvested balance at block `b`
    pub(crate) fn unvested<T: Trait<Balance = Balance, BlockNumber = BlockNumber>>(
        &self,
        b: BlockNumber,
    ) -> Balance {
        self.vesting_schedules
            .values()
            .map(|vs| vs.locks::<T>(b))
            .sum()
    }

    /// Ensure user is a valid revenue split participant, namely:
    /// - staking status is Some
    pub(crate) fn ensure_account_is_valid_split_participant<T: Trait>(
        &self,
    ) -> Result<StakingStatus<Balance>, DispatchError> {
        self.split_staking_status
            .clone()
            .ok_or_else(|| Error::<T>::UserNotParticipantingInAnySplit.into())
    }

    /// Determine Wether user can stake `amount` of tokens
    pub(crate) fn ensure_can_stake<T: Trait>(
        self,
        to_stake: Balance,
        next_split_id: RevenueSplitId,
    ) -> DispatchResult {
        if let Some(split_info) = self.split_staking_status {
            ensure!(
                split_info.split_id < next_split_id - 1,
                Error::<T>::UserAlreadyParticipating,
            );
        }

        ensure!(
            self.amount >= to_stake,
            Error::<T>::InsufficientBalanceForSplitParticipation
        );
        Ok(())
    }

    /// Set self.staking_status to Some(..)
    pub(crate) fn stake(&mut self, split_id: RevenueSplitId, amount: Balance) {
        self.split_staking_status = Some(StakingStatus { split_id, amount });
    }

    /// Set self.staking status to None
    pub(crate) fn unstake(&mut self) {
        self.split_staking_status = None;
    }

    /// Calculate account's transferrable balance at block `b`
    pub(crate) fn transferrable<T: Trait<Balance = Balance, BlockNumber = BlockNumber>>(
        &self,
        b: BlockNumber,
    ) -> Balance {
        self.amount
            .saturating_sub(max(self.unvested::<T>(b), self.staked()))
    }

    pub(crate) fn staked(&self) -> Balance {
        self.split_staking_status
            .as_ref()
            .map_or(Balance::zero(), |info| info.amount)
    }

    pub(crate) fn ensure_can_add_or_update_vesting_schedule<
        T: Trait<Balance = Balance, BlockNumber = BlockNumber>,
    >(
        &self,
        b: BlockNumber,
        source: VestingSource,
    ) -> Result<Option<VestingSource>, DispatchError> {
        let new_entry_required = !self.vesting_schedules.contains_key(&source);
        let cleanup_required = self.vesting_schedules.len()
            == T::MaxVestingSchedulesPerAccountPerToken::get() as usize;
        let cleanup_candidate = self
            .vesting_schedules
            .iter()
            .find(|(_, schedule)| schedule.is_finished(b))
            .map(|(key, _)| key.clone());

        if new_entry_required && cleanup_required && cleanup_candidate.is_none() {
            return Err(Error::<T>::MaxVestingSchedulesPerAccountPerTokenReached.into());
        }

        if cleanup_required {
            Ok(cleanup_candidate)
        } else {
            Ok(None)
        }
    }

    pub(crate) fn add_or_update_vesting_schedule(
        &mut self,
        source: VestingSource,
        new_schedule: VestingSchedule<BlockNumber, Balance>,
        cleanup_candidate: Option<VestingSource>,
    ) {
        let existing_schedule = self.vesting_schedules.get_mut(&source);

        if let VestingSource::IssuerTransfer(_) = source {
            self.next_vesting_transfer_id = self.next_vesting_transfer_id.saturating_add(1);
        }

        if let Some(vs) = existing_schedule {
            // Update existing schedule - increase amounts
            vs.cliff_amount = vs.cliff_amount.saturating_add(new_schedule.cliff_amount);
            vs.post_cliff_total_amount = vs
                .post_cliff_total_amount
                .saturating_add(new_schedule.post_cliff_total_amount);
        } else {
            // Perform cleanup if needed
            if let Some(key) = cleanup_candidate {
                self.vesting_schedules.remove(&key);
            }

            // Insert new vesting schedule
            self.vesting_schedules.insert(source, new_schedule.clone());
        }

        self.increase_amount_by(new_schedule.total_amount());
    }

    /// Increase account's total tokens amount by given amount
    pub(crate) fn increase_amount_by(&mut self, amount: Balance) {
        self.amount = self.amount.saturating_add(amount);
    }

    /// Decrease account's total tokens amount by given amount
    pub(crate) fn decrease_amount_by(&mut self, amount: Balance) {
        self.amount = self.amount.saturating_sub(amount);
    }

    /// Ensure that given amount of tokens can be transferred from the account at block `b`
    pub(crate) fn ensure_can_transfer<T: Trait<Balance = Balance, BlockNumber = BlockNumber>>(
        &self,
        b: BlockNumber,
        amount: Balance,
    ) -> DispatchResult {
        ensure!(
            self.transferrable::<T>(b) >= amount,
            crate::Error::<T>::InsufficientTransferrableBalance,
        );
        Ok(())
    }

    /// Process changes related to new sale purchase
    pub(crate) fn process_sale_purchase(
        &mut self,
        sale_id: TokenSaleId,
        amount: Balance,
        vesting_schedule: Option<VestingSchedule<BlockNumber, Balance>>,
        vesting_cleanup_key: Option<VestingSource>,
    ) -> &mut Self {
        if let Some(vs) = vesting_schedule {
            self.add_or_update_vesting_schedule(
                VestingSource::Sale(sale_id),
                vs,
                vesting_cleanup_key,
            );
        } else {
            self.increase_amount_by(amount);
        }
        self.last_sale_total_purchased_amount = match self.last_sale_total_purchased_amount {
            Some((last_sale_id, tokens_purchased)) if last_sale_id == sale_id => {
                Some((last_sale_id, tokens_purchased.saturating_add(amount)))
            }
            _ => Some((sale_id, amount)),
        };

        self
    }

    /// Burn a specified amount of tokens belonging to the account
    pub(crate) fn burn<T: Trait<Balance = Balance, BlockNumber = BlockNumber>>(
        &mut self,
        amount: Balance,
        b: BlockNumber,
    ) {
        // Burn tokens starting from those subject to vesting
        let mut unprocessed = amount;
        self.vesting_schedules = self
            .vesting_schedules
            .iter()
            .filter_map(|(k, v)| {
                // Can only burn up to the unvested amount of tokens from given vesting schedule
                let to_be_burned = min(unprocessed, v.locks::<T>(b));
                unprocessed = unprocessed.saturating_sub(to_be_burned);
                // If the entire unvested amount is to be burned:
                //   - remove the vesting schedule
                if to_be_burned == v.locks::<T>(b) {
                    None
                // Otherwise: Update the vesting schedule's `burned_amount`
                } else {
                    Some((
                        k.clone(),
                        VestingSchedule {
                            burned_amount: v.burned_amount.saturating_add(to_be_burned),
                            ..v.clone()
                        },
                    ))
                }
            })
            .collect();
        // Reduce amount of staked tokens by the burned amount
        if let Some(staking_status) = self.split_staking_status.as_mut() {
            staking_status.amount = staking_status.amount.saturating_sub(amount);
        }
        // Reduce account's total tokens amount by the burned amount
        self.decrease_amount_by(amount);
    }
}
/// Token Data implementation
impl<JoyBalance, Balance, Hash, BlockNumber, VestingScheduleParams, MemberId>
    TokenData<
        Balance,
        Hash,
        BlockNumber,
        TokenSale<JoyBalance, Balance, BlockNumber, VestingScheduleParams, MemberId>,
        RevenueSplitState<JoyBalance, BlockNumber>,
    >
where
    Balance: Zero + Copy + Saturating + Debug + From<u64> + UniqueSaturatedInto<u64> + Unsigned,
    BlockNumber: PartialOrd + Saturating + Copy + AtLeast32BitUnsigned,
    JoyBalance: Copy + Saturating + Zero,
{
    // increase total supply
    pub(crate) fn increase_supply_by(&mut self, amount: Balance) {
        self.tokens_issued = self.tokens_issued.saturating_add(amount);
        self.total_supply = self.total_supply.saturating_add(amount);
    }

    // decrease total supply
    pub(crate) fn decrease_supply_by(&mut self, amount: Balance) {
        self.total_supply = self.total_supply.saturating_sub(amount);
    }

    // ensure token supply can be modified
    pub(crate) fn ensure_can_modify_supply<T: Trait>(&self) -> DispatchResult {
        ensure!(
            matches!(self.revenue_split, RevenueSplitState::Inactive),
            Error::<T>::CannotModifySupplyWhenRevenueSplitsAreActive,
        );
        Ok(())
    }

    // increment account number
    pub(crate) fn increment_accounts_number(&mut self) {
        self.accounts_number = self.accounts_number.saturating_add(1u64);
    }

    // decrement account number
    pub(crate) fn decrement_accounts_number(&mut self) {
        self.accounts_number = self.accounts_number.saturating_sub(1u64);
    }

    pub fn set_unclaimed_tally_patronage_at_block(&mut self, amount: Balance, block: BlockNumber) {
        self.patronage_info.last_unclaimed_patronage_tally_block = block;
        self.patronage_info.unclaimed_patronage_tally_amount = amount;
    }

    /// Computes: period * rate * supply + tally
    pub(crate) fn unclaimed_patronage_at_block(&self, block: BlockNumber) -> Balance {
        let blocks = block.saturating_sub(self.patronage_info.last_unclaimed_patronage_tally_block);
        let unclaimed_patronage_percent = self.patronage_info.rate.for_period(blocks);
        unclaimed_patronage_percent
            .mul_floor(self.total_supply)
            .saturating_add(self.patronage_info.unclaimed_patronage_tally_amount)
    }

    pub fn set_new_patronage_rate_at_block(&mut self, new_rate: BlockRate, block: BlockNumber) {
        // update tally according to old rate
        self.patronage_info.unclaimed_patronage_tally_amount =
            self.unclaimed_patronage_at_block(block);
        self.patronage_info.last_unclaimed_patronage_tally_block = block;
        self.patronage_info.rate = new_rate;
    }

    pub(crate) fn activate_new_revenue_split(
        &mut self,
        allocation: JoyBalance,
        timeline: Timeline<BlockNumber>,
    ) {
        self.revenue_split.activate(allocation, timeline);
        self.next_revenue_split_id = self
            .next_revenue_split_id
            .saturating_add(RevenueSplitId::one());
    }

    pub(crate) fn deactivate_revenue_split(&mut self) {
        self.revenue_split.deactivate()
    }

    pub(crate) fn from_params<T: crate::Trait>(
        params: TokenIssuanceParametersOf<T>,
    ) -> TokenDataOf<T> {
        let current_block = <frame_system::Module<T>>::block_number();

        let patronage_info =
            PatronageData::<<T as Trait>::Balance, <T as frame_system::Trait>::BlockNumber> {
                last_unclaimed_patronage_tally_block: current_block,
                unclaimed_patronage_tally_amount: <T as Trait>::Balance::zero(),
                rate: BlockRate::from_yearly_rate(params.patronage_rate, T::BlocksPerYear::get()),
            };

        let total_supply = params
            .initial_allocation
            .iter()
            .map(|(_, v)| v.amount)
            .sum();

        TokenData {
            symbol: params.symbol,
            total_supply,
            tokens_issued: total_supply,
            sale: None,
            transfer_policy: params.transfer_policy.into(),
            patronage_info,
            next_sale_id: 0,
            accounts_number: 0,
            revenue_split: RevenueSplitState::Inactive,
            next_revenue_split_id: 0,
        }
    }
}

impl<Hasher: Hash> MerkleProof<Hasher> {
    pub(crate) fn verify<T, S>(&self, data: &S, commit: Hasher::Output) -> DispatchResult
    where
        T: crate::Trait,
        S: Encode,
    {
        let init = Hasher::hash_of(data);
        let proof_result = self.0.iter().fold(init, |acc, (hash, side)| match side {
            MerkleSide::Left => Hasher::hash_of(&(hash, acc)),
            MerkleSide::Right => Hasher::hash_of(&(acc, hash)),
        });

        ensure!(
            proof_result == commit,
            crate::Error::<T>::MerkleProofVerificationFailure,
        );

        Ok(())
    }
}

impl<MemberId, Balance, VestingScheduleParams>
    Transfers<MemberId, PaymentWithVesting<Balance, VestingScheduleParams>>
where
    Balance: Sum + Copy,
{
    pub fn total_amount(&self) -> Balance {
        self.0.iter().map(|(_, payment)| payment.amount).sum()
    }
}

impl<ValidatedAccount, Balance, VestingScheduleParams>
    Transfers<
        ValidatedAccount,
        ValidatedPayment<PaymentWithVesting<Balance, VestingScheduleParams>>,
    >
where
    Balance: Sum + Copy,
{
    pub fn total_amount(&self) -> Balance {
        self.0
            .iter()
            .map(|(_, validated_payment)| validated_payment.payment.amount)
            .sum()
    }
}

impl<MemberId, Balance, VestingScheduleParams> From<Transfers<MemberId, Payment<Balance>>>
    for Transfers<MemberId, PaymentWithVesting<Balance, VestingScheduleParams>>
where
    MemberId: Ord + Clone,
    Balance: Clone,
{
    fn from(v: Transfers<MemberId, Payment<Balance>>) -> Self {
        Self(
            v.0.iter()
                .map(|(a, p)| (a.clone(), p.clone().into()))
                .collect(),
        )
    }
}

impl<MemberId, Payment> From<Transfers<MemberId, Payment>> for BTreeMap<MemberId, Payment> {
    fn from(v: Transfers<MemberId, Payment>) -> Self {
        v.0
    }
}

/// Block Rate bare minimum impementation
impl BlockRate {
    pub fn from_yearly_rate(r: YearlyRate, blocks_per_year: u32) -> Self {
        let max_accuracy: u64 = <Permill as PerThing>::ACCURACY.into();
        BlockRate(Perquintill::from_rational_approximation(
            r.0.deconstruct().into(),
            max_accuracy.saturating_mul(blocks_per_year.into()),
        ))
    }

    pub fn to_yearly_rate_representation(self, blocks_per_year: u32) -> Perquintill {
        self.for_period(blocks_per_year)
    }

    pub fn for_period<BlockNumber>(self, blocks: BlockNumber) -> Perquintill
    where
        BlockNumber: AtLeast32BitUnsigned + Clone,
    {
        Perquintill::from_parts(self.0.deconstruct().saturating_mul(blocks.saturated_into()))
    }

    pub fn saturating_sub(self, other: Self) -> Self {
        BlockRate(self.0.saturating_sub(other.0))
    }
}

// ------ Aliases ---------------------------------------------

/// Creator token balance
pub(crate) type TokenBalanceOf<T> = <T as Trait>::Balance;

/// JOY balance
pub(crate) type JoyBalanceOf<T> = <T as balances::Trait>::Balance;

/// JOY balances module
pub(crate) type Joy<T> = balances::Module<T>;

/// Alias for Staking Status
pub(crate) type StakingStatusOf<T> = StakingStatus<<T as Trait>::Balance>;

/// Alias for Account Data
pub(crate) type AccountDataOf<T> =
    AccountData<VestingScheduleOf<T>, TokenBalanceOf<T>, StakingStatusOf<T>, JoyBalanceOf<T>>;

/// Alias for Token Data
pub(crate) type TokenDataOf<T> = TokenData<
    TokenBalanceOf<T>,
    <T as frame_system::Trait>::Hash,
    <T as frame_system::Trait>::BlockNumber,
    TokenSaleOf<T>,
    RevenueSplitStateOf<T>,
>;

/// Alias for InitialAllocation
pub(crate) type TokenAllocationOf<T> =
    TokenAllocation<TokenBalanceOf<T>, VestingScheduleParamsOf<T>>;

/// Alias for Token Issuance Parameters
pub(crate) type TokenIssuanceParametersOf<T> = TokenIssuanceParameters<
    <T as frame_system::Trait>::Hash,
    TokenAllocationOf<T>,
    TransferPolicyParamsOf<T>,
    <T as MembershipTypes>::MemberId,
>;

/// Alias for TransferPolicyParams
pub(crate) type TransferPolicyParamsOf<T> = TransferPolicyParams<WhitelistParamsOf<T>>;

/// Alias for TransferPolicy
pub(crate) type TransferPolicyOf<T> = TransferPolicy<<T as frame_system::Trait>::Hash>;

/// Alias for the Merkle Proof type
pub(crate) type MerkleProofOf<T> = MerkleProof<<T as frame_system::Trait>::Hashing>;

/// Alias for VestingScheduleParams
pub(crate) type VestingScheduleParamsOf<T> =
    VestingScheduleParams<<T as frame_system::Trait>::BlockNumber>;

/// Alias for VestingSchedule
pub(crate) type VestingScheduleOf<T> =
    VestingSchedule<<T as frame_system::Trait>::BlockNumber, TokenBalanceOf<T>>;

/// Alias for SingleDataObjectUploadParams
pub(crate) type SingleDataObjectUploadParamsOf<T> = SingleDataObjectUploadParams<JoyBalanceOf<T>>;

/// Alias for WhitelistParams
pub(crate) type WhitelistParamsOf<T> =
    WhitelistParams<<T as frame_system::Trait>::Hash, SingleDataObjectUploadParamsOf<T>>;

/// Alias for TokenSaleParams
pub(crate) type TokenSaleParamsOf<T> = TokenSaleParams<
    JoyBalanceOf<T>,
    TokenBalanceOf<T>,
    <T as frame_system::Trait>::BlockNumber,
    VestingScheduleParamsOf<T>,
    <T as MembershipTypes>::MemberId,
>;

/// Alias for TokenSale
pub(crate) type TokenSaleOf<T> = TokenSale<
    JoyBalanceOf<T>,
    TokenBalanceOf<T>,
    <T as frame_system::Trait>::BlockNumber,
    VestingScheduleParamsOf<T>,
    <T as MembershipTypes>::MemberId,
>;

/// Alias for OfferingState
pub(crate) type OfferingStateOf<T> = OfferingState<TokenSaleOf<T>>;

/// Alias for UploadContext
pub(crate) type UploadContextOf<T> = UploadContext<<T as frame_system::Trait>::AccountId, BagId<T>>;

/// TokenSaleId
pub(crate) type TokenSaleId = u32;

/// RevenueSplitId
pub(crate) type RevenueSplitId = u32;

/// Alias for PaymentWithVesting
pub(crate) type PaymentWithVestingOf<T> =
    PaymentWithVesting<TokenBalanceOf<T>, VestingScheduleParamsOf<T>>;

/// Alias for ValidatedPayment
pub(crate) type ValidatedPaymentOf<T> = ValidatedPayment<PaymentWithVestingOf<T>>;

/// Alias for Transfers w/ Payment
pub(crate) type TransfersOf<T> =
    Transfers<<T as MembershipTypes>::MemberId, Payment<TokenBalanceOf<T>>>;

/// Alias for Transfers w/ PaymentWithVesting
pub(crate) type TransfersWithVestingOf<T> =
    Transfers<<T as MembershipTypes>::MemberId, PaymentWithVestingOf<T>>;

/// Validated transfers
/// Alias for Timeline
pub type TimelineOf<T> = Timeline<<T as frame_system::Trait>::BlockNumber>;

/// Alias for Revenue Split State
pub type RevenueSplitStateOf<T> =
    RevenueSplitState<JoyBalanceOf<T>, <T as frame_system::Trait>::BlockNumber>;

/// Alias for ValidatedTransfers
pub(crate) type ValidatedTransfersOf<T> =
    Transfers<Validated<<T as MembershipTypes>::MemberId>, ValidatedPaymentOf<T>>;<|MERGE_RESOLUTION|>--- conflicted
+++ resolved
@@ -10,14 +10,9 @@
     PerThing, Permill, Perquintill, SaturatedConversion,
 };
 use sp_std::{
-<<<<<<< HEAD
     borrow::ToOwned,
-    cmp::max,
-    collections::btree_map::{BTreeMap, IntoIter, Iter},
-=======
     cmp::{max, min},
     collections::btree_map::BTreeMap,
->>>>>>> 7d3df9c6
     convert::TryInto,
     iter::Sum,
     vec::Vec,
