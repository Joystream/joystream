use sp_std::iter::Sum;

use codec::{Decode, Encode, MaxEncodedLen};
use common::{
    bloat_bond::RepayableBloatBond, numerical::one_plus_interest_pow_fixed, MembershipTypes,
};
use frame_support::{
    dispatch::{fmt::Debug, DispatchError, DispatchResult},
    ensure,
    traits::{tokens::Balance as BalanceTrait, Get},
    BoundedBTreeMap, BoundedVec,
};
use scale_info::TypeInfo;
#[cfg(feature = "std")]
use serde::{Deserialize, Serialize};
use sp_arithmetic::traits::{AtLeast32BitUnsigned, One, Saturating, Zero};
use sp_runtime::{
<<<<<<< HEAD
    traits::{CheckedAdd, CheckedMul, CheckedSub, Convert, Hash, UniqueSaturatedInto},
    PerThing, Permill, Perquintill, SaturatedConversion,
=======
    traits::Hash, FixedPointNumber, FixedPointOperand, FixedU128, Permill, Perquintill,
>>>>>>> 28e77ab4
};
use sp_std::{
    borrow::ToOwned,
    cmp::{max, min},
    collections::btree_map::BTreeMap,
    convert::{TryFrom, TryInto},
    ops::Add,
    vec::Vec,
};
use storage::{BagId, DataObjectCreationParameters};

// crate imports
use crate::{errors::Error, Config, RepayableBloatBondOf};

// trait "aliases"
pub trait BlockNumberTrait: Copy + AtLeast32BitUnsigned + Saturating + Default {}
impl<T: Copy + AtLeast32BitUnsigned + Saturating + Default> BlockNumberTrait for T {}

// `TokenBalance` will be implemented as `u128` in the runtime configuration
pub trait TokenBalanceTrait: BalanceTrait + FixedPointOperand + Sum {}
impl<T: BalanceTrait + FixedPointOperand + Sum> TokenBalanceTrait for T {}

// `Balance` will be implemented as `u128` in the runtime configuration
pub trait JoyTokenBalanceTrait: BalanceTrait {}
impl<T: BalanceTrait> JoyTokenBalanceTrait for T {}

/// Source of tokens subject to vesting that were acquired by an account
/// either through purchase or during initial issuance
#[cfg_attr(feature = "std", derive(Serialize, Deserialize))]
#[derive(Encode, Decode, Clone, PartialEq, Eq, Debug, PartialOrd, Ord, TypeInfo, MaxEncodedLen)]
pub enum VestingSource {
    InitialIssuance,
    Sale(TokenSaleId),
    IssuerTransfer(u64),
}

/// Represent's account's split staking status
#[cfg_attr(feature = "std", derive(Serialize, Deserialize))]
#[derive(Encode, Decode, Clone, PartialEq, Eq, Debug, PartialOrd, Ord, TypeInfo, MaxEncodedLen)]
pub struct StakingStatus<Balance> {
    // identifier for the split
    pub(crate) split_id: RevenueSplitId,

    // The amount staked for the split
    pub(crate) amount: Balance,
}

/// Info for the account

#[cfg_attr(feature = "std", derive(Serialize, Deserialize))]
#[derive(Encode, Decode, Clone, PartialEq, Eq, Debug, TypeInfo, MaxEncodedLen)]
pub struct AccountData<Balance, StakingStatus, RepayableBloatBond, VestingSchedules> {
    /// Map that represents account's vesting schedules indexed by source.
    /// Account's total unvested (locked) balance at current block (b)
    /// can be calculated by summing `v.locks()` of all
    /// VestingSchedule (v) instances in the map.
    pub vesting_schedules: VestingSchedules,

    /// Represents total amount of tokens held by the account, including
    /// unvested and staked tokens.
    pub amount: Balance,

    /// Account's current split staking status
    pub split_staking_status: Option<StakingStatus>,

    /// Bloat bond (in 'JOY's) deposited into treasury upon creation of this
    /// account, returned when this account is removed
    pub bloat_bond: RepayableBloatBond,

    /// Id of the next incoming transfer that includes tokens subject to vesting
    /// (for the purpose of generating VestingSource)
    pub next_vesting_transfer_id: u64,

    /// The sum of all tokens purchased on the last sale the account participated in
    /// along with the id of that sale.
    pub last_sale_total_purchased_amount: Option<(TokenSaleId, Balance)>,
}

/// Info for the token
#[cfg_attr(feature = "std", derive(Serialize, Deserialize))]
#[derive(Encode, Decode, Clone, PartialEq, Eq, Default, Debug, TypeInfo, MaxEncodedLen)]
pub struct TokenData<Balance, Hash, BlockNumber, TokenSale, RevenueSplitState> {
    /// Current token's total supply (tokens_issued - tokens_burned)
    pub total_supply: Balance,

    /// Total number of tokens issued
    pub tokens_issued: Balance,

    /// Id of the next token sale
    pub next_sale_id: TokenSaleId,

    /// Current token sale (upcoming / ongoing / ended but w/ remaining tokens to recover)
    pub sale: Option<TokenSale>,

    /// Transfer policy
    pub transfer_policy: TransferPolicy<Hash>,

    /// Patronage Information
    pub patronage_info: PatronageData<Balance, BlockNumber>,

    /// Account counter
    pub accounts_number: u64,

    /// Revenue split rate
    pub revenue_split_rate: Permill,

    /// Revenue Split state info
    pub revenue_split: RevenueSplitState,

    /// Latest Token Revenue split (active / inactive)
    pub next_revenue_split_id: RevenueSplitId,

    /// Amm Curve functionality
    pub amm_curve: Option<AmmCurve<Balance>>,
}

/// Revenue Split State
#[cfg_attr(feature = "std", derive(Serialize, Deserialize))]
#[derive(Encode, Decode, Clone, PartialEq, Eq, Debug, TypeInfo, MaxEncodedLen)]
pub enum RevenueSplitState<JoyBalance, BlockNumber> {
    /// Inactive state: no split ongoing
    Inactive,

    /// Active state: split ongoing with info
    Active(RevenueSplitInfo<JoyBalance, BlockNumber>),
}

impl<JoyBalance: JoyTokenBalanceTrait, BlockNumber: Copy>
    RevenueSplitState<JoyBalance, BlockNumber>
{
    pub fn ensure_inactive<T: Config>(&self) -> DispatchResult {
        ensure!(
            matches!(&self, &Self::Inactive),
            Error::<T>::RevenueSplitAlreadyActiveForToken
        );

        Ok(())
    }

    pub fn ensure_active<T: Config>(
        &self,
    ) -> Result<RevenueSplitInfo<JoyBalance, BlockNumber>, DispatchError> {
        match &self {
            RevenueSplitState::Inactive => Err(Error::<T>::RevenueSplitNotActiveForToken.into()),
            RevenueSplitState::<JoyBalance, BlockNumber>::Active(info) => Ok(info.to_owned()),
        }
    }

    pub(crate) fn activate(&mut self, allocation: JoyBalance, timeline: Timeline<BlockNumber>) {
        *self = RevenueSplitState::<_, _>::Active(RevenueSplitInfo {
            allocation,
            timeline,
            dividends_claimed: JoyBalance::zero(),
        });
    }

    pub(crate) fn deactivate(&mut self) {
        *self = RevenueSplitState::Inactive;
    }

    /// Increase dividends payed tracking variable
    pub fn account_for_dividend(&mut self, dividend: JoyBalance) {
        if let RevenueSplitState::<JoyBalance, BlockNumber>::Active(info) = self {
            info.dividends_claimed = info.dividends_claimed.saturating_add(dividend);
        }
    }
}

impl<JoyBalance, BlockNumber> Default for RevenueSplitState<JoyBalance, BlockNumber> {
    fn default() -> Self {
        RevenueSplitState::<JoyBalance, BlockNumber>::Inactive
    }
}

/// Revenue Split Information for an *Active* revenue split
#[cfg_attr(feature = "std", derive(Serialize, Deserialize))]
#[derive(Encode, Decode, Clone, PartialEq, Eq, Debug, TypeInfo, MaxEncodedLen)]
pub struct RevenueSplitInfo<JoyBalance, BlockNumber> {
    /// Original Allocation
    pub allocation: JoyBalance,

    /// Split timeline [start, start + duration)
    pub timeline: Timeline<BlockNumber>,

    /// Dividends payed out after staking period is over
    pub dividends_claimed: JoyBalance,
}

impl<JoyBalance: JoyTokenBalanceTrait, BlockNumber: BlockNumberTrait>
    RevenueSplitInfo<JoyBalance, BlockNumber>
{
    /// Leftovers allocation not claimed so far
    pub fn leftovers(&self) -> JoyBalance {
        self.allocation.saturating_sub(self.dividends_claimed)
    }
}

/// Defines a range [start, start + duration)
#[cfg_attr(feature = "std", derive(Serialize, Deserialize))]
#[derive(Encode, Decode, Clone, PartialEq, Eq, Debug, TypeInfo, MaxEncodedLen)]
pub struct Timeline<BlockNumber> {
    pub start: BlockNumber,
    pub duration: BlockNumber,
}

impl<BlockNumber: BlockNumberTrait> Timeline<BlockNumber> {
    pub fn from_params(start: BlockNumber, duration: BlockNumber) -> Self {
        Timeline::<_> { start, duration }
    }

    pub fn end(&self) -> BlockNumber {
        self.start.saturating_add(self.duration)
    }

    /// Wether current block in [self.end(), INFINITY)
    pub fn is_ended(&self, current_block: BlockNumber) -> bool {
        self.end() <= current_block
    }

    /// Wether current block in [self.start, INFINITY)
    pub fn is_started(&self, current_block: BlockNumber) -> bool {
        current_block >= self.start
    }

    /// Wether current block in [self.start, self.end())
    pub fn is_ongoing(&self, current_block: BlockNumber) -> bool {
        self.is_started(current_block) && !self.is_ended(current_block)
    }
}

/// Patronage information, patronage configuration = set of values for its fields
#[cfg_attr(feature = "std", derive(Serialize, Deserialize))]
#[derive(Encode, Decode, Clone, PartialEq, Eq, Default, Debug, TypeInfo, MaxEncodedLen)]
pub struct PatronageData<Balance, BlockNumber> {
    /// Patronage rate
    pub rate: YearlyRate,

    /// Tally count for the outstanding credit before latest patronage config change
    pub unclaimed_patronage_tally_amount: Balance,

    /// Last block the patronage configuration was updated
    pub last_unclaimed_patronage_tally_block: BlockNumber,
}

/// Input parameters describing token transfer policy
#[derive(Encode, Decode, Clone, PartialEq, Eq, Debug, TypeInfo)]
pub enum TransferPolicyParams<WhitelistParams> {
    /// Permissionless
    Permissionless,

    /// Permissioned transfer with whitelist
    Permissioned(WhitelistParams),
}

impl<WhitelistParams> Default for TransferPolicyParams<WhitelistParams> {
    fn default() -> Self {
        Self::Permissionless
    }
}

/// The two possible transfer policies
#[cfg_attr(feature = "std", derive(Serialize, Deserialize))]
#[derive(Encode, Decode, Clone, PartialEq, Eq, Debug, TypeInfo, MaxEncodedLen)]
pub enum TransferPolicy<Hash> {
    /// Permissionless
    Permissionless,

    /// Permissioned transfer with whitelist commitment
    Permissioned(Hash),
}

// TransferPolicyParams => TransferPolicy conversion
impl<Hash, SingleDataObjectUploadParams>
    From<TransferPolicyParams<WhitelistParams<Hash, SingleDataObjectUploadParams>>>
    for TransferPolicy<Hash>
{
    fn from(
        params: TransferPolicyParams<WhitelistParams<Hash, SingleDataObjectUploadParams>>,
    ) -> Self {
        match params {
            TransferPolicyParams::Permissioned(whitelist_params) => {
                Self::Permissioned(whitelist_params.commitment)
            }
            TransferPolicyParams::Permissionless => Self::Permissionless,
        }
    }
}

impl<Hash> Default for TransferPolicy<Hash> {
    fn default() -> Self {
        TransferPolicy::<Hash>::Permissionless
    }
}

#[cfg_attr(feature = "std", derive(Serialize, Deserialize))]
#[derive(Encode, Decode, Clone, PartialEq, Eq, Debug, Default, TypeInfo, MaxEncodedLen)]
pub struct VestingScheduleParams<BlockNumber> {
    // Duration of the linear vesting period
    pub linear_vesting_duration: BlockNumber,
    // Number of blocks before the linear vesting begins
    pub blocks_before_cliff: BlockNumber,
    // Initial, instantly vested amount once linear vesting begins (percentage of total amount)
    pub cliff_amount_percentage: Permill,
}

#[cfg_attr(feature = "std", derive(Serialize, Deserialize))]
#[derive(Encode, Decode, Clone, PartialEq, Eq, Debug, Default, TypeInfo, MaxEncodedLen)]
pub struct VestingSchedule<BlockNumber, Balance> {
    // Block at which the linear vesting begins and cliff_amount is unlocked
    pub(crate) linear_vesting_start_block: BlockNumber,
    // Duration of the linear vesting period
    pub(crate) linear_vesting_duration: BlockNumber,
    // Amount instantly unloacked at "linear_vesting_start_block"
    pub(crate) cliff_amount: Balance,
    // Total amount to be vested linearly over "linear_vesting_duration" (after "linear_vesting_start_block")
    pub(crate) post_cliff_total_amount: Balance,
    // Amount of tokes that were "burned from" this vesting schedule
    pub(crate) burned_amount: Balance,
}

impl<BlockNumber: BlockNumberTrait, Balance: TokenBalanceTrait>
    VestingSchedule<BlockNumber, Balance>
{
    /// Construct a vesting schedule from `VestingScheduleParams` and `init_block`
    ///
    /// `init_block` is a block from which to start counting remaining blocks until cliff, making:
    /// `linear_vesting_start_block = init_block + blocks_before_cliff`
    pub fn from_params(
        init_block: BlockNumber,
        amount: Balance,
        params: VestingScheduleParams<BlockNumber>,
    ) -> Self {
        let cliff_amount = params.cliff_amount_percentage * amount;
        Self {
            linear_vesting_start_block: init_block.saturating_add(params.blocks_before_cliff),
            linear_vesting_duration: params.linear_vesting_duration,
            cliff_amount,
            post_cliff_total_amount: amount.saturating_sub(cliff_amount),
            burned_amount: Balance::zero(),
        }
    }

    pub(crate) fn locks<T: Config<BlockNumber = BlockNumber, Balance = Balance>>(
        &self,
        b: BlockNumber,
    ) -> Balance {
        let end_block = self
            .linear_vesting_start_block
            .saturating_add(self.linear_vesting_duration);
        // Vesting not yet started
        if self.linear_vesting_start_block > b {
            return self.non_burned_amount();
        }
        // Vesting period is ongoing
        if end_block > b {
            let remaining_vesting_blocks = end_block.saturating_sub(b).unique_saturated_into();
            let remaining_vesting_percentage =
                Permill::from_rational(remaining_vesting_blocks, self.linear_vesting_duration);
            return (remaining_vesting_percentage * self.post_cliff_total_amount)
                .saturating_sub(self.burned_amount);
        }
        // Vesting period has finished
        Balance::zero()
    }

    pub(crate) fn is_finished(&self, b: BlockNumber) -> bool {
        self.linear_vesting_start_block
            .saturating_add(self.linear_vesting_duration)
            <= b
    }

    pub(crate) fn total_amount(&self) -> Balance {
        self.cliff_amount
            .saturating_add(self.post_cliff_total_amount)
    }

    pub(crate) fn non_burned_amount(&self) -> Balance {
        self.total_amount().saturating_sub(self.burned_amount)
    }
}

#[derive(Encode, Decode, Clone, PartialEq, Eq, Debug, TypeInfo)]
pub struct SingleDataObjectUploadParams<JoyBalance> {
    pub object_creation_params: DataObjectCreationParameters,
    pub expected_data_size_fee: JoyBalance,
    pub expected_data_object_state_bloat_bond: JoyBalance,
}

#[derive(Encode, Decode, Clone, PartialEq, Eq, Debug, TypeInfo)]
pub struct UploadContext<AccountId, BagId> {
    pub uploader_account: AccountId,
    pub bag_id: BagId,
}

#[derive(Encode, Decode, Clone, PartialEq, Eq, Debug, TypeInfo)]
pub struct WhitelistParams<Hash, SingleDataObjectUploadParams> {
    /// Whitelist merkle root
    pub commitment: Hash,
    /// Optional payload data to upload to storage
    pub payload: Option<SingleDataObjectUploadParams>,
}

#[derive(Encode, Decode, Clone, PartialEq, Eq, Debug, TypeInfo)]
pub struct TokenSaleParams<JoyBalance, Balance, BlockNumber, VestingScheduleParams> {
    /// Token's unit price in JOY
    pub unit_price: JoyBalance,
    /// Number of tokens on sale
    pub upper_bound_quantity: Balance,
    /// Optional block in the future when the sale should start (by default: starts immediately)
    pub starts_at: Option<BlockNumber>,
    /// Sale duration in blocks
    pub duration: BlockNumber,
    /// Optional vesting schedule parameters for all tokens on sale
    pub vesting_schedule_params: Option<VestingScheduleParams>,
    /// Optional total sale purchase amount cap per member
    pub cap_per_member: Option<Balance>,
    /// Optional sale metadata
    pub metadata: Option<Vec<u8>>,
}

#[cfg_attr(feature = "std", derive(Serialize, Deserialize))]
#[derive(Encode, Decode, Clone, PartialEq, Eq, Debug, TypeInfo, MaxEncodedLen)]
pub struct TokenSale<JoyBalance, Balance, BlockNumber, VestingScheduleParams, MemberId, AccountId> {
    /// Token's unit price in JOY
    pub unit_price: JoyBalance,
    /// Number of tokens still on sale (if any)
    pub quantity_left: Balance,
    /// Sum of all JOY tokens collected from sale participants
    pub funds_collected: JoyBalance,
    /// Account (member) that acts as the source of the tokens on sale
    pub tokens_source: MemberId,
    /// Optional sale earnings (JOY) destination account.
    /// If None: All sale earnings are burned.
    pub earnings_destination: Option<AccountId>,
    /// Block at which the sale started / will start
    pub start_block: BlockNumber,
    /// Sale duration (in blocks)
    pub duration: BlockNumber,
    /// Optional vesting schedule parameters for all tokens on sale
    pub vesting_schedule_params: Option<VestingScheduleParams>,
    /// Optional total sale purchase amount cap per member
    pub cap_per_member: Option<Balance>,
    /// Whether the sale should be automatically finalized (removed) when `quantity_left == 0`
    pub auto_finalize: bool,
}

impl<
        JoyBalance: JoyTokenBalanceTrait,
        Balance: TokenBalanceTrait,
        BlockNumber: BlockNumberTrait,
        VestingScheduleParams: Default,
        MemberId: Default,
        AccountId,
    > Default
    for TokenSale<JoyBalance, Balance, BlockNumber, VestingScheduleParams, MemberId, AccountId>
{
    fn default() -> Self {
        Self {
            unit_price: Default::default(),
            quantity_left: Default::default(),
            funds_collected: Default::default(),
            tokens_source: Default::default(),
            earnings_destination: None,
            start_block: Default::default(),
            duration: Default::default(),
            vesting_schedule_params: None,
            cap_per_member: Default::default(),
            auto_finalize: Default::default(),
        }
    }
}

impl<
        JoyBalance,
        Balance: TokenBalanceTrait,
        BlockNumber: BlockNumberTrait,
        MemberId,
        AccountId,
    >
    TokenSale<
        JoyBalance,
        Balance,
        BlockNumber,
        VestingScheduleParams<BlockNumber>,
        MemberId,
        AccountId,
    >
{
    pub(crate) fn try_from_params<T: Config>(
        params: TokenSaleParamsOf<T>,
        member_id: T::MemberId,
        earnings_destination: Option<<T as frame_system::Config>::AccountId>,
        auto_finalize: bool,
        current_block: T::BlockNumber,
    ) -> Result<TokenSaleOf<T>, DispatchError> {
        let start_block = params.starts_at.unwrap_or(current_block);

        ensure!(
            start_block >= current_block,
            Error::<T>::SaleStartingBlockInThePast
        );

        // Ensure sale duration is non-zero
        ensure!(!params.duration.is_zero(), Error::<T>::SaleDurationIsZero);

        // Ensure upper_bound_quantity is non-zero
        ensure!(
            !params.upper_bound_quantity.is_zero(),
            Error::<T>::SaleUpperBoundQuantityIsZero
        );

        // Ensure cap_per_member is non-zero
        if let Some(cap) = params.cap_per_member {
            ensure!(!cap.is_zero(), Error::<T>::SaleCapPerMemberIsZero);
        }

        // Ensure unit_price is non-zero
        ensure!(
            !params.unit_price.is_zero(),
            Error::<T>::SaleUnitPriceIsZero
        );

        Ok(TokenSale {
            start_block,
            duration: params.duration,
            unit_price: params.unit_price,
            quantity_left: params.upper_bound_quantity,
            vesting_schedule_params: params.vesting_schedule_params,
            tokens_source: member_id,
            cap_per_member: params.cap_per_member,
            earnings_destination,
            funds_collected: <T as balances::Config>::Balance::zero(),
            auto_finalize,
        })
    }

    pub(crate) fn end_block(&self) -> BlockNumber {
        self.start_block.saturating_add(self.duration)
    }

    /// Get sale's vesting_schedule based on purchase amount.
    ///
    /// If the sale has no `vesting_schedule_params` provided, returns None;
    ///
    /// If the sale has a `vesting_schedule_params` provided, returns Some with a vesting schedule
    /// constructed based on those params, with `init_block = sale.end_block()`
    /// (making `vesting_schedule.linear_vesting_start_block` equal to
    /// `sale.end_block() + sale.vesting_schedule_params.blocks_before_cliff`)
    pub(crate) fn get_vesting_schedule(
        &self,
        amount: Balance,
    ) -> Option<VestingSchedule<BlockNumber, Balance>> {
        self.vesting_schedule_params.as_ref().map(
            // Vesting schedule constructed from `sale.vesting_schedule_params`
            // with `init_block = sale.end_block()`
            |vs| {
                VestingSchedule::<BlockNumber, Balance>::from_params(
                    self.end_block(),
                    amount,
                    vs.clone(),
                )
            },
        )
    }
}

/// Represents token's amm with linear pricing function y = ax + b
#[cfg_attr(feature = "std", derive(Serialize, Deserialize))]
#[derive(Default, Encode, Decode, TypeInfo, Clone, Debug, Eq, PartialEq, MaxEncodedLen)]
<<<<<<< HEAD
pub struct AmmParams {
    /// Slope parameter : a
    pub slope: Permill,

    /// Intercept : b
    pub intercept: Permill,
=======
pub struct AmmParams<Balance> {
    /// Slope parameter : a
    pub slope: Balance,

    /// Intercept : b
    pub intercept: Balance,
>>>>>>> 28e77ab4
}

/// Represents token's amm curve with linear pricing function y = ax + b
#[cfg_attr(feature = "std", derive(Serialize, Deserialize))]
#[derive(Default, Encode, Decode, TypeInfo, Clone, Debug, Eq, PartialEq, MaxEncodedLen)]
pub struct AmmCurve<Balance> {
    /// Slope parameter : a
<<<<<<< HEAD
    pub slope: Permill,

    /// Intercept : b
    pub intercept: Permill,
=======
    pub slope: Balance,

    /// Intercept : b
    pub intercept: Balance,
>>>>>>> 28e77ab4

    // amount of token added to circulation by the AMM so far
    pub provided_supply: Balance,
}

#[derive(Debug)]
pub(crate) enum AmmOperation {
    Sell,
    Buy,
}
<<<<<<< HEAD
impl<Balance: Zero + Copy + Saturating> AmmCurve<Balance> {
    pub(crate) fn from_params(params: AmmParams) -> Self {
=======
impl<Balance: TokenBalanceTrait> AmmCurve<Balance> {
    pub(crate) fn from_params<T: Config>(params: AmmParams<Balance>) -> Self {
>>>>>>> 28e77ab4
        Self {
            slope: params.slope,
            intercept: params.intercept,
            provided_supply: Balance::zero(),
        }
    }
<<<<<<< HEAD
    pub(crate) fn eval<T: Config>(
        &self,
        amount: <T as Config>::Balance,
        supply_pre: <T as Config>::Balance,
        bond_operation: AmmOperation,
    ) -> Result<JoyBalanceOf<T>, DispatchError> {
        let amount_sq = amount
            .checked_mul(&amount)
            .ok_or(Error::<T>::ArithmeticError)?;
        let first_term = Permill::from_percent(50).mul_floor(self.slope.mul_floor(amount_sq));
        let second_term = self.intercept.mul_floor(amount);
        let mixed = amount
            .checked_mul(&supply_pre)
            .ok_or(Error::<T>::ArithmeticError)?;
        let third_term = self.slope.mul_floor(mixed);
=======

    pub(crate) fn increase_amm_bought_amount_by(&mut self, amount: Balance) {
        self.provided_supply = self.provided_supply.saturating_add(amount);
    }

    pub(crate) fn decrease_amm_bought_amount_by(&mut self, amount: Balance) {
        self.provided_supply = self.provided_supply.saturating_sub(amount);
    }

    pub(crate) fn eval<T: crate::Config>(
        &self,
        amount: Balance,
        bond_operation: AmmOperation,
    ) -> Result<Balance, DispatchError> {
        let amount_sq = amount
            .checked_mul(&amount)
            .ok_or(Error::<T>::ArithmeticError)?;
        let first_term = self.slope.saturating_mul(amount_sq).div(2u32.into());
        let second_term = self.intercept.saturating_mul(amount);
        let mixed = amount
            .checked_mul(&self.provided_supply)
            .ok_or(Error::<T>::ArithmeticError)?;
        let third_term = self.slope.saturating_mul(mixed);
>>>>>>> 28e77ab4
        let res = match bond_operation {
            AmmOperation::Buy => first_term
                .checked_add(&second_term)
                .ok_or(Error::<T>::ArithmeticError)?
                .checked_add(&third_term)
                .ok_or(Error::<T>::ArithmeticError)?,
            AmmOperation::Sell => second_term
                .checked_add(&third_term)
                .ok_or(Error::<T>::ArithmeticError)?
                .checked_sub(&first_term)
                .ok_or(Error::<T>::ArithmeticError)?,
        };
<<<<<<< HEAD
        Ok(res.into())
    }

    pub(crate) fn increase_amm_bought_amount_by(&mut self, amount: Balance) {
        self.provided_supply = self.provided_supply.saturating_add(amount);
    }

    pub(crate) fn decrease_amm_bought_amount_by(&mut self, amount: Balance) {
        self.provided_supply = self.provided_supply.saturating_sub(amount);
=======
        Ok(res)
>>>>>>> 28e77ab4
    }
}

/// Represents token's offering state
#[derive(Encode, Decode, Clone, PartialEq, Eq, Debug)]
pub enum OfferingState<TokenSale, AmmCurve> {
    /// Idle state
    Idle,

    /// Upcoming sale state
    UpcomingSale(TokenSale),

    /// Active sale state
    Sale(TokenSale),

    /// state for Amm
    Amm(AmmCurve),
}

impl<TokenSale, AmmCurve> OfferingState<TokenSale, AmmCurve> {
    pub(crate) fn of<T: crate::Config>(token: &TokenDataOf<T>) -> OfferingStateOf<T> {
        if let Some(curve) = token.amm_curve.clone() {
            OfferingStateOf::<T>::Amm(curve)
        } else {
            token
                .sale
                .as_ref()
                .map_or(OfferingStateOf::<T>::Idle, |sale| {
                    let current_block = <frame_system::Pallet<T>>::block_number();
                    if current_block < sale.start_block {
                        OfferingStateOf::<T>::UpcomingSale(sale.clone())
                    } else if current_block >= sale.start_block
                        && current_block < sale.start_block.saturating_add(sale.duration)
                    {
                        OfferingStateOf::<T>::Sale(sale.clone())
                    } else {
                        OfferingStateOf::<T>::Idle
                    }
                })
        }
    }

    pub(crate) fn ensure_idle_of<T: crate::Config>(token: &TokenDataOf<T>) -> DispatchResult {
        match Self::of::<T>(token) {
            OfferingStateOf::<T>::Idle => Ok(()),
            _ => Err(Error::<T>::TokenIssuanceNotInIdleState.into()),
        }
    }

    pub(crate) fn ensure_upcoming_sale_of<T: crate::Config>(
        token: &TokenDataOf<T>,
    ) -> Result<TokenSaleOf<T>, DispatchError> {
        match Self::of::<T>(token) {
            OfferingStateOf::<T>::UpcomingSale(sale) => Ok(sale),
            _ => Err(Error::<T>::NoUpcomingSale.into()),
        }
    }

    pub(crate) fn ensure_sale_of<T: crate::Config>(
        token: &TokenDataOf<T>,
    ) -> Result<TokenSaleOf<T>, DispatchError> {
        match Self::of::<T>(token) {
            OfferingStateOf::<T>::Sale(sale) => Ok(sale),
            _ => Err(Error::<T>::NoActiveSale.into()),
        }
    }

    pub(crate) fn ensure_amm_of<T: crate::Config>(
        token: &TokenDataOf<T>,
    ) -> Result<AmmCurveOf<T>, DispatchError> {
        match Self::of::<T>(token) {
            OfferingStateOf::<T>::Amm(curve) => Ok(curve),
            _ => Err(Error::<T>::NotInAmmState.into()),
        }
    }
}

#[derive(Encode, Decode, Clone, PartialEq, Eq, PartialOrd, Ord, Debug, TypeInfo)]
pub struct TokenAllocation<Balance, VestingScheduleParams> {
    pub amount: Balance,
    pub vesting_schedule_params: Option<VestingScheduleParams>,
}

/// Input parameters for token issuance
#[derive(Encode, Decode, Clone, PartialEq, Eq, Default, Debug, TypeInfo)]
pub struct TokenIssuanceParameters<TokenAllocation, TransferPolicyParams, MemberId: Ord> {
    /// Initial allocation of the token
    pub initial_allocation: BTreeMap<MemberId, TokenAllocation>,

    /// Initial transfer policy:
    pub transfer_policy: TransferPolicyParams,

    /// Initial Patronage rate
    pub patronage_rate: YearlyRate,

    /// Revenue split rate
    pub revenue_split_rate: Permill,

    /// Metadata for the token
    pub metadata: Vec<u8>,
}

impl<Hash, MemberId, Balance, VestingScheduleParams, SingleDataObjectUploadParams>
    TokenIssuanceParameters<
        TokenAllocation<Balance, VestingScheduleParams>,
        TransferPolicyParams<WhitelistParams<Hash, SingleDataObjectUploadParams>>,
        MemberId,
    >
where
    MemberId: Ord,
    Balance: TokenBalanceTrait,
    SingleDataObjectUploadParams: Clone,
{
    pub(crate) fn get_initial_allocation_bloat_bond<JoyBalance: JoyTokenBalanceTrait>(
        &self,
        bloat_bond: JoyBalance,
    ) -> JoyBalance {
        let accounts_len = self.initial_allocation.len() as u32;
        bloat_bond.saturating_mul(accounts_len.into())
    }

    pub(crate) fn get_whitelist_payload(&self) -> Option<SingleDataObjectUploadParams> {
        match &self.transfer_policy {
            TransferPolicyParams::Permissioned(whitelist_params) => {
                whitelist_params.payload.clone()
            }
            _ => None,
        }
    }
}

/// Utility enum used in merkle proof verification
#[derive(Encode, Decode, Clone, PartialEq, Eq, Debug, Copy, TypeInfo)]
pub enum MerkleSide {
    /// This element appended to the right of the subtree hash
    Right,

    /// This element appended to the left of the subtree hash
    Left,
}

/// Yearly rate used for patronage info initialization
#[cfg_attr(feature = "std", derive(Serialize, Deserialize))]
#[derive(
    Encode, Decode, Clone, PartialEq, Eq, Debug, Copy, PartialOrd, Default, TypeInfo, MaxEncodedLen,
)]
pub struct YearlyRate(pub Permill);

impl From<Permill> for YearlyRate {
    fn from(a: Permill) -> Self {
        Self(a)
    }
}

impl YearlyRate {
    // floating point arithmetic cannot be used in
    pub fn for_period<BlockNumber, BlocksPerYear>(self, blocks: BlockNumber) -> FixedU128
    where
        BlockNumber: BlockNumberTrait,
        BlocksPerYear: Get<u32>,
    {
        let rate = FixedU128::saturating_from_rational::<u128, u128>(
            blocks.unique_saturated_into(),
            BlocksPerYear::get() as u128,
        );

        let result = one_plus_interest_pow_fixed(self.0, rate);
        result.saturating_sub(FixedU128::one())
    }
}

impl Add for YearlyRate {
    type Output = Self;
    fn add(self, rhs: Self) -> Self::Output {
        Self(self.0.add(rhs.0).min(Permill::one()))
    }
}

impl Zero for YearlyRate {
    fn is_zero(&self) -> bool {
        self.0.is_zero()
    }

    fn zero() -> Self {
        Self(Permill::zero())
    }
}

/// Block rate used for patronage accounting
#[cfg_attr(feature = "std", derive(Serialize, Deserialize))]
#[derive(
    Encode, Decode, Clone, PartialEq, Eq, Debug, Copy, PartialOrd, Default, TypeInfo, MaxEncodedLen,
)]
pub struct BlockRate(pub Perquintill);

/// Wrapper around a merkle proof path
#[derive(Encode, Decode, Clone, PartialEq, Eq, Debug, TypeInfo)]
pub struct MerkleProof<Hasher: Hash>(pub Vec<(Hasher::Output, MerkleSide)>);

/// Information about a payment with optional vesting schedule
#[derive(Encode, Decode, Clone, PartialEq, Eq, Debug, TypeInfo)]
pub struct PaymentWithVesting<Balance, VestingScheduleParams> {
    /// Amount
    pub amount: Balance,

    /// Optional vesting schedule to be applied on the transferred tokens
    pub vesting_schedule: Option<VestingScheduleParams>,
}

impl<Balance, VestingScheduleParams> From<Balance>
    for PaymentWithVesting<Balance, VestingScheduleParams>
{
    fn from(amount: Balance) -> Self {
        Self {
            amount,
            vesting_schedule: None,
        }
    }
}

/// Represents a validated payment with additional information (ie. vesting cleanup candidate)
#[derive(Encode, Decode, Clone, PartialEq, Eq, Debug, TypeInfo)]
pub struct ValidatedPayment<PaymentWithVesting> {
    /// Original payment
    pub payment: PaymentWithVesting,

    /// Optional source (key) of the vesting schedule to be removed before
    /// the new vesting schedule can be added for the destination account
    pub vesting_cleanup_candidate: Option<VestingSource>,
}

impl<Balance, VestingScheduleParams> From<PaymentWithVesting<Balance, VestingScheduleParams>>
    for ValidatedPayment<PaymentWithVesting<Balance, VestingScheduleParams>>
{
    fn from(payment: PaymentWithVesting<Balance, VestingScheduleParams>) -> Self {
        Self {
            payment,
            vesting_cleanup_candidate: None,
        }
    }
}

impl<Balance, VestingScheduleParams>
    ValidatedPayment<PaymentWithVesting<Balance, VestingScheduleParams>>
{
    pub fn new(
        payment: PaymentWithVesting<Balance, VestingScheduleParams>,
        vesting_cleanup_candidate: Option<VestingSource>,
    ) -> Self {
        Self {
            payment,
            vesting_cleanup_candidate,
        }
    }
}

/// Wrapper around BTreeMap<MemberId, Payment>
#[derive(Encode, Decode, Clone, PartialEq, Eq, Debug, TypeInfo)]
pub struct Transfers<MemberId, Payment>(pub BTreeMap<MemberId, Payment>);

/// Default trait for Merkle Side
impl Default for MerkleSide {
    fn default() -> Self {
        MerkleSide::Right
    }
}

/// Utility wrapper around existing/non existing accounts to be used with transfer etc..
#[derive(Encode, Decode, PartialEq, Eq, Debug, PartialOrd, Ord, Clone, TypeInfo)]
pub enum Validated<MemberId: Ord + Eq + Clone> {
    /// Existing account
    Existing(MemberId),

    /// Non Existing account
    NonExisting(MemberId),
}

/// Utility wrapper around existing/non existing accounts to be updated/inserted due to
/// toknes transfer
#[derive(Encode, Decode, PartialEq, Eq, Debug, PartialOrd, Ord, Clone, TypeInfo)]
pub enum ValidatedWithBloatBond<MemberId, RepayableBloatBond> {
    /// Existing account
    Existing(MemberId),

    /// Non Existing account
    NonExisting(MemberId, RepayableBloatBond),
}

// implementation

/// Default trait for OfferingState
impl<TokenSale, AmmCurve> Default for OfferingState<TokenSale, AmmCurve> {
    fn default() -> Self {
        OfferingState::Idle
    }
}

/// Default trait for InitialAllocation
impl<Balance: Zero, VestingScheduleParams> Default
    for TokenAllocation<Balance, VestingScheduleParams>
{
    fn default() -> Self {
        TokenAllocation {
            amount: Balance::zero(),
            vesting_schedule_params: None,
        }
    }
}

/// Default trait for AccountData
impl<Balance: Zero, StakingStatus, RepayableBloatBond: Default, VestingSchedules: Default> Default
    for AccountData<Balance, StakingStatus, RepayableBloatBond, VestingSchedules>
{
    fn default() -> Self {
        Self {
            vesting_schedules: VestingSchedules::default(),
            split_staking_status: None,
            amount: Balance::zero(),
            bloat_bond: RepayableBloatBond::default(),
            next_vesting_transfer_id: 0,
            last_sale_total_purchased_amount: None,
        }
    }
}

/// Helper for ConfigAccountData -> AccountData conversion
impl<Balance, StakingStatus, RepayableBloatBond, VestingSchedule, MaxVestingSchedules>
    TryFrom<
        AccountData<
            Balance,
            StakingStatus,
            RepayableBloatBond,
            BTreeMap<VestingSource, VestingSchedule>,
        >,
    >
    for AccountData<
        Balance,
        StakingStatus,
        RepayableBloatBond,
        BoundedBTreeMap<VestingSource, VestingSchedule, MaxVestingSchedules>,
    >
where
    MaxVestingSchedules: Get<u32>,
{
    type Error = ();

    fn try_from(
        data: AccountData<
            Balance,
            StakingStatus,
            RepayableBloatBond,
            BTreeMap<VestingSource, VestingSchedule>,
        >,
    ) -> Result<Self, Self::Error> {
        let converted = Self {
            vesting_schedules: data.vesting_schedules.try_into().map_err(|_| ())?,
            split_staking_status: data.split_staking_status,
            amount: data.amount,
            bloat_bond: data.bloat_bond,
            next_vesting_transfer_id: data.next_vesting_transfer_id,
            last_sale_total_purchased_amount: data.last_sale_total_purchased_amount,
        };
        Ok(converted)
    }
}

impl<Balance: TokenBalanceTrait, RepayableBloatBond: Default, VestingSchedulesMap: Default>
    AccountData<Balance, StakingStatus<Balance>, RepayableBloatBond, VestingSchedulesMap>
{
    pub fn new_with_amount_and_bond(amount: Balance, bloat_bond: RepayableBloatBond) -> Self {
        Self {
            amount,
            bloat_bond,
            ..Self::default()
        }
    }
}

impl<Balance, BlockNumber, RepayableBloatBond, MaxVestingSchedules>
    AccountData<
        Balance,
        StakingStatus<Balance>,
        RepayableBloatBond,
        BoundedBTreeMap<VestingSource, VestingSchedule<BlockNumber, Balance>, MaxVestingSchedules>,
    >
where
    Balance: TokenBalanceTrait,
    BlockNumber: BlockNumberTrait,
    RepayableBloatBond: Default,
    MaxVestingSchedules: Get<u32>,
{
    pub fn new_with_vesting_and_bond<T: Config>(
        source: VestingSource,
        schedule: VestingSchedule<BlockNumber, Balance>,
        bloat_bond: RepayableBloatBond,
    ) -> Result<Self, DispatchError> {
        let next_vesting_transfer_id = match source {
            VestingSource::IssuerTransfer(_) => 1,
            _ => 0,
        };

        let vesting_schedules = [(source, schedule.clone())]
            .iter()
            .cloned()
            .collect::<BTreeMap<_, _>>()
            .try_into()
            .map_err(|_| Error::<T>::MaxVestingSchedulesPerAccountPerTokenReached)?;
        Ok(Self {
            amount: schedule.total_amount(),
            vesting_schedules,
            bloat_bond,
            next_vesting_transfer_id,
            ..Self::default()
        })
    }

    /// Check whether an account is empty
    pub fn is_empty(&self) -> bool {
        self.amount.is_zero()
    }

    /// Calculate account's unvested balance at block `b`
    pub fn unvested<T: Config<Balance = Balance, BlockNumber = BlockNumber>>(
        &self,
        b: BlockNumber,
    ) -> Balance {
        self.vesting_schedules
            .as_ref()
            .values()
            .map(|vs| vs.locks::<T>(b))
            .sum()
    }

    /// Ensure user is a valid revenue split participant, namely:
    /// - staking status is Some
    pub fn ensure_account_is_valid_split_participant<T: Config>(
        &self,
    ) -> Result<StakingStatus<Balance>, DispatchError> {
        self.split_staking_status
            .clone()
            .ok_or_else(|| Error::<T>::UserNotParticipantingInAnySplit.into())
    }

    /// Determine Wether user can stake `amount` of tokens
    pub fn ensure_can_stake<T: Config>(
        self,
        to_stake: Balance,
        next_split_id: RevenueSplitId,
    ) -> DispatchResult {
        if let Some(split_info) = self.split_staking_status {
            ensure!(
                split_info.split_id < next_split_id.saturating_sub(1),
                Error::<T>::UserAlreadyParticipating,
            );
        }

        ensure!(
            self.amount >= to_stake,
            Error::<T>::InsufficientBalanceForSplitParticipation
        );
        Ok(())
    }

    /// Set self.staking_status to Some(..)
    pub fn stake(&mut self, split_id: RevenueSplitId, amount: Balance) {
        self.split_staking_status = Some(StakingStatus { split_id, amount });
    }

    /// Set self.staking status to None
    pub fn unstake(&mut self) {
        self.split_staking_status = None;
    }

    /// Calculate account's transferrable balance at block `b`
    pub fn transferrable<T: Config<Balance = Balance, BlockNumber = BlockNumber>>(
        &self,
        b: BlockNumber,
    ) -> Balance {
        self.amount
            .saturating_sub(max(self.unvested::<T>(b), self.staked()))
    }

    pub fn staked(&self) -> Balance {
        self.split_staking_status
            .as_ref()
            .map_or(Balance::zero(), |info| info.amount)
    }

    pub fn ensure_can_add_or_update_vesting_schedule<
        T: Config<Balance = Balance, BlockNumber = BlockNumber>,
    >(
        &self,
        b: BlockNumber,
        source: VestingSource,
    ) -> Result<Option<VestingSource>, DispatchError> {
        let new_entry_required = !self.vesting_schedules.as_ref().contains_key(&source);
        let cleanup_required = self.vesting_schedules.as_ref().len()
            == T::MaxVestingSchedulesPerAccountPerToken::get() as usize;
        let cleanup_candidate = self
            .vesting_schedules
            .as_ref()
            .iter()
            .find(|(_, schedule)| schedule.is_finished(b))
            .map(|(key, _)| key.clone());

        if new_entry_required && cleanup_required && cleanup_candidate.is_none() {
            return Err(Error::<T>::MaxVestingSchedulesPerAccountPerTokenReached.into());
        }

        if cleanup_required {
            Ok(cleanup_candidate)
        } else {
            Ok(None)
        }
    }

    pub fn add_or_update_vesting_schedule<T: Config>(
        &mut self,
        source: VestingSource,
        new_schedule: VestingSchedule<BlockNumber, Balance>,
        cleanup_candidate: Option<VestingSource>,
    ) -> Result<(), DispatchError> {
        let existing_schedule = self.vesting_schedules.get_mut(&source);

        if let VestingSource::IssuerTransfer(_) = source {
            self.next_vesting_transfer_id = self.next_vesting_transfer_id.saturating_add(1);
        }

        if let Some(vs) = existing_schedule {
            // Update existing schedule - increase amounts
            vs.cliff_amount = vs.cliff_amount.saturating_add(new_schedule.cliff_amount);
            vs.post_cliff_total_amount = vs
                .post_cliff_total_amount
                .saturating_add(new_schedule.post_cliff_total_amount);
        } else {
            // Perform cleanup if needed
            if let Some(key) = cleanup_candidate {
                self.vesting_schedules.remove(&key);
            }

            // Insert new vesting schedule
            self.vesting_schedules
                .try_insert(source, new_schedule.clone())
                .map_err(|_| Error::<T>::MaxVestingSchedulesPerAccountPerTokenReached)?;
        }

        self.increase_amount_by(new_schedule.total_amount());

        Ok(())
    }

    /// Increase account's total tokens amount by given amount
    pub fn increase_amount_by(&mut self, amount: Balance) {
        self.amount = self.amount.saturating_add(amount);
    }

    /// Decrease account's total tokens amount by given amount
    pub fn decrease_amount_by(&mut self, amount: Balance) {
        self.amount = self.amount.saturating_sub(amount);
    }

    /// Ensure that given amount of tokens can be transferred from the account at block `b`
    pub fn ensure_can_transfer<T: Config<Balance = Balance, BlockNumber = BlockNumber>>(
        &self,
        b: BlockNumber,
        amount: Balance,
    ) -> DispatchResult {
        ensure!(
            self.transferrable::<T>(b) >= amount,
            crate::Error::<T>::InsufficientTransferrableBalance,
        );
        Ok(())
    }

    /// Process changes related to new sale purchase
    pub fn process_sale_purchase<T: Config>(
        &mut self,
        sale_id: TokenSaleId,
        amount: Balance,
        vesting_schedule: Option<VestingSchedule<BlockNumber, Balance>>,
        vesting_cleanup_key: Option<VestingSource>,
    ) -> Result<&mut Self, DispatchError> {
        if let Some(vs) = vesting_schedule {
            self.add_or_update_vesting_schedule::<T>(
                VestingSource::Sale(sale_id),
                vs,
                vesting_cleanup_key,
            )?;
        } else {
            self.increase_amount_by(amount);
        }
        self.last_sale_total_purchased_amount = match self.last_sale_total_purchased_amount {
            Some((last_sale_id, tokens_purchased)) if last_sale_id == sale_id => {
                Some((last_sale_id, tokens_purchased.saturating_add(amount)))
            }
            _ => Some((sale_id, amount)),
        };

        Ok(self)
    }

    /// Burn a specified amount of tokens belonging to the account
    pub fn burn<T: Config<Balance = Balance, BlockNumber = BlockNumber>>(
        &mut self,
        amount: Balance,
        b: BlockNumber,
    ) -> Result<(), DispatchError> {
        // Burn tokens starting from those subject to vesting
        let mut unprocessed = amount;
        self.vesting_schedules = self
            .vesting_schedules
            .as_ref()
            .iter()
            .filter_map(|(k, v)| {
                // Can only burn up to the unvested amount of tokens from given vesting schedule
                let to_be_burned = min(unprocessed, v.locks::<T>(b));
                unprocessed = unprocessed.saturating_sub(to_be_burned);
                // If the entire unvested amount is to be burned:
                //   - remove the vesting schedule
                if to_be_burned == v.locks::<T>(b) {
                    None
                // Otherwise: Update the vesting schedule's `burned_amount`
                } else {
                    Some((
                        k.clone(),
                        VestingSchedule {
                            burned_amount: v.burned_amount.saturating_add(to_be_burned),
                            ..v.clone()
                        },
                    ))
                }
            })
            .collect::<BTreeMap<_, _>>()
            .try_into()
            .map_err(|_| Error::<T>::MaxVestingSchedulesPerAccountPerTokenReached)?;
        // Reduce amount of staked tokens by the burned amount
        if let Some(staking_status) = self.split_staking_status.as_mut() {
            staking_status.amount = staking_status.amount.saturating_sub(amount);
        }
        // Reduce account's total tokens amount by the burned amount
        self.decrease_amount_by(amount);

        Ok(())
    }
}
/// Token Data implementation
impl<
        JoyBalance,
        Balance: TokenBalanceTrait,
        Hash,
        BlockNumber,
        VestingScheduleParams,
        MemberId,
        AccountId,
    >
    TokenData<
        Balance,
        Hash,
        BlockNumber,
        TokenSale<JoyBalance, Balance, BlockNumber, VestingScheduleParams, MemberId, AccountId>,
        RevenueSplitState<JoyBalance, BlockNumber>,
    >
where
    Balance: TokenBalanceTrait,
    BlockNumber: BlockNumberTrait,
    JoyBalance: JoyTokenBalanceTrait,
{
    // increase total supply
    pub(crate) fn increase_supply_by(&mut self, amount: Balance) {
        self.tokens_issued = self.tokens_issued.saturating_add(amount);
        self.total_supply = self.total_supply.saturating_add(amount);
    }

    // decrease total supply
    pub(crate) fn decrease_supply_by(&mut self, amount: Balance) {
        self.total_supply = self.total_supply.saturating_sub(amount);
    }

    // ensure token supply can be modified
    pub(crate) fn ensure_can_modify_supply<T: Config>(&self) -> DispatchResult {
        ensure!(
            matches!(self.revenue_split, RevenueSplitState::Inactive),
            Error::<T>::CannotModifySupplyWhenRevenueSplitsAreActive,
        );
        Ok(())
    }

    // increment account number
    pub(crate) fn increment_accounts_number(&mut self) {
        self.accounts_number = self.accounts_number.saturating_add(1u64);
    }

    // decrement account number
    pub(crate) fn decrement_accounts_number(&mut self) {
        self.accounts_number = self.accounts_number.saturating_sub(1u64);
    }

    pub fn set_unclaimed_tally_patronage_at_block(&mut self, amount: Balance, block: BlockNumber) {
        self.patronage_info.last_unclaimed_patronage_tally_block = block;
        self.patronage_info.unclaimed_patronage_tally_amount = amount;
    }

    /// Computes supply inflation since last patronage event, used when updating patronage rate
    pub(crate) fn unclaimed_patronage_at_block<BlocksPerYear: Get<u32>>(
        &self,
        block: BlockNumber,
    ) -> Balance {
        let blocks = block.saturating_sub(self.patronage_info.last_unclaimed_patronage_tally_block);
        let net_rate = self
            .patronage_info
            .rate
            .for_period::<_, BlocksPerYear>(blocks);
        net_rate.saturating_mul_int(self.total_supply)
    }

    pub fn set_new_patronage_rate_at_block<BlocksPerYear: Get<u32>>(
        &mut self,
        new_rate: YearlyRate,
        block: BlockNumber,
    ) {
        // update tally according to old rate
        self.patronage_info.unclaimed_patronage_tally_amount =
            self.unclaimed_patronage_at_block::<BlocksPerYear>(block);
        self.patronage_info.last_unclaimed_patronage_tally_block = block;
        self.patronage_info.rate = new_rate;
    }

    pub(crate) fn activate_new_revenue_split(
        &mut self,
        allocation: JoyBalance,
        timeline: Timeline<BlockNumber>,
    ) {
        self.revenue_split.activate(allocation, timeline);
        self.next_revenue_split_id = self
            .next_revenue_split_id
            .saturating_add(RevenueSplitId::one());
    }

    pub(crate) fn deactivate_revenue_split(&mut self) {
        self.revenue_split.deactivate()
    }

    pub(crate) fn from_params<T: crate::Config>(
        params: TokenIssuanceParametersOf<T>,
    ) -> Result<TokenDataOf<T>, DispatchError> {
        let current_block = <frame_system::Pallet<T>>::block_number();

        ensure!(
            !params.revenue_split_rate.is_zero(),
            Error::<T>::RevenueSplitRateIsZero
        );

        ensure!(
            params.patronage_rate <= crate::Pallet::<T>::max_yearly_patronage_rate(),
            Error::<T>::YearlyPatronageRateLimitExceeded
        );

        let patronage_info =
            PatronageData::<<T as Config>::Balance, <T as frame_system::Config>::BlockNumber> {
                last_unclaimed_patronage_tally_block: current_block,
                unclaimed_patronage_tally_amount: <T as Config>::Balance::zero(),
                rate: params.patronage_rate,
            };

        let total_supply = params.initial_allocation.values().map(|v| v.amount).sum();

        Ok(TokenData {
            total_supply,
            tokens_issued: total_supply,
            sale: None,
            transfer_policy: params.transfer_policy.into(),
            patronage_info,
            next_sale_id: 0,
            accounts_number: 0,
            revenue_split: RevenueSplitState::Inactive,
            next_revenue_split_id: 0,
            revenue_split_rate: params.revenue_split_rate,
            amm_curve: None,
        })
    }

    pub(crate) fn increase_amm_bought_amount_by(&mut self, amount: Balance) {
        if let Some(curve) = self.amm_curve.as_mut() {
            curve.increase_amm_bought_amount_by(amount)
        }
    }

    pub(crate) fn decrease_amm_bought_amount_by(&mut self, amount: Balance) {
        if let Some(curve) = self.amm_curve.as_mut() {
            curve.decrease_amm_bought_amount_by(amount)
        }
    }
}

impl<Hasher: Hash> MerkleProof<Hasher> {
    pub(crate) fn verify<T, S>(&self, data: &S, commit: Hasher::Output) -> DispatchResult
    where
        T: crate::Config,
        S: Encode,
    {
        let init = Hasher::hash_of(data);
        let proof_result = self.0.iter().fold(init, |acc, (hash, side)| match side {
            MerkleSide::Left => Hasher::hash_of(&(hash, acc)),
            MerkleSide::Right => Hasher::hash_of(&(acc, hash)),
        });

        ensure!(
            proof_result == commit,
            crate::Error::<T>::MerkleProofVerificationFailure,
        );

        Ok(())
    }
}

impl<MemberId, Balance, VestingScheduleParams>
    Transfers<MemberId, PaymentWithVesting<Balance, VestingScheduleParams>>
where
    Balance: TokenBalanceTrait,
{
    pub fn total_amount(&self) -> Balance {
        self.0.values().map(|payment| payment.amount).sum()
    }
}

impl<ValidatedAccount, Balance, VestingScheduleParams>
    Transfers<
        ValidatedAccount,
        ValidatedPayment<PaymentWithVesting<Balance, VestingScheduleParams>>,
    >
where
    Balance: TokenBalanceTrait,
{
    pub fn total_amount(&self) -> Balance {
        self.0
            .values()
            .map(|validated_payment| validated_payment.payment.amount)
            .sum()
    }
}

// BoundedVec<(K, Balance), S> -> Transfers<K, Vesting>
impl<MemberId, Balance, VestingScheduleParams, MaxOutputs: Get<u32>>
    From<BoundedVec<(MemberId, Balance), MaxOutputs>>
    for Transfers<MemberId, PaymentWithVesting<Balance, VestingScheduleParams>>
where
    MemberId: Ord + Clone,
    Balance: Clone,
{
    fn from(v: BoundedVec<(MemberId, Balance), MaxOutputs>) -> Self {
        Self(
            v.into_iter()
                .map(|(member_id, amount)| (member_id, PaymentWithVesting::from(amount)))
                .collect::<BTreeMap<_, _>>(),
        )
    }
}

// BoundedVec<(K,V),S> -> Transfers<K,V>
impl<MemberId: Ord, Payment, MaxOutputs: Get<u32>> From<BoundedVec<(MemberId, Payment), MaxOutputs>>
    for Transfers<MemberId, Payment>
{
    fn from(v: BoundedVec<(MemberId, Payment), MaxOutputs>) -> Self {
        Self(v.into_iter().collect::<BTreeMap<_, _>>())
    }
}

// ------ Aliases ---------------------------------------------

/// Creator token balance
pub type TokenBalanceOf<T> = <T as Config>::Balance;

/// JOY balance
pub type JoyBalanceOf<T> = <T as balances::Config>::Balance;

/// JOY balances module
pub(crate) type Joy<T> = balances::Pallet<T>;

/// Alias for Staking Status
pub(crate) type StakingStatusOf<T> = StakingStatus<<T as Config>::Balance>;

/// Alias for Account Data
pub(crate) type AccountDataOf<T> = AccountData<
    TokenBalanceOf<T>,
    StakingStatusOf<T>,
    RepayableBloatBond<<T as frame_system::Config>::AccountId, JoyBalanceOf<T>>,
    VestingSchedulesOf<T>,
>;

/// Alias for genesis config Account Data
pub(crate) type ConfigAccountDataOf<T> = AccountData<
    TokenBalanceOf<T>,
    StakingStatusOf<T>,
    RepayableBloatBond<<T as frame_system::Config>::AccountId, JoyBalanceOf<T>>,
    BTreeMap<VestingSource, VestingScheduleOf<T>>,
>;

/// Alias for Token Data
pub type TokenDataOf<T> = TokenData<
    TokenBalanceOf<T>,
    <T as frame_system::Config>::Hash,
    <T as frame_system::Config>::BlockNumber,
    TokenSaleOf<T>,
    RevenueSplitStateOf<T>,
>;

/// Alias for InitialAllocation
pub type TokenAllocationOf<T> = TokenAllocation<TokenBalanceOf<T>, VestingScheduleParamsOf<T>>;

/// Alias for Token Issuance Parameters
pub type TokenIssuanceParametersOf<T> = TokenIssuanceParameters<
    TokenAllocationOf<T>,
    TransferPolicyParamsOf<T>,
    <T as MembershipTypes>::MemberId,
>;

/// Alias for TransferPolicyParams
pub type TransferPolicyParamsOf<T> = TransferPolicyParams<WhitelistParamsOf<T>>;

/// Alias for TransferPolicy
pub type TransferPolicyOf<T> = TransferPolicy<<T as frame_system::Config>::Hash>;

/// Alias for the Merkle Proof type
pub(crate) type MerkleProofOf<T> = MerkleProof<<T as frame_system::Config>::Hashing>;

/// Alias for VestingScheduleParams
pub type VestingScheduleParamsOf<T> =
    VestingScheduleParams<<T as frame_system::Config>::BlockNumber>;

/// Alias for VestingSchedule
pub(crate) type VestingScheduleOf<T> =
    VestingSchedule<<T as frame_system::Config>::BlockNumber, TokenBalanceOf<T>>;

/// Alias for SingleDataObjectUploadParams
pub(crate) type SingleDataObjectUploadParamsOf<T> = SingleDataObjectUploadParams<JoyBalanceOf<T>>;

/// Alias for WhitelistParams
pub type WhitelistParamsOf<T> =
    WhitelistParams<<T as frame_system::Config>::Hash, SingleDataObjectUploadParamsOf<T>>;

/// Alias for TokenSaleParams
pub type TokenSaleParamsOf<T> = TokenSaleParams<
    JoyBalanceOf<T>,
    TokenBalanceOf<T>,
    <T as frame_system::Config>::BlockNumber,
    VestingScheduleParamsOf<T>,
>;

/// Alias for TokenSale
pub(crate) type TokenSaleOf<T> = TokenSale<
    JoyBalanceOf<T>,
    TokenBalanceOf<T>,
    <T as frame_system::Config>::BlockNumber,
    VestingScheduleParamsOf<T>,
    <T as MembershipTypes>::MemberId,
    <T as frame_system::Config>::AccountId,
>;

/// Alias for OfferingState
pub(crate) type OfferingStateOf<T> = OfferingState<TokenSaleOf<T>, AmmCurveOf<T>>;

/// Alias for UploadContext
pub type UploadContextOf<T> = UploadContext<<T as frame_system::Config>::AccountId, BagId<T>>;

/// TokenSaleId
pub(crate) type TokenSaleId = u32;

/// RevenueSplitId
pub(crate) type RevenueSplitId = u32;

/// Alias for PaymentWithVesting
pub type PaymentWithVestingOf<T> =
    PaymentWithVesting<TokenBalanceOf<T>, VestingScheduleParamsOf<T>>;

/// Alias for ValidatedPayment
pub(crate) type ValidatedPaymentOf<T> = ValidatedPayment<PaymentWithVestingOf<T>>;

/// Alias used for issuer_transfer
pub(crate) type TransferOutputsOf<T> = BoundedVec<
    (<T as MembershipTypes>::MemberId, TokenBalanceOf<T>),
    <T as crate::Config>::MaxOutputs,
>;

/// Alias for Transfers w/ PaymentWithVesting
pub type TransfersOf<T> = Transfers<<T as MembershipTypes>::MemberId, PaymentWithVestingOf<T>>;

/// Alias used for transfers
pub type TransferWithVestingOutputsOf<T> = BoundedVec<
    (<T as MembershipTypes>::MemberId, PaymentWithVestingOf<T>),
    <T as crate::Config>::MaxOutputs,
>;

/// Alias for Timeline
pub type TimelineOf<T> = Timeline<<T as frame_system::Config>::BlockNumber>;

/// Alias for Revenue Split State
pub type RevenueSplitStateOf<T> =
    RevenueSplitState<JoyBalanceOf<T>, <T as frame_system::Config>::BlockNumber>;

/// Alias for ValidatedTransfers
pub(crate) type ValidatedTransfersOf<T> =
    Transfers<Validated<<T as MembershipTypes>::MemberId>, ValidatedPaymentOf<T>>;

/// Alias for ValidatedWithBloatBond
pub(crate) type ValidatedWithBloatBondOf<T> =
    ValidatedWithBloatBond<<T as MembershipTypes>::MemberId, RepayableBloatBondOf<T>>;

/// Alias for complex type BTreeMap<MemberId, (TokenAllocation, RepayableBloatBond)>
pub(crate) type AllocationWithBloatBondsOf<T> =
    BTreeMap<<T as MembershipTypes>::MemberId, (TokenAllocationOf<T>, RepayableBloatBondOf<T>)>;

/// Alias for bounded vesting schedules map
pub type VestingSchedulesOf<T> = BoundedBTreeMap<
    VestingSource,
    VestingScheduleOf<T>,
    <T as Config>::MaxVestingSchedulesPerAccountPerToken,
>;

/// Alias for the amm curve
<<<<<<< HEAD
pub type AmmCurveOf<T> = AmmCurve<<T as Config>::Balance>;
=======
pub type AmmCurveOf<T> = AmmCurve<TokenBalanceOf<T>>;

/// Alias for the amm params
pub type AmmParamsOf<T> = AmmParams<TokenBalanceOf<T>>;
>>>>>>> 28e77ab4
<|MERGE_RESOLUTION|>--- conflicted
+++ resolved
@@ -15,12 +15,7 @@
 use serde::{Deserialize, Serialize};
 use sp_arithmetic::traits::{AtLeast32BitUnsigned, One, Saturating, Zero};
 use sp_runtime::{
-<<<<<<< HEAD
-    traits::{CheckedAdd, CheckedMul, CheckedSub, Convert, Hash, UniqueSaturatedInto},
-    PerThing, Permill, Perquintill, SaturatedConversion,
-=======
     traits::Hash, FixedPointNumber, FixedPointOperand, FixedU128, Permill, Perquintill,
->>>>>>> 28e77ab4
 };
 use sp_std::{
     borrow::ToOwned,
@@ -590,21 +585,12 @@
 /// Represents token's amm with linear pricing function y = ax + b
 #[cfg_attr(feature = "std", derive(Serialize, Deserialize))]
 #[derive(Default, Encode, Decode, TypeInfo, Clone, Debug, Eq, PartialEq, MaxEncodedLen)]
-<<<<<<< HEAD
-pub struct AmmParams {
-    /// Slope parameter : a
-    pub slope: Permill,
-
-    /// Intercept : b
-    pub intercept: Permill,
-=======
 pub struct AmmParams<Balance> {
     /// Slope parameter : a
     pub slope: Balance,
 
     /// Intercept : b
     pub intercept: Balance,
->>>>>>> 28e77ab4
 }
 
 /// Represents token's amm curve with linear pricing function y = ax + b
@@ -612,17 +598,10 @@
 #[derive(Default, Encode, Decode, TypeInfo, Clone, Debug, Eq, PartialEq, MaxEncodedLen)]
 pub struct AmmCurve<Balance> {
     /// Slope parameter : a
-<<<<<<< HEAD
-    pub slope: Permill,
-
-    /// Intercept : b
-    pub intercept: Permill,
-=======
     pub slope: Balance,
 
     /// Intercept : b
     pub intercept: Balance,
->>>>>>> 28e77ab4
 
     // amount of token added to circulation by the AMM so far
     pub provided_supply: Balance,
@@ -633,36 +612,14 @@
     Sell,
     Buy,
 }
-<<<<<<< HEAD
-impl<Balance: Zero + Copy + Saturating> AmmCurve<Balance> {
-    pub(crate) fn from_params(params: AmmParams) -> Self {
-=======
 impl<Balance: TokenBalanceTrait> AmmCurve<Balance> {
     pub(crate) fn from_params<T: Config>(params: AmmParams<Balance>) -> Self {
->>>>>>> 28e77ab4
         Self {
             slope: params.slope,
             intercept: params.intercept,
             provided_supply: Balance::zero(),
         }
     }
-<<<<<<< HEAD
-    pub(crate) fn eval<T: Config>(
-        &self,
-        amount: <T as Config>::Balance,
-        supply_pre: <T as Config>::Balance,
-        bond_operation: AmmOperation,
-    ) -> Result<JoyBalanceOf<T>, DispatchError> {
-        let amount_sq = amount
-            .checked_mul(&amount)
-            .ok_or(Error::<T>::ArithmeticError)?;
-        let first_term = Permill::from_percent(50).mul_floor(self.slope.mul_floor(amount_sq));
-        let second_term = self.intercept.mul_floor(amount);
-        let mixed = amount
-            .checked_mul(&supply_pre)
-            .ok_or(Error::<T>::ArithmeticError)?;
-        let third_term = self.slope.mul_floor(mixed);
-=======
 
     pub(crate) fn increase_amm_bought_amount_by(&mut self, amount: Balance) {
         self.provided_supply = self.provided_supply.saturating_add(amount);
@@ -686,7 +643,6 @@
             .checked_mul(&self.provided_supply)
             .ok_or(Error::<T>::ArithmeticError)?;
         let third_term = self.slope.saturating_mul(mixed);
->>>>>>> 28e77ab4
         let res = match bond_operation {
             AmmOperation::Buy => first_term
                 .checked_add(&second_term)
@@ -699,19 +655,7 @@
                 .checked_sub(&first_term)
                 .ok_or(Error::<T>::ArithmeticError)?,
         };
-<<<<<<< HEAD
-        Ok(res.into())
-    }
-
-    pub(crate) fn increase_amm_bought_amount_by(&mut self, amount: Balance) {
-        self.provided_supply = self.provided_supply.saturating_add(amount);
-    }
-
-    pub(crate) fn decrease_amm_bought_amount_by(&mut self, amount: Balance) {
-        self.provided_supply = self.provided_supply.saturating_sub(amount);
-=======
         Ok(res)
->>>>>>> 28e77ab4
     }
 }
 
@@ -1731,11 +1675,7 @@
 >;
 
 /// Alias for the amm curve
-<<<<<<< HEAD
-pub type AmmCurveOf<T> = AmmCurve<<T as Config>::Balance>;
-=======
 pub type AmmCurveOf<T> = AmmCurve<TokenBalanceOf<T>>;
 
 /// Alias for the amm params
-pub type AmmParamsOf<T> = AmmParams<TokenBalanceOf<T>>;
->>>>>>> 28e77ab4
+pub type AmmParamsOf<T> = AmmParams<TokenBalanceOf<T>>;