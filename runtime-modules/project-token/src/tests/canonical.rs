#![cfg(test)]
<<<<<<< HEAD
=======
use frame_support::{assert_noop, assert_ok, StorageDoubleMap, StorageMap};
use sp_runtime::{traits::Hash, Percent};
>>>>>>> fc938fa9

use crate::tests::mock::*;
use crate::tests::test_utils::TokenDataBuilder;
use crate::traits::PalletToken;
<<<<<<< HEAD
use crate::types::{MerkleProofOf, PatronageData, TokenIssuanceParametersOf};
=======
use crate::types::{
    BlockRate, MerkleProofOf, OfferingState, PatronageData, TokenIssuanceParametersOf, YearlyRate,
};
>>>>>>> fc938fa9
use crate::{
    account, balance, joy, last_event_eq, merkle_proof, merkle_root, origin, token, yearly_rate,
    Error, RawEvent, TokenDataOf,
};
use frame_support::{assert_noop, assert_ok, StorageDoubleMap, StorageMap};
use sp_runtime::traits::Hash;
use sp_std::collections::btree_map::BTreeMap;

#[test]
fn join_whitelist_fails_with_token_id_not_valid() {
    let (token_id, init_supply) = (token!(1), balance!(100));
    let (owner, user_account, other_user_account) = (account!(1), account!(2), account!(3));
    let commit = merkle_root![user_account, other_user_account];
    let proof = merkle_proof!(0, [user_account, other_user_account]);
    let bloat_bond = joy!(100);

    let token_data = TokenDataBuilder::new_empty()
        .with_transfer_policy(Policy::Permissioned(commit))
        .build();

    let config = GenesisConfigBuilder::new_empty()
<<<<<<< HEAD
        .with_token(token_id, token_data)
        .with_account(owner, 0)
=======
        .with_token_and_owner(token_id, token_data, owner, init_supply)
        .with_bloat_bond(bloat_bond)
>>>>>>> fc938fa9
        .build();

    build_test_externalities(config).execute_with(|| {
        increase_account_balance(&user_account, bloat_bond + ExistentialDeposit::get());

        let result = Token::join_whitelist(origin!(user_account), token_id + 1, proof);

        assert_noop!(result, Error::<Test>::TokenDoesNotExist,);
    })
}

#[test]
fn join_whitelist_fails_with_existing_account() {
    let (token_id, init_supply) = (token!(1), balance!(100));
    let (owner, user_account, other_user_account) = (account!(1), account!(2), account!(3));
    let commit = merkle_root![user_account, other_user_account];
    let proof = merkle_proof!(0, [user_account, other_user_account]);
    let bloat_bond = joy!(100);

    let token_data = TokenDataBuilder::new_empty()
        .with_transfer_policy(Policy::Permissioned(commit))
        .build();

    let config = GenesisConfigBuilder::new_empty()
<<<<<<< HEAD
        .with_token(token_id, token_data)
        .with_account(owner, 0)
        .with_account(acc1, 0)
=======
        .with_token_and_owner(token_id, token_data, owner, init_supply)
        .with_account(user_account, AccountData::new_empty())
        .with_bloat_bond(bloat_bond)
>>>>>>> fc938fa9
        .build();

    build_test_externalities(config).execute_with(|| {
        increase_account_balance(&user_account, bloat_bond + ExistentialDeposit::get());

        let result = Token::join_whitelist(origin!(user_account), token_id, proof);

        assert_noop!(result, Error::<Test>::AccountAlreadyExists,);
    })
}

#[test]
fn join_whitelist_fails_with_invalid_proof() {
    let (token_id, init_supply) = (token!(1), balance!(100));
    let (owner, user_account, other_user_account) = (account!(1), account!(2), account!(3));
    let commit = merkle_root![user_account, other_user_account];
    let proof = merkle_proof!(0, [user_account, user_account]);
    let bloat_bond = joy!(100);

    let token_data = TokenDataBuilder::new_empty()
        .with_transfer_policy(Policy::Permissioned(commit))
        .build();

    let config = GenesisConfigBuilder::new_empty()
<<<<<<< HEAD
        .with_token(token_id, token_data)
        .with_account(owner, 0)
=======
        .with_bloat_bond(bloat_bond)
        .with_token_and_owner(token_id, token_data, owner, init_supply)
>>>>>>> fc938fa9
        .build();

    build_test_externalities(config).execute_with(|| {
        increase_account_balance(&user_account, bloat_bond + ExistentialDeposit::get());

        let result = Token::join_whitelist(origin!(user_account), token_id, proof);

<<<<<<< HEAD
        assert_noop!(result, Error::<Test>::MerkleProofVerificationFailure,);
    })
}

#[test]
fn join_whitelist_fails_with_no_proof_provided() {
    let token_id = token!(1);
    let (owner, acc1, acc2) = (account!(1), account!(2), account!(3));
    let commit = merkle_root![acc1, acc2];
    let proof = MerkleProofOf::<Test>::new(None);
    let bloat_bond = balance!(DEFAULT_BLOAT_BOND);

    let token_data = TokenDataBuilder::new_empty()
        .with_transfer_policy(Policy::Permissioned(commit))
        .build();

    let config = GenesisConfigBuilder::new_empty()
        .with_token(token_id, token_data)
        .with_account(owner, 0)
        .build();

    build_test_externalities(config).execute_with(|| {
        increase_account_balance(&acc1, bloat_bond);

        let result = Token::join_whitelist(origin!(acc1), token_id, proof);

        assert_noop!(result, Error::<Test>::MerkleProofNotProvided,);
=======
        assert_noop!(result, Error::<Test>::MerkleProofVerificationFailure);
>>>>>>> fc938fa9
    })
}

#[test]
fn join_whitelist_fails_with_insufficent_joy_balance_for_bloat_bond() {
    let (token_id, init_supply) = (token!(1), balance!(100));
    let (owner, user_account, other_user_account) = (account!(1), account!(2), account!(3));
    let commit = merkle_root![user_account, other_user_account];
    let proof = merkle_proof!(0, [user_account, other_user_account]);

    let token_data = TokenDataBuilder::new_empty()
        .with_transfer_policy(Policy::Permissioned(commit))
        .build();

    let config = GenesisConfigBuilder::new_empty()
<<<<<<< HEAD
        .with_token(token_id, token_data)
        .with_account(owner, 0)
=======
        .with_bloat_bond(joy!(100))
        .with_token_and_owner(token_id, token_data, owner, init_supply)
>>>>>>> fc938fa9
        .build();

    build_test_externalities(config).execute_with(|| {
        let result = Token::join_whitelist(origin!(user_account), token_id, proof);

        assert_noop!(result, Error::<Test>::InsufficientBalanceForBloatBond);
    })
}

#[test]
fn join_whitelist_fails_in_permissionless_mode() {
    let (token_id, init_supply) = (token!(1), balance!(100));
    let (owner, user_account, other_user_account) = (account!(1), account!(2), account!(3));
    let proof = merkle_proof!(0, [user_account, other_user_account]);
    let bloat_bond = joy!(100);

    let token_data = TokenDataBuilder::new_empty()
        .with_transfer_policy(Policy::Permissionless)
        .build();

    let config = GenesisConfigBuilder::new_empty()
<<<<<<< HEAD
        .with_token(token_id, token_data)
        .with_account(owner, 0)
=======
        .with_bloat_bond(bloat_bond)
        .with_token_and_owner(token_id, token_data, owner, init_supply)
>>>>>>> fc938fa9
        .build();

    build_test_externalities(config).execute_with(|| {
        increase_account_balance(&user_account, bloat_bond + ExistentialDeposit::get());

        let result = Token::join_whitelist(origin!(user_account), token_id, proof);

        assert_noop!(
            result,
            Error::<Test>::CannotJoinWhitelistInPermissionlessMode,
        );
    })
}

#[test]
fn join_whitelist_ok() {
    let (token_id, init_supply) = (token!(1), balance!(100));
    let (owner, user_account, other_user_account) = (account!(1), account!(2), account!(3));
    let commit = merkle_root![user_account, other_user_account];
    let proof = merkle_proof!(0, [user_account, other_user_account]);
    let bloat_bond = joy!(100);

    let token_data = TokenDataBuilder::new_empty()
        .with_transfer_policy(Policy::Permissioned(commit))
        .build();

    let config = GenesisConfigBuilder::new_empty()
<<<<<<< HEAD
        .with_token(token_id, token_data)
        .with_account(owner, 0)
=======
        .with_bloat_bond(bloat_bond)
        .with_token_and_owner(token_id, token_data, owner, init_supply)
>>>>>>> fc938fa9
        .build();

    build_test_externalities(config).execute_with(|| {
        increase_account_balance(&user_account, bloat_bond + ExistentialDeposit::get());

        let result = Token::join_whitelist(origin!(user_account), token_id, proof);

        assert_ok!(result);
    })
}

#[test]
fn join_whitelist_ok_with_bloat_bond_slashed_from_caller() {
    let (token_id, init_supply) = (token!(1), balance!(100));
    let (owner, user_account, other_user_account) = (account!(1), account!(2), account!(3));
    let commit = merkle_root![user_account, other_user_account];
    let proof = merkle_proof!(0, [user_account, other_user_account]);
    let bloat_bond = joy!(100);

    let token_data = TokenDataBuilder::new_empty()
        .with_transfer_policy(Policy::Permissioned(commit))
        .build();

    let config = GenesisConfigBuilder::new_empty()
<<<<<<< HEAD
        .with_token(token_id, token_data)
        .with_account(owner, 0)
=======
        .with_bloat_bond(bloat_bond)
        .with_token_and_owner(token_id, token_data, owner, init_supply)
>>>>>>> fc938fa9
        .build();

    build_test_externalities(config).execute_with(|| {
        increase_account_balance(&user_account, bloat_bond + ExistentialDeposit::get());

        let _ = Token::join_whitelist(origin!(user_account), token_id, proof);

        assert_eq!(
            Balances::usable_balance(&user_account),
            ExistentialDeposit::get()
        );
    })
}

#[test]
fn join_whitelist_ok_with_bloat_bond_transferred_to_treasury() {
    let (token_id, init_supply) = (token!(1), balance!(100));
    let (owner, user_account, other_user_account) = (account!(1), account!(2), account!(3));
    let commit = merkle_root![user_account, other_user_account];
    let proof = merkle_proof!(0, [user_account, other_user_account]);
    let (treasury, bloat_bond) = (Token::bloat_bond_treasury_account_id(), joy!(100));

    let token_data = TokenDataBuilder::new_empty()
        .with_transfer_policy(Policy::Permissioned(commit))
        .build();

    let config = GenesisConfigBuilder::new_empty()
<<<<<<< HEAD
        .with_token(token_id, token_data)
        .with_account(owner, 0)
=======
        .with_bloat_bond(bloat_bond)
        .with_token_and_owner(token_id, token_data, owner, init_supply)
>>>>>>> fc938fa9
        .build();

    build_test_externalities(config).execute_with(|| {
        increase_account_balance(&user_account, bloat_bond + ExistentialDeposit::get());

        let _ = Token::join_whitelist(origin!(user_account), token_id, proof);

        assert_eq!(
            Balances::usable_balance(&treasury),
            ExistentialDeposit::get() + bloat_bond
        );
    })
}

#[test]
<<<<<<< HEAD
fn join_whitelist_ok_with_bloat_bond_slashed_from_account_free_balance() {
    let token_id = token!(1);
    let (owner, acc1, acc2) = (account!(1), account!(2), account!(3));
    let commit = merkle_root![acc1, acc2];
    let proof = merkle_proof!(0, [acc1, acc2]);
    let bloat_bond = balance!(DEFAULT_BLOAT_BOND);
=======
fn join_whitelist_ok_with_accounts_number_incremented() {
    let (token_id, init_supply) = (token!(1), balance!(100));
    let (owner, user_account, other_user_account) = (account!(1), account!(2), account!(3));
    let commit = merkle_root![user_account, other_user_account];
    let proof = merkle_proof!(0, [user_account, other_user_account]);
    let bloat_bond = joy!(100);

    let token_data = TokenDataBuilder::new_empty()
        .with_transfer_policy(Policy::Permissioned(commit))
        .build();

    let config = GenesisConfigBuilder::new_empty()
        .with_bloat_bond(bloat_bond)
        .with_token_and_owner(token_id, token_data, owner, init_supply)
        .build();

    build_test_externalities(config).execute_with(|| {
        increase_account_balance(&user_account, bloat_bond + ExistentialDeposit::get());

        let _ = Token::join_whitelist(origin!(user_account), token_id, proof);

        // 2 accounts: owner & user_account
        assert_eq!(Token::token_info_by_id(token_id).accounts_number, 2u64);
    })
}

#[test]
fn join_whitelist_ok_with_event_deposit() {
    let (token_id, init_supply) = (token!(1), balance!(100));
    let (owner, user_account, other_user_account) = (account!(1), account!(2), account!(3));
    let commit = merkle_root![user_account, other_user_account];
    let proof = merkle_proof!(0, [user_account, other_user_account]);
    let bloat_bond = joy!(100);

    let token_data = TokenDataBuilder::new_empty()
        .with_transfer_policy(Policy::Permissioned(commit))
        .build();

    let config = GenesisConfigBuilder::new_empty()
        .with_bloat_bond(bloat_bond)
        .with_token_and_owner(token_id, token_data, owner, init_supply)
        .build();

    build_test_externalities(config).execute_with(|| {
        increase_account_balance(&user_account, bloat_bond + ExistentialDeposit::get());

        let _ = Token::join_whitelist(origin!(user_account), token_id, proof);

        last_event_eq!(RawEvent::MemberJoinedWhitelist(
            token_id,
            user_account,
            Policy::Permissioned(commit)
        ));
    })
}

#[test]
fn join_whitelist_ok_with_new_account_correctly_created() {
    let (token_id, init_supply) = (token!(1), balance!(100));
    let (owner, user_account, other_user_account) = (account!(1), account!(2), account!(3));
    let proof = merkle_proof!(0, [user_account, other_user_account]);
    let commit = merkle_root![user_account, other_user_account];
    let bloat_bond = joy!(100);
>>>>>>> fc938fa9

    let token_data = TokenDataBuilder::new_empty()
        .with_transfer_policy(Policy::Permissioned(commit))
        .build();

    let config = GenesisConfigBuilder::new_empty()
<<<<<<< HEAD
        .with_token(token_id, token_data)
        .with_account(owner, 0)
=======
        .with_bloat_bond(bloat_bond)
        .with_token_and_owner(token_id, token_data, owner, init_supply)
>>>>>>> fc938fa9
        .build();

    build_test_externalities(config).execute_with(|| {
        increase_account_balance(&user_account, bloat_bond + ExistentialDeposit::get());

        let _ = Token::join_whitelist(origin!(user_account), token_id, proof);

        assert_ok!(
            Token::ensure_account_data_exists(token_id, &user_account),
            AccountData {
                free_balance: balance!(0),
                stacked_balance: balance!(0),
                bloat_bond,
            }
        );
    })
}

#[test]
fn dust_account_fails_with_invalid_token_id() {
    let (token_id, init_supply) = (token!(1), balance!(100));
    let (owner, user_account, other_user_account) = (account!(1), account!(2), account!(3));

    let token_data = TokenDataBuilder::new_empty().build();

    let config = GenesisConfigBuilder::new_empty()
<<<<<<< HEAD
        .with_token(token_id, token_data)
        .with_account(owner, owner_balance)
        .with_account(acc, balance!(0))
=======
        .with_token_and_owner(token_id, token_data, owner, init_supply)
        .with_account(user_account, AccountData::new_empty())
        .with_account(other_user_account, AccountData::new_empty())
>>>>>>> fc938fa9
        .build();

    build_test_externalities(config).execute_with(|| {
        let result = Token::dust_account(origin!(user_account), token_id + 1, user_account);

        assert_noop!(result, Error::<Test>::TokenDoesNotExist);
    })
}

#[test]
fn dust_account_fails_with_invalid_account_id() {
    let (token_id, init_supply) = (token!(1), balance!(100));
    let (owner, user_account, other_user_account) = (account!(1), account!(2), account!(3));
    let token_data = TokenDataBuilder::new_empty().build();

    let config = GenesisConfigBuilder::new_empty()
<<<<<<< HEAD
        .with_token(token_id, token_data)
        .with_account(owner, owner_balance)
        .with_account(acc, balance!(0))
=======
        .with_token_and_owner(token_id, token_data, owner, init_supply)
        .with_account(user_account, AccountData::new_empty())
        .with_account(other_user_account, AccountData::new_empty())
>>>>>>> fc938fa9
        .build();

    build_test_externalities(config).execute_with(|| {
        let result = Token::dust_account(origin!(user_account), token_id, other_user_account + 1);

        assert_noop!(result, Error::<Test>::AccountInformationDoesNotExist);
    })
}

#[test]
fn dust_account_fails_with_permissionless_mode_and_non_empty_non_owned_account() {
    let (token_id, init_supply) = (token!(1), balance!(100));
    let (owner, user_account, other_user_account) = (account!(1), account!(2), account!(3));

    let token_data = TokenDataBuilder::new_empty().build();

    let config = GenesisConfigBuilder::new_empty()
<<<<<<< HEAD
        .with_token(token_id, token_data)
        .with_account(acc1, balance!(0))
        .with_account(acc2, balance!(10))
=======
        .with_token_and_owner(token_id, token_data, owner, init_supply)
        .with_account(user_account, AccountData::new_empty())
        .with_account(
            other_user_account,
            AccountData::new_with_liquidity(balance!(10)).with_stacked(balance!(10)),
        )
>>>>>>> fc938fa9
        .build();

    build_test_externalities(config).execute_with(|| {
        let result = Token::dust_account(origin!(user_account), token_id, other_user_account);

        assert_noop!(
            result,
            Error::<Test>::AttemptToRemoveNonOwnedAndNonEmptyAccount
        );
    })
}

#[test]
fn dust_account_fails_with_permissioned_mode_and_non_owned_account() {
    let (token_id, init_supply) = (token!(1), balance!(100));
    let (owner, user_account, other_user_account) = (account!(1), account!(2), account!(3));
    let commit = merkle_root![user_account, other_user_account];

    let token_data = TokenDataBuilder::new_empty()
        .with_transfer_policy(Policy::Permissioned(commit))
        .build();

    let config = GenesisConfigBuilder::new_empty()
<<<<<<< HEAD
        .with_token(token_id, token_data)
        .with_account(owner, owner_balance)
        .with_account(acc1, balance!(0))
        .with_account(acc2, balance!(0))
=======
        .with_token_and_owner(token_id, token_data, owner, init_supply)
        .with_account(user_account, AccountData::new_empty())
        .with_account(other_user_account, AccountData::new_empty())
>>>>>>> fc938fa9
        .build();

    build_test_externalities(config).execute_with(|| {
        let result = Token::dust_account(origin!(user_account), token_id, other_user_account);

        assert_noop!(
            result,
            Error::<Test>::AttemptToRemoveNonOwnedAccountUnderPermissionedMode
        );
    })
}

#[test]
fn dust_account_ok_with_permissionless_mode_and_owned_account() {
    let (token_id, init_supply) = (token!(1), balance!(100));
    let (owner, user_account, other_user_account) = (account!(1), account!(2), account!(3));

    let token_data = TokenDataBuilder::new_empty().build();

    let config = GenesisConfigBuilder::new_empty()
<<<<<<< HEAD
        .with_token(token_id, token_data)
        .with_account(acc1, balance!(10))
        .with_account(acc2, balance!(0))
=======
        .with_token_and_owner(token_id, token_data, owner, init_supply)
        .with_account(
            user_account,
            AccountData::new_with_liquidity_and_bond(balance!(10), joy!(10))
                .with_stacked(balance!(5)),
        )
        .with_account(other_user_account, AccountData::new_empty())
>>>>>>> fc938fa9
        .build();

    build_test_externalities(config).execute_with(|| {
        let result = Token::dust_account(origin!(user_account), token_id, user_account);

        assert_ok!(result);
    })
}

#[test]
fn dust_account_ok_with_permissioned_mode_and_owned_account() {
    let (token_id, init_supply) = (token!(1), balance!(100));
    let (owner, user_account, other_user_account) = (account!(1), account!(2), account!(3));
    let commit = merkle_root![user_account, other_user_account];

    let token_data = TokenDataBuilder::new_empty()
        .with_transfer_policy(Policy::Permissioned(commit))
        .build();

    let config = GenesisConfigBuilder::new_empty()
<<<<<<< HEAD
        .with_token(token_id, token_data)
        .with_account(owner, owner_balance)
        .with_account(acc1, balance!(0))
        .with_account(acc2, balance!(10))
=======
        .with_token_and_owner(token_id, token_data, owner, init_supply)
        .with_account(user_account, AccountData::new_with_liquidity(balance!(100)))
>>>>>>> fc938fa9
        .build();

    build_test_externalities(config).execute_with(|| {
        let result = Token::dust_account(origin!(user_account), token_id, user_account);

        assert_ok!(result);
    })
}

#[test]
fn dust_account_ok_with_permissionless_mode_and_empty_non_owned_account() {
    let (token_id, init_supply) = (token!(1), balance!(100));
    let (owner, user_account, other_user_account) = (account!(1), account!(2), account!(3));

    let token_data = TokenDataBuilder::new_empty().build();

    let config = GenesisConfigBuilder::new_empty()
<<<<<<< HEAD
        .with_token(token_id, token_data)
        .with_account(owner, owner_balance)
        .with_account(acc, balance!(0))
=======
        .with_token_and_owner(token_id, token_data, owner, init_supply)
        .with_account(user_account, AccountData::new_empty())
        .with_account(other_user_account, AccountData::new_empty())
>>>>>>> fc938fa9
        .build();

    build_test_externalities(config).execute_with(|| {
        let result = Token::dust_account(origin!(user_account), token_id, other_user_account);

        assert_ok!(result);
    })
}

#[test]
fn dust_account_ok_with_event_deposit() {
    let (token_id, init_supply) = (token!(1), balance!(100));
    let (owner, user_account, other_user_account) = (account!(1), account!(2), account!(3));

    let token_data = TokenDataBuilder::new_empty().build();

    let config = GenesisConfigBuilder::new_empty()
<<<<<<< HEAD
        .with_token(token_id, token_data)
        .with_account(acc1, balance!(0))
        .with_account(acc2, balance!(0))
=======
        .with_token_and_owner(token_id, token_data, owner, init_supply)
        .with_account(user_account, AccountData::new_empty())
        .with_account(other_user_account, AccountData::new_empty())
>>>>>>> fc938fa9
        .build();

    build_test_externalities(config).execute_with(|| {
        let _ = Token::dust_account(origin!(user_account), token_id, other_user_account);

        last_event_eq!(RawEvent::AccountDustedBy(
            token_id,
            other_user_account,
            user_account,
            Policy::Permissionless
        ));
    })
}

#[test]
fn dust_account_ok_accounts_number_decremented() {
    let (token_id, init_supply) = (token!(1), balance!(100));
    let (owner, user_account, other_user_account) = (account!(1), account!(2), account!(3));

    let token_data = TokenDataBuilder::new_empty().build();

    let config = GenesisConfigBuilder::new_empty()
        .with_token_and_owner(token_id, token_data, owner, init_supply)
        .with_account(user_account, AccountData::new_empty())
        .with_account(other_user_account, AccountData::new_empty())
        .build();

    build_test_externalities(config).execute_with(|| {
        let _ = Token::dust_account(origin!(user_account), token_id, other_user_account);

        // 2 accounts left: owner & user_account
        assert_eq!(Token::token_info_by_id(token_id).accounts_number, 2u64)
    })
}

#[test]
fn dust_account_ok_with_account_removed() {
    let (token_id, init_supply) = (token!(1), balance!(100));
    let (owner, user_account, other_user_account) = (account!(1), account!(2), account!(3));

    let token_data = TokenDataBuilder::new_empty().build();

    let config = GenesisConfigBuilder::new_empty()
<<<<<<< HEAD
        .with_token(token_id, token_data)
        .with_account(acc1, balance!(0))
        .with_account(acc2, balance!(0))
=======
        .with_token_and_owner(token_id, token_data, owner, init_supply)
        .with_account(user_account, AccountData::new_empty())
        .with_account(other_user_account, AccountData::new_empty())
>>>>>>> fc938fa9
        .build();

    build_test_externalities(config).execute_with(|| {
        let _ = Token::dust_account(origin!(user_account), token_id, other_user_account);

        assert!(!<crate::AccountInfoByTokenAndAccount<Test>>::contains_key(
            token_id,
            other_user_account
        ));
    })
}

#[test]
fn dust_account_ok_with_correct_bloat_bond_refunded() {
    let (token_id, init_supply) = (token!(1), balance!(100));
    let treasury = Token::bloat_bond_treasury_account_id();
    let (owner, user_account, other_user_account) = (account!(1), account!(2), account!(3));
    let (bloat_bond, updated_bloat_bond) = (joy!(100), joy!(150));

    let token_data = TokenDataBuilder::new_empty().build();

    let config = GenesisConfigBuilder::new_empty()
<<<<<<< HEAD
        .with_token(token_id, token_data)
        .with_account(acc1, balance!(0))
        .with_account(acc2, balance!(0))
=======
        .with_token_and_owner(token_id, token_data, owner, init_supply)
        .with_bloat_bond(updated_bloat_bond)
        .with_account(user_account, AccountData::new_empty())
        .with_account(
            other_user_account,
            AccountData::new_with_liquidity_and_bond(balance!(0), bloat_bond),
        )
        .build();

    build_test_externalities(config).execute_with(|| {
        increase_account_balance(&treasury, bloat_bond);

        let _ = Token::dust_account(origin!(user_account), token_id, other_user_account);

        assert_eq!(Balances::usable_balance(other_user_account), bloat_bond);
    })
}

#[test]
fn dust_account_ok_with_unregistered_member_doing_the_dusting() {
    let (token_id, init_supply) = (token!(1), balance!(100));
    let treasury = Token::bloat_bond_treasury_account_id();
    let (owner, user_account, other_user_account) = (account!(1), account!(2), account!(3));
    let bloat_bond = joy!(100);

    let token_data = TokenDataBuilder::new_empty().build();

    let config = GenesisConfigBuilder::new_empty()
        .with_token_and_owner(token_id, token_data, owner, init_supply)
        .with_bloat_bond(bloat_bond)
        .with_account(
            other_user_account,
            AccountData::new_with_liquidity_and_bond(balance!(0), bloat_bond),
        )
        .build();

    build_test_externalities(config).execute_with(|| {
        increase_account_balance(&treasury, bloat_bond);

        let result = Token::dust_account(origin!(user_account), token_id, other_user_account);

        assert_ok!(result);
    })
}

#[test]
fn dust_account_ok_with_bloat_bond_slashed_from_treasury() {
    let (token_id, init_supply) = (token!(1), balance!(100));
    let (owner, user_account, other_user_account) = (account!(1), account!(2), account!(3));
    let treasury = Token::bloat_bond_treasury_account_id();
    let (bloat_bond, updated_bloat_bond) = (joy!(100), joy!(150));

    let token_data = TokenDataBuilder::new_empty().build();

    let config = GenesisConfigBuilder::new_empty()
        .with_bloat_bond(updated_bloat_bond)
        .with_token_and_owner(token_id, token_data, owner, init_supply)
        .with_account(user_account, AccountData::new_empty())
        .with_account(
            other_user_account,
            AccountData::new_with_liquidity_and_bond(balance!(0), bloat_bond),
        )
>>>>>>> fc938fa9
        .build();

    build_test_externalities(config).execute_with(|| {
        increase_account_balance(&treasury, bloat_bond);

        let _ = Token::dust_account(origin!(user_account), token_id, other_user_account);

        assert_eq!(
            Balances::usable_balance(&treasury),
            ExistentialDeposit::get()
        );
    })
}

#[test]
fn deissue_token_fails_with_non_existing_token_id() {
    let token_id = token!(1);
    let token_data = TokenDataBuilder::new_empty().build();

    let config = GenesisConfigBuilder::new_empty()
        .with_token(token_id, token_data)
        .build();

    build_test_externalities(config).execute_with(|| {
        let result = Token::deissue_token(token_id + 1);
        assert_noop!(result, Error::<Test>::TokenDoesNotExist,);
    })
}

#[test]
fn deissue_token_fails_with_existing_accounts() {
    let (token_id, init_supply) = (token!(1), balance!(100));
    let owner = account!(1);

    let token_data = TokenDataBuilder::new_empty().build();

    let config = GenesisConfigBuilder::new_empty()
<<<<<<< HEAD
        .with_token(token_id, token_data)
        .with_account(owner, balance!(10))
        .with_account(acc, balance!(0))
=======
        .with_token_and_owner(token_id, token_data, owner, init_supply)
>>>>>>> fc938fa9
        .build();

    build_test_externalities(config).execute_with(|| {
        let result = Token::deissue_token(token_id);
        assert_noop!(
            result,
            Error::<Test>::CannotDeissueTokenWithOutstandingAccounts
        );
    })
}

#[test]
fn deissue_token_ok() {
    let token_id = token!(1);
    let token_data = TokenDataBuilder::new_empty().build();

    let config = GenesisConfigBuilder::new_empty()
        .with_token(token_id, token_data)
        .build();

    build_test_externalities(config).execute_with(|| {
        let result = Token::deissue_token(token_id);
        assert_ok!(result);
    })
}

#[test]
fn deissue_token_with_event_deposit() {
    let token_id = token!(1);
    let token_data = TokenDataBuilder::new_empty().build();

    let config = GenesisConfigBuilder::new_empty()
        .with_token(token_id, token_data)
        .build();

    build_test_externalities(config).execute_with(|| {
        let _ = Token::deissue_token(token_id);
        last_event_eq!(RawEvent::TokenDeissued(token_id));
    })
}

#[test]
fn deissue_token_with_symbol_removed() {
    let token_id = token!(1);
    let token_data: TokenDataOf<Test> = TokenDataBuilder::new_empty().build();
    let symbol = token_data.symbol.clone();

    let config = GenesisConfigBuilder::new_empty()
        .with_token(token_id, token_data)
        .build();

    build_test_externalities(config).execute_with(|| {
        let _ = Token::deissue_token(token_id);
        assert!(!<crate::SymbolsUsed<Test>>::contains_key(symbol));
    })
}

#[test]
fn deissue_token_with_token_info_removed() {
    let token_id = token!(1);
    let token_data = TokenDataBuilder::new_empty().build();

    let config = GenesisConfigBuilder::new_empty()
        .with_token(token_id, token_data)
        .build();

    build_test_externalities(config).execute_with(|| {
        let _ = Token::deissue_token(token_id);
        assert!(!<crate::TokenInfoById<Test>>::contains_key(&token_id));
    })
}

#[test]
fn issue_token_fails_with_existing_symbol() {
    let (token_id, init_supply) = (token!(1), balance!(100));
    let owner = account!(1);
    let sym = Hashing::hash_of(&"CRT".to_string());

    let token_data = TokenDataBuilder::new_empty().with_symbol(sym).build();

    let config = GenesisConfigBuilder::new_empty()
        .with_token_and_owner(token_id, token_data, owner, init_supply)
        .build();

    let params = TokenIssuanceParametersOf::<Test> {
        symbol: sym,
        ..Default::default()
    };

    build_test_externalities(config).execute_with(|| {
        let result =
            <Token as PalletToken<AccountId, Policy, IssuanceParams>>::issue_token(owner, params);

        assert_noop!(result, Error::<Test>::TokenSymbolAlreadyInUse);
    })
}

#[test]
fn issue_token_ok_owner_having_already_issued_a_token() {
    let (token_id, init_supply) = (token!(1), balance!(100));
    let owner = account!(1);

    let token_data = TokenDataBuilder::new_empty().build();

    let config = GenesisConfigBuilder::new_empty()
<<<<<<< HEAD
        .with_token(token_id, token_data)
        .with_account(owner, 0)
=======
        .with_token_and_owner(token_id, token_data, owner, init_supply)
>>>>>>> fc938fa9
        .build();

    let params = TokenIssuanceParametersOf::<Test> {
        symbol: Hashing::hash_of(&"CRT2".to_string()),
        initial_allocation: InitialAllocation {
            address: owner,
            amount: 0,
            vesting_schedule: None,
        },
        ..Default::default()
    };

    build_test_externalities(config).execute_with(|| {
        let result = Token::issue_token(params);

        assert_ok!(result);
    })
}

#[test]
fn issue_token_ok_with_token_id_increased() {
    let token_id = token!(1); // chainspec value for next_token_id

    let config = GenesisConfigBuilder::new_empty().build();

    let params = TokenIssuanceParametersOf::<Test>::default();

    build_test_externalities(config).execute_with(|| {
        let _ = Token::issue_token(params);

        assert_eq!(Token::next_token_id(), token_id + 1);
    })
}

#[test]
fn issue_token_ok() {
    let params = TokenIssuanceParametersOf::<Test>::default();
    let config = GenesisConfigBuilder::new_empty().build();

    build_test_externalities(config).execute_with(|| {
        let result = Token::issue_token(params);
        assert_ok!(result);
    })
}

#[test]
fn issue_token_ok_with_event_deposit() {
    let token_id = token!(1);
    let owner = account!(1);

    let params = TokenIssuanceParametersOf::<Test> {
<<<<<<< HEAD
        initial_allocation: InitialAllocation {
            amount: balance!(100),
            address: owner,
            vesting_schedule: None,
        },
=======
        initial_supply: balance!(100),
>>>>>>> fc938fa9
        symbol: Hashing::hash_of(&token_id),
        transfer_policy: Policy::Permissionless,
        patronage_rate: yearly_rate!(1),
    };

    let config = GenesisConfigBuilder::new_empty().build();

    let rate = BlockRate::from_yearly_rate(params.patronage_rate, BlocksPerYear::get());

    build_test_externalities(config).execute_with(|| {
<<<<<<< HEAD
        let _ = Token::issue_token(params.clone());
        last_event_eq!(RawEvent::TokenIssued(token_id, params.clone()));
=======
        let _ = <Token as PalletToken<AccountId, Policy, IssuanceParams>>::issue_token(
            owner,
            params.clone(),
        );

        last_event_eq!(RawEvent::TokenIssued(
            token_id,
            TokenDataOf::<Test> {
                supply: params.initial_supply,
                offering_state: OfferingState::Idle,
                transfer_policy: params.transfer_policy,
                symbol: params.symbol,
                accounts_number: 1u64, // owner account
                patronage_info: PatronageData::<Balance, BlockNumber> {
                    last_unclaimed_patronage_tally_block: System::block_number(),
                    unclaimed_patronage_tally_amount: balance!(0),
                    rate,
                }
            },
            owner,
        ));
>>>>>>> fc938fa9
    })
}

#[test]
fn issue_token_ok_with_token_info_added() {
    let token_id = token!(1);
    let owner = account!(1);

    let params = TokenIssuanceParametersOf::<Test> {
<<<<<<< HEAD
        initial_allocation: InitialAllocation {
            amount: balance!(100),
            address: owner,
            vesting_schedule: None,
        },
=======
        initial_supply: balance!(100),
>>>>>>> fc938fa9
        symbol: Hashing::hash_of(&token_id),
        transfer_policy: Policy::Permissionless,
        patronage_rate: yearly_rate!(10),
    };

    let rate = BlockRate::from_yearly_rate(params.patronage_rate, BlocksPerYear::get());

    let config = GenesisConfigBuilder::new_empty().build();

    build_test_externalities(config).execute_with(|| {
        let _ = Token::issue_token(params.clone());

        assert_eq!(
            <crate::TokenInfoById<Test>>::get(token_id),
            TokenDataOf::<Test> {
<<<<<<< HEAD
                tokens_issued: params.initial_allocation.amount,
                total_supply: params.initial_allocation.amount,
=======
                supply: params.initial_supply,
                offering_state: OfferingState::Idle,
>>>>>>> fc938fa9
                transfer_policy: params.transfer_policy,
                symbol: params.symbol,
                accounts_number: 1u64, // owner account
                patronage_info: PatronageData::<Balance, BlockNumber> {
                    last_unclaimed_patronage_tally_block: System::block_number(),
                    unclaimed_patronage_tally_amount: balance!(0),
<<<<<<< HEAD
                    rate: params.patronage_rate
                },
                last_sale: None,
                sales_initialized: 0
=======
                    rate,
                }
>>>>>>> fc938fa9
            }
        );
    })
}

#[test]
fn issue_token_ok_with_symbol_added() {
    let token_id = token!(1);

    let params = TokenIssuanceParametersOf::<Test> {
        symbol: Hashing::hash_of(&token_id),
        ..Default::default()
    };
    let config = GenesisConfigBuilder::new_empty().build();

    build_test_externalities(config).execute_with(|| {
        let _ = Token::issue_token(params.clone());
        assert!(<crate::SymbolsUsed<Test>>::contains_key(&params.symbol));
    })
}

#[test]
fn issue_token_ok_with_owner_account_data_added_and_balance_equals_to_initial_supply() {
    let token_id = token!(1);
    let (owner, initial_supply) = (account!(1), balance!(100));

    let params = TokenIssuanceParametersOf::<Test> {
        symbol: Hashing::hash_of(&token_id),
        initial_allocation: InitialAllocation {
            amount: initial_supply,
            address: owner,
            vesting_schedule: None,
        },
        ..Default::default()
    };
    let config = GenesisConfigBuilder::new_empty().build();

    build_test_externalities(config).execute_with(|| {
        let _ = Token::issue_token(params);
        assert_ok!(
            Token::ensure_account_data_exists(token_id, &owner),
<<<<<<< HEAD
            AccountData {
                amount: initial_supply,
                vesting_schedules: BTreeMap::new(),
                split_staking_status: None
            }
=======
            AccountData::new_with_liquidity(initial_supply)
>>>>>>> fc938fa9
        );
    })
}<|MERGE_RESOLUTION|>--- conflicted
+++ resolved
@@ -1,27 +1,17 @@
 #![cfg(test)]
-<<<<<<< HEAD
-=======
 use frame_support::{assert_noop, assert_ok, StorageDoubleMap, StorageMap};
 use sp_runtime::{traits::Hash, Percent};
->>>>>>> fc938fa9
 
 use crate::tests::mock::*;
 use crate::tests::test_utils::TokenDataBuilder;
 use crate::traits::PalletToken;
-<<<<<<< HEAD
-use crate::types::{MerkleProofOf, PatronageData, TokenIssuanceParametersOf};
-=======
 use crate::types::{
-    BlockRate, MerkleProofOf, OfferingState, PatronageData, TokenIssuanceParametersOf, YearlyRate,
+    BlockRate, MerkleProofOf, PatronageData, TokenIssuanceParametersOf, YearlyRate,
 };
->>>>>>> fc938fa9
 use crate::{
     account, balance, joy, last_event_eq, merkle_proof, merkle_root, origin, token, yearly_rate,
     Error, RawEvent, TokenDataOf,
 };
-use frame_support::{assert_noop, assert_ok, StorageDoubleMap, StorageMap};
-use sp_runtime::traits::Hash;
-use sp_std::collections::btree_map::BTreeMap;
 
 #[test]
 fn join_whitelist_fails_with_token_id_not_valid() {
@@ -36,13 +26,8 @@
         .build();
 
     let config = GenesisConfigBuilder::new_empty()
-<<<<<<< HEAD
-        .with_token(token_id, token_data)
-        .with_account(owner, 0)
-=======
-        .with_token_and_owner(token_id, token_data, owner, init_supply)
-        .with_bloat_bond(bloat_bond)
->>>>>>> fc938fa9
+        .with_token_and_owner(token_id, token_data, owner, init_supply)
+        .with_bloat_bond(bloat_bond)
         .build();
 
     build_test_externalities(config).execute_with(|| {
@@ -67,15 +52,9 @@
         .build();
 
     let config = GenesisConfigBuilder::new_empty()
-<<<<<<< HEAD
-        .with_token(token_id, token_data)
-        .with_account(owner, 0)
-        .with_account(acc1, 0)
-=======
-        .with_token_and_owner(token_id, token_data, owner, init_supply)
-        .with_account(user_account, AccountData::new_empty())
-        .with_bloat_bond(bloat_bond)
->>>>>>> fc938fa9
+        .with_token_and_owner(token_id, token_data, owner, init_supply)
+        .with_account(user_account, AccountData::default())
+        .with_bloat_bond(bloat_bond)
         .build();
 
     build_test_externalities(config).execute_with(|| {
@@ -100,13 +79,8 @@
         .build();
 
     let config = GenesisConfigBuilder::new_empty()
-<<<<<<< HEAD
-        .with_token(token_id, token_data)
-        .with_account(owner, 0)
-=======
-        .with_bloat_bond(bloat_bond)
-        .with_token_and_owner(token_id, token_data, owner, init_supply)
->>>>>>> fc938fa9
+        .with_bloat_bond(bloat_bond)
+        .with_token_and_owner(token_id, token_data, owner, init_supply)
         .build();
 
     build_test_externalities(config).execute_with(|| {
@@ -114,37 +88,7 @@
 
         let result = Token::join_whitelist(origin!(user_account), token_id, proof);
 
-<<<<<<< HEAD
-        assert_noop!(result, Error::<Test>::MerkleProofVerificationFailure,);
-    })
-}
-
-#[test]
-fn join_whitelist_fails_with_no_proof_provided() {
-    let token_id = token!(1);
-    let (owner, acc1, acc2) = (account!(1), account!(2), account!(3));
-    let commit = merkle_root![acc1, acc2];
-    let proof = MerkleProofOf::<Test>::new(None);
-    let bloat_bond = balance!(DEFAULT_BLOAT_BOND);
-
-    let token_data = TokenDataBuilder::new_empty()
-        .with_transfer_policy(Policy::Permissioned(commit))
-        .build();
-
-    let config = GenesisConfigBuilder::new_empty()
-        .with_token(token_id, token_data)
-        .with_account(owner, 0)
-        .build();
-
-    build_test_externalities(config).execute_with(|| {
-        increase_account_balance(&acc1, bloat_bond);
-
-        let result = Token::join_whitelist(origin!(acc1), token_id, proof);
-
-        assert_noop!(result, Error::<Test>::MerkleProofNotProvided,);
-=======
         assert_noop!(result, Error::<Test>::MerkleProofVerificationFailure);
->>>>>>> fc938fa9
     })
 }
 
@@ -160,13 +104,8 @@
         .build();
 
     let config = GenesisConfigBuilder::new_empty()
-<<<<<<< HEAD
-        .with_token(token_id, token_data)
-        .with_account(owner, 0)
-=======
         .with_bloat_bond(joy!(100))
         .with_token_and_owner(token_id, token_data, owner, init_supply)
->>>>>>> fc938fa9
         .build();
 
     build_test_externalities(config).execute_with(|| {
@@ -188,13 +127,8 @@
         .build();
 
     let config = GenesisConfigBuilder::new_empty()
-<<<<<<< HEAD
-        .with_token(token_id, token_data)
-        .with_account(owner, 0)
-=======
-        .with_bloat_bond(bloat_bond)
-        .with_token_and_owner(token_id, token_data, owner, init_supply)
->>>>>>> fc938fa9
+        .with_bloat_bond(bloat_bond)
+        .with_token_and_owner(token_id, token_data, owner, init_supply)
         .build();
 
     build_test_externalities(config).execute_with(|| {
@@ -222,13 +156,8 @@
         .build();
 
     let config = GenesisConfigBuilder::new_empty()
-<<<<<<< HEAD
-        .with_token(token_id, token_data)
-        .with_account(owner, 0)
-=======
-        .with_bloat_bond(bloat_bond)
-        .with_token_and_owner(token_id, token_data, owner, init_supply)
->>>>>>> fc938fa9
+        .with_bloat_bond(bloat_bond)
+        .with_token_and_owner(token_id, token_data, owner, init_supply)
         .build();
 
     build_test_externalities(config).execute_with(|| {
@@ -253,13 +182,8 @@
         .build();
 
     let config = GenesisConfigBuilder::new_empty()
-<<<<<<< HEAD
-        .with_token(token_id, token_data)
-        .with_account(owner, 0)
-=======
-        .with_bloat_bond(bloat_bond)
-        .with_token_and_owner(token_id, token_data, owner, init_supply)
->>>>>>> fc938fa9
+        .with_bloat_bond(bloat_bond)
+        .with_token_and_owner(token_id, token_data, owner, init_supply)
         .build();
 
     build_test_externalities(config).execute_with(|| {
@@ -287,13 +211,8 @@
         .build();
 
     let config = GenesisConfigBuilder::new_empty()
-<<<<<<< HEAD
-        .with_token(token_id, token_data)
-        .with_account(owner, 0)
-=======
-        .with_bloat_bond(bloat_bond)
-        .with_token_and_owner(token_id, token_data, owner, init_supply)
->>>>>>> fc938fa9
+        .with_bloat_bond(bloat_bond)
+        .with_token_and_owner(token_id, token_data, owner, init_supply)
         .build();
 
     build_test_externalities(config).execute_with(|| {
@@ -309,14 +228,6 @@
 }
 
 #[test]
-<<<<<<< HEAD
-fn join_whitelist_ok_with_bloat_bond_slashed_from_account_free_balance() {
-    let token_id = token!(1);
-    let (owner, acc1, acc2) = (account!(1), account!(2), account!(3));
-    let commit = merkle_root![acc1, acc2];
-    let proof = merkle_proof!(0, [acc1, acc2]);
-    let bloat_bond = balance!(DEFAULT_BLOAT_BOND);
-=======
 fn join_whitelist_ok_with_accounts_number_incremented() {
     let (token_id, init_supply) = (token!(1), balance!(100));
     let (owner, user_account, other_user_account) = (account!(1), account!(2), account!(3));
@@ -380,20 +291,14 @@
     let proof = merkle_proof!(0, [user_account, other_user_account]);
     let commit = merkle_root![user_account, other_user_account];
     let bloat_bond = joy!(100);
->>>>>>> fc938fa9
-
-    let token_data = TokenDataBuilder::new_empty()
-        .with_transfer_policy(Policy::Permissioned(commit))
-        .build();
-
-    let config = GenesisConfigBuilder::new_empty()
-<<<<<<< HEAD
-        .with_token(token_id, token_data)
-        .with_account(owner, 0)
-=======
-        .with_bloat_bond(bloat_bond)
-        .with_token_and_owner(token_id, token_data, owner, init_supply)
->>>>>>> fc938fa9
+
+    let token_data = TokenDataBuilder::new_empty()
+        .with_transfer_policy(Policy::Permissioned(commit))
+        .build();
+
+    let config = GenesisConfigBuilder::new_empty()
+        .with_bloat_bond(bloat_bond)
+        .with_token_and_owner(token_id, token_data, owner, init_supply)
         .build();
 
     build_test_externalities(config).execute_with(|| {
@@ -404,9 +309,8 @@
         assert_ok!(
             Token::ensure_account_data_exists(token_id, &user_account),
             AccountData {
-                free_balance: balance!(0),
-                stacked_balance: balance!(0),
                 bloat_bond,
+                ..AccountData::default()
             }
         );
     })
@@ -420,15 +324,9 @@
     let token_data = TokenDataBuilder::new_empty().build();
 
     let config = GenesisConfigBuilder::new_empty()
-<<<<<<< HEAD
-        .with_token(token_id, token_data)
-        .with_account(owner, owner_balance)
-        .with_account(acc, balance!(0))
-=======
-        .with_token_and_owner(token_id, token_data, owner, init_supply)
-        .with_account(user_account, AccountData::new_empty())
-        .with_account(other_user_account, AccountData::new_empty())
->>>>>>> fc938fa9
+        .with_token_and_owner(token_id, token_data, owner, init_supply)
+        .with_account(user_account, AccountData::default())
+        .with_account(other_user_account, AccountData::default())
         .build();
 
     build_test_externalities(config).execute_with(|| {
@@ -445,15 +343,9 @@
     let token_data = TokenDataBuilder::new_empty().build();
 
     let config = GenesisConfigBuilder::new_empty()
-<<<<<<< HEAD
-        .with_token(token_id, token_data)
-        .with_account(owner, owner_balance)
-        .with_account(acc, balance!(0))
-=======
-        .with_token_and_owner(token_id, token_data, owner, init_supply)
-        .with_account(user_account, AccountData::new_empty())
-        .with_account(other_user_account, AccountData::new_empty())
->>>>>>> fc938fa9
+        .with_token_and_owner(token_id, token_data, owner, init_supply)
+        .with_account(user_account, AccountData::default())
+        .with_account(other_user_account, AccountData::default())
         .build();
 
     build_test_externalities(config).execute_with(|| {
@@ -471,18 +363,12 @@
     let token_data = TokenDataBuilder::new_empty().build();
 
     let config = GenesisConfigBuilder::new_empty()
-<<<<<<< HEAD
-        .with_token(token_id, token_data)
-        .with_account(acc1, balance!(0))
-        .with_account(acc2, balance!(10))
-=======
-        .with_token_and_owner(token_id, token_data, owner, init_supply)
-        .with_account(user_account, AccountData::new_empty())
+        .with_token_and_owner(token_id, token_data, owner, init_supply)
+        .with_account(user_account, AccountData::default())
         .with_account(
             other_user_account,
-            AccountData::new_with_liquidity(balance!(10)).with_stacked(balance!(10)),
+            AccountData::new_with_amount(balance!(10)),
         )
->>>>>>> fc938fa9
         .build();
 
     build_test_externalities(config).execute_with(|| {
@@ -506,16 +392,9 @@
         .build();
 
     let config = GenesisConfigBuilder::new_empty()
-<<<<<<< HEAD
-        .with_token(token_id, token_data)
-        .with_account(owner, owner_balance)
-        .with_account(acc1, balance!(0))
-        .with_account(acc2, balance!(0))
-=======
-        .with_token_and_owner(token_id, token_data, owner, init_supply)
-        .with_account(user_account, AccountData::new_empty())
-        .with_account(other_user_account, AccountData::new_empty())
->>>>>>> fc938fa9
+        .with_token_and_owner(token_id, token_data, owner, init_supply)
+        .with_account(user_account, AccountData::default())
+        .with_account(other_user_account, AccountData::default())
         .build();
 
     build_test_externalities(config).execute_with(|| {
@@ -536,19 +415,12 @@
     let token_data = TokenDataBuilder::new_empty().build();
 
     let config = GenesisConfigBuilder::new_empty()
-<<<<<<< HEAD
-        .with_token(token_id, token_data)
-        .with_account(acc1, balance!(10))
-        .with_account(acc2, balance!(0))
-=======
         .with_token_and_owner(token_id, token_data, owner, init_supply)
         .with_account(
             user_account,
-            AccountData::new_with_liquidity_and_bond(balance!(10), joy!(10))
-                .with_stacked(balance!(5)),
+            AccountData::new_with_amount_and_bond(balance!(10), joy!(10)),
         )
-        .with_account(other_user_account, AccountData::new_empty())
->>>>>>> fc938fa9
+        .with_account(other_user_account, AccountData::default())
         .build();
 
     build_test_externalities(config).execute_with(|| {
@@ -569,15 +441,8 @@
         .build();
 
     let config = GenesisConfigBuilder::new_empty()
-<<<<<<< HEAD
-        .with_token(token_id, token_data)
-        .with_account(owner, owner_balance)
-        .with_account(acc1, balance!(0))
-        .with_account(acc2, balance!(10))
-=======
-        .with_token_and_owner(token_id, token_data, owner, init_supply)
-        .with_account(user_account, AccountData::new_with_liquidity(balance!(100)))
->>>>>>> fc938fa9
+        .with_token_and_owner(token_id, token_data, owner, init_supply)
+        .with_account(user_account, AccountData::new_with_amount(balance!(100)))
         .build();
 
     build_test_externalities(config).execute_with(|| {
@@ -595,15 +460,9 @@
     let token_data = TokenDataBuilder::new_empty().build();
 
     let config = GenesisConfigBuilder::new_empty()
-<<<<<<< HEAD
-        .with_token(token_id, token_data)
-        .with_account(owner, owner_balance)
-        .with_account(acc, balance!(0))
-=======
-        .with_token_and_owner(token_id, token_data, owner, init_supply)
-        .with_account(user_account, AccountData::new_empty())
-        .with_account(other_user_account, AccountData::new_empty())
->>>>>>> fc938fa9
+        .with_token_and_owner(token_id, token_data, owner, init_supply)
+        .with_account(user_account, AccountData::default())
+        .with_account(other_user_account, AccountData::default())
         .build();
 
     build_test_externalities(config).execute_with(|| {
@@ -621,15 +480,9 @@
     let token_data = TokenDataBuilder::new_empty().build();
 
     let config = GenesisConfigBuilder::new_empty()
-<<<<<<< HEAD
-        .with_token(token_id, token_data)
-        .with_account(acc1, balance!(0))
-        .with_account(acc2, balance!(0))
-=======
-        .with_token_and_owner(token_id, token_data, owner, init_supply)
-        .with_account(user_account, AccountData::new_empty())
-        .with_account(other_user_account, AccountData::new_empty())
->>>>>>> fc938fa9
+        .with_token_and_owner(token_id, token_data, owner, init_supply)
+        .with_account(user_account, AccountData::default())
+        .with_account(other_user_account, AccountData::default())
         .build();
 
     build_test_externalities(config).execute_with(|| {
@@ -653,8 +506,8 @@
 
     let config = GenesisConfigBuilder::new_empty()
         .with_token_and_owner(token_id, token_data, owner, init_supply)
-        .with_account(user_account, AccountData::new_empty())
-        .with_account(other_user_account, AccountData::new_empty())
+        .with_account(user_account, AccountData::default())
+        .with_account(other_user_account, AccountData::default())
         .build();
 
     build_test_externalities(config).execute_with(|| {
@@ -673,15 +526,9 @@
     let token_data = TokenDataBuilder::new_empty().build();
 
     let config = GenesisConfigBuilder::new_empty()
-<<<<<<< HEAD
-        .with_token(token_id, token_data)
-        .with_account(acc1, balance!(0))
-        .with_account(acc2, balance!(0))
-=======
-        .with_token_and_owner(token_id, token_data, owner, init_supply)
-        .with_account(user_account, AccountData::new_empty())
-        .with_account(other_user_account, AccountData::new_empty())
->>>>>>> fc938fa9
+        .with_token_and_owner(token_id, token_data, owner, init_supply)
+        .with_account(user_account, AccountData::default())
+        .with_account(other_user_account, AccountData::default())
         .build();
 
     build_test_externalities(config).execute_with(|| {
@@ -704,17 +551,12 @@
     let token_data = TokenDataBuilder::new_empty().build();
 
     let config = GenesisConfigBuilder::new_empty()
-<<<<<<< HEAD
-        .with_token(token_id, token_data)
-        .with_account(acc1, balance!(0))
-        .with_account(acc2, balance!(0))
-=======
         .with_token_and_owner(token_id, token_data, owner, init_supply)
         .with_bloat_bond(updated_bloat_bond)
-        .with_account(user_account, AccountData::new_empty())
+        .with_account(user_account, AccountData::default())
         .with_account(
             other_user_account,
-            AccountData::new_with_liquidity_and_bond(balance!(0), bloat_bond),
+            AccountData::new_with_amount_and_bond(balance!(0), bloat_bond),
         )
         .build();
 
@@ -741,7 +583,7 @@
         .with_bloat_bond(bloat_bond)
         .with_account(
             other_user_account,
-            AccountData::new_with_liquidity_and_bond(balance!(0), bloat_bond),
+            AccountData::new_with_amount_and_bond(balance!(0), bloat_bond),
         )
         .build();
 
@@ -766,12 +608,11 @@
     let config = GenesisConfigBuilder::new_empty()
         .with_bloat_bond(updated_bloat_bond)
         .with_token_and_owner(token_id, token_data, owner, init_supply)
-        .with_account(user_account, AccountData::new_empty())
+        .with_account(user_account, AccountData::default())
         .with_account(
             other_user_account,
-            AccountData::new_with_liquidity_and_bond(balance!(0), bloat_bond),
+            AccountData::new_with_amount_and_bond(balance!(0), bloat_bond),
         )
->>>>>>> fc938fa9
         .build();
 
     build_test_externalities(config).execute_with(|| {
@@ -809,13 +650,7 @@
     let token_data = TokenDataBuilder::new_empty().build();
 
     let config = GenesisConfigBuilder::new_empty()
-<<<<<<< HEAD
-        .with_token(token_id, token_data)
-        .with_account(owner, balance!(10))
-        .with_account(acc, balance!(0))
-=======
-        .with_token_and_owner(token_id, token_data, owner, init_supply)
->>>>>>> fc938fa9
+        .with_token_and_owner(token_id, token_data, owner, init_supply)
         .build();
 
     build_test_externalities(config).execute_with(|| {
@@ -906,8 +741,7 @@
     };
 
     build_test_externalities(config).execute_with(|| {
-        let result =
-            <Token as PalletToken<AccountId, Policy, IssuanceParams>>::issue_token(owner, params);
+        let result = Token::issue_token(params);
 
         assert_noop!(result, Error::<Test>::TokenSymbolAlreadyInUse);
     })
@@ -921,19 +755,14 @@
     let token_data = TokenDataBuilder::new_empty().build();
 
     let config = GenesisConfigBuilder::new_empty()
-<<<<<<< HEAD
-        .with_token(token_id, token_data)
-        .with_account(owner, 0)
-=======
-        .with_token_and_owner(token_id, token_data, owner, init_supply)
->>>>>>> fc938fa9
+        .with_token_and_owner(token_id, token_data, owner, init_supply)
         .build();
 
     let params = TokenIssuanceParametersOf::<Test> {
         symbol: Hashing::hash_of(&"CRT2".to_string()),
         initial_allocation: InitialAllocation {
             address: owner,
-            amount: 0,
+            amount: init_supply,
             vesting_schedule: None,
         },
         ..Default::default()
@@ -978,15 +807,11 @@
     let owner = account!(1);
 
     let params = TokenIssuanceParametersOf::<Test> {
-<<<<<<< HEAD
         initial_allocation: InitialAllocation {
             amount: balance!(100),
             address: owner,
             vesting_schedule: None,
         },
-=======
-        initial_supply: balance!(100),
->>>>>>> fc938fa9
         symbol: Hashing::hash_of(&token_id),
         transfer_policy: Policy::Permissionless,
         patronage_rate: yearly_rate!(1),
@@ -994,23 +819,40 @@
 
     let config = GenesisConfigBuilder::new_empty().build();
 
-    let rate = BlockRate::from_yearly_rate(params.patronage_rate, BlocksPerYear::get());
-
-    build_test_externalities(config).execute_with(|| {
-<<<<<<< HEAD
+    build_test_externalities(config).execute_with(|| {
         let _ = Token::issue_token(params.clone());
         last_event_eq!(RawEvent::TokenIssued(token_id, params.clone()));
-=======
-        let _ = <Token as PalletToken<AccountId, Policy, IssuanceParams>>::issue_token(
-            owner,
-            params.clone(),
-        );
-
-        last_event_eq!(RawEvent::TokenIssued(
-            token_id,
+    })
+}
+
+#[test]
+fn issue_token_ok_with_token_info_added() {
+    let token_id = token!(1);
+    let owner = account!(1);
+
+    let params = TokenIssuanceParametersOf::<Test> {
+        initial_allocation: InitialAllocation {
+            amount: balance!(100),
+            address: owner,
+            vesting_schedule: None,
+        },
+        symbol: Hashing::hash_of(&token_id),
+        transfer_policy: Policy::Permissionless,
+        patronage_rate: yearly_rate!(10),
+    };
+
+    let rate = BlockRate::from_yearly_rate(params.patronage_rate, BlocksPerYear::get());
+
+    let config = GenesisConfigBuilder::new_empty().build();
+
+    build_test_externalities(config).execute_with(|| {
+        let _ = Token::issue_token(params.clone());
+
+        assert_eq!(
+            <crate::TokenInfoById<Test>>::get(token_id),
             TokenDataOf::<Test> {
-                supply: params.initial_supply,
-                offering_state: OfferingState::Idle,
+                tokens_issued: params.initial_allocation.amount,
+                total_supply: params.initial_allocation.amount,
                 transfer_policy: params.transfer_policy,
                 symbol: params.symbol,
                 accounts_number: 1u64, // owner account
@@ -1018,66 +860,9 @@
                     last_unclaimed_patronage_tally_block: System::block_number(),
                     unclaimed_patronage_tally_amount: balance!(0),
                     rate,
-                }
-            },
-            owner,
-        ));
->>>>>>> fc938fa9
-    })
-}
-
-#[test]
-fn issue_token_ok_with_token_info_added() {
-    let token_id = token!(1);
-    let owner = account!(1);
-
-    let params = TokenIssuanceParametersOf::<Test> {
-<<<<<<< HEAD
-        initial_allocation: InitialAllocation {
-            amount: balance!(100),
-            address: owner,
-            vesting_schedule: None,
-        },
-=======
-        initial_supply: balance!(100),
->>>>>>> fc938fa9
-        symbol: Hashing::hash_of(&token_id),
-        transfer_policy: Policy::Permissionless,
-        patronage_rate: yearly_rate!(10),
-    };
-
-    let rate = BlockRate::from_yearly_rate(params.patronage_rate, BlocksPerYear::get());
-
-    let config = GenesisConfigBuilder::new_empty().build();
-
-    build_test_externalities(config).execute_with(|| {
-        let _ = Token::issue_token(params.clone());
-
-        assert_eq!(
-            <crate::TokenInfoById<Test>>::get(token_id),
-            TokenDataOf::<Test> {
-<<<<<<< HEAD
-                tokens_issued: params.initial_allocation.amount,
-                total_supply: params.initial_allocation.amount,
-=======
-                supply: params.initial_supply,
-                offering_state: OfferingState::Idle,
->>>>>>> fc938fa9
-                transfer_policy: params.transfer_policy,
-                symbol: params.symbol,
-                accounts_number: 1u64, // owner account
-                patronage_info: PatronageData::<Balance, BlockNumber> {
-                    last_unclaimed_patronage_tally_block: System::block_number(),
-                    unclaimed_patronage_tally_amount: balance!(0),
-<<<<<<< HEAD
-                    rate: params.patronage_rate
                 },
                 last_sale: None,
                 sales_initialized: 0
-=======
-                    rate,
-                }
->>>>>>> fc938fa9
             }
         );
     })
@@ -1119,15 +904,7 @@
         let _ = Token::issue_token(params);
         assert_ok!(
             Token::ensure_account_data_exists(token_id, &owner),
-<<<<<<< HEAD
-            AccountData {
-                amount: initial_supply,
-                vesting_schedules: BTreeMap::new(),
-                split_staking_status: None
-            }
-=======
-            AccountData::new_with_liquidity(initial_supply)
->>>>>>> fc938fa9
+            AccountData::new_with_amount(initial_supply)
         );
     })
 }