#![cfg(test)]
use frame_support::{assert_noop, assert_ok, StorageDoubleMap, StorageMap};
use sp_runtime::{traits::Hash, Permill, Perquintill};

use crate::tests::fixtures::default_upload_context;
use crate::tests::mock::*;
use crate::tests::test_utils::TokenDataBuilder;
use crate::traits::PalletToken;
use crate::types::{
    BlockRate, Joy, MerkleProofOf, PatronageData, TokenIssuanceParametersOf, VestingSource,
    YearlyRate,
};
use crate::{
    account, assert_approx_eq, balance, block, joy, last_event_eq, merkle_proof, merkle_root,
    origin, token, yearly_rate, Error, RawEvent, TokenDataOf,
};
use frame_support::traits::Currency;

#[test]
fn join_whitelist_fails_with_token_id_not_valid() {
    let (token_id, init_supply) = (token!(1), balance!(100));
    let (owner, user_account, other_user_account) = (account!(1), account!(2), account!(3));
    let commit = merkle_root![user_account, other_user_account];
    let proof = merkle_proof!(0, [user_account, other_user_account]);
    let bloat_bond = joy!(100);

    let token_data = TokenDataBuilder::new_empty()
        .with_transfer_policy(Policy::Permissioned(commit))
        .build();

    let config = GenesisConfigBuilder::new_empty()
        .with_token_and_owner(token_id, token_data, owner, init_supply)
        .with_bloat_bond(bloat_bond)
        .build();

    build_test_externalities(config).execute_with(|| {
        increase_account_balance(&user_account, bloat_bond + ExistentialDeposit::get());

        let result = Token::join_whitelist(origin!(user_account), token_id + 1, proof);

        assert_noop!(result, Error::<Test>::TokenDoesNotExist,);
    })
}

#[test]
fn join_whitelist_fails_with_existing_account() {
    let (token_id, init_supply) = (token!(1), balance!(100));
    let (owner, user_account, other_user_account) = (account!(1), account!(2), account!(3));
    let commit = merkle_root![user_account, other_user_account];
    let proof = merkle_proof!(0, [user_account, other_user_account]);
    let bloat_bond = joy!(100);

    let token_data = TokenDataBuilder::new_empty()
        .with_transfer_policy(Policy::Permissioned(commit))
        .build();

    let config = GenesisConfigBuilder::new_empty()
        .with_token_and_owner(token_id, token_data, owner, init_supply)
        .with_account(user_account, AccountData::default())
        .with_bloat_bond(bloat_bond)
        .build();

    build_test_externalities(config).execute_with(|| {
        increase_account_balance(&user_account, bloat_bond + ExistentialDeposit::get());

        let result = Token::join_whitelist(origin!(user_account), token_id, proof);

        assert_noop!(result, Error::<Test>::AccountAlreadyExists,);
    })
}

#[test]
fn join_whitelist_fails_with_invalid_proof() {
    let (token_id, init_supply) = (token!(1), balance!(100));
    let (owner, user_account, other_user_account) = (account!(1), account!(2), account!(3));
    let commit = merkle_root![user_account, other_user_account];
    let proof = merkle_proof!(0, [user_account, user_account]);
    let bloat_bond = joy!(100);

    let token_data = TokenDataBuilder::new_empty()
        .with_transfer_policy(Policy::Permissioned(commit))
        .build();

    let config = GenesisConfigBuilder::new_empty()
        .with_bloat_bond(bloat_bond)
        .with_token_and_owner(token_id, token_data, owner, init_supply)
        .build();

    build_test_externalities(config).execute_with(|| {
        increase_account_balance(&user_account, bloat_bond + ExistentialDeposit::get());

        let result = Token::join_whitelist(origin!(user_account), token_id, proof);

        assert_noop!(result, Error::<Test>::MerkleProofVerificationFailure);
    })
}

#[test]
fn join_whitelist_fails_with_insufficent_joy_balance_for_bloat_bond() {
    let (token_id, init_supply) = (token!(1), balance!(100));
    let (owner, user_account, other_user_account) = (account!(1), account!(2), account!(3));
    let commit = merkle_root![user_account, other_user_account];
    let proof = merkle_proof!(0, [user_account, other_user_account]);

    let token_data = TokenDataBuilder::new_empty()
        .with_transfer_policy(Policy::Permissioned(commit))
        .build();

    let config = GenesisConfigBuilder::new_empty()
        .with_bloat_bond(joy!(100))
        .with_token_and_owner(token_id, token_data, owner, init_supply)
        .build();

    build_test_externalities(config).execute_with(|| {
        let result = Token::join_whitelist(origin!(user_account), token_id, proof);

        assert_noop!(result, Error::<Test>::InsufficientJoyBalance);
    })
}

#[test]
fn join_whitelist_fails_in_permissionless_mode() {
    let (token_id, init_supply) = (token!(1), balance!(100));
    let (owner, user_account, other_user_account) = (account!(1), account!(2), account!(3));
    let proof = merkle_proof!(0, [user_account, other_user_account]);
    let bloat_bond = joy!(100);

    let token_data = TokenDataBuilder::new_empty()
        .with_transfer_policy(Policy::Permissionless)
        .build();

    let config = GenesisConfigBuilder::new_empty()
        .with_bloat_bond(bloat_bond)
        .with_token_and_owner(token_id, token_data, owner, init_supply)
        .build();

    build_test_externalities(config).execute_with(|| {
        increase_account_balance(&user_account, bloat_bond + ExistentialDeposit::get());

        let result = Token::join_whitelist(origin!(user_account), token_id, proof);

        assert_noop!(
            result,
            Error::<Test>::CannotJoinWhitelistInPermissionlessMode,
        );
    })
}

#[test]
fn join_whitelist_ok() {
    let (token_id, init_supply) = (token!(1), balance!(100));
    let (owner, user_account, other_user_account) = (account!(1), account!(2), account!(3));
    let commit = merkle_root![user_account, other_user_account];
    let proof = merkle_proof!(0, [user_account, other_user_account]);
    let bloat_bond = joy!(100);

    let token_data = TokenDataBuilder::new_empty()
        .with_transfer_policy(Policy::Permissioned(commit))
        .build();

    let config = GenesisConfigBuilder::new_empty()
        .with_bloat_bond(bloat_bond)
        .with_token_and_owner(token_id, token_data, owner, init_supply)
        .build();

    build_test_externalities(config).execute_with(|| {
        increase_account_balance(&user_account, bloat_bond + ExistentialDeposit::get());

        let result = Token::join_whitelist(origin!(user_account), token_id, proof);

        assert_ok!(result);
    })
}

#[test]
fn join_whitelist_ok_with_bloat_bond_slashed_from_caller() {
    let (token_id, init_supply) = (token!(1), balance!(100));
    let (owner, user_account, other_user_account) = (account!(1), account!(2), account!(3));
    let commit = merkle_root![user_account, other_user_account];
    let proof = merkle_proof!(0, [user_account, other_user_account]);
    let bloat_bond = joy!(100);

    let token_data = TokenDataBuilder::new_empty()
        .with_transfer_policy(Policy::Permissioned(commit))
        .build();

    let config = GenesisConfigBuilder::new_empty()
        .with_bloat_bond(bloat_bond)
        .with_token_and_owner(token_id, token_data, owner, init_supply)
        .build();

    build_test_externalities(config).execute_with(|| {
        increase_account_balance(&user_account, bloat_bond + ExistentialDeposit::get());

        let _ = Token::join_whitelist(origin!(user_account), token_id, proof);

        assert_eq!(
            Balances::usable_balance(&user_account),
            ExistentialDeposit::get()
        );
    })
}

#[test]
fn join_whitelist_ok_with_bloat_bond_transferred_to_treasury() {
    let (token_id, init_supply) = (token!(1), balance!(100));
    let (owner, user_account, other_user_account) = (account!(1), account!(2), account!(3));
    let commit = merkle_root![user_account, other_user_account];
    let proof = merkle_proof!(0, [user_account, other_user_account]);
    let (treasury, bloat_bond) = (Token::bloat_bond_treasury_account_id(), joy!(100));

    let token_data = TokenDataBuilder::new_empty()
        .with_transfer_policy(Policy::Permissioned(commit))
        .build();

    let config = GenesisConfigBuilder::new_empty()
        .with_bloat_bond(bloat_bond)
        .with_token_and_owner(token_id, token_data, owner, init_supply)
        .build();

    build_test_externalities(config).execute_with(|| {
        increase_account_balance(&user_account, bloat_bond + ExistentialDeposit::get());

        let _ = Token::join_whitelist(origin!(user_account), token_id, proof);

        assert_eq!(
            Balances::usable_balance(&treasury),
            ExistentialDeposit::get() + bloat_bond
        );
    })
}

#[test]
fn join_whitelist_ok_with_accounts_number_incremented() {
    let (token_id, init_supply) = (token!(1), balance!(100));
    let (owner, user_account, other_user_account) = (account!(1), account!(2), account!(3));
    let commit = merkle_root![user_account, other_user_account];
    let proof = merkle_proof!(0, [user_account, other_user_account]);
    let bloat_bond = joy!(100);

    let token_data = TokenDataBuilder::new_empty()
        .with_transfer_policy(Policy::Permissioned(commit))
        .build();

    let config = GenesisConfigBuilder::new_empty()
        .with_bloat_bond(bloat_bond)
        .with_token_and_owner(token_id, token_data, owner, init_supply)
        .build();

    build_test_externalities(config).execute_with(|| {
        increase_account_balance(&user_account, bloat_bond + ExistentialDeposit::get());

        let _ = Token::join_whitelist(origin!(user_account), token_id, proof);

        // 2 accounts: owner & user_account
        assert_eq!(Token::token_info_by_id(token_id).accounts_number, 2u64);
    })
}

#[test]
fn join_whitelist_ok_with_event_deposit() {
    let (token_id, init_supply) = (token!(1), balance!(100));
    let (owner, user_account, other_user_account) = (account!(1), account!(2), account!(3));
    let commit = merkle_root![user_account, other_user_account];
    let proof = merkle_proof!(0, [user_account, other_user_account]);
    let bloat_bond = joy!(100);

    let token_data = TokenDataBuilder::new_empty()
        .with_transfer_policy(Policy::Permissioned(commit))
        .build();

    let config = GenesisConfigBuilder::new_empty()
        .with_bloat_bond(bloat_bond)
        .with_token_and_owner(token_id, token_data, owner, init_supply)
        .build();

    build_test_externalities(config).execute_with(|| {
        increase_account_balance(&user_account, bloat_bond + ExistentialDeposit::get());

        let _ = Token::join_whitelist(origin!(user_account), token_id, proof);

        last_event_eq!(RawEvent::MemberJoinedWhitelist(
            token_id,
            user_account,
            Policy::Permissioned(commit)
        ));
    })
}

#[test]
fn join_whitelist_ok_with_new_account_correctly_created() {
    let (token_id, init_supply) = (token!(1), balance!(100));
    let (owner, user_account, other_user_account) = (account!(1), account!(2), account!(3));
    let proof = merkle_proof!(0, [user_account, other_user_account]);
    let commit = merkle_root![user_account, other_user_account];
    let bloat_bond = joy!(100);

    let token_data = TokenDataBuilder::new_empty()
        .with_transfer_policy(Policy::Permissioned(commit))
        .build();

    let config = GenesisConfigBuilder::new_empty()
        .with_bloat_bond(bloat_bond)
        .with_token_and_owner(token_id, token_data, owner, init_supply)
        .build();

    build_test_externalities(config).execute_with(|| {
        increase_account_balance(&user_account, bloat_bond + ExistentialDeposit::get());

        let _ = Token::join_whitelist(origin!(user_account), token_id, proof);

        assert_ok!(
            Token::ensure_account_data_exists(token_id, &user_account),
            AccountData {
                bloat_bond,
                ..AccountData::default()
            }
        );
    })
}

#[test]
fn dust_account_fails_with_invalid_token_id() {
    let (token_id, init_supply) = (token!(1), balance!(100));
    let (owner, user_account, other_user_account) = (account!(1), account!(2), account!(3));

    let token_data = TokenDataBuilder::new_empty().build();

    let config = GenesisConfigBuilder::new_empty()
        .with_token_and_owner(token_id, token_data, owner, init_supply)
        .with_account(user_account, AccountData::default())
        .with_account(other_user_account, AccountData::default())
        .build();

    build_test_externalities(config).execute_with(|| {
        let result = Token::dust_account(origin!(user_account), token_id + 1, user_account);

        assert_noop!(result, Error::<Test>::TokenDoesNotExist);
    })
}

#[test]
fn dust_account_fails_with_invalid_account_id() {
    let (token_id, init_supply) = (token!(1), balance!(100));
    let (owner, user_account, other_user_account) = (account!(1), account!(2), account!(3));
    let token_data = TokenDataBuilder::new_empty().build();

    let config = GenesisConfigBuilder::new_empty()
        .with_token_and_owner(token_id, token_data, owner, init_supply)
        .with_account(user_account, AccountData::default())
        .with_account(other_user_account, AccountData::default())
        .build();

    build_test_externalities(config).execute_with(|| {
        let result = Token::dust_account(origin!(user_account), token_id, other_user_account + 1);

        assert_noop!(result, Error::<Test>::AccountInformationDoesNotExist);
    })
}

#[test]
fn dust_account_fails_with_permissionless_mode_and_non_empty_account() {
    let (token_id, init_supply) = (token!(1), balance!(100));
    let (owner, user_account) = (account!(1), account!(2));

    let token_data = TokenDataBuilder::new_empty().build();

    let config = GenesisConfigBuilder::new_empty()
        .with_token_and_owner(token_id, token_data, owner, init_supply)
<<<<<<< HEAD
        .with_account(
            user_account,
            AccountData::new_with_liquidity(balance!(10)).with_stacked(balance!(10)),
=======
        .with_account(user_account, AccountData::default())
        .with_account(
            other_user_account,
            AccountData::new_with_amount(balance!(10)),
>>>>>>> 0ed1bd65
        )
        .build();

    build_test_externalities(config).execute_with(|| {
        let result = Token::dust_account(origin!(user_account), token_id, user_account);

        assert_noop!(result, Error::<Test>::AttemptToRemoveNonEmptyAccount);
    })
}

#[test]
fn dust_account_fails_with_permissioned_mode_and_non_owned_account() {
    let (token_id, init_supply) = (token!(1), balance!(100));
    let (owner, user_account, other_user_account) = (account!(1), account!(2), account!(3));
    let commit = merkle_root![user_account, other_user_account];

    let token_data = TokenDataBuilder::new_empty()
        .with_transfer_policy(Policy::Permissioned(commit))
        .build();

    let config = GenesisConfigBuilder::new_empty()
        .with_token_and_owner(token_id, token_data, owner, init_supply)
        .with_account(user_account, AccountData::default())
        .with_account(other_user_account, AccountData::default())
        .build();

    build_test_externalities(config).execute_with(|| {
        let result = Token::dust_account(origin!(user_account), token_id, other_user_account);

        assert_noop!(
            result,
            Error::<Test>::AttemptToRemoveNonOwnedAccountUnderPermissionedMode
        );
    })
}

#[test]
<<<<<<< HEAD
fn dust_account_ok_with_permissioned_mode_and_empty_owned_account() {
=======
fn dust_account_ok_with_permissionless_mode_and_owned_account() {
    let (token_id, init_supply) = (token!(1), balance!(100));
    let (owner, user_account, other_user_account) = (account!(1), account!(2), account!(3));

    let token_data = TokenDataBuilder::new_empty().build();

    let config = GenesisConfigBuilder::new_empty()
        .with_token_and_owner(token_id, token_data, owner, init_supply)
        .with_account(
            user_account,
            AccountData::new_with_amount_and_bond(balance!(10), joy!(10)),
        )
        .with_account(other_user_account, AccountData::default())
        .build();

    build_test_externalities(config).execute_with(|| {
        let result = Token::dust_account(origin!(user_account), token_id, user_account);

        assert_ok!(result);
    })
}

#[test]
fn dust_account_ok_with_permissioned_mode_and_owned_account() {
>>>>>>> 0ed1bd65
    let (token_id, init_supply) = (token!(1), balance!(100));
    let (owner, user_account, other_user_account) = (account!(1), account!(2), account!(3));
    let commit = merkle_root![user_account, other_user_account];

    let token_data = TokenDataBuilder::new_empty()
        .with_transfer_policy(Policy::Permissioned(commit))
        .build();

    let config = GenesisConfigBuilder::new_empty()
        .with_token_and_owner(token_id, token_data, owner, init_supply)
<<<<<<< HEAD
        .with_account(user_account, AccountData::default())
=======
        .with_account(user_account, AccountData::new_with_amount(balance!(100)))
>>>>>>> 0ed1bd65
        .build();

    build_test_externalities(config).execute_with(|| {
        let result = Token::dust_account(origin!(user_account), token_id, user_account);

        assert_ok!(result);
    })
}

#[test]
fn dust_account_ok_with_permissionless_mode_and_empty_non_owned_account() {
    let (token_id, init_supply) = (token!(1), balance!(100));
    let (owner, user_account, other_user_account) = (account!(1), account!(2), account!(3));

    let token_data = TokenDataBuilder::new_empty().build();

    let config = GenesisConfigBuilder::new_empty()
        .with_token_and_owner(token_id, token_data, owner, init_supply)
        .with_account(user_account, AccountData::default())
        .with_account(other_user_account, AccountData::default())
        .build();

    build_test_externalities(config).execute_with(|| {
        let result = Token::dust_account(origin!(user_account), token_id, other_user_account);

        assert_ok!(result);
    })
}

#[test]
fn dust_account_ok_with_event_deposit() {
    let (token_id, init_supply) = (token!(1), balance!(100));
    let (owner, user_account, other_user_account) = (account!(1), account!(2), account!(3));

    let token_data = TokenDataBuilder::new_empty().build();

    let config = GenesisConfigBuilder::new_empty()
        .with_token_and_owner(token_id, token_data, owner, init_supply)
        .with_account(user_account, AccountData::default())
        .with_account(other_user_account, AccountData::default())
        .build();

    build_test_externalities(config).execute_with(|| {
        let _ = Token::dust_account(origin!(user_account), token_id, other_user_account);

        last_event_eq!(RawEvent::AccountDustedBy(
            token_id,
            other_user_account,
            user_account,
            Policy::Permissionless
        ));
    })
}

#[test]
fn dust_account_ok_accounts_number_decremented() {
    let (token_id, init_supply) = (token!(1), balance!(100));
    let (owner, user_account, other_user_account) = (account!(1), account!(2), account!(3));

    let token_data = TokenDataBuilder::new_empty().build();

    let config = GenesisConfigBuilder::new_empty()
        .with_token_and_owner(token_id, token_data, owner, init_supply)
        .with_account(user_account, AccountData::default())
        .with_account(other_user_account, AccountData::default())
        .build();

    build_test_externalities(config).execute_with(|| {
        let _ = Token::dust_account(origin!(user_account), token_id, other_user_account);

        // 2 accounts left: owner & user_account
        assert_eq!(Token::token_info_by_id(token_id).accounts_number, 2u64)
    })
}

#[test]
fn dust_account_ok_with_account_removed() {
    let (token_id, init_supply) = (token!(1), balance!(100));
    let (owner, user_account, other_user_account) = (account!(1), account!(2), account!(3));

    let token_data = TokenDataBuilder::new_empty().build();

    let config = GenesisConfigBuilder::new_empty()
        .with_token_and_owner(token_id, token_data, owner, init_supply)
        .with_account(user_account, AccountData::default())
        .with_account(other_user_account, AccountData::default())
        .build();

    build_test_externalities(config).execute_with(|| {
        let _ = Token::dust_account(origin!(user_account), token_id, other_user_account);

        assert!(!<crate::AccountInfoByTokenAndAccount<Test>>::contains_key(
            token_id,
            other_user_account
        ));
    })
}

#[test]
<<<<<<< HEAD
=======
fn dust_account_ok_with_nonempty_owned_account_removed_and_supply_decreased() {
    let (owner_balance, user_balance) = (balance!(100), balance!(100));
    let (owner, user_account) = (account!(1), account!(2));
    let token_id = token!(1);

    let token_data = TokenDataBuilder::new_empty().build();

    let config = GenesisConfigBuilder::new_empty()
        .with_token_and_owner(token_id, token_data, owner, owner_balance)
        .with_account(user_account, AccountData::new_with_amount(user_balance))
        .build();

    build_test_externalities(config).execute_with(|| {
        let _ = Token::dust_account(origin!(user_account), token_id, user_account);

        assert_eq!(
            Token::token_info_by_id(token_id).total_supply,
            balance!(100)
        );
    })
}

#[test]
>>>>>>> 0ed1bd65
fn dust_account_ok_by_user_with_correct_bloat_bond_refunded() {
    let (token_id, init_supply) = (token!(1), balance!(100));
    let treasury = Token::bloat_bond_treasury_account_id();
    let (owner, user_account, other_user_account) = (account!(1), account!(2), account!(3));
    let (bloat_bond, updated_bloat_bond) = (joy!(100), joy!(150));

    let token_data = TokenDataBuilder::new_empty().build();

    let config = GenesisConfigBuilder::new_empty()
        .with_token_and_owner(token_id, token_data, owner, init_supply)
        .with_bloat_bond(updated_bloat_bond)
        .with_account(user_account, AccountData::default())
        .with_account(
            other_user_account,
            AccountData::new_with_amount_and_bond(balance!(0), bloat_bond),
        )
        .build();

    build_test_externalities(config).execute_with(|| {
        increase_account_balance(&treasury, bloat_bond);

        let _ = Token::dust_account(origin!(user_account), token_id, other_user_account);

        assert_eq!(Balances::usable_balance(other_user_account), bloat_bond);
    })
}

#[test]
fn dust_account_ok_with_unregistered_member_doing_the_dusting() {
    let (token_id, init_supply) = (token!(1), balance!(100));
    let treasury = Token::bloat_bond_treasury_account_id();
    let (owner, user_account, other_user_account) = (account!(1), account!(2), account!(3));
    let bloat_bond = joy!(100);

    let token_data = TokenDataBuilder::new_empty().build();

    let config = GenesisConfigBuilder::new_empty()
        .with_token_and_owner(token_id, token_data, owner, init_supply)
        .with_bloat_bond(bloat_bond)
        .with_account(
            other_user_account,
            AccountData::new_with_amount_and_bond(balance!(0), bloat_bond),
        )
        .build();

    build_test_externalities(config).execute_with(|| {
        increase_account_balance(&treasury, bloat_bond);

        let result = Token::dust_account(origin!(user_account), token_id, other_user_account);

        assert_ok!(result);
    })
}

#[test]
fn dust_account_ok_with_bloat_bond_slashed_from_treasury() {
    let (token_id, init_supply) = (token!(1), balance!(100));
    let (owner, user_account, other_user_account) = (account!(1), account!(2), account!(3));
    let treasury = Token::bloat_bond_treasury_account_id();
    let (bloat_bond, updated_bloat_bond) = (joy!(100), joy!(150));

    let token_data = TokenDataBuilder::new_empty().build();

    let config = GenesisConfigBuilder::new_empty()
        .with_bloat_bond(updated_bloat_bond)
        .with_token_and_owner(token_id, token_data, owner, init_supply)
        .with_account(user_account, AccountData::default())
        .with_account(
            other_user_account,
            AccountData::new_with_amount_and_bond(balance!(0), bloat_bond),
        )
        .build();

    build_test_externalities(config).execute_with(|| {
        increase_account_balance(&treasury, bloat_bond);

        let _ = Token::dust_account(origin!(user_account), token_id, other_user_account);

        assert_eq!(
            Balances::usable_balance(&treasury),
            ExistentialDeposit::get()
        );
    })
}

#[test]
fn deissue_token_fails_with_non_existing_token_id() {
    let token_id = token!(1);
    let token_data = TokenDataBuilder::new_empty().build();

    let config = GenesisConfigBuilder::new_empty()
        .with_token(token_id, token_data)
        .build();

    build_test_externalities(config).execute_with(|| {
        let result = Token::deissue_token(token_id + 1);
        assert_noop!(result, Error::<Test>::TokenDoesNotExist,);
    })
}

#[test]
fn deissue_token_fails_with_existing_accounts() {
    let (token_id, init_supply) = (token!(1), balance!(100));
    let owner = account!(1);

    let token_data = TokenDataBuilder::new_empty().build();

    let config = GenesisConfigBuilder::new_empty()
        .with_token_and_owner(token_id, token_data, owner, init_supply)
        .build();

    build_test_externalities(config).execute_with(|| {
        let result = Token::deissue_token(token_id);
        assert_noop!(
            result,
            Error::<Test>::CannotDeissueTokenWithOutstandingAccounts
        );
    })
}

#[test]
fn deissue_token_ok() {
    let token_id = token!(1);
    let token_data = TokenDataBuilder::new_empty().build();

    let config = GenesisConfigBuilder::new_empty()
        .with_token(token_id, token_data)
        .build();

    build_test_externalities(config).execute_with(|| {
        let result = Token::deissue_token(token_id);
        assert_ok!(result);
    })
}

#[test]
fn deissue_token_with_event_deposit() {
    let token_id = token!(1);
    let token_data = TokenDataBuilder::new_empty().build();

    let config = GenesisConfigBuilder::new_empty()
        .with_token(token_id, token_data)
        .build();

    build_test_externalities(config).execute_with(|| {
        let _ = Token::deissue_token(token_id);
        last_event_eq!(RawEvent::TokenDeissued(token_id));
    })
}

#[test]
fn deissue_token_with_symbol_removed() {
    let token_id = token!(1);
    let token_data: TokenDataOf<Test> = TokenDataBuilder::new_empty().build();
    let symbol = token_data.symbol.clone();

    let config = GenesisConfigBuilder::new_empty()
        .with_token(token_id, token_data)
        .build();

    build_test_externalities(config).execute_with(|| {
        let _ = Token::deissue_token(token_id);
        assert!(!<crate::SymbolsUsed<Test>>::contains_key(symbol));
    })
}

#[test]
fn deissue_token_with_token_info_removed() {
    let token_id = token!(1);
    let token_data = TokenDataBuilder::new_empty().build();

    let config = GenesisConfigBuilder::new_empty()
        .with_token(token_id, token_data)
        .build();

    build_test_externalities(config).execute_with(|| {
        let _ = Token::deissue_token(token_id);
        assert!(!<crate::TokenInfoById<Test>>::contains_key(&token_id));
    })
}

#[test]
fn issue_token_fails_with_existing_symbol() {
    let (token_id, init_supply) = (token!(1), balance!(100));
    let owner = account!(1);
    let sym = Hashing::hash_of(&"CRT".to_string());

    let token_data = TokenDataBuilder::new_empty().with_symbol(sym).build();

    let config = GenesisConfigBuilder::new_empty()
        .with_token_and_owner(token_id, token_data, owner, init_supply)
        .build();

    let params = TokenIssuanceParametersOf::<Test> {
        symbol: sym,
        ..Default::default()
    };

    build_test_externalities(config).execute_with(|| {
        let result = Token::issue_token(owner, params, default_upload_context());

        assert_noop!(result, Error::<Test>::TokenSymbolAlreadyInUse);
    })
}

#[test]
fn issue_token_fails_with_insufficient_balance_for_bloat_bond() {
    let token_id = token!(1);
    let (owner, acc1, acc2) = (account!(1), account!(2), account!(3));
    let bloat_bond = joy!(100);

    let params = TokenIssuanceParametersOf::<Test> {
        symbol: Hashing::hash_of(&token_id),
        ..Default::default()
    }
    .with_allocation(&owner, 0, None)
    .with_allocation(&acc1, 0, None)
    .with_allocation(&acc2, 0, None);

    let required_joy_balance: JoyBalance = <Test as crate::Trait>::JoyExistentialDeposit::get()
        .saturating_add(bloat_bond.saturating_mul(3u32.into()));

    let config = GenesisConfigBuilder::new_empty()
        .with_bloat_bond(bloat_bond)
        .build();

    build_test_externalities(config).execute_with(|| {
        let _ = Joy::<Test>::deposit_creating(&owner, required_joy_balance.saturating_sub(1));
        let result = Token::issue_token(owner, params.clone(), default_upload_context());
        assert_noop!(result, Error::<Test>::InsufficientJoyBalance);
    })
}

#[test]
fn issue_token_ok_with_bloat_bond_transferred() {
    let token_id = token!(1);
    let (owner, acc1, acc2) = (account!(1), account!(2), account!(3));
    let (treasury, bloat_bond) = (Token::bloat_bond_treasury_account_id(), joy!(100));

    let params = TokenIssuanceParametersOf::<Test> {
        symbol: Hashing::hash_of(&token_id),
        ..Default::default()
    }
    .with_allocation(&owner, 0, None)
    .with_allocation(&acc1, 0, None)
    .with_allocation(&acc2, 0, None);

    let required_joy_balance: JoyBalance = <Test as crate::Trait>::JoyExistentialDeposit::get()
        .saturating_add(bloat_bond.saturating_mul(3u32.into()));

    let config = GenesisConfigBuilder::new_empty()
        .with_bloat_bond(bloat_bond)
        .build();

    build_test_externalities(config).execute_with(|| {
        increase_account_balance(&owner, required_joy_balance);

        let _ = Token::issue_token(owner.clone(), params.clone(), default_upload_context());

        assert_eq!(Balances::usable_balance(treasury), required_joy_balance);
        assert_eq!(Balances::usable_balance(owner), ExistentialDeposit::get());
    })
}

#[test]
fn issue_token_ok_owner_having_already_issued_a_token() {
    let (token_id, init_supply) = (token!(1), balance!(100));
    let owner = account!(1);

    let token_data = TokenDataBuilder::new_empty().build();

    let config = GenesisConfigBuilder::new_empty()
        .with_token_and_owner(token_id, token_data, owner, init_supply)
        .build();

    let params = TokenIssuanceParametersOf::<Test> {
        symbol: Hashing::hash_of(&"CRT2".to_string()),
        ..Default::default()
    }
    .with_allocation(&owner, init_supply, None);

    build_test_externalities(config).execute_with(|| {
        let result = Token::issue_token(owner, params, default_upload_context());

        assert_ok!(result);
    })
}

#[test]
fn issue_token_ok_with_token_id_increased() {
    let token_id = token!(1); // chainspec value for next_token_id
    let owner = account!(1);

    let config = GenesisConfigBuilder::new_empty().build();

    let params = TokenIssuanceParametersOf::<Test>::default();

    build_test_externalities(config).execute_with(|| {
        let _ = Token::issue_token(owner, params, default_upload_context());

        assert_eq!(Token::next_token_id(), token_id + 1);
    })
}

#[test]
fn issue_token_ok() {
    let params = TokenIssuanceParametersOf::<Test>::default();
    let config = GenesisConfigBuilder::new_empty().build();
    let owner = account!(1);

    build_test_externalities(config).execute_with(|| {
        let result = Token::issue_token(owner, params, default_upload_context());
        assert_ok!(result);
    })
}

#[test]
fn issue_token_ok_with_event_deposit() {
    let token_id = token!(1);
    let owner = account!(1);

    let params = TokenIssuanceParametersOf::<Test> {
        symbol: Hashing::hash_of(&token_id),
        transfer_policy: TransferPolicyParams::Permissionless,
        patronage_rate: yearly_rate!(1),
        ..Default::default()
    }
    .with_allocation(&owner, balance!(100), None);

    let config = GenesisConfigBuilder::new_empty().build();

    build_test_externalities(config).execute_with(|| {
        let _ = Token::issue_token(owner, params.clone(), default_upload_context());
        last_event_eq!(RawEvent::TokenIssued(token_id, params.clone()));
    })
}

#[test]
fn issue_token_ok_with_token_info_added() {
    let token_id = token!(1);
    let (owner, acc1, acc2) = (account!(1), account!(2), account!(3));
    let (owner_balance, acc1_balance, acc2_balance) = (balance!(100), balance!(200), balance!(300));
    let initial_supply = owner_balance + acc1_balance + acc2_balance;
    let non_owner_vesting = VestingScheduleParams {
        blocks_before_cliff: block!(100),
        cliff_amount_percentage: Permill::from_percent(50),
        linear_vesting_duration: block!(100),
    };

    let params = TokenIssuanceParametersOf::<Test> {
        symbol: Hashing::hash_of(&token_id),
        transfer_policy: TransferPolicyParams::Permissionless,
        patronage_rate: yearly_rate!(10),
        ..Default::default()
    }
    .with_allocation(&owner, owner_balance, None)
    .with_allocation(&acc1, acc1_balance, Some(non_owner_vesting.clone()))
    .with_allocation(&acc2, acc2_balance, Some(non_owner_vesting.clone()));

    let rate = BlockRate::from_yearly_rate(params.patronage_rate, BlocksPerYear::get());

    let config = GenesisConfigBuilder::new_empty().build();

    build_test_externalities(config).execute_with(|| {
        let _ = Token::issue_token(owner, params.clone(), default_upload_context());

        assert_eq!(
            <crate::TokenInfoById<Test>>::get(token_id),
            TokenDataOf::<Test> {
                tokens_issued: initial_supply,
                total_supply: initial_supply,
                transfer_policy: params.transfer_policy.into(),
                symbol: params.symbol,
                accounts_number: 3u64, // owner account + acc1 + acc2
                patronage_info: PatronageData::<Balance, BlockNumber> {
                    last_unclaimed_patronage_tally_block: System::block_number(),
                    unclaimed_patronage_tally_amount: balance!(0),
                    rate,
                },
                sale: None,
                next_sale_id: 0
            }
        );
    })
}

#[test]
fn issue_token_ok_with_correct_patronage_rate_approximated() {
    let token_id = token!(1);
    let owner = account!(1);
    let supply = balance!(100);

    let params = TokenIssuanceParametersOf::<Test> {
        symbol: Hashing::hash_of(&token_id),
        transfer_policy: TransferPolicyParams::Permissionless,
        patronage_rate: YearlyRate(Permill::from_perthousand(105)), // 10.5%
        ..Default::default()
    }
    .with_allocation(&owner, supply, None);

    // rate = floor(.105 / blocks_per_year * 1e18) per quintill = 19963924238 per quintill
    let expected = BlockRate(Perquintill::from_parts(19963924238));

    let config = GenesisConfigBuilder::new_empty().build();

    build_test_externalities(config).execute_with(|| {
        let _ = Token::issue_token(owner, params.clone(), default_upload_context());

        let actual = <crate::TokenInfoById<Test>>::get(token_id)
            .patronage_info
            .rate;

        assert_approx_eq!(actual.0.deconstruct(), expected.0.deconstruct(), 1u64);
    })
}

#[test]
fn issue_token_ok_with_symbol_added() {
    let token_id = token!(1);
    let owner = account!(1);

    let params = TokenIssuanceParametersOf::<Test> {
        symbol: Hashing::hash_of(&token_id),
        ..Default::default()
    };
    let config = GenesisConfigBuilder::new_empty().build();

    build_test_externalities(config).execute_with(|| {
        let _ = Token::issue_token(owner, params.clone(), default_upload_context());
        assert!(<crate::SymbolsUsed<Test>>::contains_key(&params.symbol));
    })
}

#[test]
fn issue_token_ok_with_owner_accounts_data_added() {
    let token_id = token!(1);
    let (owner, acc1, acc2) = (account!(1), account!(2), account!(3));
    let (owner_balance, acc1_balance, acc2_balance) = (balance!(100), balance!(200), balance!(300));
    let non_owner_vesting = VestingScheduleParams {
        blocks_before_cliff: block!(100),
        cliff_amount_percentage: Permill::from_percent(50),
        linear_vesting_duration: block!(100),
    };

    let params = TokenIssuanceParametersOf::<Test> {
        symbol: Hashing::hash_of(&token_id),
        ..Default::default()
    }
    .with_allocation(&owner, owner_balance, None)
    .with_allocation(&acc1, acc1_balance, Some(non_owner_vesting.clone()))
    .with_allocation(&acc2, acc2_balance, Some(non_owner_vesting.clone()));

    let config = GenesisConfigBuilder::new_empty().build();

    build_test_externalities(config).execute_with(|| {
        let _ = Token::issue_token(owner, params, default_upload_context());
        assert_ok!(
            Token::ensure_account_data_exists(token_id, &owner),
            AccountData::new_with_amount(owner_balance)
        );
        assert_ok!(
            Token::ensure_account_data_exists(token_id, &acc1),
            AccountData::new_with_vesting_and_bond(
                VestingSource::InitialIssuance,
                VestingSchedule::from_params(
                    System::block_number(),
                    acc1_balance,
                    non_owner_vesting.clone()
                ),
                0
            )
        );
        assert_ok!(
            Token::ensure_account_data_exists(token_id, &acc2),
            AccountData::new_with_vesting_and_bond(
                VestingSource::InitialIssuance,
                VestingSchedule::from_params(
                    System::block_number(),
                    acc2_balance,
                    non_owner_vesting.clone()
                ),
                0
            )
        );
    })
}<|MERGE_RESOLUTION|>--- conflicted
+++ resolved
@@ -367,17 +367,7 @@
 
     let config = GenesisConfigBuilder::new_empty()
         .with_token_and_owner(token_id, token_data, owner, init_supply)
-<<<<<<< HEAD
-        .with_account(
-            user_account,
-            AccountData::new_with_liquidity(balance!(10)).with_stacked(balance!(10)),
-=======
-        .with_account(user_account, AccountData::default())
-        .with_account(
-            other_user_account,
-            AccountData::new_with_amount(balance!(10)),
->>>>>>> 0ed1bd65
-        )
+        .with_account(user_account, AccountData::new_with_amount(balance!(10)))
         .build();
 
     build_test_externalities(config).execute_with(|| {
@@ -414,49 +404,18 @@
 }
 
 #[test]
-<<<<<<< HEAD
 fn dust_account_ok_with_permissioned_mode_and_empty_owned_account() {
-=======
-fn dust_account_ok_with_permissionless_mode_and_owned_account() {
-    let (token_id, init_supply) = (token!(1), balance!(100));
-    let (owner, user_account, other_user_account) = (account!(1), account!(2), account!(3));
-
-    let token_data = TokenDataBuilder::new_empty().build();
-
-    let config = GenesisConfigBuilder::new_empty()
-        .with_token_and_owner(token_id, token_data, owner, init_supply)
-        .with_account(
-            user_account,
-            AccountData::new_with_amount_and_bond(balance!(10), joy!(10)),
-        )
-        .with_account(other_user_account, AccountData::default())
-        .build();
-
-    build_test_externalities(config).execute_with(|| {
-        let result = Token::dust_account(origin!(user_account), token_id, user_account);
-
-        assert_ok!(result);
-    })
-}
-
-#[test]
-fn dust_account_ok_with_permissioned_mode_and_owned_account() {
->>>>>>> 0ed1bd65
-    let (token_id, init_supply) = (token!(1), balance!(100));
-    let (owner, user_account, other_user_account) = (account!(1), account!(2), account!(3));
-    let commit = merkle_root![user_account, other_user_account];
-
-    let token_data = TokenDataBuilder::new_empty()
-        .with_transfer_policy(Policy::Permissioned(commit))
-        .build();
-
-    let config = GenesisConfigBuilder::new_empty()
-        .with_token_and_owner(token_id, token_data, owner, init_supply)
-<<<<<<< HEAD
+    let (token_id, init_supply) = (token!(1), balance!(100));
+    let (owner, user_account, other_user_account) = (account!(1), account!(2), account!(3));
+    let commit = merkle_root![user_account, other_user_account];
+
+    let token_data = TokenDataBuilder::new_empty()
+        .with_transfer_policy(Policy::Permissioned(commit))
+        .build();
+
+    let config = GenesisConfigBuilder::new_empty()
+        .with_token_and_owner(token_id, token_data, owner, init_supply)
         .with_account(user_account, AccountData::default())
-=======
-        .with_account(user_account, AccountData::new_with_amount(balance!(100)))
->>>>>>> 0ed1bd65
         .build();
 
     build_test_externalities(config).execute_with(|| {
@@ -556,32 +515,6 @@
 }
 
 #[test]
-<<<<<<< HEAD
-=======
-fn dust_account_ok_with_nonempty_owned_account_removed_and_supply_decreased() {
-    let (owner_balance, user_balance) = (balance!(100), balance!(100));
-    let (owner, user_account) = (account!(1), account!(2));
-    let token_id = token!(1);
-
-    let token_data = TokenDataBuilder::new_empty().build();
-
-    let config = GenesisConfigBuilder::new_empty()
-        .with_token_and_owner(token_id, token_data, owner, owner_balance)
-        .with_account(user_account, AccountData::new_with_amount(user_balance))
-        .build();
-
-    build_test_externalities(config).execute_with(|| {
-        let _ = Token::dust_account(origin!(user_account), token_id, user_account);
-
-        assert_eq!(
-            Token::token_info_by_id(token_id).total_supply,
-            balance!(100)
-        );
-    })
-}
-
-#[test]
->>>>>>> 0ed1bd65
 fn dust_account_ok_by_user_with_correct_bloat_bond_refunded() {
     let (token_id, init_supply) = (token!(1), balance!(100));
     let treasury = Token::bloat_bond_treasury_account_id();
