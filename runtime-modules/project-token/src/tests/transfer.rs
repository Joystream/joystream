#![cfg(test)]
use frame_support::{assert_noop, assert_ok};

use crate::tests::mock::*;
use crate::tests::test_utils::TokenDataBuilder;
use crate::traits::PalletToken;
<<<<<<< HEAD
use crate::types::{TransferPolicyOf, Transfers, Validated};
use crate::{balance, joy, last_event_eq, member, merkle_root, origin, token, Error, RawEvent};
use sp_runtime::DispatchError;
=======
use crate::types::{TransferPolicyOf, Transfers, Validated, VestingSource};
use crate::Trait;
use crate::{account, balance, joy, last_event_eq, merkle_root, origin, token, Error, RawEvent};
use sp_runtime::{traits::Hash, Permill};
>>>>>>> 7eed94a5

// some helpers
macro_rules! outputs {
    [$(($a:expr, $b: expr)),*] => {
        Transfers::<_,_>::new(vec![$(($a, $b),)*])
    };
}

macro_rules! issuer_outputs {
    [$(($a:expr, $b: expr, $c: expr)),*] => {
        Transfers::<_,_>::new_issuer(vec![$(($a, $b, $c),)*])
    };
}

macro_rules! validated_outputs {
    [$(($a:expr, $b: expr, $c: expr, $d: expr)),*] => {
        Transfers::<_,_>::new_validated(vec![$(($a, $b, $c, $d),)*])
    };
}

// permissionless transfer tests
#[test]
fn transfer_fails_with_non_existing_token() {
    let token_id = token!(1);
    let config = GenesisConfigBuilder::new_empty().build();
    let origin = origin!(member!(1).1);
    let src_member_id = member!(1).0;
    let out = outputs![(member!(2).0, balance!(1))];

    build_test_externalities(config).execute_with(|| {
        let result = Token::transfer(origin, src_member_id, token_id, out);

        assert_noop!(result, Error::<Test>::TokenDoesNotExist);
    })
}

#[test]
fn transfer_fails_with_non_existing_source() {
    let token_id = token!(1);
    let origin = origin!(member!(1).1);
    let src_member_id = member!(1).0;
    let (dst, amount) = (member!(2).1, balance!(100));

    let token_data = TokenDataBuilder::new_empty()
        .with_transfer_policy(Policy::Permissionless)
        .build();

    let config = GenesisConfigBuilder::new_empty()
        .with_token(token_id, token_data)
        .with_account(dst, AccountData::new_with_amount(amount))
        .build();

    build_test_externalities(config).execute_with(|| {
        let result = Token::transfer(origin, src_member_id, token_id, outputs![(dst, amount)]);

        assert_noop!(result, Error::<Test>::AccountInformationDoesNotExist);
    })
}

#[test]
<<<<<<< HEAD
fn transfer_fails_with_invalid_src_member_controller() {
    let token_id = token!(1);
    let origin = origin!(member!(2).1);
    let src_member_id = member!(1).0;
    let (dst, amount) = (member!(2).1, balance!(100));

    let token_data = TokenDataBuilder::new_empty()
        .with_transfer_policy(Policy::Permissionless)
        .build();

    let config = GenesisConfigBuilder::new_empty()
        .with_token(token_id, token_data)
        .with_account(src_member_id, AccountData::new_with_amount(amount))
        .build();

    build_test_externalities(config).execute_with(|| {
        let result = Token::transfer(origin, src_member_id, token_id, outputs![(dst, amount)]);

        assert_noop!(
            result,
            DispatchError::Other("origin signer not a member controller account")
        );
    })
}

#[test]
fn permissionless_transfer_fails_with_src_having_insufficient_fund_for_bloat_bond() {
=======
fn permissionless_transfer_fails_with_src_having_insufficient_funds_for_bloat_bond() {
>>>>>>> 7eed94a5
    let token_id = token!(1);
    let token_data = TokenDataBuilder::new_empty()
        .with_transfer_policy(Policy::Permissionless)
        .build();
    let (src_member_id, src_acc) = member!(1);
    let (dst, amount) = (member!(2).0, balance!(100));

    let config = GenesisConfigBuilder::new_empty()
        .with_token_and_owner(token_id, token_data, src_member_id, amount)
        .with_bloat_bond(joy!(100))
        .build();

    build_test_externalities(config).execute_with(|| {
        let result = Token::transfer(
            origin!(src_acc),
            src_member_id,
            token_id,
            outputs![(dst, amount)],
        );

        assert_noop!(result, Error::<Test>::InsufficientJoyBalance);
    })
}

#[test]
fn permissionless_transfer_ok_with_non_existing_destination() {
    let token_id = token!(1);
    let token_data = TokenDataBuilder::new_empty()
        .with_transfer_policy(Policy::Permissionless)
        .build();
    let (src_member_id, src_acc) = member!(1);
    let (dst, amount) = (member!(2).0, balance!(100));
    let bloat_bond = joy!(100);

    let config = GenesisConfigBuilder::new_empty()
        .with_token_and_owner(token_id, token_data, src_member_id, amount)
        .with_bloat_bond(bloat_bond)
        .build();

    build_test_externalities(config).execute_with(|| {
        increase_account_balance(&src_acc, ExistentialDeposit::get() + bloat_bond);

        let result = Token::transfer(
            origin!(src_acc),
            src_member_id,
            token_id,
            outputs![(dst, amount)],
        );

        assert_ok!(result);
    })
}

#[test]
fn permissionless_transfer_ok_with_new_destination_created() {
    let token_id = token!(1);
    let token_data = TokenDataBuilder::new_empty()
        .with_transfer_policy(Policy::Permissionless)
        .build();
    let (src_member_id, src_acc) = member!(1);
    let (dst, amount) = (member!(2).0, balance!(100));
    let bloat_bond = joy!(100);

    let config = GenesisConfigBuilder::new_empty()
        .with_bloat_bond(bloat_bond)
        .with_token_and_owner(token_id, token_data, src_member_id, amount)
        .build();

    build_test_externalities(config).execute_with(|| {
        increase_account_balance(&src_acc, ExistentialDeposit::get() + bloat_bond);

        let _ = Token::transfer(
            origin!(src_acc),
            src_member_id,
            token_id,
            outputs![(dst, amount)],
        );

        assert_ok!(
            Token::ensure_account_data_exists(token_id, &dst),
            AccountData::new_with_amount_and_bond(amount, bloat_bond)
        );
    })
}

#[test]
fn transfer_ok_with_new_destinations_created_and_account_number_incremented() {
    let token_id = token!(1);
    let token_data = TokenDataBuilder::new_empty()
        .with_transfer_policy(Policy::Permissionless)
        .build();
    let (dst1, amount1) = (member!(2).0, balance!(100));
    let (dst2, amount2) = (member!(3).0, balance!(100));
    let ((src_member_id, src_acc), src_balance) = (member!(1), amount1 + amount2);
    let bloat_bond = joy!(100);

    let config = GenesisConfigBuilder::new_empty()
        .with_bloat_bond(bloat_bond)
        .with_token_and_owner(token_id, token_data, src_member_id, src_balance)
        .build();

    build_test_externalities(config).execute_with(|| {
        increase_account_balance(&src_acc, ExistentialDeposit::get() + 2 * bloat_bond);

        let _ = Token::transfer(
            origin!(src_acc),
            src_member_id,
            token_id,
            outputs![(dst1, amount1), (dst2, amount2)],
        );

        assert_eq!(Token::token_info_by_id(token_id).accounts_number, 3u64);
    })
}

#[test]
fn permissionless_transfer_ok_for_new_destination_with_bloat_bond_slashed_from_src() {
    let token_id = token!(1);
    let token_data = TokenDataBuilder::new_empty()
        .with_transfer_policy(Policy::Permissionless)
        .build();
    let (src_member_id, src_acc) = member!(1);
    let bloat_bond = joy!(100);
    let (dst, amount) = (member!(2).0, balance!(100));

    let config = GenesisConfigBuilder::new_empty()
        .with_token_and_owner(token_id, token_data, src_member_id, amount)
        .with_bloat_bond(bloat_bond)
        .build();

    build_test_externalities(config).execute_with(|| {
        increase_account_balance(&src_acc, ExistentialDeposit::get() + bloat_bond);

        let _ = Token::transfer(
            origin!(src_acc),
            src_member_id,
            token_id,
            outputs![(dst, amount)],
        );

        assert_eq!(
            Balances::usable_balance(&src_acc),
            ExistentialDeposit::get()
        );
    })
}

#[test]
fn permissionless_transfer_ok_for_new_destination_with_bloat_bond_transferred_to_treasury() {
    let token_id = token!(1);
    let token_data = TokenDataBuilder::new_empty()
        .with_transfer_policy(Policy::Permissionless)
        .build();
    let (src_member_id, src_acc) = member!(1);
    let (treasury, bloat_bond) = (Token::bloat_bond_treasury_account_id(), joy!(100));
    let (dst, amount) = (member!(2).0, balance!(100));

    let config = GenesisConfigBuilder::new_empty()
        .with_token_and_owner(token_id, token_data, src_member_id, amount)
        .with_bloat_bond(bloat_bond)
        .build();

    build_test_externalities(config).execute_with(|| {
        increase_account_balance(&src_acc, ExistentialDeposit::get() + bloat_bond);

        let _ = Token::transfer(
            origin!(src_acc),
            src_member_id,
            token_id,
            outputs![(dst, amount)],
        );

        assert_eq!(
            Balances::usable_balance(&treasury),
            bloat_bond + ExistentialDeposit::get(), // treasury initial balance = Existential deposit
        );
    })
}

#[test]
fn permissionless_transfer_fails_with_source_not_having_sufficient_free_balance() {
    let token_id = token!(1);
    let token_data = TokenDataBuilder::new_empty()
        .with_transfer_policy(Policy::Permissionless)
        .build();
    let (dst, amount) = (member!(2).0, balance!(100));
    let ((src_member_id, src_acc), src_balance) = (member!(1), amount - balance!(1));

    let config = GenesisConfigBuilder::new_empty()
        .with_token_and_owner(token_id, token_data, src_member_id, src_balance)
        .with_account(dst, AccountData::default())
        .build();

    build_test_externalities(config).execute_with(|| {
        increase_account_balance(&src_acc, ExistentialDeposit::get());

        let result = Token::transfer(
            origin!(src_acc),
            src_member_id,
            token_id,
            outputs![(dst, amount)],
        );

        assert_noop!(result, Error::<Test>::InsufficientTransferrableBalance);
    })
}

#[test]
fn permissionless_transfer_ok() {
    let token_id = token!(1);
    let token_data = TokenDataBuilder::new_empty()
        .with_transfer_policy(Policy::Permissionless)
        .build();
    let (src_member_id, src_acc) = member!(1);
    let (dst, amount) = (member!(2).0, balance!(100));

    let config = GenesisConfigBuilder::new_empty()
        .with_token_and_owner(token_id, token_data, src_member_id, amount)
        .with_account(dst, AccountData::default())
        .build();

    build_test_externalities(config).execute_with(|| {
        increase_account_balance(&src_acc, ExistentialDeposit::get());

        let result = Token::transfer(
            origin!(src_acc),
            src_member_id,
            token_id,
            outputs![(dst, amount)],
        );

        assert_ok!(result);
    })
}

#[test]
fn permissionless_transfer_ok_with_event_deposit() {
    let token_id = token!(1);
    let token_data = TokenDataBuilder::new_empty()
        .with_transfer_policy(Policy::Permissionless)
        .build();
    let (src_member_id, src_acc) = member!(1);
    let (dst, amount) = (member!(2).0, balance!(100));
    let outputs = outputs![(dst, amount)];

    let config = GenesisConfigBuilder::new_empty()
        .with_token_and_owner(token_id, token_data, src_member_id, amount)
        .with_account(dst, AccountData::default())
        .build();

    build_test_externalities(config).execute_with(|| {
        increase_account_balance(&src_acc, ExistentialDeposit::get());

        let _ = Token::transfer(origin!(src_acc), src_member_id, token_id, outputs.clone());

        last_event_eq!(RawEvent::TokenAmountTransferred(
            token_id,
<<<<<<< HEAD
            src_member_id,
            outputs![(Validated::<_>::Existing(dst), amount)]
=======
            src,
            validated_outputs![(Validated::<_>::Existing(dst), amount, None, None)]
>>>>>>> 7eed94a5
        ));
    })
}

#[test]
fn permissionless_transfer_ok_with_destination_receiving_funds() {
    let token_id = token!(1);
    let token_data = TokenDataBuilder::new_empty()
        .with_transfer_policy(Policy::Permissionless)
        .build();
    let ((src_member_id, src_acc), amount) = (member!(1), balance!(100));
    let dst = member!(2).0;

    let config = GenesisConfigBuilder::new_empty()
        .with_token_and_owner(token_id, token_data, src_member_id, amount)
        .with_account(dst, AccountData::default())
        .build();

    build_test_externalities(config).execute_with(|| {
        increase_account_balance(&src_acc, ExistentialDeposit::get());

        let _ = Token::transfer(
            origin!(src_acc),
            src_member_id,
            token_id,
            outputs![(dst, amount)],
        );

        assert_eq!(
            Token::account_info_by_token_and_member(token_id, dst)
                .transferrable::<Test>(System::block_number()),
            amount
        );
    })
}

#[test]
fn transfer_ok_without_change_in_token_supply() {
    let token_id = token!(1);
    let token_data = TokenDataBuilder::new_empty()
        .with_transfer_policy(Policy::Permissionless)
        .build();
    let (dst1, amount1) = (member!(2).0, balance!(1));
    let (dst2, amount2) = (member!(3).0, balance!(1));
    let ((src_member_id, src_acc), src_balance) = (member!(1), amount1 + amount2);

    let config = GenesisConfigBuilder::new_empty()
        .with_token_and_owner(token_id, token_data, src_member_id, src_balance)
        .with_account(dst1, AccountData::default())
        .build();

    build_test_externalities(config).execute_with(|| {
        let _ = Token::transfer(
            origin!(src_acc),
            src_member_id,
            token_id,
            outputs![(dst1, amount1), (dst2, amount2)],
        );

        assert_eq!(Token::token_info_by_id(token_id).total_supply, src_balance);
    })
}

// multi output

#[test]
fn multiout_transfer_ok_with_non_existing_destination() {
    let token_id = token!(1);
    let token_info = TokenDataBuilder::new_empty()
        .with_transfer_policy(Policy::Permissionless)
        .build();
    let bloat_bond = joy!(100);
    let (dst1, amount1) = (member!(2).0, balance!(1));
    let (dst2, amount2) = (member!(3).0, balance!(1));
    let ((src_member_id, src_acc), src_balance) = (member!(1), amount1 + amount2);
    let outputs = outputs![(dst1, amount1), (dst2, amount2)];

    let config = GenesisConfigBuilder::new_empty()
        .with_token_and_owner(token_id, token_info, src_member_id, src_balance)
        .with_account(dst1, AccountData::default())
        .build();

    build_test_externalities(config).execute_with(|| {
        increase_account_balance(&src_acc, ExistentialDeposit::get() + bloat_bond);

        let result = Token::transfer(origin!(src_acc), src_member_id, token_id, outputs);

        assert_ok!(result);
    })
}

#[test]
fn multiout_transfer_fails_with_src_having_insufficient_funds_for_bloat_bond() {
    let token_id = token!(1);
    let token_info = TokenDataBuilder::new_empty()
        .with_transfer_policy(Policy::Permissionless)
        .build();
    let (dst1, amount1) = (member!(2).0, balance!(1));
    let (dst2, amount2) = (member!(3).0, balance!(1));
    let ((src_member_id, src_acc), src_balance, bloat_bond) =
        (member!(1), amount1 + amount2, joy!(100));
    let outputs = outputs![(dst1, amount1), (dst2, amount2)];

    let config = GenesisConfigBuilder::new_empty()
        .with_token_and_owner(token_id, token_info, src_member_id, src_balance)
        .with_bloat_bond(bloat_bond)
        .build();

    build_test_externalities(config).execute_with(|| {
        let result = Token::transfer(origin!(src_acc), src_member_id, token_id, outputs);

        assert_noop!(result, Error::<Test>::InsufficientJoyBalance);
    })
}

#[test]
fn multiout_transfer_ok() {
    let token_id = token!(1);
    let token_info = TokenDataBuilder::new_empty()
        .with_transfer_policy(Policy::Permissionless)
        .build();
    let (dst1, amount1) = (member!(2).0, balance!(1));
    let (dst2, amount2) = (member!(3).0, balance!(1));
    let ((src_member_id, src_acc), src_balance) = (member!(1), amount1 + amount2);
    let outputs = outputs![(dst1, amount1), (dst2, amount2)];

    let config = GenesisConfigBuilder::new_empty()
        .with_token_and_owner(token_id, token_info, src_member_id, src_balance)
        .with_account(dst1, AccountData::default())
        .with_account(dst2, AccountData::default())
        .build();

    build_test_externalities(config).execute_with(|| {
        let result = Token::transfer(origin!(src_acc), src_member_id, token_id, outputs);

        assert_ok!(result);
    })
}

#[test]
fn multiout_transfer_ok_with_event_deposit() {
    let token_id = token!(1);
    let token_info = TokenDataBuilder::new_empty()
        .with_transfer_policy(Policy::Permissionless)
        .build();
    let bloat_bond = joy!(100);
    let (dst1, amount1) = (member!(2).0, balance!(1));
    let (dst2, amount2) = (member!(3).0, balance!(1));
    let ((src_member_id, src_acc), src_balance) = (member!(1), amount1 + amount2);
    let outputs = outputs![(dst1, amount1), (dst2, amount2)];

    let config = GenesisConfigBuilder::new_empty()
        .with_token_and_owner(token_id, token_info, src_member_id, src_balance)
        .with_account(dst1, AccountData::default())
        .build();

    build_test_externalities(config).execute_with(|| {
        increase_account_balance(&src_acc, ExistentialDeposit::get() + bloat_bond);

        let _ = Token::transfer(origin!(src_acc), src_member_id, token_id, outputs.clone());

        last_event_eq!(RawEvent::TokenAmountTransferred(
            token_id,
<<<<<<< HEAD
            src_member_id,
            outputs![
                (Validated::<_>::Existing(dst1), amount1),
                (Validated::<_>::NonExisting(dst2), amount2)
=======
            src,
            validated_outputs![
                (Validated::<_>::Existing(dst1), amount1, None, None),
                (Validated::<_>::NonExisting(dst2), amount2, None, None)
>>>>>>> 7eed94a5
            ]
        ));
    })
}

#[test]
fn transfer_ok_and_source_left_with_zero_token_balance() {
    let token_id = token!(1);
    let token_info = TokenDataBuilder::new_empty()
        .with_transfer_policy(Policy::Permissionless)
        .build();
    let (dst1, amount1) = (member!(2).0, balance!(1));
    let (dst2, amount2) = (member!(3).0, balance!(1));
    let ((src_member_id, src_acc), src_balance) = (member!(1), amount1 + amount2);
    let outputs = outputs![(dst1, amount1), (dst2, amount2)];

    let config = GenesisConfigBuilder::new_empty()
        .with_token_and_owner(token_id, token_info, src_member_id, src_balance)
        .with_account(dst1, AccountData::default())
        .with_account(dst2, AccountData::default())
        .build();

    build_test_externalities(config).execute_with(|| {
        let _ = Token::transfer(origin!(src_acc), src_member_id, token_id, outputs);

        assert_ok!(
            Token::ensure_account_data_exists(token_id, &src_member_id)
                .map(|info| info.transferrable::<Test>(System::block_number())),
            balance!(0),
        );
    })
}

#[test]
fn multiout_transfer_fails_with_source_having_insufficient_balance() {
    let token_id = token!(1);
    let token_info = TokenDataBuilder::new_empty()
        .with_transfer_policy(Policy::Permissionless)
        .build();
    let (dst1, amount1) = (member!(2).0, balance!(1));
    let (dst2, amount2) = (member!(3).0, balance!(1));
    let ((src_member_id, src_acc), src_balance) = (member!(1), amount1 + amount2 - 1);
    let outputs = outputs![(dst1, amount1), (dst2, amount2)];

    let config = GenesisConfigBuilder::new_empty()
        .with_token_and_owner(token_id, token_info, src_member_id, src_balance)
        .with_account(dst1, AccountData::default())
        .with_account(dst2, AccountData::default())
        .build();

    build_test_externalities(config).execute_with(|| {
        increase_account_balance(&src_acc, ExistentialDeposit::get());

        let result = Token::transfer(origin!(src_acc), src_member_id, token_id, outputs);

        assert_noop!(result, Error::<Test>::InsufficientTransferrableBalance);
    })
}

#[test]
fn multiout_transfer_ok_with_same_source_and_destination() {
    let token_id = token!(1);
    let token_info = TokenDataBuilder::new_empty()
        .with_transfer_policy(Policy::Permissionless)
        .build();
    let ((dst1_member_id, dst1_acc), amount1) = (member!(2), balance!(1));
    let (dst2, amount2) = (member!(3).0, balance!(1));
    let outputs = outputs![(dst1_member_id, amount1), (dst2, amount2)];

    let config = GenesisConfigBuilder::new_empty()
        .with_token_and_owner(token_id, token_info, dst1_member_id, amount1 + amount2)
        .with_account(dst2, AccountData::default())
        .build();

    build_test_externalities(config).execute_with(|| {
        let result = Token::transfer(origin!(dst1_acc), dst1_member_id, token_id, outputs);

        assert_ok!(result);
    })
}

#[test]
fn multiout_transfer_ok_with_new_destinations_created() {
    let token_id = token!(1);
    let token_info = TokenDataBuilder::new_empty()
        .with_transfer_policy(Policy::Permissionless)
        .build();
    let (dst1, amount1) = (member!(2).0, balance!(100));
    let (dst2, amount2) = (member!(3).0, balance!(100));
    let ((src_member_id, src_acc), src_balance, bloat_bond) =
        (member!(1), amount1 + amount2, joy!(100));
    let outputs = outputs![(dst1, amount1), (dst2, amount2)];

    let config = GenesisConfigBuilder::new_empty()
        .with_bloat_bond(bloat_bond)
        .with_token_and_owner(token_id, token_info, src_member_id, src_balance)
        .build();

    build_test_externalities(config).execute_with(|| {
        increase_account_balance(&src_acc, ExistentialDeposit::get() + 2 * bloat_bond);

        let _ = Token::transfer(origin!(src_acc), src_member_id, token_id, outputs);

        assert_ok!(
            Token::ensure_account_data_exists(token_id, &dst1),
            AccountData::new_with_amount_and_bond(amount1, bloat_bond)
        );

        assert_ok!(
            Token::ensure_account_data_exists(token_id, &dst2),
            AccountData::new_with_amount_and_bond(amount2, bloat_bond)
        );
    })
}

#[test]
fn multiout_transfer_ok_with_bloat_bond_for_new_destinations_slashed_from_src() {
    let token_id = token!(1);
    let token_info = TokenDataBuilder::new_empty()
        .with_transfer_policy(Policy::Permissionless)
        .build();
    let (dst1, amount1) = (member!(2).0, balance!(1));
    let (dst2, amount2) = (member!(3).0, balance!(1));
    let ((src_member_id, src_acc), bloat_bond, src_balance) =
        (member!(1), joy!(100), amount1 + amount2);
    let outputs = outputs![(dst1, amount1), (dst2, amount2)];

    let config = GenesisConfigBuilder::new_empty()
        .with_token_and_owner(token_id, token_info, src_member_id, src_balance)
        .with_bloat_bond(bloat_bond)
        .build();

    build_test_externalities(config).execute_with(|| {
        increase_account_balance(&src_acc, ExistentialDeposit::get() + 2 * bloat_bond);

        let _ = Token::transfer(origin!(src_acc), src_member_id, token_id, outputs);

        assert_eq!(
            Balances::usable_balance(&src_acc),
            ExistentialDeposit::get()
        );
    })
}

#[test]
fn multiout_transfer_ok_with_bloat_bond_transferred_to_treasury() {
    let token_id = token!(1);
    let treasury = Token::bloat_bond_treasury_account_id();
    let (dst1, amount1) = (member!(2).0, balance!(1));
    let (dst2, amount2) = (member!(3).0, balance!(1));
    let ((src_member_id, src_acc), src_balance, bloat_bond) =
        (member!(1), amount1 + amount2, joy!(100));
    let outputs = outputs![(dst1, amount1), (dst2, amount2)];

    let token_info = TokenDataBuilder::new_empty()
        .with_transfer_policy(Policy::Permissionless)
        .build();

    let config = GenesisConfigBuilder::new_empty()
        .with_token_and_owner(token_id, token_info, src_member_id, src_balance)
        .with_bloat_bond(bloat_bond)
        .build();

    build_test_externalities(config).execute_with(|| {
        increase_account_balance(&src_acc, ExistentialDeposit::get() + 2 * bloat_bond);

        let result = Token::transfer(origin!(src_acc), src_member_id, token_id, outputs);

        assert_ok!(result);

        assert_eq!(
            Balances::usable_balance(&treasury),
            ExistentialDeposit::get() + 2 * bloat_bond
        );
    })
}

#[test]
fn transfer_ok_with_same_source_and_destination() {
    let token_id = token!(1);
    let token_info = TokenDataBuilder::new_empty()
        .with_transfer_policy(Policy::Permissionless)
        .build();
    let ((dst_member_id, dst_acc), amount) = (member!(2), balance!(1));
    let outputs = outputs![(dst_member_id, amount)];

    let config = GenesisConfigBuilder::new_empty()
        .with_token(token_id, token_info)
        .with_account(dst_member_id, AccountData::new_with_amount(amount))
        .build();

    build_test_externalities(config).execute_with(|| {
        increase_account_balance(&dst_acc, ExistentialDeposit::get());

        let result = Token::transfer(origin!(dst_acc), dst_member_id, token_id, outputs);

        assert_ok!(result);
    })
}

#[test]
fn permissioned_transfer_ok() {
    let token_id = token!(1);
    let ((src_member_id, src_acc), amount) = (member!(1), balance!(100));
    let (dst1, dst2) = (member!(2).0, member!(3).0);
    let commit = merkle_root![dst1, dst2];
    let outputs = outputs![(dst1, amount)];

    let token_data = TokenDataBuilder::new_empty()
        .with_transfer_policy(Policy::Permissioned(commit))
        .build();

    let config = GenesisConfigBuilder::new_empty()
        .with_token_and_owner(token_id, token_data, src_member_id, amount)
        .with_account(dst1, AccountData::default())
        .with_account(dst2, AccountData::default())
        .build();

    build_test_externalities(config).execute_with(|| {
        increase_account_balance(&src_acc, ExistentialDeposit::get());

        let result = Token::transfer(origin!(src_acc), src_member_id, token_id, outputs);

        assert_ok!(result);
    })
}

#[test]
fn permissioned_transfer_ok_with_event_deposit() {
    let token_id = token!(1);
    let amount = balance!(100);
    let (src_member_id, src_acc) = member!(1);
    let (dst1, dst2) = (member!(2).0, member!(3).0);
    let commit = merkle_root![dst1, dst2];
    let outputs = outputs![(dst1, amount)];

    let token_data = TokenDataBuilder::new_empty()
        .with_transfer_policy(Policy::Permissioned(commit))
        .build();

    let config = GenesisConfigBuilder::new_empty()
        .with_token_and_owner(token_id, token_data, src_member_id, amount)
        .with_account(dst1, AccountData::default())
        .with_account(dst2, AccountData::default())
        .build();

    build_test_externalities(config).execute_with(|| {
        increase_account_balance(&src_acc, ExistentialDeposit::get());

        let _ = Token::transfer(origin!(src_acc), src_member_id, token_id, outputs.clone());

        last_event_eq!(RawEvent::TokenAmountTransferred(
            token_id,
<<<<<<< HEAD
            src_member_id,
            outputs![(Validated::<_>::Existing(dst1), amount)],
=======
            src,
            validated_outputs![(Validated::<_>::Existing(dst1), amount, None, None)],
>>>>>>> 7eed94a5
        ));
    })
}

#[test]
fn permissioned_transfer_fails_with_invalid_destination() {
    let token_id = token!(1);
    let amount = balance!(100);
    let (src_member_id, src_acc) = member!(1);
    let (dst1, dst2) = (member!(2).0, member!(3).0);
    let commit = merkle_root![dst1, dst2];
    let outputs = outputs![(dst1, amount)];

    let token_data = TokenDataBuilder::new_empty()
        .with_transfer_policy(Policy::Permissioned(commit))
        .build();

    let config = GenesisConfigBuilder::new_empty()
        .with_token_and_owner(token_id, token_data, src_member_id, amount)
        .with_account(dst2, AccountData::default())
        .build();

    build_test_externalities(config).execute_with(|| {
        let result = Token::transfer(origin!(src_acc), src_member_id, token_id, outputs);

        assert_noop!(result, Error::<Test>::AccountInformationDoesNotExist);
    })
}

#[test]
fn permissioned_multi_out_transfer_fails_with_invalid_destination() {
    let token_id = token!(1);
    let (dst1, amount1) = (member!(2).0, balance!(100));
    let (dst2, amount2) = (member!(3).0, balance!(100));
    let ((src_member_id, src_acc), src_balance) = (member!(1), amount1 + amount2);
    let commit = merkle_root![dst1, dst2];
    let outputs = outputs![(dst1, amount1), (dst2, amount2)];

    let token_data = TokenDataBuilder::new_empty()
        .with_transfer_policy(Policy::Permissioned(commit))
        .build();

    let config = GenesisConfigBuilder::new_empty()
        .with_token_and_owner(token_id, token_data, src_member_id, src_balance)
        .with_account(dst2, AccountData::default())
        .build();

    build_test_externalities(config).execute_with(|| {
        let result = Token::transfer(origin!(src_acc), src_member_id, token_id, outputs);

        assert_noop!(result, Error::<Test>::AccountInformationDoesNotExist);
    })
}

#[test]
fn permissioned_multi_out_transfer_fails_with_insufficient_balance() {
    let token_id = token!(1);
    let (dst1, amount1) = (member!(2).0, balance!(100));
    let (dst2, amount2) = (member!(3).0, balance!(100));
    let ((src_member_id, src_acc), src_balance) = (member!(1), amount1 + amount2 - 1);
    let commit = merkle_root![dst1, dst2];
    let outputs = outputs![(dst1, amount1), (dst2, amount2)];

    let token_data = TokenDataBuilder::new_empty()
        .with_transfer_policy(Policy::Permissioned(commit))
        .build();

    let config = GenesisConfigBuilder::new_empty()
        .with_token_and_owner(token_id, token_data, src_member_id, src_balance)
        .with_account(dst1, AccountData::default())
        .with_account(dst2, AccountData::default())
        .build();

    build_test_externalities(config).execute_with(|| {
        increase_account_balance(&src_acc, ExistentialDeposit::get());

        let result = Token::transfer(origin!(src_acc), src_member_id, token_id, outputs);

        assert_noop!(result, Error::<Test>::InsufficientTransferrableBalance);
    })
}

#[test]
fn permissioned_multi_out_transfer_ok() {
    let token_id = token!(1);
    let (dst1, amount1) = (member!(2).0, balance!(1));
    let (dst2, amount2) = (member!(3).0, balance!(1));
    let ((src_member_id, src_acc), src_balance) = (member!(1), amount1 + amount2);
    let commit = merkle_root![dst1, dst2];
    let outputs = outputs![(dst1, amount1), (dst2, amount2)];

    let token_data = TokenDataBuilder::new_empty()
        .with_transfer_policy(Policy::Permissioned(commit))
        .build();

    let config = GenesisConfigBuilder::new_empty()
        .with_token(token_id, token_data)
        .with_account(src_member_id, AccountData::new_with_amount(src_balance))
        .with_account(dst1, AccountData::default())
        .with_account(dst2, AccountData::default())
        .build();

    build_test_externalities(config).execute_with(|| {
        let result = Token::transfer(origin!(src_acc), src_member_id, token_id, outputs);

        assert_ok!(result);
    })
}

#[test]
fn permissioned_multi_out_transfer_ok_with_event_deposit() {
    let token_id = token!(1);
    let (dst1, amount1) = (member!(2).0, balance!(1));
    let (dst2, amount2) = (member!(3).0, balance!(1));
    let ((src_member_id, src_acc), src_balance) = (member!(1), amount1 + amount2);
    let commit = merkle_root![dst1, dst2];
    let outputs = outputs![(dst1, amount1), (dst2, amount2)];

    let token_data = TokenDataBuilder::new_empty()
        .with_transfer_policy(Policy::Permissioned(commit))
        .build();

    let config = GenesisConfigBuilder::new_empty()
        .with_token(token_id, token_data)
        .with_account(src_member_id, AccountData::new_with_amount(src_balance))
        .with_account(dst1, AccountData::default())
        .with_account(dst2, AccountData::default())
        .build();

    build_test_externalities(config).execute_with(|| {
        let _ = Token::transfer(origin!(src_acc), src_member_id, token_id, outputs.clone());

        last_event_eq!(RawEvent::TokenAmountTransferred(
            token_id,
<<<<<<< HEAD
            src_member_id,
            outputs![
                (Validated::<_>::Existing(dst1), amount1),
                (Validated::<_>::Existing(dst2), amount2)
=======
            src,
            validated_outputs![
                (Validated::<_>::Existing(dst1), amount1, None, None),
                (Validated::<_>::Existing(dst2), amount2, None, None)
>>>>>>> 7eed94a5
            ],
        ));
    })
}

#[test]
fn change_to_permissionless_fails_with_invalid_token_id() {
    let token_id = token!(1);
    let config = GenesisConfigBuilder::new_empty().build();

    build_test_externalities(config).execute_with(|| {
        let result = Token::change_to_permissionless(token_id);

        assert_noop!(result, Error::<Test>::TokenDoesNotExist);
    })
}

#[test]
fn change_to_permissionless_ok_from_permissioned_state() {
    let token_id = token!(1);
    let (dst1, amount1) = (member!(2).0, balance!(1));
    let (dst2, amount2) = (member!(3).0, balance!(1));
    let ((src_member_id, _), src_balance) = (member!(1), amount1 + amount2);
    let commit = merkle_root![dst1, dst2];

    let token_data = TokenDataBuilder::new_empty()
        .with_transfer_policy(Policy::Permissioned(commit))
        .build();

    let config = GenesisConfigBuilder::new_empty()
        .with_token_and_owner(token_id, token_data, src_member_id, src_balance)
        .build();

    build_test_externalities(config).execute_with(|| {
        let result = Token::change_to_permissionless(token_id);

        assert_ok!(result);
        assert!(matches!(
            Token::token_info_by_id(token_id).transfer_policy,
            TransferPolicyOf::<Test>::Permissionless
        ));
    })
}

#[test]
fn change_to_permissionless_ok_from_permissionless_state() {
    let token_id = token!(1);
    let ((src_member_id, _), src_balance) = (member!(1), balance!(100));

    let token_data = TokenDataBuilder::new_empty().build();

    let config = GenesisConfigBuilder::new_empty()
        .with_token_and_owner(token_id, token_data, src_member_id, src_balance)
        .build();

    build_test_externalities(config).execute_with(|| {
        let result = Token::change_to_permissionless(token_id);

        assert_ok!(result);
        assert!(matches!(
            Token::token_info_by_id(token_id).transfer_policy,
            TransferPolicyOf::<Test>::Permissionless
        ));
    })
}

// Issuer transfers

#[test]
fn issuer_transfer_fails_with_non_existing_token() {
    let token_id = token!(1);
    let config = GenesisConfigBuilder::new_empty().build();
    let src = account!(1);
    let out = issuer_outputs![(account!(2), balance!(1), None)];

    build_test_externalities(config).execute_with(|| {
        let result = Token::issuer_transfer(src, token_id, out);

        assert_noop!(result, Error::<Test>::TokenDoesNotExist);
    })
}

#[test]
fn issuer_transfer_fails_with_non_existing_source() {
    let token_id = token!(1);
    let src = account!(1);
    let (dst, amount) = (account!(2), balance!(100));

    let token_data = TokenDataBuilder::new_empty()
        .with_transfer_policy(Policy::Permissionless)
        .build();

    let config = GenesisConfigBuilder::new_empty()
        .with_token(token_id, token_data)
        .with_account(dst, AccountData::new_with_amount(amount))
        .build();

    build_test_externalities(config).execute_with(|| {
        let result = Token::issuer_transfer(src, token_id, issuer_outputs![(dst, amount, None)]);

        assert_noop!(result, Error::<Test>::AccountInformationDoesNotExist);
    })
}

#[test]
fn issuer_transfer_fails_with_src_having_insufficient_funds_for_bloat_bond() {
    let token_id = token!(1);
    let token_data = TokenDataBuilder::new_empty()
        .with_transfer_policy(Policy::Permissionless)
        .build();
    let src = account!(1);
    let (dst, amount) = (account!(2), balance!(100));
    let bloat_bond = joy!(100);

    let config = GenesisConfigBuilder::new_empty()
        .with_token_and_owner(token_id, token_data, src, amount)
        .with_bloat_bond(bloat_bond)
        .build();

    build_test_externalities(config).execute_with(|| {
        increase_account_balance(&src, ExistentialDeposit::get() + bloat_bond - 1);

        let result = Token::issuer_transfer(src, token_id, issuer_outputs![(dst, amount, None)]);

        assert_noop!(result, Error::<Test>::InsufficientJoyBalance);
    })
}

#[test]
fn issuer_permissioned_token_transfer_fails_with_source_not_having_sufficient_free_balance() {
    let token_id = token!(1);
    let token_data = TokenDataBuilder::new_empty()
        .with_transfer_policy(Policy::Permissioned(Hashing::hash_of(b"default")))
        .build();
    let (dst, amount) = (account!(1), balance!(100));
    let (src, src_balance) = (account!(2), amount - balance!(1));

    let config = GenesisConfigBuilder::new_empty()
        .with_token_and_owner(token_id, token_data, src, src_balance)
        .with_account(dst, AccountData::default())
        .build();

    build_test_externalities(config).execute_with(|| {
        let result = Token::issuer_transfer(src, token_id, issuer_outputs![(dst, amount, None)]);

        assert_noop!(result, Error::<Test>::InsufficientTransferrableBalance);
    })
}

#[test]
fn issuer_permissioned_token_transfer_fails_with_dst_vesting_schedules_limit_exceeded() {
    let token_id = token!(1);
    let token_data = TokenDataBuilder::new_empty()
        .with_transfer_policy(Policy::Permissioned(Hashing::hash_of(b"default")))
        .build();
    let (src, dst, amount) = (account!(1), account!(2), balance!(100));
    let out = issuer_outputs![(
        dst,
        amount,
        Some(VestingScheduleParams {
            blocks_before_cliff: 100,
            cliff_amount_percentage: Permill::from_percent(50),
            linear_vesting_duration: 100
        })
    )];

    let config = GenesisConfigBuilder::new_empty()
        .with_token_and_owner(token_id, token_data, src, amount)
        .with_account(dst, AccountData::new_with_max_vesting_schedules())
        .build();

    build_test_externalities(config).execute_with(|| {
        let result = Token::issuer_transfer(src, token_id, out);

        assert_noop!(
            result,
            Error::<Test>::MaxVestingSchedulesPerAccountPerTokenReached
        );
    })
}

#[test]
fn issuer_permissioned_token_transfer_ok() {
    let token_id = token!(1);
    let token_data = TokenDataBuilder::new_empty()
        .with_transfer_policy(Policy::Permissioned(Hashing::hash_of(b"default")))
        .build();
    let src = account!(1);
    let (dst1, dst2, dst3, dst4) = (account!(2), account!(3), account!(4), account!(5));
    let (amount1, amount2, amount3, amount4) =
        (balance!(100), balance!(200), balance!(300), balance!(400));
    let (vesting1, vesting2, vesting3, vesting4) = (
        None,
        Some(VestingScheduleParams {
            blocks_before_cliff: 100,
            cliff_amount_percentage: Permill::from_percent(10),
            linear_vesting_duration: 100,
        }),
        None,
        Some(VestingScheduleParams {
            blocks_before_cliff: 200,
            cliff_amount_percentage: Permill::from_percent(20),
            linear_vesting_duration: 200,
        }),
    );
    let balance_existing = balance!(1000);
    let bloat_bond_existing = joy!(200);
    let bloat_bond_new = joy!(100);
    let src_balance = amount1 + amount2 + amount3 + amount4;
    let total_supply = src_balance + balance_existing * 2;
    let treasury = Token::bloat_bond_treasury_account_id();

    let config = GenesisConfigBuilder::new_empty()
        .with_bloat_bond(bloat_bond_new)
        .with_token_and_owner(token_id, token_data, src, src_balance)
        .with_account(
            dst3,
            AccountData::new_with_amount_and_bond(balance_existing, bloat_bond_existing),
        )
        .with_account(
            dst4,
            AccountData::new_with_amount_and_bond(balance_existing, bloat_bond_existing),
        )
        .build();

    build_test_externalities(config).execute_with(|| {
        increase_account_balance(&src, ExistentialDeposit::get() + bloat_bond_new * 2);

        // Call succeeds
        assert_ok!(Token::issuer_transfer(
            src,
            token_id,
            issuer_outputs![
                (dst1, amount1, vesting1.clone()),
                (dst2, amount2, vesting2.clone()),
                (dst3, amount3, vesting3.clone()),
                (dst4, amount4, vesting4.clone())
            ],
        ));

        // New accounts created
        assert_ok!(
            Token::ensure_account_data_exists(token_id, &dst1),
            AccountData {
                // Explicitly check next_vesting_transfer_id
                next_vesting_transfer_id: 0,
                ..AccountData::new_with_amount_and_bond(amount1, bloat_bond_new)
            }
        );
        assert_ok!(
            Token::ensure_account_data_exists(token_id, &dst2),
            AccountData {
                // Explicitly check next_vesting_transfer_id
                next_vesting_transfer_id: 1,
                ..AccountData::new_with_vesting_and_bond(
                    VestingSource::IssuerTransfer(0),
                    VestingSchedule::from_params(
                        System::block_number(),
                        amount2,
                        vesting2.clone().unwrap()
                    ),
                    bloat_bond_new
                )
            }
        );

        // Existing account recieved funds
        assert_ok!(
            Token::ensure_account_data_exists(token_id, &dst3),
            AccountData {
                // Explicitly check next_vesting_transfer_id
                next_vesting_transfer_id: 0,
                ..AccountData::new_with_amount_and_bond(
                    amount3 + balance_existing,
                    bloat_bond_existing
                )
            }
        );
        assert_ok!(
            Token::ensure_account_data_exists(token_id, &dst4),
            AccountData {
                // Explicitly check next_vesting_transfer_id
                next_vesting_transfer_id: 1,
                amount: balance_existing + amount4,
                vesting_schedules: [(
                    VestingSource::IssuerTransfer(0),
                    VestingSchedule::from_params(
                        System::block_number(),
                        amount4,
                        vesting4.clone().unwrap()
                    ),
                )]
                .iter()
                .cloned()
                .collect(),
                bloat_bond: bloat_bond_existing,
                ..Default::default()
            }
        );

        // Src funds decreased
        assert_ok!(
            Token::ensure_account_data_exists(token_id, &src),
            AccountData::new_with_amount(0)
        );

        // Token supply unchanged
        assert_eq!(Token::token_info_by_id(token_id).total_supply, total_supply);

        // Token accounts number is valid
        assert_eq!(Token::token_info_by_id(token_id).accounts_number, 5u64);

        // Bloat bond transferred from src
        assert_eq!(Balances::usable_balance(&src), ExistentialDeposit::get());

        // Bloat bond transferred into treasury account
        assert_eq!(
            Balances::usable_balance(&treasury),
            bloat_bond_new * 2 + ExistentialDeposit::get(), // treasury initial balance = Existential deposit
        );

        // Event deposited
        last_event_eq!(RawEvent::TokenAmountTransferredByIssuer(
            token_id,
            src,
            validated_outputs![
                (Validated::<_>::NonExisting(dst1), amount1, vesting1, None),
                (Validated::<_>::NonExisting(dst2), amount2, vesting2, None),
                (Validated::<_>::Existing(dst3), amount3, vesting3, None),
                (Validated::<_>::Existing(dst4), amount4, vesting4, None)
            ]
        ));
    })
}

#[test]
fn issuer_multiple_permissioned_token_transfers_ok_with_vesting_cleanup_executed() {
    let max_vesting_schedules = <Test as Trait>::MaxVestingBalancesPerAccountPerToken::get();
    let token_id = token!(1);
    let token_data = TokenDataBuilder::new_empty()
        .with_transfer_policy(Policy::Permissioned(Hashing::hash_of(b"default")))
        .build();
    let (src, dst, amount) = (account!(1), account!(2), balance!(100));
    let vesting = Some(VestingScheduleParams {
        blocks_before_cliff: 100,
        cliff_amount_percentage: Permill::from_percent(50),
        linear_vesting_duration: 100,
    });
    let out = issuer_outputs![(dst, amount, vesting.clone())];
    let src_balance = amount.saturating_mul((max_vesting_schedules + 1).into());

    let config = GenesisConfigBuilder::new_empty()
        .with_token_and_owner(token_id, token_data, src, src_balance)
        .with_account(dst, AccountData::default())
        .build();

    build_test_externalities(config).execute_with(|| {
        // Create max vesting schedules
        for i in 0u64..max_vesting_schedules.into() {
            assert_ok!(Token::issuer_transfer(src, token_id, out.clone()));
            let dst_acc_data = Token::ensure_account_data_exists(token_id, &dst).unwrap();
            assert_eq!(dst_acc_data.next_vesting_transfer_id, i + 1);
        }
        // Go to vesting end block
        System::set_block_number(201);
        assert_ok!(Token::issuer_transfer(src, token_id, out.clone()));
        let dst_acc_data = Token::ensure_account_data_exists(token_id, &dst).unwrap();
        assert_eq!(
            dst_acc_data.next_vesting_transfer_id,
            1u64.saturating_add(max_vesting_schedules.into())
        );
        assert_eq!(
            dst_acc_data.vesting_schedules.len() as u8,
            max_vesting_schedules
        );
        last_event_eq!(RawEvent::TokenAmountTransferredByIssuer(
            token_id,
            src,
            validated_outputs![(
                Validated::<_>::Existing(dst),
                amount,
                vesting,
                Some(VestingSource::IssuerTransfer(0))
            )]
        ));
    })
}<|MERGE_RESOLUTION|>--- conflicted
+++ resolved
@@ -4,16 +4,10 @@
 use crate::tests::mock::*;
 use crate::tests::test_utils::TokenDataBuilder;
 use crate::traits::PalletToken;
-<<<<<<< HEAD
-use crate::types::{TransferPolicyOf, Transfers, Validated};
-use crate::{balance, joy, last_event_eq, member, merkle_root, origin, token, Error, RawEvent};
-use sp_runtime::DispatchError;
-=======
 use crate::types::{TransferPolicyOf, Transfers, Validated, VestingSource};
 use crate::Trait;
-use crate::{account, balance, joy, last_event_eq, merkle_root, origin, token, Error, RawEvent};
-use sp_runtime::{traits::Hash, Permill};
->>>>>>> 7eed94a5
+use crate::{balance, joy, last_event_eq, member, merkle_root, origin, token, Error, RawEvent};
+use sp_runtime::{traits::Hash, DispatchError, Permill};
 
 // some helpers
 macro_rules! outputs {
@@ -74,7 +68,6 @@
 }
 
 #[test]
-<<<<<<< HEAD
 fn transfer_fails_with_invalid_src_member_controller() {
     let token_id = token!(1);
     let origin = origin!(member!(2).1);
@@ -101,10 +94,7 @@
 }
 
 #[test]
-fn permissionless_transfer_fails_with_src_having_insufficient_fund_for_bloat_bond() {
-=======
 fn permissionless_transfer_fails_with_src_having_insufficient_funds_for_bloat_bond() {
->>>>>>> 7eed94a5
     let token_id = token!(1);
     let token_data = TokenDataBuilder::new_empty()
         .with_transfer_policy(Policy::Permissionless)
@@ -362,13 +352,8 @@
 
         last_event_eq!(RawEvent::TokenAmountTransferred(
             token_id,
-<<<<<<< HEAD
-            src_member_id,
-            outputs![(Validated::<_>::Existing(dst), amount)]
-=======
-            src,
+            src_member_id,
             validated_outputs![(Validated::<_>::Existing(dst), amount, None, None)]
->>>>>>> 7eed94a5
         ));
     })
 }
@@ -532,17 +517,10 @@
 
         last_event_eq!(RawEvent::TokenAmountTransferred(
             token_id,
-<<<<<<< HEAD
-            src_member_id,
-            outputs![
-                (Validated::<_>::Existing(dst1), amount1),
-                (Validated::<_>::NonExisting(dst2), amount2)
-=======
-            src,
+            src_member_id,
             validated_outputs![
                 (Validated::<_>::Existing(dst1), amount1, None, None),
                 (Validated::<_>::NonExisting(dst2), amount2, None, None)
->>>>>>> 7eed94a5
             ]
         ));
     })
@@ -796,13 +774,8 @@
 
         last_event_eq!(RawEvent::TokenAmountTransferred(
             token_id,
-<<<<<<< HEAD
-            src_member_id,
-            outputs![(Validated::<_>::Existing(dst1), amount)],
-=======
-            src,
+            src_member_id,
             validated_outputs![(Validated::<_>::Existing(dst1), amount, None, None)],
->>>>>>> 7eed94a5
         ));
     })
 }
@@ -937,17 +910,10 @@
 
         last_event_eq!(RawEvent::TokenAmountTransferred(
             token_id,
-<<<<<<< HEAD
-            src_member_id,
-            outputs![
-                (Validated::<_>::Existing(dst1), amount1),
-                (Validated::<_>::Existing(dst2), amount2)
-=======
-            src,
+            src_member_id,
             validated_outputs![
                 (Validated::<_>::Existing(dst1), amount1, None, None),
                 (Validated::<_>::Existing(dst2), amount2, None, None)
->>>>>>> 7eed94a5
             ],
         ));
     })
@@ -1020,11 +986,11 @@
 fn issuer_transfer_fails_with_non_existing_token() {
     let token_id = token!(1);
     let config = GenesisConfigBuilder::new_empty().build();
-    let src = account!(1);
-    let out = issuer_outputs![(account!(2), balance!(1), None)];
-
-    build_test_externalities(config).execute_with(|| {
-        let result = Token::issuer_transfer(src, token_id, out);
+    let src_member_id = member!(1).0;
+    let out = issuer_outputs![(member!(2).0, balance!(1), None)];
+
+    build_test_externalities(config).execute_with(|| {
+        let result = Token::issuer_transfer(src_member_id, token_id, out);
 
         assert_noop!(result, Error::<Test>::TokenDoesNotExist);
     })
@@ -1033,8 +999,8 @@
 #[test]
 fn issuer_transfer_fails_with_non_existing_source() {
     let token_id = token!(1);
-    let src = account!(1);
-    let (dst, amount) = (account!(2), balance!(100));
+    let src_member_id = member!(1).0;
+    let (dst, amount) = (member!(2).0, balance!(100));
 
     let token_data = TokenDataBuilder::new_empty()
         .with_transfer_policy(Policy::Permissionless)
@@ -1046,7 +1012,11 @@
         .build();
 
     build_test_externalities(config).execute_with(|| {
-        let result = Token::issuer_transfer(src, token_id, issuer_outputs![(dst, amount, None)]);
+        let result = Token::issuer_transfer(
+            src_member_id,
+            token_id,
+            issuer_outputs![(dst, amount, None)],
+        );
 
         assert_noop!(result, Error::<Test>::AccountInformationDoesNotExist);
     })
@@ -1058,19 +1028,23 @@
     let token_data = TokenDataBuilder::new_empty()
         .with_transfer_policy(Policy::Permissionless)
         .build();
-    let src = account!(1);
-    let (dst, amount) = (account!(2), balance!(100));
+    let (src_member_id, src_acc) = member!(1);
+    let (dst, amount) = (member!(2).0, balance!(100));
     let bloat_bond = joy!(100);
 
     let config = GenesisConfigBuilder::new_empty()
-        .with_token_and_owner(token_id, token_data, src, amount)
+        .with_token_and_owner(token_id, token_data, src_member_id, amount)
         .with_bloat_bond(bloat_bond)
         .build();
 
     build_test_externalities(config).execute_with(|| {
-        increase_account_balance(&src, ExistentialDeposit::get() + bloat_bond - 1);
-
-        let result = Token::issuer_transfer(src, token_id, issuer_outputs![(dst, amount, None)]);
+        increase_account_balance(&src_acc, ExistentialDeposit::get() + bloat_bond - 1);
+
+        let result = Token::issuer_transfer(
+            src_member_id,
+            token_id,
+            issuer_outputs![(dst, amount, None)],
+        );
 
         assert_noop!(result, Error::<Test>::InsufficientJoyBalance);
     })
@@ -1082,16 +1056,20 @@
     let token_data = TokenDataBuilder::new_empty()
         .with_transfer_policy(Policy::Permissioned(Hashing::hash_of(b"default")))
         .build();
-    let (dst, amount) = (account!(1), balance!(100));
-    let (src, src_balance) = (account!(2), amount - balance!(1));
-
-    let config = GenesisConfigBuilder::new_empty()
-        .with_token_and_owner(token_id, token_data, src, src_balance)
+    let (dst, amount) = (member!(1).0, balance!(100));
+    let (src_member_id, src_balance) = (member!(2).0, amount - balance!(1));
+
+    let config = GenesisConfigBuilder::new_empty()
+        .with_token_and_owner(token_id, token_data, src_member_id, src_balance)
         .with_account(dst, AccountData::default())
         .build();
 
     build_test_externalities(config).execute_with(|| {
-        let result = Token::issuer_transfer(src, token_id, issuer_outputs![(dst, amount, None)]);
+        let result = Token::issuer_transfer(
+            src_member_id,
+            token_id,
+            issuer_outputs![(dst, amount, None)],
+        );
 
         assert_noop!(result, Error::<Test>::InsufficientTransferrableBalance);
     })
@@ -1103,7 +1081,7 @@
     let token_data = TokenDataBuilder::new_empty()
         .with_transfer_policy(Policy::Permissioned(Hashing::hash_of(b"default")))
         .build();
-    let (src, dst, amount) = (account!(1), account!(2), balance!(100));
+    let (src_member_id, dst, amount) = (member!(1).0, member!(2).0, balance!(100));
     let out = issuer_outputs![(
         dst,
         amount,
@@ -1115,12 +1093,12 @@
     )];
 
     let config = GenesisConfigBuilder::new_empty()
-        .with_token_and_owner(token_id, token_data, src, amount)
+        .with_token_and_owner(token_id, token_data, src_member_id, amount)
         .with_account(dst, AccountData::new_with_max_vesting_schedules())
         .build();
 
     build_test_externalities(config).execute_with(|| {
-        let result = Token::issuer_transfer(src, token_id, out);
+        let result = Token::issuer_transfer(src_member_id, token_id, out);
 
         assert_noop!(
             result,
@@ -1135,8 +1113,8 @@
     let token_data = TokenDataBuilder::new_empty()
         .with_transfer_policy(Policy::Permissioned(Hashing::hash_of(b"default")))
         .build();
-    let src = account!(1);
-    let (dst1, dst2, dst3, dst4) = (account!(2), account!(3), account!(4), account!(5));
+    let (src_member_id, src_acc) = member!(1);
+    let (dst1, dst2, dst3, dst4) = (member!(2).0, member!(3).0, member!(4).0, member!(5).0);
     let (amount1, amount2, amount3, amount4) =
         (balance!(100), balance!(200), balance!(300), balance!(400));
     let (vesting1, vesting2, vesting3, vesting4) = (
@@ -1162,7 +1140,7 @@
 
     let config = GenesisConfigBuilder::new_empty()
         .with_bloat_bond(bloat_bond_new)
-        .with_token_and_owner(token_id, token_data, src, src_balance)
+        .with_token_and_owner(token_id, token_data, src_member_id, src_balance)
         .with_account(
             dst3,
             AccountData::new_with_amount_and_bond(balance_existing, bloat_bond_existing),
@@ -1174,11 +1152,11 @@
         .build();
 
     build_test_externalities(config).execute_with(|| {
-        increase_account_balance(&src, ExistentialDeposit::get() + bloat_bond_new * 2);
+        increase_account_balance(&src_acc, ExistentialDeposit::get() + bloat_bond_new * 2);
 
         // Call succeeds
         assert_ok!(Token::issuer_transfer(
-            src,
+            src_member_id,
             token_id,
             issuer_outputs![
                 (dst1, amount1, vesting1.clone()),
@@ -1250,7 +1228,7 @@
 
         // Src funds decreased
         assert_ok!(
-            Token::ensure_account_data_exists(token_id, &src),
+            Token::ensure_account_data_exists(token_id, &src_member_id),
             AccountData::new_with_amount(0)
         );
 
@@ -1261,7 +1239,10 @@
         assert_eq!(Token::token_info_by_id(token_id).accounts_number, 5u64);
 
         // Bloat bond transferred from src
-        assert_eq!(Balances::usable_balance(&src), ExistentialDeposit::get());
+        assert_eq!(
+            Balances::usable_balance(&src_acc),
+            ExistentialDeposit::get()
+        );
 
         // Bloat bond transferred into treasury account
         assert_eq!(
@@ -1272,7 +1253,7 @@
         // Event deposited
         last_event_eq!(RawEvent::TokenAmountTransferredByIssuer(
             token_id,
-            src,
+            src_member_id,
             validated_outputs![
                 (Validated::<_>::NonExisting(dst1), amount1, vesting1, None),
                 (Validated::<_>::NonExisting(dst2), amount2, vesting2, None),
@@ -1290,7 +1271,7 @@
     let token_data = TokenDataBuilder::new_empty()
         .with_transfer_policy(Policy::Permissioned(Hashing::hash_of(b"default")))
         .build();
-    let (src, dst, amount) = (account!(1), account!(2), balance!(100));
+    let (src_member_id, dst, amount) = (member!(1).0, member!(2).0, balance!(100));
     let vesting = Some(VestingScheduleParams {
         blocks_before_cliff: 100,
         cliff_amount_percentage: Permill::from_percent(50),
@@ -1300,20 +1281,20 @@
     let src_balance = amount.saturating_mul((max_vesting_schedules + 1).into());
 
     let config = GenesisConfigBuilder::new_empty()
-        .with_token_and_owner(token_id, token_data, src, src_balance)
+        .with_token_and_owner(token_id, token_data, src_member_id, src_balance)
         .with_account(dst, AccountData::default())
         .build();
 
     build_test_externalities(config).execute_with(|| {
         // Create max vesting schedules
         for i in 0u64..max_vesting_schedules.into() {
-            assert_ok!(Token::issuer_transfer(src, token_id, out.clone()));
+            assert_ok!(Token::issuer_transfer(src_member_id, token_id, out.clone()));
             let dst_acc_data = Token::ensure_account_data_exists(token_id, &dst).unwrap();
             assert_eq!(dst_acc_data.next_vesting_transfer_id, i + 1);
         }
         // Go to vesting end block
         System::set_block_number(201);
-        assert_ok!(Token::issuer_transfer(src, token_id, out.clone()));
+        assert_ok!(Token::issuer_transfer(src_member_id, token_id, out.clone()));
         let dst_acc_data = Token::ensure_account_data_exists(token_id, &dst).unwrap();
         assert_eq!(
             dst_acc_data.next_vesting_transfer_id,
@@ -1325,7 +1306,7 @@
         );
         last_event_eq!(RawEvent::TokenAmountTransferredByIssuer(
             token_id,
-            src,
+            src_member_id,
             validated_outputs![(
                 Validated::<_>::Existing(dst),
                 amount,
