--- conflicted
+++ resolved
@@ -5,25 +5,16 @@
     traits::{Currency, OnFinalize, OnInitialize},
 };
 
-<<<<<<< HEAD
-=======
-use codec::Encode;
 use common::membership::{MemberOriginValidator, MembershipInfoProvider};
->>>>>>> 7d3df9c6
 use frame_support::ensure;
 use frame_support::traits::LockIdentifier;
 use frame_system::ensure_signed;
 use sp_arithmetic::Perbill;
 use sp_io::TestExternalities;
 use sp_runtime::testing::{Header, H256};
-<<<<<<< HEAD
 use sp_runtime::traits::{BlakeTwo256, Convert, IdentityLookup};
-use sp_runtime::{DispatchError, DispatchResult, ModuleId};
-=======
-use sp_runtime::traits::{BlakeTwo256, Convert, Hash, IdentityLookup};
 use sp_runtime::{DispatchError, DispatchResult, ModuleId, Permill};
 use staking_handler::LockComparator;
->>>>>>> 7d3df9c6
 
 // crate import
 pub(crate) use crate::utils::{build_merkle_path_helper, generate_merkle_root_helper};
@@ -207,12 +198,9 @@
     type JoyExistentialDeposit = ExistentialDeposit;
     type MaxVestingSchedulesPerAccountPerToken = MaxVestingSchedulesPerAccountPerToken;
     type BlocksPerYear = BlocksPerYear;
-<<<<<<< HEAD
     type WeightInfo = ();
-=======
     type MemberOriginValidator = TestMemberships;
     type MembershipInfoProvider = TestMemberships;
->>>>>>> 7d3df9c6
     type MinRevenueSplitDuration = MinRevenueSplitDuration;
 }
 
@@ -457,11 +445,13 @@
     fn controller_account_id(
         member_id: common::MemberId<Test>,
     ) -> Result<AccountId, DispatchError> {
-        if member_id < 1000 {
-            return Ok(member_id + 1000);
-        }
-
-        Err(DispatchError::Other("no account found"))
+        membership::Module::<Test>::controller_account_id(member_id).or_else(|_| {
+            if member_id < 1000 {
+                return Ok(member_id + 1000);
+            }
+
+            Err(DispatchError::Other("no account found"))
+        })
     }
 }
 
@@ -473,7 +463,8 @@
     ) -> Result<u64, DispatchError> {
         let sender = ensure_signed(origin)?;
         ensure!(
-            Self::is_member_controller_account(&member_id, &sender),
+            membership::Module::<Test>::is_member_controller_account(&member_id, &sender)
+                || Self::is_member_controller_account(&member_id, &sender),
             DispatchError::Other("origin signer not a member controller account"),
         );
         Ok(sender)
