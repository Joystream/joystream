--- conflicted
+++ resolved
@@ -3,24 +3,16 @@
 use sp_runtime::Perquintill;
 use sp_std::collections::btree_map::BTreeMap;
 
-<<<<<<< HEAD
-use crate::tests::mock::*;
-use crate::types::{
-    AccountData, AccountDataOf, BlockRate, MerkleProof, MerkleSide, PatronageData, Payment,
-    RevenueSplitState, TokenAllocation, TokenIssuanceParameters, TokenSaleId, TokenSaleOf,
-    TransferPolicy, TransferPolicyOf, Transfers,
-=======
 use crate::{
     balance,
     tests::mock::*,
     types::{
         AccountData, AccountDataOf, BlockRate, MerkleProof, MerkleSide, PatronageData, Payment,
-        PaymentWithVesting, TokenAllocation, TokenIssuanceParameters, TokenSaleId, TokenSaleOf,
-        TransferPolicy, TransferPolicyOf, Transfers, Validated, ValidatedPayment, VestingSchedule,
-        VestingSource,
+        PaymentWithVesting, RevenueSplitState, TokenAllocation, TokenIssuanceParameters,
+        TokenSaleId, TokenSaleOf, TransferPolicy, TransferPolicyOf, Transfers, Validated,
+        ValidatedPayment, VestingSchedule, VestingSource,
     },
     GenesisConfig, Trait,
->>>>>>> 7eed94a5
 };
 
 pub struct TokenDataBuilder {
