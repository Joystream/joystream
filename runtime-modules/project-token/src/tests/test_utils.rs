use sp_arithmetic::traits::{One, Zero};
use sp_runtime::traits::Hash;
use sp_runtime::Perquintill;
use sp_std::collections::btree_map::BTreeMap;

use crate::tests::mock::*;
use crate::types::{
    AccountData, AccountDataOf, BlockRate, MerkleProof, MerkleSide, PatronageData, Payment,
    TokenSaleId, TokenSaleOf, TransferPolicy, TransferPolicyOf, Transfers,
};
use crate::{balance, GenesisConfig};

pub struct TokenDataBuilder {
    pub(crate) total_supply: <Test as crate::Trait>::Balance,
    pub(crate) tokens_issued: <Test as crate::Trait>::Balance,
    pub(crate) last_sale: Option<TokenSaleOf<Test>>,
    pub(crate) sales_initialized: TokenSaleId,
    pub(crate) transfer_policy: TransferPolicyOf<Test>,
    pub(crate) patronage_info:
        PatronageData<<Test as crate::Trait>::Balance, <Test as frame_system::Trait>::BlockNumber>,
    pub(crate) symbol: <Test as frame_system::Trait>::Hash,
}

impl TokenDataBuilder {
    pub fn build(self) -> crate::types::TokenDataOf<Test> {
        crate::types::TokenDataOf::<Test> {
            total_supply: self.total_supply,
            tokens_issued: self.tokens_issued,
            last_sale: self.last_sale,
            sales_initialized: self.sales_initialized,
            transfer_policy: self.transfer_policy,
            patronage_info: self.patronage_info,
            symbol: self.symbol,
            accounts_number: 0u64,
        }
    }

    pub fn with_symbol(self, symbol: <Test as frame_system::Trait>::Hash) -> Self {
        Self { symbol, ..self }
    }

    pub fn with_supply(self, supply: Balance) -> Self {
        Self {
            total_supply: supply,
            tokens_issued: supply,
            ..self
        }
    }

    pub fn with_transfer_policy(self, transfer_policy: TransferPolicyOf<Test>) -> Self {
        Self {
            transfer_policy,
            ..self
        }
    }

    pub fn with_patronage_rate(self, rate: BlockRate) -> Self {
        Self {
            patronage_info: PatronageData::<_, _> {
                unclaimed_patronage_tally_amount: Balance::zero(),
                rate,
                last_unclaimed_patronage_tally_block: BlockNumber::one(),
            },
            ..self
        }
    }

    pub fn new_empty() -> Self {
        Self {
            tokens_issued: Balance::zero(),
            total_supply: Balance::zero(),
            last_sale: None,
            sales_initialized: 0,
            transfer_policy: TransferPolicy::Permissionless,
            patronage_info: PatronageData::<Balance, BlockNumber> {
                rate: BlockRate(Perquintill::zero()),
                unclaimed_patronage_tally_amount: Balance::zero(),
                last_unclaimed_patronage_tally_block: BlockNumber::one(),
            },
            // hash of "default"
            symbol: <Test as frame_system::Trait>::Hash::default(),
        }
    }
}

impl GenesisConfigBuilder {
    pub fn new_empty() -> Self {
        Self {
            token_info_by_id: vec![],
            account_info_by_token_and_account: vec![],
            next_token_id: TokenId::one(),
            symbol_used: vec![],
            bloat_bond: JoyBalance::zero(),
        }
    }

    // add token with given params & zero supply
    pub fn with_token(mut self, token_id: TokenId, token_info: TokenData) -> Self {
        self.symbol_used = vec![(token_info.symbol.clone(), ())];
        self.token_info_by_id.push((token_id, token_info));
        self.next_token_id = self.next_token_id.saturating_add(TokenId::one());
        self
    }

    // add token and owner: useful for tests
    pub fn with_token_and_owner(
        self,
        token_id: TokenId,
        token_info: TokenData,
        owner: AccountId,
        initial_supply: Balance,
    ) -> Self {
        self.with_token(token_id, token_info)
            .with_account(owner, AccountData::new_with_amount(initial_supply))
    }

    pub fn with_bloat_bond(self, bloat_bond: JoyBalance) -> Self {
        Self { bloat_bond, ..self }
    }

    // add account & updates token supply
    pub fn with_account(
        mut self,
        account_id: AccountId,
        account_data: AccountDataOf<Test>,
    ) -> Self {
        let id = self.next_token_id.saturating_sub(TokenId::one());

        self.token_info_by_id
            .last_mut()
            .unwrap()
            .1
            .increase_supply_by(Balance::from(account_data.amount));

        self.account_info_by_token_and_account
            .push((id, account_id, account_data));

        self.token_info_by_id.last_mut().unwrap().1.accounts_number += 1u64;
        self
    }

    pub fn build(self) -> GenesisConfig<Test> {
        GenesisConfig::<Test> {
            account_info_by_token_and_account: self.account_info_by_token_and_account,
            token_info_by_id: self.token_info_by_id,
            next_token_id: self.next_token_id,
            symbol_used: self.symbol_used,
            bloat_bond: self.bloat_bond,
        }
    }
}

impl<VestingSchedule, Balance: Zero, StakingStatus, ReserveBalance: Zero>
    AccountData<VestingSchedule, Balance, StakingStatus, ReserveBalance>
{
    pub fn new_with_amount(amount: Balance) -> Self {
        Self {
            amount,
            ..Self::default()
        }
    }
}

impl<Hasher: Hash> MerkleProof<Hasher> {
    pub fn new(v: Vec<(Hasher::Output, MerkleSide)>) -> Self {
        MerkleProof::<Hasher>(v)
    }
}

impl<Balance, Account: Ord> Transfers<Account, Balance> {
    pub fn new(v: Vec<(Account, Balance)>) -> Self {
        Transfers::<_, _>(
            v.into_iter()
                .map(|(acc, amount)| {
                    (
                        acc,
                        Payment::<Balance> {
                            remark: vec![],
                            amount,
                        },
                    )
                })
                .collect::<BTreeMap<_, _>>(),
        )
    }
}

#[cfg(test)]
#[test]
fn with_token_assigns_correct_token_id() {
    let token_id: TokenId = 1;
    let token_params = TokenDataBuilder::new_empty().build();

    let builder = GenesisConfigBuilder::new_empty().with_token(token_id, token_params);

    let id = builder.token_info_by_id.last().unwrap().0;
    assert_eq!(id, token_id);
}

#[test]
fn with_supply_adds_supply_to_token() {
    let token_params = TokenDataBuilder::new_empty().with_supply(5).build();

    let builder = GenesisConfigBuilder::new_empty().with_token(1, token_params);

    let token = &builder.token_info_by_id.last().unwrap().1;
    assert_eq!(token.tokens_issued, 5);
    assert_eq!(token.total_supply, 5);
}

#[test]
fn adding_account_with_tokens_also_adds_supply() {
    let token_params = TokenDataBuilder::new_empty().with_supply(5).build();
    let mut builder = GenesisConfigBuilder::new_empty().with_token(1, token_params);
    builder = builder.with_account(1, AccountData::new_with_amount(balance!(5)));

<<<<<<< HEAD
    let token = &builder.token_info_by_id.last().unwrap().1;
    assert_eq!(token.tokens_issued, 10);
    assert_eq!(token.total_supply, 10);
}

#[test]
fn permill_yearly_and_block_rate_behavior() {
    // yearly percentage parts = 100 => per block parts = blocks_per_year x 100
    pub const BLOCKS_PER_YEAR: u32 = 5259492;
    //    let block_rate = Permill::from_parts(BLOCKS_PER_YEAR);
    pub const PERCENTAGE: u8 = 16;
    let yearly_rate = Percent::from_percent(PERCENTAGE);

    let block_rate =
        Perbill::from_parts((yearly_rate.deconstruct() as u32).saturating_mul(BLOCKS_PER_YEAR));

    use sp_std::ops::Div;
    assert_eq!(
        Percent::from_parts(block_rate.deconstruct().div(BLOCKS_PER_YEAR) as u8),
        yearly_rate,
    );
=======
    let supply = builder.token_info_by_id.last().unwrap().1.supply;
    assert_eq!(supply, 15);
>>>>>>> bcad6384
}<|MERGE_RESOLUTION|>--- conflicted
+++ resolved
@@ -214,30 +214,7 @@
     let mut builder = GenesisConfigBuilder::new_empty().with_token(1, token_params);
     builder = builder.with_account(1, AccountData::new_with_amount(balance!(5)));
 
-<<<<<<< HEAD
     let token = &builder.token_info_by_id.last().unwrap().1;
     assert_eq!(token.tokens_issued, 10);
     assert_eq!(token.total_supply, 10);
-}
-
-#[test]
-fn permill_yearly_and_block_rate_behavior() {
-    // yearly percentage parts = 100 => per block parts = blocks_per_year x 100
-    pub const BLOCKS_PER_YEAR: u32 = 5259492;
-    //    let block_rate = Permill::from_parts(BLOCKS_PER_YEAR);
-    pub const PERCENTAGE: u8 = 16;
-    let yearly_rate = Percent::from_percent(PERCENTAGE);
-
-    let block_rate =
-        Perbill::from_parts((yearly_rate.deconstruct() as u32).saturating_mul(BLOCKS_PER_YEAR));
-
-    use sp_std::ops::Div;
-    assert_eq!(
-        Percent::from_parts(block_rate.deconstruct().div(BLOCKS_PER_YEAR) as u8),
-        yearly_rate,
-    );
-=======
-    let supply = builder.token_info_by_id.last().unwrap().1.supply;
-    assert_eq!(supply, 15);
->>>>>>> bcad6384
 }