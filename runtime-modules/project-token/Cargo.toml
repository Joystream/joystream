--- conflicted
+++ resolved
@@ -5,42 +5,32 @@
 edition = '2018'
 
 [dependencies]
-<<<<<<< HEAD
-sp-io = { package = 'sp-io', default-features = false, git = 'https://github.com/joystream/substrate.git', rev = 'd29a53b11c3e530d1656eef502cb0f1f8fff3522'}
-sp-std = { package = 'sp-std', default-features = false, git = 'https://github.com/joystream/substrate.git', rev = 'd29a53b11c3e530d1656eef502cb0f1f8fff3522'}
-sp-runtime = { package = 'sp-runtime', default-features = false, git = 'https://github.com/joystream/substrate.git', rev = 'd29a53b11c3e530d1656eef502cb0f1f8fff3522'}
-pallet-timestamp = { package = 'pallet-timestamp', default-features = false, git = 'https://github.com/joystream/substrate.git', rev = 'd29a53b11c3e530d1656eef502cb0f1f8fff3522'}
-frame-support = { package = 'frame-support', default-features = false, git = 'https://github.com/joystream/substrate.git', rev = 'd29a53b11c3e530d1656eef502cb0f1f8fff3522'}
-frame-system = { package = 'frame-system', default-features = false, git = 'https://github.com/joystream/substrate.git', rev = 'd29a53b11c3e530d1656eef502cb0f1f8fff3522'}
-sp-arithmetic = { package = 'sp-arithmetic', default-features = false, git = 'https://github.com/joystream/substrate.git', rev = 'd29a53b11c3e530d1656eef502cb0f1f8fff3522'}
-=======
-sp-io = { package = 'sp-io', default-features = false, git = 'https://github.com/joystream/substrate.git', rev = '50cf239147a6f569e563bcadec6c7a1c5ad5c67e'}
-sp-std = { package = 'sp-std', default-features = false, git = 'https://github.com/joystream/substrate.git', rev = '50cf239147a6f569e563bcadec6c7a1c5ad5c67e'}
-sp-runtime = { package = 'sp-runtime', default-features = false, git = 'https://github.com/joystream/substrate.git', rev = '50cf239147a6f569e563bcadec6c7a1c5ad5c67e'}
-frame-support = { package = 'frame-support', default-features = false, git = 'https://github.com/joystream/substrate.git', rev = '50cf239147a6f569e563bcadec6c7a1c5ad5c67e'}
-frame-system = { package = 'frame-system', default-features = false, git = 'https://github.com/joystream/substrate.git', rev = '50cf239147a6f569e563bcadec6c7a1c5ad5c67e'}
-sp-arithmetic = { package = 'sp-arithmetic', default-features = false, git = 'https://github.com/joystream/substrate.git', rev = '50cf239147a6f569e563bcadec6c7a1c5ad5c67e'}
->>>>>>> 7ad10a76
-common = { package = 'pallet-common', default-features = false, path = '../common'}
-storage = { package = 'pallet-storage', default-features = false, path = '../storage'}
-balances = { package = 'pallet-balances', default-features = false, git = 'https://github.com/joystream/substrate.git', rev = '50cf239147a6f569e563bcadec6c7a1c5ad5c67e'}
-membership = { package = 'pallet-membership', default-features = false, path = '../membership'}
-codec = { package = 'parity-scale-codec', version = '3.1.2', default-features = false, features = ['derive'] }
-serde = {version = '1.0.101', features = ['derive'], optional = true}
-scale-info = { version = "2.1.1", default-features = false, features = ["derive"] }
+sp-io = { package = 'sp-io', default-features = false, git = 'https://github.com/joystream/substrate.git', rev = '50cf239147a6f569e563bcadec6c7a1c5ad5c67e' }
+sp-std = { package = 'sp-std', default-features = false, git = 'https://github.com/joystream/substrate.git', rev = '50cf239147a6f569e563bcadec6c7a1c5ad5c67e' }
+sp-runtime = { package = 'sp-runtime', default-features = false, git = 'https://github.com/joystream/substrate.git', rev = '50cf239147a6f569e563bcadec6c7a1c5ad5c67e' }
+frame-support = { package = 'frame-support', default-features = false, git = 'https://github.com/joystream/substrate.git', rev = '50cf239147a6f569e563bcadec6c7a1c5ad5c67e' }
+frame-system = { package = 'frame-system', default-features = false, git = 'https://github.com/joystream/substrate.git', rev = '50cf239147a6f569e563bcadec6c7a1c5ad5c67e' }
+sp-arithmetic = { package = 'sp-arithmetic', default-features = false, git = 'https://github.com/joystream/substrate.git', rev = '50cf239147a6f569e563bcadec6c7a1c5ad5c67e' }
+common = { package = 'pallet-common', default-features = false, path = '../common' }
+storage = { package = 'pallet-storage', default-features = false, path = '../storage' }
+balances = { package = 'pallet-balances', default-features = false, git = 'https://github.com/joystream/substrate.git', rev = '50cf239147a6f569e563bcadec6c7a1c5ad5c67e' }
+membership = { package = 'pallet-membership', default-features = false, path = '../membership' }
+codec = { package = 'parity-scale-codec', version = '3.1.2', default-features = false, features = [
+	'derive',
+] }
+serde = { version = '1.0.101', features = ['derive'], optional = true }
+scale-info = { version = "2.1.1", default-features = false, features = [
+	"derive",
+] }
 
 # Benchmarking dependencies
-frame-benchmarking = { package = 'frame-benchmarking', default-features = false, git = 'https://github.com/joystream/substrate.git', rev = '50cf239147a6f569e563bcadec6c7a1c5ad5c67e', optional = true}
+frame-benchmarking = { package = 'frame-benchmarking', default-features = false, git = 'https://github.com/joystream/substrate.git', rev = '50cf239147a6f569e563bcadec6c7a1c5ad5c67e', optional = true }
 
 [dev-dependencies]
-randomness-collective-flip = { package = 'pallet-insecure-randomness-collective-flip', default-features = false, git = 'https://github.com/joystream/substrate.git', rev = '50cf239147a6f569e563bcadec6c7a1c5ad5c67e'}
-staking-handler = { package = 'pallet-staking-handler', default-features = false, path = '../staking-handler'}
-<<<<<<< HEAD
-sp-storage = { package = 'sp-storage', default-features = false, git = 'https://github.com/joystream/substrate.git', rev = 'd29a53b11c3e530d1656eef502cb0f1f8fff3522'}
-=======
-pallet-timestamp = { package = 'pallet-timestamp', default-features = false, git = 'https://github.com/joystream/substrate.git', rev = '50cf239147a6f569e563bcadec6c7a1c5ad5c67e'}
-sp-storage = { package = 'sp-storage', default-features = false, git = 'https://github.com/joystream/substrate.git', rev = '50cf239147a6f569e563bcadec6c7a1c5ad5c67e'}
->>>>>>> 7ad10a76
+randomness-collective-flip = { package = 'pallet-insecure-randomness-collective-flip', default-features = false, git = 'https://github.com/joystream/substrate.git', rev = '50cf239147a6f569e563bcadec6c7a1c5ad5c67e' }
+staking-handler = { package = 'pallet-staking-handler', default-features = false, path = '../staking-handler' }
+pallet-timestamp = { package = 'pallet-timestamp', default-features = false, git = 'https://github.com/joystream/substrate.git', rev = '50cf239147a6f569e563bcadec6c7a1c5ad5c67e' }
+sp-storage = { package = 'sp-storage', default-features = false, git = 'https://github.com/joystream/substrate.git', rev = '50cf239147a6f569e563bcadec6c7a1c5ad5c67e' }
 
 [features]
 default = ['std']
@@ -62,11 +52,6 @@
 	'codec/std',
 	'serde',
 	'scale-info/std',
-<<<<<<< HEAD
-	'pallet-timestamp/std',
-]    
-=======
-	'frame-benchmarking?/std'
-]    
-try-runtime = [ "frame-support/try-runtime"]
->>>>>>> 7ad10a76
+	'frame-benchmarking?/std',
+]
+try-runtime = ["frame-support/try-runtime"]