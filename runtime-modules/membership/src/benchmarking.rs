#![cfg(feature = "runtime-benchmarks")]
use super::*;
use crate::{
    BuyMembershipParameters, Config, InviteMembershipParameters, MemberIdByHandleHash, Membership,
    MembershipById, MembershipObject, StakingAccountIdMemberStatus, StakingAccountMemberBinding,
};
use balances::Pallet as Balances;
use core::convert::TryInto;
use frame_benchmarking::{account, benchmarks};
use frame_support::storage::StorageMap;
use frame_support::traits::Currency;
use frame_system::Pallet as System;
use frame_system::{EventRecord, RawOrigin};
use sp_arithmetic::traits::One;
use sp_arithmetic::Perbill;
use sp_runtime::traits::{Bounded, SaturatedConversion, Saturating};
use sp_std::prelude::*;
use sp_std::vec;

/// Balance alias for `balances` module.
pub type BalanceOf<T> = <T as balances::Config>::Balance;

pub trait MembershipWorkingGroupHelper<AccountId, MemberId, ActorId> {
    /// Set membership working group lead
    fn insert_a_lead(opening_id: u32, caller_id: &AccountId, member_id: MemberId) -> ActorId;
}

const SEED: u32 = 0;
const MAX_BYTES: u32 = 16384;

fn get_byte(num: u32, byte_number: u8) -> u8 {
    ((num & (0xff << (8 * byte_number))) >> (8 * byte_number)) as u8
}

fn assert_last_event<T: Config>(generic_event: <T as Config>::Event) {
    let events = System::<T>::events();
    let system_event: <T as frame_system::Config>::Event = generic_event.into();
    // compare to the last event record
    let EventRecord { event, .. } = &events[events.len() - 1];
    assert_eq!(event, &system_event);
}

fn member_funded_account<T: Config + balances::Config>(
    name: &'static str,
    id: u32,
) -> (T::AccountId, T::MemberId) {
    let account_id = account::<T::AccountId>(name, id, SEED);

    let handle = handle_from_id::<T>(id);

    let _ = Balances::<T>::make_free_balance_be(&account_id, BalanceOf::<T>::max_value());

    let params = BuyMembershipParameters {
        root_account: account_id.clone(),
        controller_account: account_id.clone(),
        handle: Some(handle),
        metadata: Vec::new(),
        referrer_id: None,
    };

    Module::<T>::buy_membership(RawOrigin::Signed(account_id.clone()).into(), params).unwrap();

    let _ = Balances::<T>::make_free_balance_be(&account_id, BalanceOf::<T>::max_value());

    let member_id = T::MemberId::from(id.try_into().unwrap());

    (account_id, member_id)
}

// Method to generate a distintic valid handle
// for a membership. For each index.
fn handle_from_id<T: Config>(id: u32) -> Vec<u8> {
    let mut handle = vec![];

    for j in 0..4 {
        handle.push(get_byte(id, j));
    }

    while handle.len() < (id as usize) {
        handle.push(0u8);
    }

    handle
}

benchmarks! {
    where_clause {
        where T: balances::Config, T: Config, T: MembershipWorkingGroupHelper<<T as
            frame_system::Config>::AccountId, <T as common::membership::MembershipTypes>::MemberId, <T as common::membership::MembershipTypes>::ActorId>
    }

    buy_membership_without_referrer{

        let i in 0 .. MAX_BYTES;

        let j in 0 .. MAX_BYTES;

        let member_id = 0;

        let account_id = account::<T::AccountId>("member", member_id, SEED);

        let handle = handle_from_id::<T>(i);

        let member_id = T::MemberId::from(member_id.try_into().unwrap());

        let free_balance = BalanceOf::<T>::max_value();

        let _ = Balances::<T>::make_free_balance_be(&account_id, free_balance);

        let fee = Module::<T>::membership_price();

        let metadata = vec![0u8].repeat(j as usize);

        let params = BuyMembershipParameters {
            root_account: account_id.clone(),
            controller_account: account_id.clone(),
            handle: Some(handle.clone()),
            referrer_id: None,
            metadata,
        };

    }: buy_membership(RawOrigin::Signed(account_id.clone()), params.clone())
    verify {

        // Ensure membership for given member_id is successfully bought
        assert_eq!(Module::<T>::members_created(), member_id + T::MemberId::one());

        assert_eq!(Balances::<T>::free_balance(&account_id), free_balance - fee);

        let handle_hash = T::Hashing::hash(&handle);

        let invites = Module::<T>::initial_invitation_count();
        let membership: Membership<T> = MembershipObject {
            handle_hash,
            root_account: account_id.clone(),
            controller_account: account_id.clone(),
            verified: false,
            // Save the updated profile.
            invites,
        };

        assert_eq!(MemberIdByHandleHash::<T>::get(&handle_hash), member_id);

        assert_eq!(MembershipById::<T>::get(member_id), Some(membership));

        assert_last_event::<T>(
            RawEvent::MembershipBought(member_id, params, invites).into()
        );
    }

    buy_membership_with_referrer{

        let i in 0 .. MAX_BYTES;

        let j in 0 .. MAX_BYTES;

        let member_id = 0;

        let account_id = account::<T::AccountId>("member", member_id, SEED);

        let handle = handle_from_id::<T>(i);

        let _ = Balances::<T>::make_free_balance_be(&account_id, BalanceOf::<T>::max_value());

        let metadata = vec![0u8].repeat(j as usize);

        let fee = Module::<T>::membership_price();

        let mut params = BuyMembershipParameters {
            root_account: account_id.clone(),
            controller_account: account_id.clone(),
            handle: Some(handle),
            metadata,
            referrer_id: None,
        };

        Module::<T>::buy_membership(RawOrigin::Signed(account_id.clone()).into(), params.clone()).unwrap();

        let referral_cut = 10u8; //percents

        Module::<T>::set_referral_cut(RawOrigin::Root.into(), referral_cut).unwrap();

        let member_id = T::MemberId::from(member_id.try_into().unwrap());

        params.referrer_id = Some(member_id);
        let second_handle = handle_from_id::<T>(i + 1);

        params.handle = Some(second_handle.clone());

        let free_balance = Balances::<T>::free_balance(&account_id);

    }: buy_membership(RawOrigin::Signed(account_id.clone()), params.clone())
    verify {

        // Ensure membership for given member_id is successfully bought.
        assert_eq!(Module::<T>::members_created(), member_id + T::MemberId::one() + T::MemberId::one());

        // Same account id gets reward for being referral.
        let referral_cut_balance = Perbill::from_percent(referral_cut.into()) * fee;
        assert_eq!(
            Balances::<T>::free_balance(&account_id),
            free_balance - fee + referral_cut_balance
        );

        let second_handle_hash = T::Hashing::hash(&second_handle);

        let invites = Module::<T>::initial_invitation_count();
        let membership: Membership<T> = MembershipObject {
            handle_hash: second_handle_hash,
            root_account: account_id.clone(),
            controller_account: account_id,
            verified: false,
            // Save the updated profile.
            invites,
        };

        let second_member_id = member_id + T::MemberId::one();

        assert_eq!(MemberIdByHandleHash::<T>::get(second_handle_hash), second_member_id);

        assert_eq!(MembershipById::<T>::get(second_member_id), Some(membership));

        assert_last_event::<T>(
            RawEvent::MembershipBought(second_member_id, params, invites).into()
        );
    }

    update_profile{

        let i in 0 .. MAX_BYTES;

        let member_id = 0;

        let account_id = account::<T::AccountId>("member", member_id, SEED);

        let handle = handle_from_id::<T>(i);

        let _ = Balances::<T>::make_free_balance_be(&account_id, BalanceOf::<T>::max_value());

        let member_id = T::MemberId::from(member_id.try_into().unwrap());

        let params = BuyMembershipParameters {
            root_account: account_id.clone(),
            controller_account: account_id.clone(),
            handle: Some(handle.clone()),
            metadata: Vec::new(),
            referrer_id: None,
        };

        Module::<T>::buy_membership(RawOrigin::Signed(account_id.clone()).into(), params).unwrap();

        let handle_updated = handle_from_id::<T>(i + 1);

    }: _ (RawOrigin::Signed(account_id.clone()), member_id, Some(handle_updated.clone()), None)
    verify {

        // Ensure membership profile is successfully updated
        let handle_old_hash = T::Hashing::hash(&handle);
        let handle_updated_hash = T::Hashing::hash(&handle_updated);

        assert!(!MemberIdByHandleHash::<T>::contains_key(handle_old_hash));
        assert!(MemberIdByHandleHash::<T>::contains_key(&handle_updated_hash));
        assert_eq!(MemberIdByHandleHash::<T>::get(&handle_updated_hash), member_id);

        assert_last_event::<T>(RawEvent::MemberProfileUpdated(
                member_id,
                Some(handle_updated),
                None,
            ).into()
        );
    }

    update_accounts_none{

        let member_id = 0;

        let (account_id, member_id) = member_funded_account::<T>("member", member_id);

    }: update_accounts(RawOrigin::Signed(account_id.clone()), member_id, None, None)

    update_accounts_root{

        let member_id = 0;

        let new_root_account_id = account::<T::AccountId>("root", member_id, SEED);

        let handle = handle_from_id::<T>(member_id);

        let (account_id, member_id) = member_funded_account::<T>("member", member_id);

    }: update_accounts(RawOrigin::Signed(account_id.clone()), member_id, Some(new_root_account_id.clone()), None)

    verify {

        // Ensure root account is successfully updated
        let handle_hash = T::Hashing::hash(&handle);

        let membership: Membership<T> = MembershipObject {
            handle_hash,
            root_account: new_root_account_id.clone(),
            controller_account: account_id.clone(),
            verified: false,
            // Save the updated profile.
            invites: <T as crate::Config>::DefaultMemberInvitesCount::get(),
        };

        assert_eq!(MembershipById::<T>::get(member_id), Some(membership));

        assert_last_event::<T>(RawEvent::MemberAccountsUpdated(
                member_id,
                Some(new_root_account_id),
                None
            ).into()
        );
    }

    update_accounts_controller{

        let member_id = 0;

        let new_controller_account_id = account::<T::AccountId>("controller", member_id, SEED);

        let handle = handle_from_id::<T>(member_id);

        let (account_id, member_id) = member_funded_account::<T>("member", member_id);

    }: update_accounts(RawOrigin::Signed(account_id.clone()), member_id, None, Some(new_controller_account_id.clone()))

    verify {
        // Ensure controller account is successfully updated

        let handle_hash = T::Hashing::hash(&handle);

        let membership: Membership<T> = MembershipObject {
            handle_hash,
            root_account: account_id.clone(),
            controller_account: new_controller_account_id.clone(),
            verified: false,
            // Save the updated profile.
            invites: <T as crate::Config>::DefaultMemberInvitesCount::get(),
        };

        assert_eq!(MembershipById::<T>::get(member_id), Some(membership));

        assert_last_event::<T>(RawEvent::MemberAccountsUpdated(
                member_id,
                None,
                Some(new_controller_account_id)
            ).into()
        );
    }

    update_accounts_both{

        let member_id = 0;

        let new_controller_account_id = account::<T::AccountId>("controller", member_id, SEED);

        let new_root_account_id = account::<T::AccountId>("root", member_id, SEED);

        let handle = handle_from_id::<T>(member_id);

        let (account_id, member_id) = member_funded_account::<T>("member", member_id);

    }: update_accounts(RawOrigin::Signed(account_id.clone()), member_id, Some(new_root_account_id.clone()), Some(new_controller_account_id.clone()))

    verify {

        // Ensure both root and controller accounts are successfully updated
        let handle_hash = T::Hashing::hash(&handle);

        let membership: Membership<T> = MembershipObject {
            handle_hash,
            root_account: new_root_account_id.clone(),
            controller_account: new_controller_account_id.clone(),
            verified: false,
            // Save the updated profile.
            invites: <T as crate::Config>::DefaultMemberInvitesCount::get(),
        };

        assert_eq!(MembershipById::<T>::get(member_id), Some(membership));

        assert_last_event::<T>(RawEvent::MemberAccountsUpdated(
                member_id,
                Some(new_root_account_id),
                Some(new_controller_account_id),
            ).into()
        );
    }

    set_referral_cut {
        let member_id = 0;

        let referral_cut = 10u8;

    }: _(RawOrigin::Root, referral_cut)

    verify {

        assert_eq!(Module::<T>::referral_cut(), referral_cut);

        assert_last_event::<T>(RawEvent::ReferralCutUpdated(referral_cut).into());
    }

    transfer_invites{

        let first_member_id = 0;

        let second_member_id = 1;

        let first_handle = handle_from_id::<T>(first_member_id);
        let (first_account_id, first_member_id) = member_funded_account::<T>("first_member", first_member_id);

        let second_handle = handle_from_id::<T>(second_member_id);
        let (second_account_id, second_member_id) = member_funded_account::<T>("second_member", second_member_id);

        let number_of_invites = 2;

    }: _(RawOrigin::Signed(first_account_id.clone()), first_member_id, second_member_id, number_of_invites)

    verify {
        // Ensure invites are successfully transfered

        let first_handle_hash = T::Hashing::hash(&first_handle);

        let second_handle_hash = T::Hashing::hash(&second_handle);

        let first_membership: Membership<T> = MembershipObject {
            handle_hash: first_handle_hash,
            root_account: first_account_id.clone(),
            controller_account: first_account_id.clone(),
            verified: false,
            invites: 0,
        };

        let second_membership: Membership<T> = MembershipObject {
            handle_hash: second_handle_hash,
            root_account: second_account_id.clone(),
            controller_account: second_account_id.clone(),
            verified: false,
            invites: <T as crate::Config>::DefaultMemberInvitesCount::get() + number_of_invites,
        };

        assert_eq!(MembershipById::<T>::get(first_member_id), Some(first_membership));

        assert_eq!(MembershipById::<T>::get(second_member_id), Some(second_membership));

        assert_last_event::<T>(RawEvent::InvitesTransferred(first_member_id, second_member_id, number_of_invites).into());
    }

    invite_member {
        let member_id = 0;

        let i in 1 .. MAX_BYTES;

        let j in 0 .. MAX_BYTES;

        let member_id = 0;

        let (account_id, member_id) = member_funded_account::<T>("member", member_id);

        let handle = handle_from_id::<T>(i);

        let metadata = vec![0u8].repeat(j as usize);

        let invite_params = InviteMembershipParameters {
            inviting_member_id: member_id,
            root_account: account_id.clone(),
            controller_account: account_id.clone(),
            handle: Some(handle.clone()),
            metadata,
        };

        let default_invitation_balance = T::DefaultInitialInvitationBalance::get();

        T::WorkingGroup::set_budget(default_invitation_balance + default_invitation_balance);

        let current_wg_budget = T::WorkingGroup::get_budget();

    }: _(RawOrigin::Signed(account_id.clone()), invite_params.clone())

    verify {

        // Ensure member is successfully invited
        let invited_member_id = member_id + T::MemberId::one();

        let handle_hash = T::Hashing::hash(&handle);

        let invited_membership: Membership<T> = MembershipObject {
            handle_hash,
            root_account: account_id.clone(),
            controller_account: account_id.clone(),
            verified: false,
            invites: 0,
        };

        let new_wg_budget = current_wg_budget.saturating_sub(default_invitation_balance);

        assert_eq!(T::WorkingGroup::get_budget(), new_wg_budget);

        assert_eq!(MemberIdByHandleHash::<T>::get(&handle_hash), invited_member_id);

        assert_eq!(MembershipById::<T>::get(invited_member_id), Some(invited_membership));

        assert_last_event::<T>(RawEvent::MemberInvited(invited_member_id, invite_params).into());

    }

    gift_membership {
        let i in 1 .. MAX_BYTES;
        let j in 0 .. MAX_BYTES;

        let account_id = account::<T::AccountId>("gifter", 1, SEED);
        let _ = Balances::<T>::make_free_balance_be(&account_id, BalanceOf::<T>::max_value());
        let root_account = account::<T::AccountId>("member", 2, SEED);
        let controller_account = account::<T::AccountId>("member", 4, SEED);

        let handle = handle_from_id::<T>(i);

        let metadata = vec![0u8].repeat(j as usize);

        let gift_params = GiftMembershipParameters {
            root_account: root_account.clone(),
            controller_account: controller_account.clone(),
            handle: Some(handle.clone()),
            metadata,
<<<<<<< HEAD
            credit_controller_account: (5_000_000_u32).saturated_into::<BalanceOf<T>>(),
            apply_controller_account_invitation_lock: Some((3_000_000_u32).saturated_into()),
            credit_root_account: (2_000_000_u32).saturated_into::<BalanceOf<T>>(),
            apply_root_account_invitation_lock: Some((1_000_000_u32).saturated_into()),
=======
            credit_controller_account: BalanceOf::<T>::from(5u32) * <T as balances::Config>::ExistentialDeposit::get(),
            apply_controller_account_invitation_lock: Some(BalanceOf::<T>::from(3u32) * <T as balances::Config>::ExistentialDeposit::get()),
            credit_root_account: BalanceOf::<T>::from(2u32) * <T as balances::Config>::ExistentialDeposit::get(),
            apply_root_account_invitation_lock: Some(<T as balances::Config>::ExistentialDeposit::get()),
>>>>>>> 83495133
        };

        let member_id = <NextMemberId<T>>::get();

    }: _(RawOrigin::Signed(account_id.clone()), gift_params.clone())

    verify {
        // Ensure member is successfully invited
        let handle_hash = T::Hashing::hash(&handle);

        let gifted_membership: Membership<T> = MembershipObject {
            handle_hash,
            root_account: root_account.clone(),
            controller_account: controller_account.clone(),
            verified: false,
            invites: 0,
        };

        assert_eq!(MemberIdByHandleHash::<T>::get(&handle_hash), member_id);

        assert_eq!(MembershipById::<T>::get(member_id), Some(gifted_membership));

        assert_last_event::<T>(RawEvent::MembershipGifted(member_id, gift_params).into());

        assert_eq!(
            balances::Pallet::<T>::free_balance(controller_account.clone()),
            BalanceOf::<T>::from(5u32) * <T as balances::Config>::ExistentialDeposit::get(),
        );

        assert_eq!(
            balances::Pallet::<T>::free_balance(root_account.clone()),
            BalanceOf::<T>::from(2u32) * <T as balances::Config>::ExistentialDeposit::get(),
        );

        assert_eq!(
            balances::Pallet::<T>::usable_balance(controller_account),
            BalanceOf::<T>::from(2u32) * <T as balances::Config>::ExistentialDeposit::get(),
        );

        assert_eq!(
            balances::Pallet::<T>::usable_balance(root_account),
            <T as balances::Config>::ExistentialDeposit::get(),
        );
    }

    set_membership_price {
        let membership_price: BalanceOf<T> = 1000u32.into();

    }: _(RawOrigin::Root, membership_price)
    verify {
        assert_eq!(Module::<T>::membership_price(), membership_price);

        assert_last_event::<T>(RawEvent::MembershipPriceUpdated(membership_price).into());
    }

    update_profile_verification {

        let member_id = 0;

        let handle = handle_from_id::<T>(member_id);
        let (account_id, member_id) = member_funded_account::<T>("member", member_id);

        Module::<T>::add_staking_account_candidate(
            RawOrigin::Signed(account_id.clone()).into(),
            member_id,
        )
        .unwrap();
        Module::<T>::confirm_staking_account(
            RawOrigin::Signed(account_id.clone()).into(),
            member_id,
            account_id.clone(),
        )
        .unwrap();

        // Set leader member id
        let leader_id = T::insert_a_lead(0, &account_id, member_id);

        let is_verified = true;

        let leader_member_id = T::WorkingGroup::get_leader_member_id();
    }: _(RawOrigin::Signed(account_id.clone()), leader_id, member_id, is_verified)

    verify {
        // Ensure profile verification status is successfully updated

        let handle_hash = T::Hashing::hash(&handle);

        let membership: Membership<T> = MembershipObject {
            handle_hash,
            root_account: account_id.clone(),
            controller_account: account_id.clone(),
            verified: is_verified,
            invites: <T as crate::Config>::DefaultMemberInvitesCount::get(),
        };

        assert_eq!(MembershipById::<T>::get(member_id), Some(membership));

        assert_last_event::<T>(RawEvent::MemberVerificationStatusUpdated(
                member_id,
                is_verified,
                leader_id,
            ).into()
        );
    }

    set_leader_invitation_quota {
        // Set leader member id

        let member_id = 0;

        let (account_id, member_id) = member_funded_account::<T>("member", member_id);

        Module::<T>::add_staking_account_candidate(
            RawOrigin::Signed(account_id.clone()).into(),
            member_id,
        )
        .unwrap();
        Module::<T>::confirm_staking_account(
            RawOrigin::Signed(account_id.clone()).into(),
            member_id,
            account_id.clone(),
        )
        .unwrap();

        // Set leader member id
        T::insert_a_lead(0, &account_id, member_id);

        let leader_member_id = T::WorkingGroup::get_leader_member_id();

        let invitation_quota = 100;

    }: _(RawOrigin::Root, invitation_quota)
    verify {
        // Ensure leader invitation quota is successfully updated

        assert_eq!(MembershipById::<T>::get(leader_member_id.unwrap()).unwrap().invites, invitation_quota);

        assert_last_event::<T>(RawEvent::LeaderInvitationQuotaUpdated(invitation_quota).into());
    }

    set_initial_invitation_balance {
        let invitation_balance: BalanceOf<T> = 1000u32.into();

    }: _(RawOrigin::Root, invitation_balance)
    verify {

        assert_eq!(Module::<T>::initial_invitation_balance(), invitation_balance);

        assert_last_event::<T>(RawEvent::InitialInvitationBalanceUpdated(invitation_balance).into());

    }

    set_initial_invitation_count {
        let initial_invitation_count = 10;

    }: _(RawOrigin::Root, initial_invitation_count)
    verify {
        assert_eq!(Module::<T>::initial_invitation_count(), initial_invitation_count);

        assert_last_event::<T>(RawEvent::InitialInvitationCountUpdated(initial_invitation_count).into());
    }

    add_staking_account_candidate {
        let member_id = 0;

        let (account_id, member_id) = member_funded_account::<T>("member", member_id);
    }: _(RawOrigin::Signed(account_id.clone()), member_id)

    verify {

        // Ensure staking account candidate is successfully added
        let staking_account_member_binding = StakingAccountMemberBinding {
            member_id,
            confirmed: false,
        };

        assert_eq!(Module::<T>::staking_account_id_member_status(account_id.clone()), staking_account_member_binding);

        assert_last_event::<T>(RawEvent::StakingAccountAdded(account_id, member_id).into());
    }

    confirm_staking_account {
        let member_id = 0;

        let (account_id, member_id) = member_funded_account::<T>("member", member_id);
        Module::<T>::add_staking_account_candidate(
            RawOrigin::Signed(account_id.clone()).into(),
            member_id,
        ).unwrap();

    }: _(RawOrigin::Signed(account_id.clone()), member_id, account_id.clone())

    verify {

        // Ensure staking account candidate is successfully confirmed
        let staking_account_member_binding = StakingAccountMemberBinding {
            member_id,
            confirmed: true,
        };

        assert_eq!(Module::<T>::staking_account_id_member_status(account_id.clone()), staking_account_member_binding);

        assert_last_event::<T>(RawEvent::StakingAccountConfirmed(account_id, member_id).into());
    }

    remove_staking_account {
        let member_id = 0;

        let (account_id, member_id) = member_funded_account::<T>("member", member_id);
        Module::<T>::add_staking_account_candidate(
            RawOrigin::Signed(account_id.clone()).into(),
            member_id,
        ).unwrap();

    }: _(RawOrigin::Signed(account_id.clone()), member_id)

    verify {

        // Ensure staking account candidate is successfully removed
        assert!(!StakingAccountIdMemberStatus::<T>::contains_key(account_id.clone()));

        assert_last_event::<T>(RawEvent::StakingAccountRemoved(account_id, member_id).into());
    }

    member_remark{
        let msg = b"test".to_vec();
        let member_id = 0;
        let (account_id, member_id) = member_funded_account::<T>("member", member_id);
    }: _ (RawOrigin::Signed(account_id.clone()), member_id, msg.clone())

    verify {
        assert_last_event::<T>(RawEvent::MemberRemarked(member_id, msg).into());
    }

    create_member{

        let i in 1 .. MAX_BYTES;

        let j in 0 .. MAX_BYTES;

        let member_id = Module::<T>::members_created();

        let account_id = account::<T::AccountId>("member", member_id.saturated_into(), SEED);

        let handle = vec![0u8].repeat(i as usize);

        let metadata = vec![0u8].repeat(j as usize);

        let params = CreateMemberParameters {
            root_account: account_id.clone(),
            controller_account: account_id.clone(),
            handle: handle.clone(),
            metadata,
            is_founding_member: false,
        };

    }: _(RawOrigin::Root, params.clone())
    verify {

        // Ensure membership for given member_id is successfully bought
        assert_eq!(Module::<T>::members_created(), member_id + T::MemberId::one());

        let handle_hash = T::Hashing::hash(&handle);

        let invites = Module::<T>::initial_invitation_count();
        let membership: Membership<T> = MembershipObject {
            handle_hash,
            root_account: account_id.clone(),
            controller_account: account_id.clone(),
            verified: false,
            invites,
        };

        assert_eq!(MemberIdByHandleHash::<T>::get(&handle_hash), member_id);

        assert_eq!(MembershipById::<T>::get(member_id), Some(membership));

        assert_last_event::<T>(
            RawEvent::MemberCreated(member_id, params, invites).into()
        );
    }

    // impl_benchmark_test_suite!(Module, tests::mock::build_test_externalities(), tests::mock::Test)
    impl_benchmark_test_suite!(
        Module,
        tests::mock::TestExternalitiesBuilder::default().with_lead().build(),
        tests::mock::Test
    )
}<|MERGE_RESOLUTION|>--- conflicted
+++ resolved
@@ -524,17 +524,10 @@
             controller_account: controller_account.clone(),
             handle: Some(handle.clone()),
             metadata,
-<<<<<<< HEAD
-            credit_controller_account: (5_000_000_u32).saturated_into::<BalanceOf<T>>(),
-            apply_controller_account_invitation_lock: Some((3_000_000_u32).saturated_into()),
-            credit_root_account: (2_000_000_u32).saturated_into::<BalanceOf<T>>(),
-            apply_root_account_invitation_lock: Some((1_000_000_u32).saturated_into()),
-=======
             credit_controller_account: BalanceOf::<T>::from(5u32) * <T as balances::Config>::ExistentialDeposit::get(),
             apply_controller_account_invitation_lock: Some(BalanceOf::<T>::from(3u32) * <T as balances::Config>::ExistentialDeposit::get()),
             credit_root_account: BalanceOf::<T>::from(2u32) * <T as balances::Config>::ExistentialDeposit::get(),
             apply_root_account_invitation_lock: Some(<T as balances::Config>::ExistentialDeposit::get()),
->>>>>>> 83495133
         };
 
         let member_id = <NextMemberId<T>>::get();
