--- conflicted
+++ resolved
@@ -17,10 +17,6 @@
 use sp_runtime::traits::Bounded;
 use sp_std::prelude::*;
 use sp_std::vec;
-<<<<<<< HEAD
-=======
-
->>>>>>> eb735d03
 /// Balance alias for `balances` module.
 pub type BalanceOf<T> = <T as balances::Trait>::Balance;
 
@@ -33,13 +29,7 @@
 const MAX_BYTES: u32 = 16384;
 
 fn get_byte(num: u32, byte_number: u8) -> u8 {
-<<<<<<< HEAD
-    ((num & (0xff << (8 * byte_number))) >> (8 * byte_number) as u8)
-        .try_into()
-        .unwrap()
-=======
     ((num & (0xff << (8 * byte_number))) >> (8 * byte_number)) as u8
->>>>>>> eb735d03
 }
 
 fn assert_last_event<T: Trait>(generic_event: <T as Trait>::Event) {
