--- conflicted
+++ resolved
@@ -3,12 +3,7 @@
 pub(crate) mod fixtures;
 pub(crate) mod mock;
 
-<<<<<<< HEAD
-use crate::{Error, Event, MembershipWorkingGroupInstance};
-=======
-use super::genesis;
 use crate::{Error, Event};
->>>>>>> 253a87eb
 use fixtures::*;
 use mock::*;
 
