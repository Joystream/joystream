--- conflicted
+++ resolved
@@ -3,11 +3,7 @@
 build = 'build.rs'
 edition = '2018'
 name = 'joystream-node'
-<<<<<<< HEAD
-version = '5.2.0'
-=======
-version = '3.7.3'
->>>>>>> 8e09e42a
+version = '5.3.0'
 default-run = "joystream-node"
 
 [[bin]]
