#!/usr/bin/env bash
set -e

SCRIPT_PATH="$(dirname "${BASH_SOURCE[0]}")"
cd $SCRIPT_PATH

rm ./output.json || :

<<<<<<< HEAD
function cleanup() {
    docker logs joystream-node --tail 15 || :
    docker stop joystream-node || :
    docker rm joystream-node || :
=======
export RUNTIME_PROFILE=TESTING
CONTAINER_ID=$(./run-node-docker.sh)

if [ "${PERSIST}" == true ]; then
  echo "Starting services"
else
  function cleanup() {
>>>>>>> 03a59f78
    echo "# Colossus-1 Logs"
    docker logs colossus-1 --tail 100 || :
    echo "# Colossus-2 Logs"
    docker logs colossus-2 --tail 100 || :
<<<<<<< HEAD
    docker-compose -f ../../docker-compose.yml down -v || :
}
=======
    docker logs ${CONTAINER_ID} --tail 15
    docker stop ${CONTAINER_ID}
    docker rm ${CONTAINER_ID}

    if [ "${NO_STORAGE}" != true ]; then
      docker-compose -f ../../docker-compose.storage-squid.yml down -v
    fi

    docker-compose -f ../../docker-compose.yml down -v
  }
>>>>>>> 03a59f78

trap cleanup EXIT ERR SIGINT SIGTERM

export JOYSTREAM_NODE_TAG=`RUNTIME_PROFILE=TESTING ../../scripts/runtime-code-shasum.sh`
CHAIN=dev docker compose -f ../../docker-compose.yml up -d joystream-node

sleep 30

# Display runtime version
yarn workspace api-scripts tsnode-strict src/status.ts | grep Runtime

# Start a query-node
if [ "${NO_QN}" != true ]; then
  ../../query-node/start.sh
fi

if [ "${NO_STORAGE}" != true ]; then
  ./start-storage.sh
fi

# Execute tests
./run-test-scenario.sh $*<|MERGE_RESOLUTION|>--- conflicted
+++ resolved
@@ -6,31 +6,14 @@
 
 rm ./output.json || :
 
-<<<<<<< HEAD
 function cleanup() {
     docker logs joystream-node --tail 15 || :
     docker stop joystream-node || :
     docker rm joystream-node || :
-=======
-export RUNTIME_PROFILE=TESTING
-CONTAINER_ID=$(./run-node-docker.sh)
-
-if [ "${PERSIST}" == true ]; then
-  echo "Starting services"
-else
-  function cleanup() {
->>>>>>> 03a59f78
     echo "# Colossus-1 Logs"
     docker logs colossus-1 --tail 100 || :
     echo "# Colossus-2 Logs"
     docker logs colossus-2 --tail 100 || :
-<<<<<<< HEAD
-    docker-compose -f ../../docker-compose.yml down -v || :
-}
-=======
-    docker logs ${CONTAINER_ID} --tail 15
-    docker stop ${CONTAINER_ID}
-    docker rm ${CONTAINER_ID}
 
     if [ "${NO_STORAGE}" != true ]; then
       docker-compose -f ../../docker-compose.storage-squid.yml down -v
@@ -38,7 +21,6 @@
 
     docker-compose -f ../../docker-compose.yml down -v
   }
->>>>>>> 03a59f78
 
 trap cleanup EXIT ERR SIGINT SIGTERM
 
