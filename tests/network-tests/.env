--- conflicted
+++ resolved
@@ -14,7 +14,6 @@
 COUNCIL_ELECTION_K = 2
 # Balance to spend using spending proposal
 SPENDING_BALANCE = 1000
-<<<<<<< HEAD
 # Minting capacity increment for content working group minting capacity test.
 MINTING_CAPACITY_INCREMENT = 20
 # Minting capacity for council mint for spending proposal.
@@ -23,11 +22,5 @@
 RUNTIME_UPGRADE_PROPOSAL_STAKE = 100000
 # Validator count increment for Validator count test.
 VALIDATOR_COUNT_INCREMENT = 2
-=======
-# Minting capacity for content working group minting capacity test.
-MINTING_CAPACITY = 100020
-# Stake amount for Rome runtime upgrade proposal
-RUNTIME_UPGRADE_PROPOSAL_STAKE = 100000
 # Constantinople runtime path
-RUNTIME_WASM_PATH = ../../target/release/wbuild/joystream-node-runtime/joystream_node_runtime.compact.wasm
->>>>>>> d68d5993
+RUNTIME_WASM_PATH = ../../target/release/wbuild/joystream-node-runtime/joystream_node_runtime.compact.wasm