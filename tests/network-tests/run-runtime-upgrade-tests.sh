--- conflicted
+++ resolved
@@ -145,19 +145,9 @@
 
 # entrypoint
 function main {
-<<<<<<< HEAD
-=======
-    CONTAINER_ID=""
-    export JOYSTREAM_NODE_TAG=${RUNTIME}
->>>>>>> f874a29e
     if [ $TARGET_RUNTIME == $RUNTIME ]; then
         echo >&2 "Same tag for runtime and target runtime aborting..."
         exit 0
-    fi
-
-    # Start a query-node
-    if [ "${NO_QN}" != true ]; then
-        ../../query-node/start.sh
     fi
 
     # 0. Generate config files
