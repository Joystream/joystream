import { BaseFixture } from '../Fixture'

export class CreateMockCategories extends BaseFixture {
  public async execute(): Promise<void> {
    const categories = [
      'Film & Animation',
      'Autos & Vehicles',
      'Music',
      'Pets & Animals',
      'Sports',
      'Travel & Events',
      'Gaming',
      'People',
      'Comedy',
      'Entertainment',
      'News & Politics',
      'Howto & Style',
      'Education',
      'Science & Technology',
      'Nonprofits & Activism',
    ]
<<<<<<< HEAD
=======

    await Promise.all(categories.map((name) => this.api.createVideoCategoryAsLead(name)))
>>>>>>> 700abcc1
  }
}<|MERGE_RESOLUTION|>--- conflicted
+++ resolved
@@ -19,10 +19,7 @@
       'Science & Technology',
       'Nonprofits & Activism',
     ]
-<<<<<<< HEAD
-=======
 
     await Promise.all(categories.map((name) => this.api.createVideoCategoryAsLead(name)))
->>>>>>> 700abcc1
   }
 }