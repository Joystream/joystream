import { CreateChannelsAsMemberFixture } from './createChannelsAsMemberFixture'
import { CreateVideosAsMemberFixture } from './createVideosAsMemberFixture'
import { BuyMembershipHappyCaseFixture } from '../fixtures/membership'
import BN from 'bn.js'
import { FlowProps } from '../Flow'
import { FixtureRunner } from '../Fixture'
import { extendDebug } from '../Debugger'

export default async function mockContent({ api, query }: FlowProps): Promise<void> {
  const debug = extendDebug('flow:createMockContent')
  debug('Started')

<<<<<<< HEAD

=======
>>>>>>> ad82fc05
  if (process.env.SKIP_MOCK_CONTENT) {
    debug('Skipping Video and Channel creation')
    debug('Done')
    return
  }

  const memberAccount = (await api.createKeyPairs(1))[0].key.address
  const createMember: BuyMembershipHappyCaseFixture = new BuyMembershipHappyCaseFixture(api, query, [memberAccount])
  await new FixtureRunner(createMember).run()

  const memberId = createMember.getCreatedMembers()[0].toNumber()

  // Send some funds to pay the state_bloat_bond and fees
  const channelOwnerBalance = new BN(10000)
  await api.treasuryTransferBalance(memberAccount, channelOwnerBalance)

  // If we are too "aggressive" seeing
  // 'ExtrinsicStatus:: 1010: Invalid Transaction: Transaction is outdated' errors
  const numberOfChannelsPerRound = 100
  const numberOfRoundsChannel = 5
  const numberOfVideosPerRound = 100
  const numberOfRoundsVideo = 100

  const channelIds: number[] = []

  // create mock channels
  debug('Creating Channels')
  for (let n = 0; n < numberOfRoundsChannel; n++) {
    const createChannels = new CreateChannelsAsMemberFixture(api, query, memberId, numberOfChannelsPerRound)
    await new FixtureRunner(createChannels).run()
    createChannels.getCreatedChannels().forEach((id) => channelIds.push(id.toNumber()))
  }

  // Create all videos in same channel
  const channelId = channelIds[0]

  // create mock videos
  for (let n = 0; n < numberOfRoundsVideo; n++) {
    debug('Creating Videos round', n)
    const createVideos = new CreateVideosAsMemberFixture(api, memberId, channelId, numberOfVideosPerRound)
    await new FixtureRunner(createVideos).run()
  }

  debug('Done')
}<|MERGE_RESOLUTION|>--- conflicted
+++ resolved
@@ -10,10 +10,6 @@
   const debug = extendDebug('flow:createMockContent')
   debug('Started')
 
-<<<<<<< HEAD
-
-=======
->>>>>>> ad82fc05
   if (process.env.SKIP_MOCK_CONTENT) {
     debug('Skipping Video and Channel creation')
     debug('Done')
