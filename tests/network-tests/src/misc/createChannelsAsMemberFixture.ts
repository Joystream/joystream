import { BaseQueryNodeFixture } from '../Fixture'
import { Api } from '../Api'
import { ChannelId, DistributionBucketFamilyId } from '@joystream/types/primitives'
<<<<<<< HEAD
import { QueryNodeApi } from 'src/QueryNodeApi'
import { Bytes } from '@polkadot/types'
=======
import { QueryNodeApi } from '../QueryNodeApi'
>>>>>>> ac94062e

export class CreateChannelsAsMemberFixture extends BaseQueryNodeFixture {
  // Member that will be channel owner
  private memberId: number
  private numChannels: number
  private metadata: Bytes | undefined
  private createdChannels: ChannelId[] = []

  constructor(api: Api, query: QueryNodeApi, memberId: number, numChannels: number, metadata?: Bytes) {
    super(api, query)
    this.memberId = memberId
    this.numChannels = numChannels
    this.metadata = metadata
  }

  public getCreatedChannels(): ChannelId[] {
    return this.createdChannels.slice()
  }

  async selectStorageBucketsForNewChannel(): Promise<number[]> {
    const storageBuckets = await this.query.storageBucketsForNewChannel()
    const { numberOfStorageBuckets: storageBucketsPolicy } = await this.api.query.storage.dynamicBagCreationPolicies(
      'Channel'
    )

    if (!storageBuckets || storageBuckets.length < storageBucketsPolicy.toNumber()) {
      throw new Error(`Storage buckets policy constraint unsatifified. Not enough storage buckets exist`)
    }

    return storageBuckets.map((b) => Number(b.id)).slice(0, storageBucketsPolicy.toNumber())
  }

  async selectDistributionBucketsForNewChannel(): Promise<
    { distributionBucketFamilyId: number; distributionBucketIndex: number }[]
  > {
    const { families: distributionBucketFamiliesPolicy } = await this.api.query.storage.dynamicBagCreationPolicies(
      'Channel'
    )

    const families = await this.query.distributionBucketsForNewChannel()
    const distributionBucketIds = []

    for (const { id, buckets } of families || []) {
      const bucketsCountPolicy = distributionBucketFamiliesPolicy.get(id as unknown as DistributionBucketFamilyId)
      if (bucketsCountPolicy && bucketsCountPolicy.toNumber() < buckets.length) {
        throw new Error(`Distribution buckets policy constraint unsatifified. Not enough distribution buckets exist`)
      }

      distributionBucketIds.push(
        ...buckets
          .map(({ bucketIndex }) => {
            return {
              distributionBucketFamilyId: Number(id),
              distributionBucketIndex: bucketIndex,
            }
          })
          .slice(0, bucketsCountPolicy?.toNumber())
      )
    }
    return distributionBucketIds
  }

  public async execute(): Promise<void> {
    const account = await this.api.getMemberControllerAccount(this.memberId)

    const channels: Promise<ChannelId>[] = []
    for (let i = 0; i < this.numChannels; i++) {
      const storageBuckets = await this.selectStorageBucketsForNewChannel()
      const distributionBuckets = await this.selectDistributionBucketsForNewChannel()
      channels.push(
        this.api.createMockChannel(this.memberId, storageBuckets, distributionBuckets, account, this.metadata)
      )
    }

    this.createdChannels = await Promise.all(channels)
  }
}<|MERGE_RESOLUTION|>--- conflicted
+++ resolved
@@ -1,12 +1,8 @@
 import { BaseQueryNodeFixture } from '../Fixture'
 import { Api } from '../Api'
 import { ChannelId, DistributionBucketFamilyId } from '@joystream/types/primitives'
-<<<<<<< HEAD
-import { QueryNodeApi } from 'src/QueryNodeApi'
 import { Bytes } from '@polkadot/types'
-=======
 import { QueryNodeApi } from '../QueryNodeApi'
->>>>>>> ac94062e
 
 export class CreateChannelsAsMemberFixture extends BaseQueryNodeFixture {
   // Member that will be channel owner
