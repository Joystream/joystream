import { FlowProps } from '../../Flow'
import { extendDebug } from '../../Debugger'
import { JoystreamCLI } from '../../cli/joystream'
import { BuyMembershipHappyCaseFixture } from '../../fixtures/membership/BuyMembershipHappyCaseFixture'
import { FixtureRunner } from '../../Fixture'
import { TmpFileManager } from '../../cli/utils'
import { assert } from 'chai'
import { Utils } from '../../utils'
import { statSync } from 'fs'
<<<<<<< HEAD
import BN from 'bn.js'
=======
import { createJoystreamCli } from '../utils'
>>>>>>> 8065856d

export default async function createChannel({ api, query }: FlowProps): Promise<void> {
  const debug = extendDebug('flow:createChannel')
  debug('Started')

  // Create channel owner membership
  const [channelOwnerKeypair] = await api.createKeyPairs(1)
  const buyMembershipFixture = new BuyMembershipHappyCaseFixture(api, query, [channelOwnerKeypair.key.address])
  await new FixtureRunner(buyMembershipFixture).run()
  const memberId = buyMembershipFixture.getCreatedMembers()[0]

  // Send some funds to pay the deletion_prize and fees
  const channelOwnerBalance = new BN(10000)
  await api.treasuryTransferBalance(channelOwnerKeypair.key.address, channelOwnerBalance)

  // Create and init Joystream CLI
  const joystreamCli = await createJoystreamCli()

  // Import & select channel owner key
  await joystreamCli.init()
  await joystreamCli.importAccount(channelOwnerKeypair.key)
  await joystreamCli.chooseMemberAccount(memberId)

  // Create channel
  const avatarPhotoPath = joystreamCli.getTmpFileManager().randomImgFile(300, 300)
  const coverPhotoPath = joystreamCli.getTmpFileManager().randomImgFile(1920, 500)
  const channelInput = {
    title: 'Test channel',
    avatarPhotoPath,
    coverPhotoPath,
    description: 'This is a test channel',
    isPublic: true,
    language: 'en',
    rewardAccount: channelOwnerKeypair.key.address,
  }
<<<<<<< HEAD
  const { out: channelId } = await joystreamCli.createChannel(channelInput, ['--context', 'Member'])
=======

  const channelId = await joystreamCli.createChannel(channelInput)
>>>>>>> 8065856d

  await query.tryQueryWithTimeout(
    () => query.channelById(channelId.toString()),
    (channel) => {
      Utils.assert(channel, 'Channel not found')
      assert.equal(channel.title, channelInput.title)
      assert.equal(channel.description, channelInput.description)
      assert.equal(channel.isPublic, channelInput.isPublic)
      assert.equal(channel.language?.iso, channelInput.language)
      assert.equal(channel.rewardAccount, channelInput.rewardAccount)
      assert.equal(channel.avatarPhoto?.type.__typename, 'DataObjectTypeChannelAvatar')
      assert.equal(channel.avatarPhoto?.size, statSync(avatarPhotoPath).size)
      assert.equal(channel.coverPhoto?.type.__typename, 'DataObjectTypeChannelCoverPhoto')
      assert.equal(channel.coverPhoto?.size, statSync(coverPhotoPath).size)
    }
  )

  debug('Done')
}<|MERGE_RESOLUTION|>--- conflicted
+++ resolved
@@ -1,17 +1,12 @@
 import { FlowProps } from '../../Flow'
 import { extendDebug } from '../../Debugger'
-import { JoystreamCLI } from '../../cli/joystream'
 import { BuyMembershipHappyCaseFixture } from '../../fixtures/membership/BuyMembershipHappyCaseFixture'
 import { FixtureRunner } from '../../Fixture'
-import { TmpFileManager } from '../../cli/utils'
 import { assert } from 'chai'
 import { Utils } from '../../utils'
 import { statSync } from 'fs'
-<<<<<<< HEAD
 import BN from 'bn.js'
-=======
 import { createJoystreamCli } from '../utils'
->>>>>>> 8065856d
 
 export default async function createChannel({ api, query }: FlowProps): Promise<void> {
   const debug = extendDebug('flow:createChannel')
@@ -33,7 +28,6 @@
   // Import & select channel owner key
   await joystreamCli.init()
   await joystreamCli.importAccount(channelOwnerKeypair.key)
-  await joystreamCli.chooseMemberAccount(memberId)
 
   // Create channel
   const avatarPhotoPath = joystreamCli.getTmpFileManager().randomImgFile(300, 300)
@@ -47,12 +41,13 @@
     language: 'en',
     rewardAccount: channelOwnerKeypair.key.address,
   }
-<<<<<<< HEAD
-  const { out: channelId } = await joystreamCli.createChannel(channelInput, ['--context', 'Member'])
-=======
 
-  const channelId = await joystreamCli.createChannel(channelInput)
->>>>>>> 8065856d
+  const channelId = await joystreamCli.createChannel(channelInput, [
+    '--context',
+    'Member',
+    '--useMemberId',
+    memberId.toString(),
+  ])
 
   await query.tryQueryWithTimeout(
     () => query.channelById(channelId.toString()),
