import { FlowProps } from '../../Flow'
import { extendDebug } from '../../Debugger'
import { FixtureRunner } from '../../Fixture'
import {
  ActiveVideoCountersFixture,
  CreateChannelsAndVideosFixture,
  CreateContentStructureFixture,
  CreateMembersFixture,
} from '../../fixtures/content'
import BN from 'bn.js'
import { createJoystreamCli } from '../utils'

export default async function activeVideoCounters({ api, query, env }: FlowProps): Promise<void> {
  const debug = extendDebug('flow:active-video-counters')
  debug('Started')
  api.enableDebugTxLogs()

  // create Joystream CLI
  const joystreamCli = await createJoystreamCli()

  // settings
  const videoCount = 2
  const videoCategoryCount = 2
  const channelCount = 2
<<<<<<< HEAD
  const sufficientTopupAmount = new BN(1000000) // some very big number to cover fees of all transactions
=======
  const channelCategoryCount = 2
  const sufficientTopupAmount = new BN(10_000_000_000_000) // some very big number to cover fees of all transactions
>>>>>>> 5eca4de3

  // flow itself

  // create channel categories and video categories
  const createContentStructureFixture = new CreateContentStructureFixture(api, query, joystreamCli, videoCategoryCount)
  await new FixtureRunner(createContentStructureFixture).run()

  const { videoCategoryIds } = createContentStructureFixture.getCreatedItems()

  // create author of channels and videos
  const createMembersFixture = new CreateMembersFixture(api, query, 1, 0, sufficientTopupAmount)
  await new FixtureRunner(createMembersFixture).run()
  const author = createMembersFixture.getCreatedItems().members[0]

  // create channels and videos
  const createChannelsAndVideos = new CreateChannelsAndVideosFixture(
    api,
    query,
    joystreamCli,
    channelCount,
    videoCount,
    videoCategoryIds[0],
    author
  )
  await new FixtureRunner(createChannelsAndVideos).run()
  const { channelIds, videosData } = createChannelsAndVideos.getCreatedItems()

  // check that active video counters are working
  const activeVideoCountersFixture = new ActiveVideoCountersFixture(
    api,
    query,
    joystreamCli,
    channelIds,
    videosData,
    videoCategoryIds
  )
  await new FixtureRunner(activeVideoCountersFixture).run()

  debug('Done')
}<|MERGE_RESOLUTION|>--- conflicted
+++ resolved
@@ -22,12 +22,7 @@
   const videoCount = 2
   const videoCategoryCount = 2
   const channelCount = 2
-<<<<<<< HEAD
-  const sufficientTopupAmount = new BN(1000000) // some very big number to cover fees of all transactions
-=======
-  const channelCategoryCount = 2
   const sufficientTopupAmount = new BN(10_000_000_000_000) // some very big number to cover fees of all transactions
->>>>>>> 5eca4de3
 
   // flow itself
 
