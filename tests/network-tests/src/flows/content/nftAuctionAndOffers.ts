--- conflicted
+++ resolved
@@ -12,12 +12,8 @@
   NftOpenAuctionFixture,
   AuctionCancelationsFixture,
   NftCreateVideoWithAuctionFixture,
-<<<<<<< HEAD
   NftCreateVideoWithBuyNowFixture,
-  NftUpdateVideoWithAuctionFixture,
-=======
   UpdateVideoForNftCreationFixture,
->>>>>>> 5c97c21b
   IMember,
 } from '../../fixtures/content'
 import BN from 'bn.js'
@@ -130,26 +126,18 @@
 
   await new FixtureRunner(createVideoWithAuctionFixture).run()
 
-<<<<<<< HEAD
   const createVideoWithBuyNowFixture = new NftCreateVideoWithBuyNowFixture(api, query, author as IMember, channelIds[0])
 
   await new FixtureRunner(createVideoWithBuyNowFixture).run()
 
-  const updateVideoWithAuctionFixture = new NftUpdateVideoWithAuctionFixture(
-=======
-  const updateVideoForNftCreationFixture = new UpdateVideoForNftCreationFixture(
->>>>>>> 5c97c21b
+  const updateVideoWithAuctionFixture = new UpdateVideoForNftCreationFixture(
     api,
     query,
     author as IMember,
     nextVideo().videoId
   )
 
-<<<<<<< HEAD
   await new FixtureRunner(updateVideoWithAuctionFixture).run()
-=======
-  await new FixtureRunner(updateVideoForNftCreationFixture).run()
->>>>>>> 5c97c21b
 
   debug('Done')
 }