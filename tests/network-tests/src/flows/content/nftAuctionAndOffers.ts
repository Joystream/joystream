--- conflicted
+++ resolved
@@ -74,12 +74,8 @@
   })()
 
   // test NFT features
-<<<<<<< HEAD
 
   const englishAuctionFixture = new NftEnglishAuctionFixture(
-=======
-  const nftAuctionFixture = new NftEnglishAuctionFixture(
->>>>>>> 8e4ba8a3
     api,
     query,
     nextVideo().videoId,
@@ -149,8 +145,8 @@
   // keep it updated when changing this flow
   const nftCollectors = {
     [channelIds[0].toString()]: {
-      // 3 == num of videos not transfered from original owner + 1 created in createVideoWithAuctionFixture
-      [author.memberId.toString()]: 3,
+      // 4 == num of videos not transfered from original owner + 1 created in createVideoWithAuctionFixture
+      [author.memberId.toString()]: 4,
 
       // 2 == target of direct offer + buy now winner
       [auctionParticipants[0].memberId.toString()]: 2,
