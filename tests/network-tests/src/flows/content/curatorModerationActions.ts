import BN from 'bn.js'
import {
  AddCuratorToCuratorGroupFixture,
  AddCuratorToGroupParams,
} from '../../fixtures/content/addCuratorsToCuratorGroupFixture'
import { CreateCuratorGroupFixture, CuratorGroupParams } from '../../fixtures/content/createCuratorGroupFixture'
import { extendDebug } from '../../Debugger'
import { FixtureRunner } from '../../Fixture'
import {
  CreateChannelsAndVideosFixture,
  CreateContentStructureFixture,
  CreateMembersFixture,
} from '../../fixtures/content'
import { FlowProps } from '../../Flow'
import { createJoystreamCli } from '../utils'
import {
  DeleteVideoAsModeratorFixture,
  DeleteVideoAsModeratorParams,
} from '../../fixtures/content/curatorModeration/DeleteVideoByModerator'
import {
  DeleteVideoAssetsAsModeratorFixture,
  DeleteVideoAssetsAsModeratorParams,
} from '../../fixtures/content/curatorModeration/DeleteVideoAssetsByModerator'
import {
  DeleteChannelAsModeratorFixture,
  DeleteChannelAsModeratorParams,
} from '../../fixtures/content/curatorModeration/DeleteChannelAsModerator'

export default async function curatorModerationActions({ api, query, env }: FlowProps): Promise<void> {
  const debug = extendDebug('flow:curator-moderation-actions')
  debug('Started')
  api.enableDebugTxLogs()

  // create Joystream CLI
  const joystreamCli = await createJoystreamCli()

  // settings
  const videoCount = 2 // should be equal to number of uses of `nextVideo()` below
  const videoCategoryCount = 1
  const channelCount = 1
  const curatorCount = 1
<<<<<<< HEAD
  const sufficientTopupAmount = new BN(1_000_000) // some very big number to cover fees of all transactions
=======
  const channelCategoryCount = 1
  const sufficientTopupAmount = new BN(10_000_000_000_000) // some very big number to cover fees of all transactions
>>>>>>> 5eca4de3

  // prepare content

  const createContentStructureFixture = new CreateContentStructureFixture(api, query, joystreamCli, videoCategoryCount)
  await new FixtureRunner(createContentStructureFixture).run()

  const { videoCategoryIds } = createContentStructureFixture.getCreatedItems()

  // create author of channels and videos as well as auction participants
  const createMembersFixture = new CreateMembersFixture(api, query, channelCount, curatorCount, sufficientTopupAmount)
  await new FixtureRunner(createMembersFixture).run()

  const {
    members: [channelOwner],
    curators: [curatorId],
  } = createMembersFixture.getCreatedItems()

  const createChannelsAndVideos = new CreateChannelsAndVideosFixture(
    api,
    query,
    joystreamCli,
    channelCount,
    videoCount,
    videoCategoryIds[0],
    channelOwner
  )
  await new FixtureRunner(createChannelsAndVideos).run()

  const { channelIds, videosData } = createChannelsAndVideos.getCreatedItems()

  // create curator & curator group

  const createCuratorGroupParams: CuratorGroupParams[] = [
    {
      isActive: true,
      permissionsByLevel: [
        {
          channelPrivilegeLevel: 0,
          contentModerationActionSet: ['DeleteChannel', 'DeleteVideo', 'DeleteVideoAssets'],
          permissionToDeleteNftAssets: false,
        },
      ],
    },
  ]

  const createCuratorGroupFixture = new CreateCuratorGroupFixture(api, query, createCuratorGroupParams)
  await new FixtureRunner(createCuratorGroupFixture).run()

  const curatorGroupId = createCuratorGroupFixture.getCreatedCuratorGroupId()

  const addCuratorToGroupParams: AddCuratorToGroupParams[] = [
    {
      curatorGroupId,
      curatorId,
      permissions: ['AddVideo', 'DeleteVideo'],
    },
  ]

  const addCuratorToGroupFixture = new AddCuratorToCuratorGroupFixture(api, query, addCuratorToGroupParams)
  await new FixtureRunner(addCuratorToGroupFixture).run()

  // test curator moderation actions

  /**
   * delete video as moderator
   */

  const deleteVideoAsModeratorParams: DeleteVideoAsModeratorParams[] = [
    {
      asCurator: [curatorGroupId, curatorId],
      videoId: videosData[0].videoId, // first video
      numOfObjectsToDelete: 2,
      rationale: 'Deleted video due to offensive content',
    },
  ]

  const deleteVideoAsModeratorFixture = new DeleteVideoAsModeratorFixture(api, query, deleteVideoAsModeratorParams)
  await new FixtureRunner(deleteVideoAsModeratorFixture).runWithQueryNodeChecks()

  /**
   * delete video assets as moderator
   */

  const assetsToRemove = (await query.dataObjectsByVideoId(videosData[1].videoId.toString())).map(({ id }) =>
    Number(id)
  )
  const deleteVideoAssetsAsModeratorParams: DeleteVideoAssetsAsModeratorParams[] = [
    {
      asCurator: [curatorGroupId, curatorId],
      videoId: videosData[1].videoId, // second video
      assetsToRemove,
      rationale: 'Deleted video assets due to pirated content',
    },
  ]

  const deleteVideoAssetsAsModeratorFixture = new DeleteVideoAssetsAsModeratorFixture(
    api,
    query,
    deleteVideoAssetsAsModeratorParams
  )
  await new FixtureRunner(deleteVideoAssetsAsModeratorFixture).runWithQueryNodeChecks()

  /**
   * delete channel as moderator
   */

  // delete other video as well because for channel to be deleted, it should have no video
  const deleteSecondVideoAsModeratorParams: DeleteVideoAsModeratorParams[] = [
    {
      asCurator: [curatorGroupId, curatorId],
      videoId: videosData[1].videoId, // second video
      numOfObjectsToDelete: 0,
      rationale: 'Deleted 2nd video',
    },
  ]

  const deleteSecondVideoAsModeratorFixture = new DeleteVideoAsModeratorFixture(
    api,
    query,
    deleteSecondVideoAsModeratorParams
  )
  await new FixtureRunner(deleteSecondVideoAsModeratorFixture).runWithQueryNodeChecks()

  const deleteChannelAsModeratorParams: DeleteChannelAsModeratorParams[] = [
    {
      asCurator: [curatorGroupId, curatorId],
      channelId: channelIds[0],
      numOfObjectsToDelete: 2,
      rationale: 'Deleted channel due to repeated violations of ToS',
    },
  ]

  const deleteChannelAsModeratorFixture = new DeleteChannelAsModeratorFixture(
    api,
    query,
    deleteChannelAsModeratorParams
  )
  await new FixtureRunner(deleteChannelAsModeratorFixture).runWithQueryNodeChecks()

  debug('Done')
}<|MERGE_RESOLUTION|>--- conflicted
+++ resolved
@@ -39,12 +39,7 @@
   const videoCategoryCount = 1
   const channelCount = 1
   const curatorCount = 1
-<<<<<<< HEAD
-  const sufficientTopupAmount = new BN(1_000_000) // some very big number to cover fees of all transactions
-=======
-  const channelCategoryCount = 1
   const sufficientTopupAmount = new BN(10_000_000_000_000) // some very big number to cover fees of all transactions
->>>>>>> 5eca4de3
 
   // prepare content
 
