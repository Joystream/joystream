import * as Types from './schema'

import gql from 'graphql-tag'
export type ChannelFieldsFragment = {
  id: string
  activeVideosCounter: number
  title?: Types.Maybe<string>
  description?: Types.Maybe<string>
  isPublic?: Types.Maybe<boolean>
  rewardAccount?: Types.Maybe<string>
  isCensored: boolean
  language?: Types.Maybe<{ iso: string }>
  ownerMember?: Types.Maybe<{ id: string }>
  ownerCuratorGroup?: Types.Maybe<{ id: string }>
  category?: Types.Maybe<{ name?: Types.Maybe<string> }>
  avatarPhoto?: Types.Maybe<StorageDataObjectFieldsFragment>
  coverPhoto?: Types.Maybe<StorageDataObjectFieldsFragment>
}

export type ChannelCategoryFieldsFragment = { id: string; activeVideosCounter: number }

export type VideoCategoryFieldsFragment = { id: string; activeVideosCounter: number }

export type GetChannelByIdQueryVariables = Types.Exact<{
  id: Types.Scalars['ID']
}>

export type GetChannelByIdQuery = { channelByUniqueInput?: Types.Maybe<ChannelFieldsFragment> }

export type GetChannelCategoryByIdQueryVariables = Types.Exact<{
  id: Types.Scalars['ID']
}>

export type GetChannelCategoryByIdQuery = { channelCategoryByUniqueInput?: Types.Maybe<ChannelCategoryFieldsFragment> }

export type GetVideoCategoryByIdQueryVariables = Types.Exact<{
  id: Types.Scalars['ID']
}>

export type GetVideoCategoryByIdQuery = { videoCategoryByUniqueInput?: Types.Maybe<VideoCategoryFieldsFragment> }

type DataObjectTypeFields_DataObjectTypeChannelAvatar_Fragment = {
  __typename: 'DataObjectTypeChannelAvatar'
  channel?: Types.Maybe<{ id: string }>
}

type DataObjectTypeFields_DataObjectTypeChannelCoverPhoto_Fragment = {
  __typename: 'DataObjectTypeChannelCoverPhoto'
  channel?: Types.Maybe<{ id: string }>
}

type DataObjectTypeFields_DataObjectTypeVideoMedia_Fragment = {
  __typename: 'DataObjectTypeVideoMedia'
  video?: Types.Maybe<{ id: string }>
}

type DataObjectTypeFields_DataObjectTypeVideoThumbnail_Fragment = {
  __typename: 'DataObjectTypeVideoThumbnail'
  video?: Types.Maybe<{ id: string }>
}

type DataObjectTypeFields_DataObjectTypeUnknown_Fragment = { __typename: 'DataObjectTypeUnknown' }

export type DataObjectTypeFieldsFragment =
  | DataObjectTypeFields_DataObjectTypeChannelAvatar_Fragment
  | DataObjectTypeFields_DataObjectTypeChannelCoverPhoto_Fragment
  | DataObjectTypeFields_DataObjectTypeVideoMedia_Fragment
  | DataObjectTypeFields_DataObjectTypeVideoThumbnail_Fragment
  | DataObjectTypeFields_DataObjectTypeUnknown_Fragment

export type StorageDataObjectFieldsFragment = {
  id: string
  ipfsHash: string
  isAccepted: boolean
  size: any
  deletionPrize: any
  unsetAt?: Types.Maybe<any>
  storageBagId: string
  type:
    | DataObjectTypeFields_DataObjectTypeChannelAvatar_Fragment
    | DataObjectTypeFields_DataObjectTypeChannelCoverPhoto_Fragment
    | DataObjectTypeFields_DataObjectTypeVideoMedia_Fragment
    | DataObjectTypeFields_DataObjectTypeVideoThumbnail_Fragment
    | DataObjectTypeFields_DataObjectTypeUnknown_Fragment
}

export type GetDataObjectsByIdsQueryVariables = Types.Exact<{
  ids?: Types.Maybe<Array<Types.Scalars['ID']> | Types.Scalars['ID']>
}>

export type GetDataObjectsByIdsQuery = { storageDataObjects: Array<StorageDataObjectFieldsFragment> }

<<<<<<< HEAD
export type GetChannelByIdQueryVariables = Types.Exact<{
  id: Types.Scalars['ID']
}>

export type GetChannelByIdQuery = { channelByUniqueInput?: Types.Maybe<ChannelFieldsFragment> }

export type OwnedNftFieldsFragment = {
  id: string
  metadata: string
  creatorRoyalty: number
  video: { id: string }
  ownerMember?: Types.Maybe<{ id: string }>
}

export type GetOwnedNftByVideoIdQueryVariables = Types.Exact<{
  videoId: Types.Scalars['ID']
}>

export type GetOwnedNftByVideoIdQuery = { ownedNfts: Array<OwnedNftFieldsFragment> }

=======
>>>>>>> 5122f561
export const DataObjectTypeFields = gql`
  fragment DataObjectTypeFields on DataObjectType {
    __typename
    ... on DataObjectTypeChannelAvatar {
      channel {
        id
      }
    }
    ... on DataObjectTypeChannelCoverPhoto {
      channel {
        id
      }
    }
    ... on DataObjectTypeVideoThumbnail {
      video {
        id
      }
    }
    ... on DataObjectTypeVideoMedia {
      video {
        id
      }
    }
  }
`
export const StorageDataObjectFields = gql`
  fragment StorageDataObjectFields on StorageDataObject {
    id
    ipfsHash
    isAccepted
    size
    type {
      ...DataObjectTypeFields
    }
    deletionPrize
    unsetAt
    storageBagId
  }
  ${DataObjectTypeFields}
`
export const ChannelFields = gql`
  fragment ChannelFields on Channel {
    id
    activeVideosCounter
    title
    description
    isPublic
    language {
      iso
    }
    rewardAccount
    isCensored
    ownerMember {
      id
    }
    ownerCuratorGroup {
      id
    }
    category {
      name
    }
    avatarPhoto {
      ...StorageDataObjectFields
    }
    coverPhoto {
      ...StorageDataObjectFields
    }
  }
  ${StorageDataObjectFields}
`
<<<<<<< HEAD
export const OwnedNftFields = gql`
  fragment OwnedNftFields on OwnedNft {
    id
    video {
      id
    }
    ownerMember {
      id
    }
    metadata
    creatorRoyalty
  }
`
export const GetDataObjectsByIds = gql`
  query getDataObjectsByIds($ids: [ID!]) {
    storageDataObjects(where: { id_in: $ids }) {
      ...StorageDataObjectFields
    }
=======
export const ChannelCategoryFields = gql`
  fragment ChannelCategoryFields on ChannelCategory {
    id
    activeVideosCounter
  }
`
export const VideoCategoryFields = gql`
  fragment VideoCategoryFields on VideoCategory {
    id
    activeVideosCounter
>>>>>>> 5122f561
  }
`
export const GetChannelById = gql`
  query getChannelById($id: ID!) {
    channelByUniqueInput(where: { id: $id }) {
      ...ChannelFields
    }
  }
  ${ChannelFields}
`
<<<<<<< HEAD
export const GetOwnedNftByVideoId = gql`
  query getOwnedNftByVideoId($videoId: ID!) {
    ownedNfts(where: { video: { id_eq: $videoId } }) {
      ...OwnedNftFields
    }
  }
  ${OwnedNftFields}
=======
export const GetChannelCategoryById = gql`
  query getChannelCategoryById($id: ID!) {
    channelCategoryByUniqueInput(where: { id: $id }) {
      ...ChannelCategoryFields
    }
  }
  ${ChannelCategoryFields}
`
export const GetVideoCategoryById = gql`
  query getVideoCategoryById($id: ID!) {
    videoCategoryByUniqueInput(where: { id: $id }) {
      ...VideoCategoryFields
    }
  }
  ${VideoCategoryFields}
`
export const GetDataObjectsByIds = gql`
  query getDataObjectsByIds($ids: [ID!]) {
    storageDataObjects(where: { id_in: $ids }) {
      ...StorageDataObjectFields
    }
  }
  ${StorageDataObjectFields}
>>>>>>> 5122f561
`<|MERGE_RESOLUTION|>--- conflicted
+++ resolved
@@ -90,7 +90,6 @@
 
 export type GetDataObjectsByIdsQuery = { storageDataObjects: Array<StorageDataObjectFieldsFragment> }
 
-<<<<<<< HEAD
 export type GetChannelByIdQueryVariables = Types.Exact<{
   id: Types.Scalars['ID']
 }>
@@ -111,8 +110,6 @@
 
 export type GetOwnedNftByVideoIdQuery = { ownedNfts: Array<OwnedNftFieldsFragment> }
 
-=======
->>>>>>> 5122f561
 export const DataObjectTypeFields = gql`
   fragment DataObjectTypeFields on DataObjectType {
     __typename
@@ -183,7 +180,6 @@
   }
   ${StorageDataObjectFields}
 `
-<<<<<<< HEAD
 export const OwnedNftFields = gql`
   fragment OwnedNftFields on OwnedNft {
     id
@@ -197,12 +193,6 @@
     creatorRoyalty
   }
 `
-export const GetDataObjectsByIds = gql`
-  query getDataObjectsByIds($ids: [ID!]) {
-    storageDataObjects(where: { id_in: $ids }) {
-      ...StorageDataObjectFields
-    }
-=======
 export const ChannelCategoryFields = gql`
   fragment ChannelCategoryFields on ChannelCategory {
     id
@@ -213,7 +203,6 @@
   fragment VideoCategoryFields on VideoCategory {
     id
     activeVideosCounter
->>>>>>> 5122f561
   }
 `
 export const GetChannelById = gql`
@@ -224,7 +213,6 @@
   }
   ${ChannelFields}
 `
-<<<<<<< HEAD
 export const GetOwnedNftByVideoId = gql`
   query getOwnedNftByVideoId($videoId: ID!) {
     ownedNfts(where: { video: { id_eq: $videoId } }) {
@@ -232,7 +220,8 @@
     }
   }
   ${OwnedNftFields}
-=======
+`
+
 export const GetChannelCategoryById = gql`
   query getChannelCategoryById($id: ID!) {
     channelCategoryByUniqueInput(where: { id: $id }) {
@@ -248,13 +237,4 @@
     }
   }
   ${VideoCategoryFields}
-`
-export const GetDataObjectsByIds = gql`
-  query getDataObjectsByIds($ids: [ID!]) {
-    storageDataObjects(where: { id_in: $ids }) {
-      ...StorageDataObjectFields
-    }
-  }
-  ${StorageDataObjectFields}
->>>>>>> 5122f561
 `