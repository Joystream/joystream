--- conflicted
+++ resolved
@@ -67,7 +67,6 @@
 
 export type VideoCategoryFieldsFragment = { id: string; activeVideosCounter: number }
 
-<<<<<<< HEAD
 export type VideoReactionFieldsFragment = {
   id: string
   reaction: Types.VideoReactionOptions
@@ -100,7 +99,8 @@
   comments: Array<CommentFieldsFragment>
   reactions: Array<VideoReactionFieldsFragment>
   pinnedComment?: Types.Maybe<{ id: string }>
-=======
+}
+
 export type BidFieldsFragment = {
   id: string
   isCanceled: boolean
@@ -113,7 +113,6 @@
       | { __typename: 'AuctionTypeOpen'; bidLockDuration: number }
   }
   nft: { id: string }
->>>>>>> 9674dde8
 }
 
 export type OwnedNftFieldsFragment = {
@@ -188,7 +187,6 @@
 
 export type GetOwnedNftByVideoIdQuery = { ownedNfts: Array<OwnedNftFieldsFragment> }
 
-<<<<<<< HEAD
 export type GetCommentsByIdsQueryVariables = Types.Exact<{
   ids?: Types.Maybe<Array<Types.Scalars['ID']> | Types.Scalars['ID']>
 }>
@@ -200,14 +198,13 @@
 }>
 
 export type GetVideosByIdsQuery = { videos: Array<VideoFieldsFragment> }
-=======
+
 export type GetBidsByMemberIdQueryVariables = Types.Exact<{
   videoId: Types.Scalars['ID']
   memberId: Types.Scalars['ID']
 }>
 
 export type GetBidsByMemberIdQuery = { bids: Array<BidFieldsFragment> }
->>>>>>> 9674dde8
 
 export type GetChannelNftCollectorsQueryVariables = Types.Exact<{ [key: string]: never }>
 
@@ -2442,7 +2439,6 @@
     activeVideosCounter
   }
 `
-<<<<<<< HEAD
 export const CommentReactionFields = gql`
   fragment CommentReactionFields on CommentReaction {
     id
@@ -2503,7 +2499,7 @@
   }
   ${CommentFields}
   ${VideoReactionFields}
-=======
+`
 export const BidFields = gql`
   fragment BidFields on Bid {
     id
@@ -2529,7 +2525,6 @@
     amount
     createdInBlock
   }
->>>>>>> 9674dde8
 `
 export const OwnedNftFields = gql`
   fragment OwnedNftFields on OwnedNft {
@@ -4615,7 +4610,6 @@
   }
   ${OwnedNftFields}
 `
-<<<<<<< HEAD
 export const GetCommentsByIds = gql`
   query getCommentsByIds($ids: [ID!]) {
     comments(where: { id_in: $ids }) {
@@ -4631,7 +4625,7 @@
     }
   }
   ${VideoFields}
-=======
+`
 export const GetBidsByMemberId = gql`
   query getBidsByMemberId($videoId: ID!, $memberId: ID!) {
     bids(where: { nft: { id_eq: $videoId }, bidder: { id_eq: $memberId } }) {
@@ -4639,7 +4633,6 @@
     }
   }
   ${BidFields}
->>>>>>> 9674dde8
 `
 export const GetChannelNftCollectors = gql`
   query getChannelNftCollectors {
