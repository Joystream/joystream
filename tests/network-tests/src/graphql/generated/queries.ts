--- conflicted
+++ resolved
@@ -19,11 +19,6 @@
 type DataObjectTypeFields_DataObjectTypeVideoThumbnail_Fragment = {
   __typename: 'DataObjectTypeVideoThumbnail'
   video?: Types.Maybe<{ id: string }>
-}
-
-type DataObjectTypeFields_DataObjectTypePlaylistThumbnail_Fragment = {
-  __typename: 'DataObjectTypePlaylistThumbnail'
-  playlist?: Types.Maybe<{ id: string }>
 }
 
 type DataObjectTypeFields_DataObjectTypeVideoSubtitle_Fragment = { __typename: 'DataObjectTypeVideoSubtitle' }
@@ -35,7 +30,6 @@
   | DataObjectTypeFields_DataObjectTypeChannelCoverPhoto_Fragment
   | DataObjectTypeFields_DataObjectTypeVideoMedia_Fragment
   | DataObjectTypeFields_DataObjectTypeVideoThumbnail_Fragment
-  | DataObjectTypeFields_DataObjectTypePlaylistThumbnail_Fragment
   | DataObjectTypeFields_DataObjectTypeVideoSubtitle_Fragment
   | DataObjectTypeFields_DataObjectTypeUnknown_Fragment
 
@@ -52,7 +46,6 @@
     | DataObjectTypeFields_DataObjectTypeChannelCoverPhoto_Fragment
     | DataObjectTypeFields_DataObjectTypeVideoMedia_Fragment
     | DataObjectTypeFields_DataObjectTypeVideoThumbnail_Fragment
-    | DataObjectTypeFields_DataObjectTypePlaylistThumbnail_Fragment
     | DataObjectTypeFields_DataObjectTypeVideoSubtitle_Fragment
     | DataObjectTypeFields_DataObjectTypeUnknown_Fragment
 }
@@ -168,17 +161,6 @@
   curatorGroup?: Types.Maybe<{ id: string }>
 }
 
-export type PlaylistFieldsFragment = {
-  id: string
-  title: string
-  description: string
-  publicUncensoredVideosCount?: Types.Maybe<number>
-  publicUncensoredVideosDuration?: Types.Maybe<number>
-  isPublic?: Types.Maybe<boolean>
-  channel: ChannelFieldsFragment
-  videos: Array<{ position: number; video: { id: string } }>
-}
-
 export type GetChannelByIdQueryVariables = Types.Exact<{
   id: Types.Scalars['ID']
 }>
@@ -232,13 +214,6 @@
 
 export type GetChannelNftCollectorsQuery = { channelNftCollectors: Array<ChannelNftCollectorFieldsFragment> }
 
-<<<<<<< HEAD
-export type GetPlaylistByIdQueryVariables = Types.Exact<{
-  id: Types.Scalars['ID']
-}>
-
-export type GetPlaylistByIdQuery = { playlistByUniqueInput?: Types.Maybe<PlaylistFieldsFragment> }
-=======
 export type GetDataObjectsByVideoIdQueryVariables = Types.Exact<{
   videoId?: Types.Maybe<Types.Scalars['ID']>
 }>
@@ -505,7 +480,6 @@
 export type GetVideoVisibilitySetByModeratorEventsByEventIdsQuery = {
   videoVisibilitySetByModeratorEvents: Array<VideoVisibilitySetByModeratorEventFieldsFragment>
 }
->>>>>>> 07005326
 
 export type EnglishAuctionStartedEventFieldsFragment = {
   video: { id: string }
@@ -2439,8 +2413,6 @@
 
 export type GetBudgetSpendingEventsByEventIdsQuery = { budgetSpendingEvents: Array<BudgetSpendingEventFieldsFragment> }
 
-<<<<<<< HEAD
-=======
 export const DataObjectTypeFields = gql`
   fragment DataObjectTypeFields on DataObjectType {
     __typename
@@ -2514,7 +2486,6 @@
   }
   ${StorageDataObjectFields}
 `
->>>>>>> 07005326
 export const ChannelCategoryFields = gql`
   fragment ChannelCategoryFields on ChannelCategory {
     id
@@ -2889,101 +2860,6 @@
     rationale
   }
 `
-export const DataObjectTypeFields = gql`
-  fragment DataObjectTypeFields on DataObjectType {
-    __typename
-    ... on DataObjectTypeChannelAvatar {
-      channel {
-        id
-      }
-    }
-    ... on DataObjectTypeChannelCoverPhoto {
-      channel {
-        id
-      }
-    }
-    ... on DataObjectTypeVideoThumbnail {
-      video {
-        id
-      }
-    }
-    ... on DataObjectTypeVideoMedia {
-      video {
-        id
-      }
-    }
-    ... on DataObjectTypePlaylistThumbnail {
-      playlist {
-        id
-      }
-    }
-  }
-`
-export const StorageDataObjectFields = gql`
-  fragment StorageDataObjectFields on StorageDataObject {
-    id
-    ipfsHash
-    isAccepted
-    size
-    type {
-      ...DataObjectTypeFields
-    }
-    deletionPrize
-    unsetAt
-    storageBagId
-  }
-  ${DataObjectTypeFields}
-`
-export const ChannelFields = gql`
-  fragment ChannelFields on Channel {
-    id
-    activeVideosCounter
-    title
-    description
-    isPublic
-    language {
-      iso
-    }
-    rewardAccount
-    isCensored
-    ownerMember {
-      id
-    }
-    ownerCuratorGroup {
-      id
-    }
-    category {
-      name
-    }
-    avatarPhoto {
-      ...StorageDataObjectFields
-    }
-    coverPhoto {
-      ...StorageDataObjectFields
-    }
-  }
-  ${StorageDataObjectFields}
-`
-export const PlaylistFields = gql`
-  fragment PlaylistFields on Playlist {
-    id
-    channel {
-      ...ChannelFields
-    }
-    title
-    description
-    videos {
-      video {
-        id
-      }
-      position
-    }
-    publicUncensoredVideosCount
-    publicUncensoredVideosDuration
-    isPublic
-  }
-  ${ChannelFields}
-`
 export const EnglishAuctionStartedEventFields = gql`
   fragment EnglishAuctionStartedEventFields on EnglishAuctionStartedEvent {
     video {
@@ -4840,15 +4716,6 @@
   }
   ${ChannelNftCollectorFields}
 `
-<<<<<<< HEAD
-export const GetPlaylistById = gql`
-  query getPlaylistById($id: ID!) {
-    playlistByUniqueInput(where: { id: $id }) {
-      ...PlaylistFields
-    }
-  }
-  ${PlaylistFields}
-=======
 export const GetDataObjectsByVideoId = gql`
   query getDataObjectsByVideoId($videoId: ID) {
     storageDataObjects(where: { type_json: { videoId_eq: $videoId } }) {
@@ -4968,7 +4835,6 @@
     }
   }
   ${VideoVisibilitySetByModeratorEventFields}
->>>>>>> 07005326
 `
 export const GetEnglishAuctionStartedEventsByEventIds = gql`
   query getEnglishAuctionStartedEventsByEventIds($eventIds: [ID!]) {
