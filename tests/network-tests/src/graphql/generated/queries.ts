--- conflicted
+++ resolved
@@ -21,15 +21,14 @@
   video?: Types.Maybe<{ id: string }>
 }
 
-<<<<<<< HEAD
 type DataObjectTypeFields_DataObjectTypePlaylistThumbnail_Fragment = {
   __typename: 'DataObjectTypePlaylistThumbnail'
   playlist?: Types.Maybe<{ id: string }>
-=======
+}
+
 type DataObjectTypeFields_DataObjectTypeVideoSubtitle_Fragment = {
   __typename: 'DataObjectTypeVideoSubtitle'
   subtitle?: Types.Maybe<{ id: string; video: { id: string } }>
->>>>>>> a01b2613
 }
 
 type DataObjectTypeFields_DataObjectTypeUnknown_Fragment = { __typename: 'DataObjectTypeUnknown' }
@@ -39,11 +38,8 @@
   | DataObjectTypeFields_DataObjectTypeChannelCoverPhoto_Fragment
   | DataObjectTypeFields_DataObjectTypeVideoMedia_Fragment
   | DataObjectTypeFields_DataObjectTypeVideoThumbnail_Fragment
-<<<<<<< HEAD
   | DataObjectTypeFields_DataObjectTypePlaylistThumbnail_Fragment
-=======
   | DataObjectTypeFields_DataObjectTypeVideoSubtitle_Fragment
->>>>>>> a01b2613
   | DataObjectTypeFields_DataObjectTypeUnknown_Fragment
 
 export type StorageDataObjectFieldsFragment = {
@@ -59,11 +55,8 @@
     | DataObjectTypeFields_DataObjectTypeChannelCoverPhoto_Fragment
     | DataObjectTypeFields_DataObjectTypeVideoMedia_Fragment
     | DataObjectTypeFields_DataObjectTypeVideoThumbnail_Fragment
-<<<<<<< HEAD
     | DataObjectTypeFields_DataObjectTypePlaylistThumbnail_Fragment
-=======
     | DataObjectTypeFields_DataObjectTypeVideoSubtitle_Fragment
->>>>>>> a01b2613
     | DataObjectTypeFields_DataObjectTypeUnknown_Fragment
 }
 
@@ -216,7 +209,6 @@
   curatorGroup?: Types.Maybe<{ id: string }>
 }
 
-<<<<<<< HEAD
 export type PlaylistFieldsFragment = {
   id: string
   title: string
@@ -226,7 +218,8 @@
   isPublic?: Types.Maybe<boolean>
   channel: ChannelFieldsFragment
   videos: Array<{ position: number; video: { id: string } }>
-=======
+}
+
 export type CuratorAgentPermissionsFieldsFragment = {
   permissions: Array<string>
   curator: { id: string }
@@ -237,7 +230,6 @@
   permissions: Array<string>
   member: { id: string }
   channel: { id: string }
->>>>>>> a01b2613
 }
 
 export type GetChannelByIdQueryVariables = Types.Exact<{
@@ -299,13 +291,12 @@
 
 export type GetChannelNftCollectorsQuery = { channelNftCollectors: Array<ChannelNftCollectorFieldsFragment> }
 
-<<<<<<< HEAD
 export type GetPlaylistByIdQueryVariables = Types.Exact<{
   id: Types.Scalars['ID']
 }>
 
 export type GetPlaylistByIdQuery = { playlistByUniqueInput?: Types.Maybe<PlaylistFieldsFragment> }
-=======
+
 export type GetDataObjectsByVideoIdQueryVariables = Types.Exact<{
   videoId?: Types.Maybe<Types.Scalars['ID']>
 }>
@@ -587,7 +578,6 @@
 export type GetVideoVisibilitySetByModeratorEventsByEventIdsQuery = {
   videoVisibilitySetByModeratorEvents: Array<VideoVisibilitySetByModeratorEventFieldsFragment>
 }
->>>>>>> a01b2613
 
 export type EnglishAuctionStartedEventFieldsFragment = {
   video: { id: string }
@@ -2525,12 +2515,31 @@
 
 export type GetBudgetSpendingEventsByEventIdsQuery = { budgetSpendingEvents: Array<BudgetSpendingEventFieldsFragment> }
 
-<<<<<<< HEAD
-export const ChannelCategoryFields = gql`
-  fragment ChannelCategoryFields on ChannelCategory {
-    id
-    activeVideosCounter
-=======
+export const LicenseFields = gql`
+  fragment LicenseFields on License {
+    code
+    attribution
+    customText
+  }
+`
+export const VideoMediaEncodingFields = gql`
+  fragment VideoMediaEncodingFields on VideoMediaEncoding {
+    codecName
+    container
+    mimeMediaType
+  }
+`
+export const VideoMediaMetadataFields = gql`
+  fragment VideoMediaMetadataFields on VideoMediaMetadata {
+    encoding {
+      ...VideoMediaEncodingFields
+    }
+    pixelWidth
+    pixelHeight
+    size
+  }
+  ${VideoMediaEncodingFields}
+`
 export const DataObjectTypeFields = gql`
   fragment DataObjectTypeFields on DataObjectType {
     __typename
@@ -2554,6 +2563,11 @@
         id
       }
     }
+    ... on DataObjectTypePlaylistThumbnail {
+      playlist {
+        id
+      }
+    }
     ... on DataObjectTypeVideoSubtitle {
       subtitle {
         id
@@ -2578,62 +2592,6 @@
     storageBagId
   }
   ${DataObjectTypeFields}
-`
-export const ChannelFields = gql`
-  fragment ChannelFields on Channel {
-    id
-    activeVideosCounter
-    title
-    description
-    isPublic
-    language {
-      iso
-    }
-    isCensored
-    ownerMember {
-      id
-    }
-    ownerCuratorGroup {
-      id
-    }
-    avatarPhoto {
-      ...StorageDataObjectFields
-    }
-    coverPhoto {
-      ...StorageDataObjectFields
-    }
-    bannedMembers {
-      id
-    }
-    rewardAccount
-  }
-  ${StorageDataObjectFields}
-`
-export const LicenseFields = gql`
-  fragment LicenseFields on License {
-    code
-    attribution
-    customText
-  }
-`
-export const VideoMediaEncodingFields = gql`
-  fragment VideoMediaEncodingFields on VideoMediaEncoding {
-    codecName
-    container
-    mimeMediaType
-  }
-`
-export const VideoMediaMetadataFields = gql`
-  fragment VideoMediaMetadataFields on VideoMediaMetadata {
-    encoding {
-      ...VideoMediaEncodingFields
-    }
-    pixelWidth
-    pixelHeight
-    size
->>>>>>> a01b2613
-  }
-  ${VideoMediaEncodingFields}
 `
 export const VideoCategoryFields = gql`
   fragment VideoCategoryFields on VideoCategory {
@@ -2852,276 +2810,6 @@
     lastIncreaseAt
   }
 `
-export const CuratorAgentPermissionsFields = gql`
-  fragment CuratorAgentPermissionsFields on CuratorAgentPermissions {
-    curator {
-      id
-    }
-    curatorGroup {
-      id
-    }
-    permissions
-  }
-`
-export const CollaboratorsFields = gql`
-  fragment CollaboratorsFields on Collaborator {
-    member {
-      id
-    }
-    channel {
-      id
-    }
-    permissions
-  }
-`
-export const CommentCreatedEventFields = gql`
-  fragment CommentCreatedEventFields on CommentCreatedEvent {
-    id
-    createdAt
-    inBlock
-    network
-    inExtrinsic
-    indexInBlock
-    comment {
-      id
-    }
-    text
-  }
-`
-export const CommentDeletedEventFields = gql`
-  fragment CommentDeletedEventFields on CommentDeletedEvent {
-    id
-    createdAt
-    inBlock
-    network
-    inExtrinsic
-    indexInBlock
-    comment {
-      id
-      status
-    }
-  }
-`
-export const CommentTextUpdatedEventFields = gql`
-  fragment CommentTextUpdatedEventFields on CommentTextUpdatedEvent {
-    id
-    createdAt
-    inBlock
-    network
-    inExtrinsic
-    indexInBlock
-    comment {
-      id
-      status
-    }
-    newText
-  }
-`
-export const CommentModeratedEventFields = gql`
-  fragment CommentModeratedEventFields on CommentModeratedEvent {
-    id
-    createdAt
-    inBlock
-    network
-    inExtrinsic
-    indexInBlock
-    comment {
-      id
-      status
-    }
-    rationale
-  }
-`
-export const CommentPinnedEventFields = gql`
-  fragment CommentPinnedEventFields on CommentPinnedEvent {
-    id
-    createdAt
-    inBlock
-    network
-    inExtrinsic
-    indexInBlock
-    comment {
-      id
-      video {
-        id
-      }
-    }
-    action
-  }
-`
-export const VideoReactedEventFields = gql`
-  fragment VideoReactedEventFields on VideoReactedEvent {
-    id
-    createdAt
-    inBlock
-    network
-    inExtrinsic
-    indexInBlock
-    video {
-      id
-    }
-    reactionResult
-    reactingMember {
-      id
-    }
-  }
-`
-export const CommentReactedEventFields = gql`
-  fragment CommentReactedEventFields on CommentReactedEvent {
-    id
-    createdAt
-    inBlock
-    network
-    inExtrinsic
-    indexInBlock
-    comment {
-      id
-    }
-    reactionResult
-    reactingMember {
-      id
-    }
-  }
-`
-export const MemberBannedFromChannelEventFields = gql`
-  fragment MemberBannedFromChannelEventFields on MemberBannedFromChannelEvent {
-    id
-    createdAt
-    inBlock
-    network
-    inExtrinsic
-    indexInBlock
-    channel {
-      id
-    }
-    member {
-      id
-    }
-    action
-  }
-`
-export const VideoReactionsPreferenceEventFields = gql`
-  fragment VideoReactionsPreferenceEventFields on VideoReactionsPreferenceEvent {
-    id
-    createdAt
-    inBlock
-    network
-    inExtrinsic
-    indexInBlock
-    video {
-      id
-    }
-    reactionsStatus
-  }
-`
-export const VideoDeletedByModeratorEventFields = gql`
-  fragment VideoDeletedByModeratorEventFields on VideoDeletedByModeratorEvent {
-    id
-    createdAt
-    inBlock
-    network
-    inExtrinsic
-    indexInBlock
-    videoId
-    rationale
-  }
-`
-export const ChannelDeletedByModeratorEventFields = gql`
-  fragment ChannelDeletedByModeratorEventFields on ChannelDeletedByModeratorEvent {
-    id
-    createdAt
-    inBlock
-    network
-    inExtrinsic
-    indexInBlock
-    channelId
-    rationale
-  }
-`
-export const ChannelAssetsDeletedByModeratorEventFields = gql`
-  fragment ChannelAssetsDeletedByModeratorEventFields on ChannelAssetsDeletedByModeratorEvent {
-    id
-    createdAt
-    inBlock
-    network
-    inExtrinsic
-    indexInBlock
-    channelId
-    rationale
-    assetIds
-  }
-`
-export const VideoAssetsDeletedByModeratorEventFields = gql`
-  fragment VideoAssetsDeletedByModeratorEventFields on VideoAssetsDeletedByModeratorEvent {
-    id
-    createdAt
-    inBlock
-    network
-    inExtrinsic
-    indexInBlock
-    videoId
-    assetIds
-    rationale
-  }
-`
-export const VideoVisibilitySetByModeratorEventFields = gql`
-  fragment VideoVisibilitySetByModeratorEventFields on VideoVisibilitySetByModeratorEvent {
-    id
-    createdAt
-    inBlock
-    network
-    inExtrinsic
-    indexInBlock
-    videoId
-    isHidden
-    rationale
-  }
-`
-export const DataObjectTypeFields = gql`
-  fragment DataObjectTypeFields on DataObjectType {
-    __typename
-    ... on DataObjectTypeChannelAvatar {
-      channel {
-        id
-      }
-    }
-    ... on DataObjectTypeChannelCoverPhoto {
-      channel {
-        id
-      }
-    }
-    ... on DataObjectTypeVideoThumbnail {
-      video {
-        id
-      }
-    }
-    ... on DataObjectTypeVideoMedia {
-      video {
-        id
-      }
-    }
-    ... on DataObjectTypePlaylistThumbnail {
-      playlist {
-        id
-      }
-    }
-  }
-`
-export const StorageDataObjectFields = gql`
-  fragment StorageDataObjectFields on StorageDataObject {
-    id
-    ipfsHash
-    isAccepted
-    size
-    type {
-      ...DataObjectTypeFields
-    }
-    deletionPrize
-    unsetAt
-    storageBagId
-  }
-  ${DataObjectTypeFields}
-`
 export const ChannelFields = gql`
   fragment ChannelFields on Channel {
     id
@@ -3132,7 +2820,6 @@
     language {
       iso
     }
-    rewardAccount
     isCensored
     ownerMember {
       id
@@ -3140,15 +2827,16 @@
     ownerCuratorGroup {
       id
     }
-    category {
-      name
-    }
     avatarPhoto {
       ...StorageDataObjectFields
     }
     coverPhoto {
       ...StorageDataObjectFields
     }
+    bannedMembers {
+      id
+    }
+    rewardAccount
   }
   ${StorageDataObjectFields}
 `
@@ -3171,6 +2859,231 @@
     isPublic
   }
   ${ChannelFields}
+`
+export const CuratorAgentPermissionsFields = gql`
+  fragment CuratorAgentPermissionsFields on CuratorAgentPermissions {
+    curator {
+      id
+    }
+    curatorGroup {
+      id
+    }
+    permissions
+  }
+`
+export const CollaboratorsFields = gql`
+  fragment CollaboratorsFields on Collaborator {
+    member {
+      id
+    }
+    channel {
+      id
+    }
+    permissions
+  }
+`
+export const CommentCreatedEventFields = gql`
+  fragment CommentCreatedEventFields on CommentCreatedEvent {
+    id
+    createdAt
+    inBlock
+    network
+    inExtrinsic
+    indexInBlock
+    comment {
+      id
+    }
+    text
+  }
+`
+export const CommentDeletedEventFields = gql`
+  fragment CommentDeletedEventFields on CommentDeletedEvent {
+    id
+    createdAt
+    inBlock
+    network
+    inExtrinsic
+    indexInBlock
+    comment {
+      id
+      status
+    }
+  }
+`
+export const CommentTextUpdatedEventFields = gql`
+  fragment CommentTextUpdatedEventFields on CommentTextUpdatedEvent {
+    id
+    createdAt
+    inBlock
+    network
+    inExtrinsic
+    indexInBlock
+    comment {
+      id
+      status
+    }
+    newText
+  }
+`
+export const CommentModeratedEventFields = gql`
+  fragment CommentModeratedEventFields on CommentModeratedEvent {
+    id
+    createdAt
+    inBlock
+    network
+    inExtrinsic
+    indexInBlock
+    comment {
+      id
+      status
+    }
+    rationale
+  }
+`
+export const CommentPinnedEventFields = gql`
+  fragment CommentPinnedEventFields on CommentPinnedEvent {
+    id
+    createdAt
+    inBlock
+    network
+    inExtrinsic
+    indexInBlock
+    comment {
+      id
+      video {
+        id
+      }
+    }
+    action
+  }
+`
+export const VideoReactedEventFields = gql`
+  fragment VideoReactedEventFields on VideoReactedEvent {
+    id
+    createdAt
+    inBlock
+    network
+    inExtrinsic
+    indexInBlock
+    video {
+      id
+    }
+    reactionResult
+    reactingMember {
+      id
+    }
+  }
+`
+export const CommentReactedEventFields = gql`
+  fragment CommentReactedEventFields on CommentReactedEvent {
+    id
+    createdAt
+    inBlock
+    network
+    inExtrinsic
+    indexInBlock
+    comment {
+      id
+    }
+    reactionResult
+    reactingMember {
+      id
+    }
+  }
+`
+export const MemberBannedFromChannelEventFields = gql`
+  fragment MemberBannedFromChannelEventFields on MemberBannedFromChannelEvent {
+    id
+    createdAt
+    inBlock
+    network
+    inExtrinsic
+    indexInBlock
+    channel {
+      id
+    }
+    member {
+      id
+    }
+    action
+  }
+`
+export const VideoReactionsPreferenceEventFields = gql`
+  fragment VideoReactionsPreferenceEventFields on VideoReactionsPreferenceEvent {
+    id
+    createdAt
+    inBlock
+    network
+    inExtrinsic
+    indexInBlock
+    video {
+      id
+    }
+    reactionsStatus
+  }
+`
+export const VideoDeletedByModeratorEventFields = gql`
+  fragment VideoDeletedByModeratorEventFields on VideoDeletedByModeratorEvent {
+    id
+    createdAt
+    inBlock
+    network
+    inExtrinsic
+    indexInBlock
+    videoId
+    rationale
+  }
+`
+export const ChannelDeletedByModeratorEventFields = gql`
+  fragment ChannelDeletedByModeratorEventFields on ChannelDeletedByModeratorEvent {
+    id
+    createdAt
+    inBlock
+    network
+    inExtrinsic
+    indexInBlock
+    channelId
+    rationale
+  }
+`
+export const ChannelAssetsDeletedByModeratorEventFields = gql`
+  fragment ChannelAssetsDeletedByModeratorEventFields on ChannelAssetsDeletedByModeratorEvent {
+    id
+    createdAt
+    inBlock
+    network
+    inExtrinsic
+    indexInBlock
+    channelId
+    rationale
+    assetIds
+  }
+`
+export const VideoAssetsDeletedByModeratorEventFields = gql`
+  fragment VideoAssetsDeletedByModeratorEventFields on VideoAssetsDeletedByModeratorEvent {
+    id
+    createdAt
+    inBlock
+    network
+    inExtrinsic
+    indexInBlock
+    videoId
+    assetIds
+    rationale
+  }
+`
+export const VideoVisibilitySetByModeratorEventFields = gql`
+  fragment VideoVisibilitySetByModeratorEventFields on VideoVisibilitySetByModeratorEvent {
+    id
+    createdAt
+    inBlock
+    network
+    inExtrinsic
+    indexInBlock
+    videoId
+    isHidden
+    rationale
+  }
 `
 export const EnglishAuctionStartedEventFields = gql`
   fragment EnglishAuctionStartedEventFields on EnglishAuctionStartedEvent {
@@ -5054,7 +4967,6 @@
   }
   ${ChannelNftCollectorFields}
 `
-<<<<<<< HEAD
 export const GetPlaylistById = gql`
   query getPlaylistById($id: ID!) {
     playlistByUniqueInput(where: { id: $id }) {
@@ -5062,7 +4974,7 @@
     }
   }
   ${PlaylistFields}
-=======
+`
 export const GetDataObjectsByVideoId = gql`
   query getDataObjectsByVideoId($videoId: ID) {
     storageDataObjects(where: { type_json: { videoId_eq: $videoId } }) {
@@ -5198,7 +5110,6 @@
     }
   }
   ${VideoVisibilitySetByModeratorEventFields}
->>>>>>> a01b2613
 `
 export const GetEnglishAuctionStartedEventsByEventIds = gql`
   query getEnglishAuctionStartedEventsByEventIds($eventIds: [ID!]) {
