--- conflicted
+++ resolved
@@ -177,7 +177,6 @@
 
 export type GetOwnedNftByVideoIdQuery = { ownedNfts: Array<OwnedNftFieldsFragment> }
 
-<<<<<<< HEAD
 export type GetRootCommentsByVideoIdQueryVariables = Types.Exact<{
   videoId: Types.Scalars['ID']
 }>
@@ -233,6 +232,10 @@
 
 export type GetVideosByIdsQuery = { videos: Array<VideoFieldsFragment> }
 
+export type GetChannelNftCollectorsQueryVariables = Types.Exact<{ [key: string]: never }>
+
+export type GetChannelNftCollectorsQuery = { channelNftCollectors: Array<ChannelNftCollectorFieldsFragment> }
+
 export type CommentCreatedEventFieldsFragment = {
   id: string
   createdAt: any
@@ -375,10 +378,7 @@
 
 export type GetVideoReactionsPreferenceEventsByEventIdsQuery = {
   videoReactionsPreferenceEvents: Array<VideoReactionsPreferenceEventFieldsFragment>
-=======
-export type GetChannelNftCollectorsQueryVariables = Types.Exact<{ [key: string]: never }>
-
-export type GetChannelNftCollectorsQuery = { channelNftCollectors: Array<ChannelNftCollectorFieldsFragment> }
+}
 
 export type EnglishAuctionStartedEventFieldsFragment = {
   video: { id: string }
@@ -422,7 +422,6 @@
 
 export type GetEnglishAuctionSettledEventsByEventIdsQuery = {
   englishAuctionSettledEvents: Array<EnglishAuctionSettledEventFieldsFragment>
->>>>>>> e610eef4
 }
 
 export type CouncilMemberFieldsFragment = { id: string; member: { id: string } }
@@ -2590,6 +2589,130 @@
     lastIncreaseAt
   }
 `
+export const CommentCreatedEventFields = gql`
+  fragment CommentCreatedEventFields on CommentCreatedEvent {
+    id
+    createdAt
+    inBlock
+    network
+    inExtrinsic
+    indexInBlock
+    comment {
+      id
+    }
+    text
+  }
+`
+export const CommentDeletedEventFields = gql`
+  fragment CommentDeletedEventFields on CommentDeletedEvent {
+    id
+    createdAt
+    inBlock
+    network
+    inExtrinsic
+    indexInBlock
+    comment {
+      id
+      status
+    }
+  }
+`
+export const CommentPinnedEventFields = gql`
+  fragment CommentPinnedEventFields on CommentPinnedEvent {
+    id
+    createdAt
+    inBlock
+    network
+    inExtrinsic
+    indexInBlock
+    comment {
+      id
+      video {
+        id
+      }
+    }
+    action
+  }
+`
+export const VideoReactedEventFields = gql`
+  fragment VideoReactedEventFields on VideoReactedEvent {
+    id
+    createdAt
+    inBlock
+    network
+    inExtrinsic
+    indexInBlock
+    video {
+      id
+    }
+    reactionResult
+    reactingMember {
+      id
+    }
+  }
+`
+export const CommentReactedEventFields = gql`
+  fragment CommentReactedEventFields on CommentReactedEvent {
+    id
+    createdAt
+    inBlock
+    network
+    inExtrinsic
+    indexInBlock
+    comment {
+      id
+    }
+    reactionResult
+    reactingMember {
+      id
+    }
+  }
+`
+export const MemberBannedFromChannelEventFields = gql`
+  fragment MemberBannedFromChannelEventFields on MemberBannedFromChannelEvent {
+    id
+    createdAt
+    inBlock
+    network
+    inExtrinsic
+    indexInBlock
+    channel {
+      id
+    }
+    member {
+      id
+    }
+    action
+  }
+`
+export const CommentSectionPreferenceEventFields = gql`
+  fragment CommentSectionPreferenceEventFields on CommentSectionPreferenceEvent {
+    id
+    createdAt
+    inBlock
+    network
+    inExtrinsic
+    indexInBlock
+    video {
+      id
+    }
+    commentSectionStatus
+  }
+`
+export const VideoReactionsPreferenceEventFields = gql`
+  fragment VideoReactionsPreferenceEventFields on VideoReactionsPreferenceEvent {
+    id
+    createdAt
+    inBlock
+    network
+    inExtrinsic
+    indexInBlock
+    video {
+      id
+    }
+    reactionsStatus
+  }
+`
 export const EnglishAuctionStartedEventFields = gql`
   fragment EnglishAuctionStartedEventFields on EnglishAuctionStartedEvent {
     video {
@@ -2635,130 +2758,6 @@
     ownerCuratorGroup {
       id
     }
-  }
-`
-export const CommentCreatedEventFields = gql`
-  fragment CommentCreatedEventFields on CommentCreatedEvent {
-    id
-    createdAt
-    inBlock
-    network
-    inExtrinsic
-    indexInBlock
-    comment {
-      id
-    }
-    text
-  }
-`
-export const CommentDeletedEventFields = gql`
-  fragment CommentDeletedEventFields on CommentDeletedEvent {
-    id
-    createdAt
-    inBlock
-    network
-    inExtrinsic
-    indexInBlock
-    comment {
-      id
-      status
-    }
-  }
-`
-export const CommentPinnedEventFields = gql`
-  fragment CommentPinnedEventFields on CommentPinnedEvent {
-    id
-    createdAt
-    inBlock
-    network
-    inExtrinsic
-    indexInBlock
-    comment {
-      id
-      video {
-        id
-      }
-    }
-    action
-  }
-`
-export const VideoReactedEventFields = gql`
-  fragment VideoReactedEventFields on VideoReactedEvent {
-    id
-    createdAt
-    inBlock
-    network
-    inExtrinsic
-    indexInBlock
-    video {
-      id
-    }
-    reactionResult
-    reactingMember {
-      id
-    }
-  }
-`
-export const CommentReactedEventFields = gql`
-  fragment CommentReactedEventFields on CommentReactedEvent {
-    id
-    createdAt
-    inBlock
-    network
-    inExtrinsic
-    indexInBlock
-    comment {
-      id
-    }
-    reactionResult
-    reactingMember {
-      id
-    }
-  }
-`
-export const MemberBannedFromChannelEventFields = gql`
-  fragment MemberBannedFromChannelEventFields on MemberBannedFromChannelEvent {
-    id
-    createdAt
-    inBlock
-    network
-    inExtrinsic
-    indexInBlock
-    channel {
-      id
-    }
-    member {
-      id
-    }
-    action
-  }
-`
-export const CommentSectionPreferenceEventFields = gql`
-  fragment CommentSectionPreferenceEventFields on CommentSectionPreferenceEvent {
-    id
-    createdAt
-    inBlock
-    network
-    inExtrinsic
-    indexInBlock
-    video {
-      id
-    }
-    commentSectionStatus
-  }
-`
-export const VideoReactionsPreferenceEventFields = gql`
-  fragment VideoReactionsPreferenceEventFields on VideoReactionsPreferenceEvent {
-    id
-    createdAt
-    inBlock
-    network
-    inExtrinsic
-    indexInBlock
-    video {
-      id
-    }
-    reactionsStatus
   }
 `
 export const CouncilMemberFields = gql`
@@ -4572,7 +4571,6 @@
   }
   ${OwnedNftFields}
 `
-<<<<<<< HEAD
 export const GetRootCommentsByVideoId = gql`
   query getRootCommentsByVideoId($videoId: ID!) {
     comments(where: { video: { id_eq: $videoId }, parentComment: null }) {
@@ -4645,6 +4643,14 @@
   }
   ${VideoFields}
 `
+export const GetChannelNftCollectors = gql`
+  query getChannelNftCollectors {
+    channelNftCollectors {
+      ...ChannelNftCollectorFields
+    }
+  }
+  ${ChannelNftCollectorFields}
+`
 export const GetCommentCreatedEventsByEventIds = gql`
   query getCommentCreatedEventsByEventIds($eventIds: [ID!]) {
     commentCreatedEvents(where: { id_in: $eventIds }) {
@@ -4708,14 +4714,6 @@
     }
   }
   ${VideoReactionsPreferenceEventFields}
-=======
-export const GetChannelNftCollectors = gql`
-  query getChannelNftCollectors {
-    channelNftCollectors {
-      ...ChannelNftCollectorFields
-    }
-  }
-  ${ChannelNftCollectorFields}
 `
 export const GetEnglishAuctionStartedEventsByEventIds = gql`
   query getEnglishAuctionStartedEventsByEventIds($eventIds: [ID!]) {
@@ -4740,7 +4738,6 @@
     }
   }
   ${EnglishAuctionSettledEventFields}
->>>>>>> e610eef4
 `
 export const GetCurrentCouncilMembers = gql`
   query getCurrentCouncilMembers {
