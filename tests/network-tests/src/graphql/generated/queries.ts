--- conflicted
+++ resolved
@@ -2677,25 +2677,6 @@
 
 export type GetBudgetSpendingEventsByEventIdsQuery = { budgetSpendingEvents: Array<BudgetSpendingEventFieldsFragment> }
 
-<<<<<<< HEAD
-export const AppFields = gql`
-  fragment AppFields on App {
-    id
-    name
-    websiteUrl
-    useUri
-    smallIcon
-    mediumIcon
-    bigIcon
-    oneLiner
-    description
-    termsOfService
-    authKey
-    platforms
-    category
-  }
-`
-=======
 export const LicenseFields = gql`
   fragment LicenseFields on License {
     code
@@ -2721,7 +2702,6 @@
   }
   ${VideoMediaEncodingFields}
 `
->>>>>>> 25103591
 export const DataObjectTypeFields = gql`
   fragment DataObjectTypeFields on DataObjectType {
     __typename
@@ -2770,68 +2750,6 @@
   }
   ${DataObjectTypeFields}
 `
-<<<<<<< HEAD
-export const ChannelFields = gql`
-  fragment ChannelFields on Channel {
-    id
-    activeVideosCounter
-    title
-    description
-    isPublic
-    language {
-      iso
-    }
-    isCensored
-    app {
-      ...AppFields
-    }
-    ownerMember {
-      id
-    }
-    ownerCuratorGroup {
-      id
-    }
-    avatarPhoto {
-      ...StorageDataObjectFields
-    }
-    coverPhoto {
-      ...StorageDataObjectFields
-    }
-    bannedMembers {
-      id
-    }
-    rewardAccount
-  }
-  ${AppFields}
-  ${StorageDataObjectFields}
-`
-export const LicenseFields = gql`
-  fragment LicenseFields on License {
-    code
-    attribution
-    customText
-  }
-`
-export const VideoMediaEncodingFields = gql`
-  fragment VideoMediaEncodingFields on VideoMediaEncoding {
-    codecName
-    container
-    mimeMediaType
-  }
-`
-export const VideoMediaMetadataFields = gql`
-  fragment VideoMediaMetadataFields on VideoMediaMetadata {
-    encoding {
-      ...VideoMediaEncodingFields
-    }
-    pixelWidth
-    pixelHeight
-    size
-  }
-  ${VideoMediaEncodingFields}
-`
-=======
->>>>>>> 25103591
 export const VideoCategoryFields = gql`
   fragment VideoCategoryFields on VideoCategory {
     id
@@ -3322,6 +3240,23 @@
     account
   }
 `
+export const AppFields = gql`
+  fragment AppFields on App {
+    id
+    name
+    websiteUrl
+    useUri
+    smallIcon
+    mediumIcon
+    bigIcon
+    oneLiner
+    description
+    termsOfService
+    authKey
+    platforms
+    category
+  }
+`
 export const ChannelFields = gql`
   fragment ChannelFields on Channel {
     id
@@ -3333,6 +3268,9 @@
       iso
     }
     isCensored
+    app {
+      ...AppFields
+    }
     ownerMember {
       id
     }
@@ -3350,6 +3288,7 @@
     }
     rewardAccount
   }
+  ${AppFields}
   ${StorageDataObjectFields}
 `
 export const MemberMetadataFields = gql`
