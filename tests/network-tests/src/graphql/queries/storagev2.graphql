fragment DataObjectTypeFields on DataObjectType {
  __typename
  ... on DataObjectTypeChannelAvatar {
    channel {
      id
    }
  }
  ... on DataObjectTypeChannelCoverPhoto {
    channel {
      id
    }
  }
  ... on DataObjectTypeVideoThumbnail {
    video {
      id
    }
  }
  ... on DataObjectTypeVideoMedia {
    video {
      id
    }
  }
}

fragment StorageDataObjectFields on StorageDataObject {
  id
  ipfsHash
  isAccepted
  size
  type {
    ...DataObjectTypeFields
  }
  deletionPrize
  unsetAt
  storageBagId
}

query getDataObjectsByIds($ids: [ID!]) {
  storageDataObjects(where: { id_in: $ids }) {
    ...StorageDataObjectFields
  }
<<<<<<< HEAD
}

query getChannelById($id: ID!) {
  channelByUniqueInput(where: { id: $id }) {
    ...ChannelFields
  }
}

fragment OwnedNftFields on OwnedNft {
  id
  video {
    id
  }
  ownerMember {
    id
  }
  metadata
  # transactionalStatus TODO
  creatorRoyalty
}

query getOwnedNftByVideoId($videoId: ID!) {
  ownedNfts(where: { video: { id_eq: $videoId } }) {
    ...OwnedNftFields
  }
=======
>>>>>>> 5122f561
}<|MERGE_RESOLUTION|>--- conflicted
+++ resolved
@@ -20,26 +20,6 @@
       id
     }
   }
-}
-
-fragment StorageDataObjectFields on StorageDataObject {
-  id
-  ipfsHash
-  isAccepted
-  size
-  type {
-    ...DataObjectTypeFields
-  }
-  deletionPrize
-  unsetAt
-  storageBagId
-}
-
-query getDataObjectsByIds($ids: [ID!]) {
-  storageDataObjects(where: { id_in: $ids }) {
-    ...StorageDataObjectFields
-  }
-<<<<<<< HEAD
 }
 
 query getChannelById($id: ID!) {
@@ -65,6 +45,4 @@
   ownedNfts(where: { video: { id_eq: $videoId } }) {
     ...OwnedNftFields
   }
-=======
->>>>>>> 5122f561
 }