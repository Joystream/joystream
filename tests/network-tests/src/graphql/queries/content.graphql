--- conflicted
+++ resolved
@@ -306,14 +306,8 @@
   }
 }
 
-<<<<<<< HEAD
-query getPlaylistById($id: ID!) {
-  playlistByUniqueInput(where: { id: $id }) {
-    ...PlaylistFields
-=======
 query getDataObjectsByVideoId($videoId: ID) {
   storageDataObjects(where: { type_json: { videoId_eq: $videoId } }) {
     ...StorageDataObjectFields
->>>>>>> 07005326
   }
 }