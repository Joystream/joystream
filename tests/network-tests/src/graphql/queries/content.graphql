--- conflicted
+++ resolved
@@ -70,13 +70,10 @@
     id
   }
   rewardAccount
-<<<<<<< HEAD
   cumulativeRewardClaimed
-=======
   videos {
     ...VideoFields
   }
->>>>>>> fb519506
 }
 
 fragment VideoCategoryFields on VideoCategory {
