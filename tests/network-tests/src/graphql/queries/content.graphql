--- conflicted
+++ resolved
@@ -20,18 +20,17 @@
       id
     }
   }
-<<<<<<< HEAD
   ... on DataObjectTypePlaylistThumbnail {
     playlist {
       id
-=======
+    }
+  }
   ... on DataObjectTypeVideoSubtitle {
     subtitle {
       id
       video {
         id
       }
->>>>>>> a01b2613
     }
   }
 }
@@ -299,7 +298,6 @@
   lastIncreaseAt
 }
 
-<<<<<<< HEAD
 fragment PlaylistFields on Playlist {
   id
   channel {
@@ -316,7 +314,8 @@
   publicUncensoredVideosCount
   publicUncensoredVideosDuration
   isPublic
-=======
+}
+
 fragment CuratorAgentPermissionsFields on CuratorAgentPermissions {
   curator {
     id
@@ -335,7 +334,6 @@
     id
   }
   permissions
->>>>>>> a01b2613
 }
 
 query getChannelById($id: ID!) {
@@ -398,11 +396,12 @@
   }
 }
 
-<<<<<<< HEAD
 query getPlaylistById($id: ID!) {
   playlistByUniqueInput(where: { id: $id }) {
     ...PlaylistFields
-=======
+  }
+}
+
 query getDataObjectsByVideoId($videoId: ID) {
   storageDataObjects(where: { type_json: { videoId_eq: $videoId } }) {
     ...StorageDataObjectFields
@@ -418,6 +417,5 @@
 query getCollaboratorsByChannelId($channelId: ID!) {
   collaborators(where: { channel: { id_eq: $channelId } }) {
     ...CollaboratorsFields
->>>>>>> a01b2613
   }
 }