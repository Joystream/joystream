--- conflicted
+++ resolved
@@ -34,13 +34,9 @@
 import { InvertedPromise } from './InvertedPromise'
 import { VideoId } from '@joystream/types/content'
 import { ChannelId } from '@joystream/types/common'
-<<<<<<< HEAD
 import { ChannelCategoryMetadata, VideoCategoryMetadata } from '@joystream/metadata-protobuf'
 import { metadataToBytes } from '../../../cli/lib/helpers/serialization'
-=======
-import { ChannelCategoryMetadata, VideoCategoryMetadata } from '@joystream/content-metadata-protobuf'
 import { assert } from 'chai'
->>>>>>> f46d0527
 
 export enum WorkingGroups {
   StorageWorkingGroup = 'storageWorkingGroup',
