--- conflicted
+++ resolved
@@ -824,31 +824,6 @@
     if (!account) {
       throw new Error('invalid account')
     }
-<<<<<<< HEAD
-    if (memberId) {
-      const meta = new MemberRemarked({
-        createApp: new CreateApp({
-          name,
-          appMetadata,
-        }),
-      })
-      return this.sender.signAndSend(
-        this.api.tx.members.memberRemark(memberId, Utils.metadataToBytes(MemberRemarked, meta), null),
-        account.toString()
-      )
-    } else {
-      const meta = new ContentLeadRemarked({
-        createApp: new CreateApp({
-          name,
-          appMetadata,
-        }),
-      })
-      return this.sender.signAndSend(
-        this.api.tx.contentWorkingGroup.leadRemark(Utils.metadataToBytes(ContentLeadRemarked, meta)),
-        account.toString()
-      )
-    }
-=======
     const meta = new MemberRemarked({
       createApp: new CreateApp({
         name,
@@ -856,10 +831,9 @@
       }),
     })
     return this.sender.signAndSend(
-      this.api.tx.members.memberRemark(memberId, Utils.metadataToBytes(MemberRemarked, meta)),
+      this.api.tx.members.memberRemark(memberId, Utils.metadataToBytes(MemberRemarked, meta), null),
       account.toString()
     )
->>>>>>> 2dbe4e78
   }
 
   async updateApp(appId: string, appMetadata: IAppMetadata, memberId: u64): Promise<ISubmittableResult> {
@@ -869,37 +843,15 @@
       throw new Error('invalid account')
     }
 
-<<<<<<< HEAD
-    if (memberId) {
-      const meta = new MemberRemarked({
-        updateApp: new UpdateApp({
-          appId,
-          appMetadata,
-        }),
-      })
-
-      return this.sender.signAndSend(
-        this.api.tx.members.memberRemark(memberId, Utils.metadataToBytes(MemberRemarked, meta), null),
-        account.toString()
-      )
-    } else {
-      const meta = new ContentLeadRemarked({
-        updateApp: new UpdateApp({
-          appId,
-          appMetadata,
-        }),
-      })
-=======
     const meta = new MemberRemarked({
       updateApp: new UpdateApp({
         appId,
         appMetadata,
       }),
     })
->>>>>>> 2dbe4e78
 
     return this.sender.signAndSend(
-      this.api.tx.members.memberRemark(memberId, Utils.metadataToBytes(MemberRemarked, meta)),
+      this.api.tx.members.memberRemark(memberId, Utils.metadataToBytes(MemberRemarked, meta), null),
       account.toString()
     )
   }
@@ -911,40 +863,15 @@
       throw new Error('invalid account')
     }
 
-<<<<<<< HEAD
-    if (memberId) {
-      const meta = new MemberRemarked({
-        deleteApp: new DeleteApp({
-          appId,
-        }),
-      })
-      return this.sender.signAndSend(
-        this.api.tx.members.memberRemark(memberId, Utils.metadataToBytes(MemberRemarked, meta), null),
-        account.toString()
-      )
-    } else {
-      const meta = new ContentLeadRemarked({
-        deleteApp: new DeleteApp({
-          appId,
-        }),
-      })
-
-      return this.sender.signAndSend(
-        this.api.tx.contentWorkingGroup.leadRemark(Utils.metadataToBytes(ContentLeadRemarked, meta)),
-        account.toString()
-      )
-    }
-=======
     const meta = new MemberRemarked({
       deleteApp: new DeleteApp({
         appId,
       }),
     })
     return this.sender.signAndSend(
-      this.api.tx.members.memberRemark(memberId, Utils.metadataToBytes(MemberRemarked, meta)),
+      this.api.tx.members.memberRemark(memberId, Utils.metadataToBytes(MemberRemarked, meta), null),
       account.toString()
     )
->>>>>>> 2dbe4e78
   }
 
   async createVideoCategory(memberId: u64, name: string): Promise<ISubmittableResult> {
