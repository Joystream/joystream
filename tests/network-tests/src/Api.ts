--- conflicted
+++ resolved
@@ -883,13 +883,7 @@
     return boundaries
   }
 
-<<<<<<< HEAD
-  async createOpenAuctionParameters(
-    whitelist: number[] = []
-  ): Promise<{
-=======
-  async createOpenAuctionParameters(whitelist: string[] = []): Promise<{
->>>>>>> 063db674
+  async createOpenAuctionParameters(whitelist: number[] = []): Promise<{
     auctionParams: OpenAuctionParams
     startingPrice: BN
     minimalBidStep: BN
@@ -915,13 +909,7 @@
     }
   }
 
-<<<<<<< HEAD
-  async createEnglishAuctionParameters(
-    whitelist: number[] = []
-  ): Promise<{
-=======
-  async createEnglishAuctionParameters(whitelist: string[] = []): Promise<{
->>>>>>> 063db674
+  async createEnglishAuctionParameters(whitelist: number[] = []): Promise<{
     auctionParams: EnglishAuctionParams
     startingPrice: BN
     minimalBidStep: BN
