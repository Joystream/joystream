--- conflicted
+++ resolved
@@ -1,36 +1,18 @@
-<<<<<<< HEAD
 import { ApiPromise, WsProvider, Keyring } from '@polkadot/api'
-import { u32 } from '@polkadot/types'
+import { u32, BTreeSet } from '@polkadot/types'
 import { ISubmittableResult, Codec } from '@polkadot/types/types'
 import { KeyringPair } from '@polkadot/keyring/types'
 import { AccountId, ChannelId, MemberId } from '@joystream/types/common'
 
 import { AccountInfo, Balance, EventRecord, BlockNumber, BlockHash, LockIdentifier } from '@polkadot/types/interfaces'
-=======
-import { ApiPromise, WsProvider, Keyring, SubmittableResult } from '@polkadot/api'
-import { Bytes, BTreeSet, Option, u32, Vec, StorageKey } from '@polkadot/types'
-import { Codec, ISubmittableResult, IEvent } from '@polkadot/types/types'
-import { KeyringPair } from '@polkadot/keyring/types'
-import { decodeAddress } from '@polkadot/keyring'
-import { MemberId, PaidMembershipTerms, PaidTermId } from '@joystream/types/members'
-import { Mint, MintId } from '@joystream/types/mint'
-import {
-  Application,
-  Worker,
-  WorkerId,
-  OpeningPolicyCommitment,
-  Opening as WorkingGroupOpening,
-} from '@joystream/types/working-group'
-import { ElectionStake, Seat } from '@joystream/types/council'
+import { Worker, WorkerId, Opening, OpeningId } from '@joystream/types/working-group'
 import { DataObjectId, StorageBucketId } from '@joystream/types/storage'
-import { AccountInfo, Balance, BalanceOf, BlockNumber, EventRecord, AccountId } from '@polkadot/types/interfaces'
->>>>>>> 8065856d
+
 import BN from 'bn.js'
 import { SubmittableExtrinsic } from '@polkadot/api/types'
 import { Sender, LogLevel } from './sender'
 import { Utils } from './utils'
 import { types } from '@joystream/types'
-<<<<<<< HEAD
 
 import { extendDebug } from './Debugger'
 import { DispatchError } from '@polkadot/types/interfaces/system'
@@ -43,7 +25,7 @@
   WorkingGroupModuleName,
   ProposalType,
 } from './types'
-import { Opening, OpeningId, WorkerId, Worker } from '@joystream/types/working-group'
+
 import { ProposalParameters } from '@joystream/types/proposals'
 import {
   BLOCKTIME,
@@ -51,22 +33,10 @@
   proposalTypeToProposalParamsKey,
   workingGroupNameByModuleName,
 } from './consts'
-=======
-import {
-  ActivateOpeningAt,
-  Application as HiringApplication,
-  ApplicationId,
-  Opening as HiringOpening,
-  OpeningId,
-} from '@joystream/types/hiring'
-import { FillOpeningParameters, ProposalId } from '@joystream/types/proposals'
-import { extendDebug } from './Debugger'
-import { InvertedPromise } from './InvertedPromise'
+
 import { VideoId, VideoCategoryId, AuctionParams } from '@joystream/types/content'
-import { ChannelId } from '@joystream/types/common'
->>>>>>> 8065856d
+
 import { ChannelCategoryMetadata, VideoCategoryMetadata } from '@joystream/metadata-protobuf'
-import { VideoCategoryId, VideoId } from '@joystream/types/content'
 
 export class ApiFactory {
   private readonly api: ApiPromise
@@ -224,6 +194,10 @@
     sender: AccountId | string
   ): Promise<ISubmittableResult> {
     return this.sender.signAndSend(tx, sender)
+  }
+
+  public getAddressFromSuri(suri: string): string {
+    return new Keyring({ type: 'sr25519' }).createFromUri(suri).address
   }
 
   public getKeypair(address: string | AccountId): KeyringPair {
@@ -851,50 +825,101 @@
     // const encodedMetadata = this.api.createType('Bytes', 'someNonEmptyText') // decodeU8a: failed at 0x736f6d654e6f6e45… on magicNumber: u32:: MagicNumber mismatch: expected 0x6174656d, found 0x656d6f73
     // const encodedMetadata = this.api.createType('Metadata', {})
     // const encodedMetadata = this.api.createType('Bytes', '0x') // error
-    // const encodedMetadata = this.api.createType('NFTMetadata', 'someNonEmptyText')
-    // const encodedMetadata = this.api.createType('NFTMetadata', 'someNonEmptyText').toU8a() // createType(NFTMetadata) // Vec length 604748352930462863646034177481338223 exceeds 65536
-    const encodedMetadata = this.api.createType('NFTMetadata', '').toU8a() // THIS IS OK!!! but only for empty string :-\
+    // const encodedMetadata = this.api.createType('NftMetadata', 'someNonEmptyText')
+    // const encodedMetadata = this.api.createType('NftMetadata', 'someNonEmptyText').toU8a() // createType(NftMetadata) // Vec length 604748352930462863646034177481338223 exceeds 65536
+    const encodedMetadata = this.api.createType('NftMetadata', '').toU8a() // THIS IS OK!!! but only for empty string :-\
     // try this later on // const encodedMetadata = this.api.createType('Vec<u8>', 'someNonEmptyText').toU8a()
     // const encodedMetadata = this.api.createType('Vec<u8>', 'someNonEmptyText').toU8a() // throws error in QN when decoding this (but mb QN error)
 
     const encodedToAccount = this.api.createType('Option<MemberId>', toMemberId || memberId)
 
+    const issuanceParameters = this.api.createType('NftIssuanceParameters', {
+      royalty,
+      nft_metadata: encodedMetadata,
+      non_channel_owner: encodedToAccount,
+      init_transactional_status: this.api.createType('InitTransactionalStatus', { Idle: null }),
+    })
+
     return await this.sender.signAndSend(
-      this.api.tx.content.issueNft({ Member: memberId }, videoId, royalty, encodedMetadata, encodedToAccount),
+      this.api.tx.content.issueNft({ Member: memberId }, videoId, issuanceParameters),
       accountFrom
     )
   }
 
-  createAuctionParameters(
+  private async getAuctionParametersBoundaries() {
+    const boundaries = {
+      extensionPeriod: {
+        min: await this.api.query.content.minAuctionExtensionPeriod(),
+        max: await this.api.query.content.maxAuctionExtensionPeriod(),
+      },
+      auctionDuration: {
+        min: await this.api.query.content.minAuctionDuration(),
+        max: await this.api.query.content.maxAuctionDuration(),
+      },
+      bidLockDuration: {
+        min: await this.api.query.content.minBidLockDuration(),
+        max: await this.api.query.content.maxBidLockDuration(),
+      },
+      startingPrice: {
+        min: await this.api.query.content.minStartingPrice(),
+        max: await this.api.query.content.maxStartingPrice(),
+      },
+      bidStep: {
+        min: await this.api.query.content.minBidStep(),
+        max: await this.api.query.content.maxBidStep(),
+      },
+    }
+
+    return boundaries
+  }
+
+  async createAuctionParameters(
     auctionType: 'English' | 'Open',
-    startingPrice: BN,
-    minimalBidStep: BN,
-    buyNowPrice?: BN,
-    startInBlock?: BN,
     whitelist: string[] = []
-  ): AuctionParams {
+  ): Promise<{
+    auctionParams: AuctionParams
+    startingPrice: BN
+    minimalBidStep: BN
+    bidLockDuration: BN
+    extensionPeriod: BN
+    auctionDuration: BN
+  }> {
+    const boundaries = await this.getAuctionParametersBoundaries()
+
+    // auction duration must be larger than extension period (enforced in runtime)
+    const auctionDuration = BN.max(boundaries.auctionDuration.min, boundaries.extensionPeriod.min)
+
     const encodedAuctionType =
       auctionType === 'English'
         ? {
             English: {
-              extension_period: 5, // TODO - read min/max bounds from runtime and set min value here (?)
-              auction_duration: 5, // TODO - read min/max bounds from runtime and set min value here (?)
+              extension_period: boundaries.extensionPeriod.min,
+              auction_duration: auctionDuration,
             },
           }
         : {
             Open: {
-              bid_lock_duration: 2, // TODO - read min/max bounds from runtime and set min value here (?)
+              bid_lock_duration: boundaries.bidLockDuration.min,
             },
           }
 
-    return this.api.createType('AuctionParams', {
+    const auctionParams = this.api.createType('AuctionParams', {
       auction_type: this.api.createType('AuctionType', encodedAuctionType),
-      starting_price: this.api.createType('u128', startingPrice),
-      minimal_bid_step: this.api.createType('u128', minimalBidStep),
-      buy_now_price: this.api.createType('Option<BlockNumber>', buyNowPrice),
-      starts_at: this.api.createType('Option<BlockNumber>', startInBlock),
+      starting_price: this.api.createType('u128', boundaries.startingPrice.min),
+      minimal_bid_step: this.api.createType('u128', boundaries.bidStep.min),
+      buy_now_price: this.api.createType('Option<BlockNumber>', null),
+      starts_at: this.api.createType('Option<BlockNumber>', null),
       whitelist: this.api.createType('BTreeSet<StorageBucketId>', whitelist),
     })
+
+    return {
+      auctionParams,
+      startingPrice: boundaries.startingPrice.min,
+      minimalBidStep: boundaries.bidStep.min,
+      bidLockDuration: boundaries.bidLockDuration.min,
+      extensionPeriod: boundaries.extensionPeriod.min,
+      auctionDuration: auctionDuration,
+    }
   }
 
   async startNftAuction(
@@ -922,40 +947,70 @@
     return await this.sender.signAndSend(this.api.tx.content.claimWonEnglishAuction(memberId, videoId), accountFrom)
   }
 
-  async pickOpenAuctionWinner(accountFrom: string, memberId: number, videoId: number) {
+  async pickOpenAuctionWinner(accountFrom: string, memberId: number, videoId: number): Promise<ISubmittableResult> {
     return await this.sender.signAndSend(
       this.api.tx.content.pickOpenAuctionWinner({ Member: memberId }, videoId),
       accountFrom
     )
   }
 
-  async cancelOpenAuctionBid(accountFrom: string, participantId: number, videoId: number) {
+  async cancelOpenAuctionBid(accountFrom: string, participantId: number, videoId: number): Promise<ISubmittableResult> {
     return await this.sender.signAndSend(this.api.tx.content.cancelOpenAuctionBid(participantId, videoId), accountFrom)
   }
 
-  async cancelNftAuction(accountFrom: string, ownerId: number, videoId: number) {
+  async cancelNftAuction(accountFrom: string, ownerId: number, videoId: number): Promise<ISubmittableResult> {
     return await this.sender.signAndSend(
       this.api.tx.content.cancelNftAuction({ Member: ownerId }, videoId),
       accountFrom
     )
   }
 
-  async sellNft(accountFrom: string, videoId: number, ownerId: number, price: BN) {
+  async sellNft(accountFrom: string, videoId: number, ownerId: number, price: BN): Promise<ISubmittableResult> {
     return await this.sender.signAndSend(this.api.tx.content.sellNft(videoId, { Member: ownerId }, price), accountFrom)
   }
 
-  async buyNft(accountFrom: string, videoId: number, participantId: number) {
+  async buyNft(accountFrom: string, videoId: number, participantId: number): Promise<ISubmittableResult> {
     return await this.sender.signAndSend(this.api.tx.content.buyNft(videoId, participantId), accountFrom)
   }
 
-  async offerNft(accountFrom: string, videoId: number, ownerId: number, toMemberId: number, price: BN | null = null) {
+  async offerNft(
+    accountFrom: string,
+    videoId: number,
+    ownerId: number,
+    toMemberId: number,
+    price: BN | null = null
+  ): Promise<ISubmittableResult> {
     return await this.sender.signAndSend(
       this.api.tx.content.offerNft(videoId, { Member: ownerId }, toMemberId, price),
       accountFrom
     )
   }
 
-  async acceptIncomingOffer(accountFrom: string, videoId: number) {
+  async acceptIncomingOffer(accountFrom: string, videoId: number): Promise<ISubmittableResult> {
     return await this.sender.signAndSend(this.api.tx.content.acceptIncomingOffer(videoId), accountFrom)
   }
+
+  async createVideoWithNftAuction(
+    accountFrom: string,
+    ownerId: number,
+    channeld: number,
+    auctionParams: AuctionParams
+  ): Promise<ISubmittableResult> {
+    const createParameters = this.createType('VideoCreationParameters', {
+      assets: null,
+      meta: null,
+      enable_comments: false,
+      auto_issue_nft: this.api.createType('NftIssuanceParameters', {
+        royalty: null,
+        nft_metadata: this.api.createType('NftMetadata', '').toU8a(),
+        non_channel_owner: ownerId,
+        init_transactional_status: this.api.createType('InitTransactionalStatus', { Auction: auctionParams }),
+      }),
+    })
+
+    return await this.sender.signAndSend(
+      this.api.tx.content.createVideo({ Member: ownerId }, channeld, createParameters),
+      accountFrom
+    )
+  }
 }