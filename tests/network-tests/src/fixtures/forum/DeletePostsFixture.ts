import { Api } from '../../Api'
import { QueryNodeApi } from '../../QueryNodeApi'
import { EventDetails, PostPath } from '../../types'
import { SubmittableExtrinsic } from '@polkadot/api/types'
import { Utils } from '../../utils'
import { ISubmittableResult } from '@polkadot/types/types/'
import { ForumPostFieldsFragment, PostDeletedEventFieldsFragment } from '../../graphql/generated/queries'
import { assert } from 'chai'
import { StandardizedFixture } from '../../Fixture'
import { MemberId, ForumPostId } from '@joystream/types/primitives'
import { PalletForumExtendedPostIdObject as ExtendedPostId } from '@polkadot/types/lookup'
import _ from 'lodash'
import { createType } from '@joystream/types'

const DEFAULT_RATIONALE = 'State cleanup'

type SinglePostRemovalInput = PostPath & {
  hide?: boolean // defaults to "true"
}

export type PostsRemovalInput = {
  posts: SinglePostRemovalInput[]
  asMember: MemberId
  rationale?: string
}

export class DeletePostsFixture extends StandardizedFixture {
  protected removals: PostsRemovalInput[]

  public constructor(api: Api, query: QueryNodeApi, removals: PostsRemovalInput[]) {
    super(api, query)
    this.removals = removals
  }

  protected async getSignerAccountOrAccounts(): Promise<string[]> {
    return await Promise.all(
      this.removals.map(async ({ asMember }) =>
        (await this.api.query.members.membershipById(asMember)).unwrap().controllerAccount.toString()
      )
    )
  }

  protected async getExtrinsics(): Promise<SubmittableExtrinsic<'promise'>[]> {
    return this.removals.map((r) => {
      const postsToDeleteEntries = r.posts.map(
        ({ hide, categoryId, threadId, postId }) =>
          [
            createType('PalletForumExtendedPostIdObject', { postId, threadId, categoryId }),
            hide === undefined || hide,
          ] as [ExtendedPostId, boolean]
      )
<<<<<<< HEAD
      const postsToDeleteMap = createType(
        'BTreeMap<PalletForumExtendedPostIdObject, bool>',
        new Map(postsToDeleteEntries)
      )
=======
      const postsToDeleteMap = new PostsToDeleteMap(registry as any, new Map(postsToDeleteEntries))
>>>>>>> 063db674
      return this.api.tx.forum.deletePosts(r.asMember, postsToDeleteMap, r.rationale || DEFAULT_RATIONALE)
    })
  }

  protected async getEventFromResult(result: ISubmittableResult): Promise<EventDetails> {
    return this.api.getEventDetails(result, 'forum', 'PostDeleted')
  }

  protected assertQueriedPostsAreValid(
    qPosts: ForumPostFieldsFragment[],
    qEvents: PostDeletedEventFieldsFragment[]
  ): void {
    this.events.map((e, i) => {
      const removal = this.removals[i]
      const qEvent = this.findMatchingQueryNodeEvent(e, qEvents)
      removal.posts.forEach((postRemoval) => {
        const hidden = postRemoval.hide === undefined || postRemoval.hide
        const expectedStatus = hidden ? 'PostStatusRemoved' : 'PostStatusLocked'
        const qPost = qPosts.find((p) => p.id === postRemoval.postId.toString())
        Utils.assert(qPost, 'Query node: Post not found')
        Utils.assert(qPost.status.__typename === expectedStatus, `Invalid post status. Expected: ${expectedStatus}`)
        Utils.assert(qPost.status.postDeletedEvent, 'Query node: Missing PostDeletedEvent ref')
        assert.equal(qPost.status.postDeletedEvent.id, qEvent.id)
        assert.equal(qPost.isVisible, !hidden)
      })
    })
  }

  protected assertQueryNodeEventIsValid(qEvent: PostDeletedEventFieldsFragment, i: number): void {
    assert.equal(qEvent.actor.id, this.removals[i].asMember.toString())
    assert.sameMembers(
      qEvent.posts.map((p) => p.id),
      _.uniq(this.removals[i].posts.map((p) => p.postId.toString()))
    )
    assert.equal(qEvent.rationale, this.removals[i].rationale || DEFAULT_RATIONALE)
  }

  async runQueryNodeChecks(): Promise<void> {
    await super.runQueryNodeChecks()
    // Query the events
    const qEvents = await this.query.tryQueryWithTimeout(
      () => this.query.getPostDeletedEvents(this.events),
      (qEvents) => this.assertQueryNodeEventsAreValid(qEvents)
    )

    // Query the posts
    const qPosts = await this.query.getPostsByIds(
      this.removals.reduce(
        (allPostsIds, { posts }) => allPostsIds.concat(posts.map((p) => p.postId)),
        [] as ForumPostId[]
      )
    )
    this.assertQueriedPostsAreValid(qPosts, qEvents)
  }
}<|MERGE_RESOLUTION|>--- conflicted
+++ resolved
@@ -49,14 +49,12 @@
             hide === undefined || hide,
           ] as [ExtendedPostId, boolean]
       )
-<<<<<<< HEAD
+
       const postsToDeleteMap = createType(
         'BTreeMap<PalletForumExtendedPostIdObject, bool>',
         new Map(postsToDeleteEntries)
       )
-=======
-      const postsToDeleteMap = new PostsToDeleteMap(registry as any, new Map(postsToDeleteEntries))
->>>>>>> 063db674
+
       return this.api.tx.forum.deletePosts(r.asMember, postsToDeleteMap, r.rationale || DEFAULT_RATIONALE)
     })
   }
