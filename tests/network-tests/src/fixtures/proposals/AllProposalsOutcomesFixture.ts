--- conflicted
+++ resolved
@@ -77,15 +77,7 @@
         'Creating proposals:',
         createProposalsParams.map((p) => [p.description, p.details])
       )
-<<<<<<< HEAD
-      const createProposalsFixure = new CreateProposalsFixture(
-        api,
-        query,
-        createProposalsParams as unknown as ProposalCreationParams[]
-      )
-=======
       const createProposalsFixure = new CreateProposalsFixture(api, query, createProposalsParams)
->>>>>>> 9a37ad72
       await new FixtureRunner(createProposalsFixure).runWithQueryNodeChecks()
       const proposalIds = createProposalsFixure.getCreatedProposalsIds()
 
