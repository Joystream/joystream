import { Api } from '../../Api'
import { assert } from 'chai'
<<<<<<< HEAD
import { asMembershipExternalResource, generateParamsFromAccountId } from './utils'
import { MemberId } from '@joystream/types/common'
=======
import { generateParamsFromAccountId } from './utils'
import { MemberId } from '@joystream/types/primitives'
>>>>>>> 4ee52ffa
import { QueryNodeApi } from '../../QueryNodeApi'
import { PalletMembershipMembershipObject as Membership } from '@polkadot/types/lookup'
import { SubmittableExtrinsic } from '@polkadot/api/types'
import { MembershipMetadata } from '@joystream/metadata-protobuf'
import { EventDetails, EventType } from '../../types'
import { MembershipBoughtEventFieldsFragment, MembershipFieldsFragment } from '../../graphql/generated/queries'
import { Utils } from '../../utils'
import { StandardizedFixture } from '../../Fixture'
import { SubmittableResult } from '@polkadot/api'

type MembershipBoughtEventDetails = EventDetails<EventType<'members', 'MembershipBought'>>

export class BuyMembershipHappyCaseFixture extends StandardizedFixture {
  protected accounts: string[]
  protected memberIds: MemberId[] = []
  protected events: MembershipBoughtEventDetails[] = []
  protected members: Membership[] = []
  protected defaultInviteCount!: number

  public constructor(api: Api, query: QueryNodeApi, accounts: string[]) {
    super(api, query)
    this.accounts = accounts
  }

  protected async getSignerAccountOrAccounts(): Promise<string[]> {
    return this.accounts
  }

  protected async getExtrinsics(): Promise<SubmittableExtrinsic<'promise'>[]> {
    return this.accounts.map((a) => this.api.tx.members.buyMembership(generateParamsFromAccountId(a)))
  }

  protected async getEventFromResult(result: SubmittableResult): Promise<MembershipBoughtEventDetails> {
    return this.api.getEventDetails(result, 'members', 'MembershipBought')
  }

  public getCreatedMembers(): MemberId[] {
    return this.events.map((e) => e.event.data[0])
  }

  protected assertQueriedMembersAreValid(
    qMembers: MembershipFieldsFragment[],
    qEvents: MembershipBoughtEventFieldsFragment[]
  ): void {
    this.events.forEach((e, i) => {
      const account = this.accounts[i]
      const params = generateParamsFromAccountId(account)
      const qEvent = this.findMatchingQueryNodeEvent(e, qEvents)
      const qMember = qMembers.find((m) => m.id === e.event.data[0].toString())
      Utils.assert(qMember, 'Query node: Membership not found!')
      const {
        handle,
        rootAccount,
        controllerAccount,
        metadata: { name, about, avatar, externalResources },
        isVerified,
        entry,
        inviteCount,
      } = qMember
      const metadata = Utils.metadataFromBytes(MembershipMetadata, params.metadata)
      assert.equal(handle, params.handle)
      assert.equal(rootAccount, params.root_account)
      assert.equal(controllerAccount, params.controller_account)
      assert.equal(name, metadata.name)
      assert.equal(about, metadata.about)
      assert.equal(inviteCount, this.defaultInviteCount)
      assert.equal(avatar?.avatarUri, metadata.avatarUri || undefined)
      assert.includeDeepMembers(
        externalResources ?? [],
        metadata.externalResources?.map(asMembershipExternalResource) ?? []
      )
      assert.equal(isVerified, false)
      Utils.assert(entry.__typename === 'MembershipEntryPaid', 'Query node: Invalid membership entry method')
      Utils.assert(entry.membershipBoughtEvent)
      assert.equal(entry.membershipBoughtEvent.id, qEvent.id)
    })
  }

  protected assertQueryNodeEventIsValid(qEvent: MembershipBoughtEventFieldsFragment, i: number): void {
    const account = this.accounts[i]
    const eventDetails = this.events[i]
    const txParams = generateParamsFromAccountId(account)
    const metadata = Utils.metadataFromBytes(MembershipMetadata, txParams.metadata)
    assert.equal(qEvent.newMember.id, eventDetails.event.data[0].toString())
    assert.equal(qEvent.handle, txParams.handle)
    assert.equal(qEvent.rootAccount, txParams.root_account)
    assert.equal(qEvent.controllerAccount, txParams.controller_account)

    assert.equal(qEvent.metadata.name, metadata.name || null)
    assert.equal(qEvent.metadata.about, metadata.about || null)
    assert.equal(qEvent.metadata.avatar?.avatarUri, metadata.avatarUri || undefined)
    assert.includeDeepMembers(
      qEvent.metadata.externalResources ?? [],
      metadata.externalResources?.map(asMembershipExternalResource) ?? []
    )
  }

  protected async loadDefaultInviteCount() {
    this.defaultInviteCount = (await this.api.query.members.initialInvitationCount()).toNumber()
  }

  async execute(): Promise<void> {
    await this.loadDefaultInviteCount()
    // Add membership-price funds to accounts
    const membershipFee = await this.api.getMembershipFee()
    await Promise.all(this.accounts.map((a) => this.api.treasuryTransferBalance(a, membershipFee)))
    await super.execute()
  }

  async runQueryNodeChecks(): Promise<void> {
    await super.runQueryNodeChecks()

    const qEvents = await this.query.tryQueryWithTimeout(
      () => this.query.getMembershipBoughtEvents(this.events),
      (r) => this.assertQueryNodeEventsAreValid(r)
    )

    const qMembers = await this.query.getMembersByIds(this.events.map((e) => e.event.data[0]))
    this.assertQueriedMembersAreValid(qMembers, qEvents)
  }
}<|MERGE_RESOLUTION|>--- conflicted
+++ resolved
@@ -1,12 +1,7 @@
 import { Api } from '../../Api'
 import { assert } from 'chai'
-<<<<<<< HEAD
 import { asMembershipExternalResource, generateParamsFromAccountId } from './utils'
-import { MemberId } from '@joystream/types/common'
-=======
-import { generateParamsFromAccountId } from './utils'
 import { MemberId } from '@joystream/types/primitives'
->>>>>>> 4ee52ffa
 import { QueryNodeApi } from '../../QueryNodeApi'
 import { PalletMembershipMembershipObject as Membership } from '@polkadot/types/lookup'
 import { SubmittableExtrinsic } from '@polkadot/api/types'
