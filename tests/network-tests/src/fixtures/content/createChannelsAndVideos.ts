--- conflicted
+++ resolved
@@ -66,20 +66,11 @@
   /**
     Creates a new channel.
   */
-<<<<<<< HEAD
-  private async createChannels(count: number, channelCategoryId: number): Promise<number[]> {
+  private async createChannels(count: number): Promise<number[]> {
     const createdIds = await this.createCommonEntities(count, () =>
       this.cli.createChannel(
         {
           ...getChannelDefaults(cliExamplesFolderPath),
-          category: channelCategoryId,
-=======
-  private async createChannels(count: number): Promise<number[]> {
-    const createdIds = await this.createCommonEntities(count, (index) =>
-      this.cli.createChannel(
-        {
-          ...getChannelDefaults(index, cliExamplesFolderPath),
->>>>>>> 807fd76a
         },
         ['--context', 'Member', '--useMemberId', this.author.memberId.toString()]
       )
@@ -93,13 +84,8 @@
 
     Note: Assets have to be accepted later on for videos to be counted as active.
   */
-<<<<<<< HEAD
-  private async createVideos(count: number, channelId: number, videoCategoryId: number): Promise<ICreatedVideoData[]> {
+  private async createVideos(count: number, channelId: number, videoCategoryId: string): Promise<ICreatedVideoData[]> {
     const createVideo = async () => {
-=======
-  private async createVideos(count: number, channelId: number, videoCategoryId: string): Promise<ICreatedVideoData[]> {
-    const createVideo = async (index: number) => {
->>>>>>> 807fd76a
       return await this.cli.createVideo(channelId, {
         ...getVideoDefaults(cliExamplesFolderPath),
         category: videoCategoryId,
