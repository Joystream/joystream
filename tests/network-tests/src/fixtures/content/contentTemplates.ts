// basic templates for content entities

import { v4 as uuid } from 'uuid'

export function getMemberDefaults(index: number) {
  return {
    // member needs unique name due to CLI requirement for that
    name: 'TestingActiveVideoCounters-' + uuid().substring(0, 8),
  }
}

export function getVideoDefaults(index: number, cliExamplesFolderPath: string) {
  return {
    title: 'Active video counters Testing video',
    description: 'Video for testing active video counters.',
    videoPath: cliExamplesFolderPath + '/video.mp4',
    thumbnailPhotoPath: cliExamplesFolderPath + '/avatar-photo-1.png',
    language: 'en',
    hasMarketing: false,
    isPublic: true,
    isExplicit: false,
    // category: 1, - no category set by default
    license: {
      code: 1001,
      attribution: 'by Joystream Contributors',
    },
<<<<<<< HEAD
    subtitles: [
      {
        type: 'subtitle',
        language: 'en',
        mimeType: 'SRT',
        subtitleAssetPath: cliExamplesFolderPath + '/subtitle-en-1.srt',
      },
      {
        type: 'subtitle',
        language: 'fr',
        mimeType: 'SRT',
        subtitleAssetPath: cliExamplesFolderPath + '/subtitle-fr-1.srt',
      },
    ],
  }
}

export function getPlaylistDefaults(cliExamplesFolderPath: string, videoIds: Long[], setCustomThumbnail?: boolean) {
  return {
    title: 'Example Joystream Playlist',
    description: 'This is an playlist of awesome videos!',
    thumbnailPhotoPath: setCustomThumbnail ? cliExamplesFolderPath + '/avatar-photo-1.png' : undefined,
    isPublic: true,
    videoIds,
=======
    enableComments: true,
>>>>>>> 07005326
  }
}

export function getVideoCategoryDefaults(index: number) {
  return {
    name: 'Active video counters Testing video category',
  }
}

export function getChannelDefaults(index: number, cliExamplesFolderPath: string) {
  return {
    title: 'Active video counters Testing channel',
    description: 'Channel for testing active video counters.',
    avatarPhotoPath: cliExamplesFolderPath + '/avatar-photo-1.png',
    coverPhotoPath: cliExamplesFolderPath + '/cover-photo-1.png',
    isPublic: true,
    language: 'en',
  }
}

export function getChannelCategoryDefaults(index: number) {
  return {}
}<|MERGE_RESOLUTION|>--- conflicted
+++ resolved
@@ -24,7 +24,7 @@
       code: 1001,
       attribution: 'by Joystream Contributors',
     },
-<<<<<<< HEAD
+    enableComments: true,
     subtitles: [
       {
         type: 'subtitle',
@@ -39,19 +39,6 @@
         subtitleAssetPath: cliExamplesFolderPath + '/subtitle-fr-1.srt',
       },
     ],
-  }
-}
-
-export function getPlaylistDefaults(cliExamplesFolderPath: string, videoIds: Long[], setCustomThumbnail?: boolean) {
-  return {
-    title: 'Example Joystream Playlist',
-    description: 'This is an playlist of awesome videos!',
-    thumbnailPhotoPath: setCustomThumbnail ? cliExamplesFolderPath + '/avatar-photo-1.png' : undefined,
-    isPublic: true,
-    videoIds,
-=======
-    enableComments: true,
->>>>>>> 07005326
   }
 }
 
