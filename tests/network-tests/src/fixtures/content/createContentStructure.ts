import { BaseQueryNodeFixture } from '../../Fixture'
import { JoystreamCLI } from '../../cli/joystream'
import { QueryNodeApi } from '../../QueryNodeApi'
import { Api } from '../../Api'
import { PalletWorkingGroupGroupWorker as Worker } from '@polkadot/types/lookup'
import { getVideoCategoryDefaults, getChannelCategoryDefaults } from './contentTemplates'
import { WorkingGroupModuleName } from '../../types'
import { assert } from 'chai'

export class CreateContentStructureFixture extends BaseQueryNodeFixture {
  private cli: JoystreamCLI
  private videoCategoryCount: number
  private createdItems: {
    videoCategoryIds: number[]
  }

  constructor(api: Api, query: QueryNodeApi, cli: JoystreamCLI, videoCategoryCount: number) {
    super(api, query)
    this.cli = cli
    this.videoCategoryCount = videoCategoryCount

    this.createdItems = {
      videoCategoryIds: [],
    }
  }

  public getCreatedItems() {
    return this.createdItems
  }

  /*
    Execute this Fixture.
  */
  public async execute(): Promise<void> {
    // prepare accounts for working group leads

    this.debug('Loading working group leaders')
    const { contentLeader, storageLeader } = await this.retrieveWorkingGroupLeaders()

    // switch to lead and create category structure as lead

    this.debug(`Choosing content working group lead's account`)
    const contentLeaderKeyPair = this.api.getKeypair(contentLeader.roleAccountId.toString())
    await this.cli.importAccount(contentLeaderKeyPair)
<<<<<<< HEAD
=======

    this.debug('Creating video categories')
    this.createdItems.videoCategoryIds = await this.createVideoCategories(this.videoCategoryCount)
>>>>>>> 700abcc1
  }

  /**
    Retrieves information about accounts of group leads for content and storage working groups.
  */
  private async retrieveWorkingGroupLeaders(): Promise<{ contentLeader: Worker; storageLeader: Worker }> {
    const retrieveGroupLeader = async (group: WorkingGroupModuleName) => {
      const leader = await this.api.getLeader(group)
      if (!leader) {
        throw new Error(`Working group leader for "${group}" is missing!`)
      }
      return leader[1]
    }

    return {
      contentLeader: await retrieveGroupLeader('contentWorkingGroup'),
      storageLeader: await retrieveGroupLeader('storageWorkingGroup'),
    }
  }

  /**
    Creates a new video category. Can only be executed as content group leader.
  */
  private async createVideoCategories(count: number): Promise<number[]> {
    // remember initial video categories count
    const initialVideoCategories = await this.query.tryQueryWithTimeout(
      () => this.query.getVideoCategories(),
      // eslint-disable-next-line @typescript-eslint/no-empty-function
      (initialVideoCategories) => {}
    )
    const initialCategoryCount = initialVideoCategories.length

    // create new categories and remember their ids
    const createdIds = await this.createCommonEntities(count, async (index) => {
      const response = await this.api.createVideoCategoryAsLead(
        {
          ...getVideoCategoryDefaults(index),
        }.name
      )

      const qEvents = await this.query.tryQueryWithTimeout(
        () => this.query.getVideoCategories(),
        (qEvents) => assert.equal(qEvents.length, initialCategoryCount + index + 1)
      )
      const id = parseInt(qEvents[0].id)

      return id
    })

    return createdIds
  }

  /**
    Creates a bunch of content entities.
  */
  private async createCommonEntities<T>(count: number, createPromise: (index: number) => Promise<T>): Promise<T[]> {
    const createdIds = await Array.from(Array(count).keys()).reduce(async (accPromise, index: number) => {
      const acc = await accPromise
      const createdId = await createPromise(index)

      return [...acc, createdId]
    }, Promise.resolve([]) as Promise<T[]>)

    return createdIds
  }
}<|MERGE_RESOLUTION|>--- conflicted
+++ resolved
@@ -6,6 +6,10 @@
 import { getVideoCategoryDefaults, getChannelCategoryDefaults } from './contentTemplates'
 import { WorkingGroupModuleName } from '../../types'
 import { assert } from 'chai'
+import BN from 'bn.js'
+
+// settings
+const sufficientTopupAmount = new BN(1000000) // some very big number to cover fees of all transactions
 
 export class CreateContentStructureFixture extends BaseQueryNodeFixture {
   private cli: JoystreamCLI
@@ -42,12 +46,12 @@
     this.debug(`Choosing content working group lead's account`)
     const contentLeaderKeyPair = this.api.getKeypair(contentLeader.roleAccountId.toString())
     await this.cli.importAccount(contentLeaderKeyPair)
-<<<<<<< HEAD
-=======
+
+    this.debug('Top-uping accounts')
+    await this.api.treasuryTransferBalanceToAccounts([contentLeaderKeyPair.address], sufficientTopupAmount)
 
     this.debug('Creating video categories')
     this.createdItems.videoCategoryIds = await this.createVideoCategories(this.videoCategoryCount)
->>>>>>> 700abcc1
   }
 
   /**
