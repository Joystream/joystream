--- conflicted
+++ resolved
@@ -9,16 +9,11 @@
 
 // eslint-disable-next-line @typescript-eslint/no-floating-promises
 scenario('Content directory', async ({ job }) => {
-<<<<<<< HEAD
-  const leadSetupJob = job('Set content working group leads', leadOpening(true, ['contentWorkingGroup']))
-
-  // following jobs must be run sequentially due to some QN queries that could interfere
-=======
   const leadSetupJob = job(
     'Set content working group leads',
     leadOpening(true, ['contentWorkingGroup', 'storageWorkingGroup'])
   )
->>>>>>> 5eca4de3
+  // following jobs must be run sequentially due to some QN queries that could interfere
   const channelJob = job('Create and Update Channel with assets', createAndUpdateChannel).requires(leadSetupJob)
   const videoCategoriesJob = job('video categories', videoCategories).after(channelJob)
   const videoCountersJob = job('check active video counters', activeVideoCounters).requires(videoCategoriesJob)
