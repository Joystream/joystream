--- conflicted
+++ resolved
@@ -1,17 +1,5 @@
 import leaderSetup from '../flows/workingGroup/leaderSetup'
 import activeVideoCounters from '../flows/content/activeVideoCounters'
-<<<<<<< HEAD
-import { WorkingGroups } from '../WorkingGroups'
-import { scenario } from '../Scenario'
-
-scenario(async ({ job }) => {
-  const setupContentLeaderSetup = job('setup content lead', leaderSetup(WorkingGroups.Content))
-  const setupStorageLeaderSetup = job('setup storage lead', leaderSetup(WorkingGroups.Storage))
-
-  job('check active video counters', activeVideoCounters)
-    .requires(setupContentLeaderSetup)
-    .requires(setupStorageLeaderSetup)
-=======
 import initStorageBucket from '../flows/clis/initStorageBucket'
 import initStorage, { singleBucketConfig as storageConfig } from '../flows/storagev2/initStorage'
 import { WorkingGroups } from '../WorkingGroups'
@@ -26,5 +14,4 @@
   const initStorageJob = job('initialize storage system', initStorage(storageConfig)).requires(leadSetupJob)
 
   job('check active video counters', activeVideoCounters).requires(initStorageJob)
->>>>>>> 63826fa6
 })