import leadOpening from '../flows/working-groups/leadOpening'
import activeVideoCounters from '../flows/content/activeVideoCounters'
import nftAuctionAndOffers from '../flows/content/nftAuctionAndOffers'
import commentsAndReactions from '../flows/content/commentsAndReactions'
import { scenario } from '../Scenario'

// eslint-disable-next-line @typescript-eslint/no-floating-promises
scenario('Content directory', async ({ job }) => {
  const leadSetupJob = job('Set content working group leads', leadOpening(true, ['contentWorkingGroup']))
<<<<<<< HEAD
  job('nft auction and offers', nftAuctionAndOffers).requires(leadSetupJob)
  job('video comments and reactions', commentsAndReactions).after(leadSetupJob)
=======

  // following jobs must be run sequentially due to some QN queries that could interfere
  const videoCountersJob = job('check active video counters', activeVideoCounters).requires(leadSetupJob)
  const nftAuctionAndOffersJob = job('nft auction and offers', nftAuctionAndOffers).after(videoCountersJob)
  job('video comments and reactions', commentsAndReactions).after(nftAuctionAndOffersJob)
>>>>>>> 700abcc1
})<|MERGE_RESOLUTION|>--- conflicted
+++ resolved
@@ -7,14 +7,9 @@
 // eslint-disable-next-line @typescript-eslint/no-floating-promises
 scenario('Content directory', async ({ job }) => {
   const leadSetupJob = job('Set content working group leads', leadOpening(true, ['contentWorkingGroup']))
-<<<<<<< HEAD
-  job('nft auction and offers', nftAuctionAndOffers).requires(leadSetupJob)
-  job('video comments and reactions', commentsAndReactions).after(leadSetupJob)
-=======
 
   // following jobs must be run sequentially due to some QN queries that could interfere
   const videoCountersJob = job('check active video counters', activeVideoCounters).requires(leadSetupJob)
   const nftAuctionAndOffersJob = job('nft auction and offers', nftAuctionAndOffers).after(videoCountersJob)
   job('video comments and reactions', commentsAndReactions).after(nftAuctionAndOffersJob)
->>>>>>> 700abcc1
 })