--- conflicted
+++ resolved
@@ -94,22 +94,16 @@
   job('forum posts', posts).requires(sudoHireLead)
   job('forum moderation', moderation).requires(sudoHireLead)
 
-<<<<<<< HEAD
-  // Content directory (with CLI)
-  const contentDirectoryJob = job('content directory (with CLI)', [
-    createChannel,
-    nftAuctionAndOffers,
-    commentsAndReactions,
-    // TODO: re-work afer merging metaprotocol content categories PR - https://github.com/Joystream/joystream/pull/3950
-    // activeVideoCounters
-  ]).after(sudoHireLead)
-=======
   // Content directory
   // following jobs must be run sequentially due to some QN queries that could interfere
-  const videoCountersJob = job('check active video counters', activeVideoCounters).requires(sudoHireLead)
+  const createChannelJob = job('create channel via CLI', activeVideoCounters).requires(sudoHireLead)
+  const videoCountersJob = job('check active video counters', activeVideoCounters).requires(createChannelJob)
   const nftAuctionAndOffersJob = job('nft auction and offers', nftAuctionAndOffers).after(videoCountersJob)
-  job('video comments and reactions', commentsAndReactions).after(nftAuctionAndOffersJob)
->>>>>>> 700abcc1
+  const commentsAndReactionsJob = job('video comments and reactions', commentsAndReactions).after(
+    nftAuctionAndOffersJob
+  )
+
+  const contentDirectoryJob = commentsAndReactionsJob // keep updated to last job above
 
   // Storage & distribution CLIs
   job('init storage and distribution buckets via CLI', [initDistributionBucket, initStorageBucket]).after(
