import categories from '../flows/forum/categories'
import threads from '../flows/forum/threads'
import posts from '../flows/forum/posts'
import moderation from '../flows/forum/moderation'
import threadTags from '../flows/forum/threadTags'
import leadOpening from '../flows/working-groups/leadOpening'
import buyingMemberships from '../flows/membership/buyingMemberships'
import updatingMemberProfile from '../flows/membership/updatingProfile'
import updatingMemberAccounts from '../flows/membership/updatingAccounts'
import transferringInvites from '../flows/membership/transferringInvites'
import managingStakingAccounts from '../flows/membership/managingStakingAccounts'
import openingsAndApplications from '../flows/working-groups/openingsAndApplications'
import upcomingOpenings from '../flows/working-groups/upcomingOpenings'
import groupStatus from '../flows/working-groups/groupStatus'
import workerActions from '../flows/working-groups/workerActions'
import groupBudget from '../flows/working-groups/groupBudget'
import proposals from '../flows/proposals'
import cancellingProposals from '../flows/proposals/cancellingProposal'
import vetoProposal from '../flows/proposals/vetoProposal'
import electCouncil from '../flows/council/elect'
import failToElect from '../flows/council/failToElect'
import runtimeUpgradeProposal from '../flows/proposals/runtimeUpgradeProposal'
import exactExecutionBlock from '../flows/proposals/exactExecutionBlock'
import expireProposal from '../flows/proposals/expireProposal'
import proposalsDiscussion from '../flows/proposalsDiscussion'
import initDistributionBucket from '../flows/clis/initDistributionBucket'
import initStorageBucket from '../flows/clis/initStorageBucket'
import channelsAndVideos from '../flows/clis/channelsAndVideos'
import { scenario } from '../Scenario'
import activeVideoCounters from '../flows/content/activeVideoCounters'
import nftAuctionAndOffers from '../flows/content/nftAuctionAndOffers'
import updatingVerificationStatus from '../flows/membership/updateVerificationStatus'
import commentsAndReactions from '../flows/content/commentsAndReactions'
import addAndUpdateVideoSubtitles from '../flows/content/videoSubtitles'
import { testVideoCategories } from '../flows/content/videoCategories'
import channelPayouts from '../flows/proposals/channelPayouts'
import directChannelPayment from '../flows/content/directChannelPayment'
import invitingMembers from '../flows/membership/invitingMembers'

// eslint-disable-next-line @typescript-eslint/no-floating-promises
scenario('Full', async ({ job, env }) => {
  // Runtime upgrade should always be first job
  // (except councilJob, which is required for voting and should probably depend on the "source" runtime)
  const councilJob = job('electing council', electCouncil)
  const runtimeUpgradeProposalJob = env.RUNTIME_UPGRADE_TARGET_WASM_PATH
    ? job('runtime upgrade proposal', runtimeUpgradeProposal).requires(councilJob)
    : undefined

  const coreJob = runtimeUpgradeProposalJob || councilJob

  // All other jobs should be executed after coreJob

  // Membership:
  job('buying members', buyingMemberships).after(coreJob)
  job('updating member profile', updatingMemberProfile).after(coreJob)
  job('updating member accounts', updatingMemberAccounts).after(coreJob)
  job('inviting members', invitingMembers).after(coreJob)
  job('transferring invites', transferringInvites).after(coreJob)
  job('managing staking accounts', managingStakingAccounts).after(coreJob)

  // Council (should not interrupt proposalsJob!)
  const secondCouncilJob = job('electing second council', electCouncil).requires(coreJob)
  const councilFailuresJob = job('council election failures', failToElect).requires(secondCouncilJob)

  // Proposals:
  const proposalsJob = job('proposals & proposal discussion', [
    proposals,
    cancellingProposals,
    vetoProposal,
    exactExecutionBlock,
    expireProposal,
    proposalsDiscussion,
  ]).requires(councilFailuresJob)

  const channelPayoutsProposalJob = job('channel payouts proposal', channelPayouts).requires(proposalsJob)

  // Working groups
<<<<<<< HEAD
  const hireLeads = job('sudo lead opening', leadOpening(process.env.IGNORE_HIRED_LEADS === 'true')).after(
    channelPayoutsProposalJob || proposalsJob
=======
  const sudoHireLead = job('sudo lead opening', leadOpening(process.env.IGNORE_HIRED_LEADS === 'true')).after(
    channelPayoutsProposalJob
>>>>>>> 2676a173
  )
  job('openings and applications', openingsAndApplications).requires(hireLeads)
  job('upcoming openings', upcomingOpenings).requires(hireLeads)
  job('group status', groupStatus).requires(hireLeads)
  job('worker actions', workerActions).requires(hireLeads)
  job('group budget', groupBudget).requires(hireLeads)

  // Memberships (depending on hired lead)
  job('updating member verification status', updatingVerificationStatus).after(hireLeads)

  // Forum:
  job('forum categories', categories).requires(hireLeads)
  job('forum threads', threads).requires(hireLeads)
  job('forum thread tags', threadTags).requires(hireLeads)
  job('forum posts', posts).requires(hireLeads)
  job('forum moderation', moderation).requires(hireLeads)

  // Content directory
  // following jobs must be run sequentially due to some QN queries that could interfere
  const videoCategoriesJob = job('video categories', testVideoCategories).requires(hireLeads)
  const channelsAndVideosCliJob = job('manage channels and videos through CLI', channelsAndVideos).requires(
    videoCategoriesJob
  )
  job('add and update video subtitles', addAndUpdateVideoSubtitles).requires(channelsAndVideosCliJob)
  const videoCountersJob = job('check active video counters', activeVideoCounters).requires(channelsAndVideosCliJob)
  const nftAuctionAndOffersJob = job('nft auction and offers', nftAuctionAndOffers).after(videoCountersJob)
  const commentsAndReactionsJob = job('video comments and reactions', commentsAndReactions).after(
    nftAuctionAndOffersJob
  )
  const directChannelPaymentJob = job('direct channel payment by members', directChannelPayment).after(
    commentsAndReactionsJob
  )

  const contentDirectoryJob = directChannelPaymentJob // keep updated to last job above

  // Storage & distribution CLIs
  job('init storage and distribution buckets via CLI', [initDistributionBucket, initStorageBucket]).after(
    contentDirectoryJob
  )
})<|MERGE_RESOLUTION|>--- conflicted
+++ resolved
@@ -75,13 +75,8 @@
   const channelPayoutsProposalJob = job('channel payouts proposal', channelPayouts).requires(proposalsJob)
 
   // Working groups
-<<<<<<< HEAD
   const hireLeads = job('sudo lead opening', leadOpening(process.env.IGNORE_HIRED_LEADS === 'true')).after(
     channelPayoutsProposalJob || proposalsJob
-=======
-  const sudoHireLead = job('sudo lead opening', leadOpening(process.env.IGNORE_HIRED_LEADS === 'true')).after(
-    channelPayoutsProposalJob
->>>>>>> 2676a173
   )
   job('openings and applications', openingsAndApplications).requires(hireLeads)
   job('upcoming openings', upcomingOpenings).requires(hireLeads)
