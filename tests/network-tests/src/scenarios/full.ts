import categories from '../flows/forum/categories'
import threads from '../flows/forum/threads'
import posts from '../flows/forum/posts'
import moderation from '../flows/forum/moderation'
import threadTags from '../flows/forum/threadTags'
import leadOpening from '../flows/working-groups/leadOpening'
import creatingMemberships from '../flows/membership/creatingMemberships'
import updatingMemberProfile from '../flows/membership/updatingProfile'
import updatingMemberAccounts from '../flows/membership/updatingAccounts'
import invitingMebers from '../flows/membership/invitingMembers'
import transferringInvites from '../flows/membership/transferringInvites'
import managingStakingAccounts from '../flows/membership/managingStakingAccounts'
import membershipSystem from '../flows/membership/membershipSystem'
import openingsAndApplications from '../flows/working-groups/openingsAndApplications'
import upcomingOpenings from '../flows/working-groups/upcomingOpenings'
import groupStatus from '../flows/working-groups/groupStatus'
import workerActions from '../flows/working-groups/workerActions'
import groupBudget from '../flows/working-groups/groupBudget'
import proposals from '../flows/proposals'
import cancellingProposals from '../flows/proposals/cancellingProposal'
import vetoProposal from '../flows/proposals/vetoProposal'
import electCouncil from '../flows/council/elect'
import failToElect from '../flows/council/failToElect'
import runtimeUpgradeProposal from '../flows/proposals/runtimeUpgradeProposal'
import exactExecutionBlock from '../flows/proposals/exactExecutionBlock'
import expireProposal from '../flows/proposals/expireProposal'
import proposalsDiscussion from '../flows/proposalsDiscussion'
import initDistributionBucket from '../flows/clis/initDistributionBucket'
import initStorageBucket from '../flows/clis/initStorageBucket'
import createChannel from '../flows/clis/createAndUpdateChannel'
import { scenario } from '../Scenario'
import activeVideoCounters from '../flows/content/activeVideoCounters'
import nftAuctionAndOffers from '../flows/content/nftAuctionAndOffers'
import updatingVerificationStatus from '../flows/membership/updateVerificationStatus'
import commentsAndReactions from '../flows/content/commentsAndReactions'
<<<<<<< HEAD
import addAndUpdateVideoSubtitles from '../flows/content/videoSubtitles'
=======
import videoCategories from '../flows/content/videoCategories'
>>>>>>> 807fd76a

// eslint-disable-next-line @typescript-eslint/no-floating-promises
scenario('Full', async ({ job, env }) => {
  // Runtime upgrade should always be first job
  // (except councilJob, which is required for voting and should probably depend on the "source" runtime)
  const councilJob = job('electing council', electCouncil)
  const runtimeUpgradeProposalJob = env.RUNTIME_UPGRADE_TARGET_WASM_PATH
    ? job('runtime upgrade proposal', runtimeUpgradeProposal).requires(councilJob)
    : undefined

  const membershipSystemJob = job('membership system', membershipSystem).requires(
    runtimeUpgradeProposalJob || councilJob
  )

  // All other jobs should be executed after membershipSystemJob,
  // otherwise changing membershipPrice etc. may break them

  // Membership:
  job('creating members', creatingMemberships).after(membershipSystemJob)
  job('updating member profile', updatingMemberProfile).after(membershipSystemJob)
  job('updating member accounts', updatingMemberAccounts).after(membershipSystemJob)
  job('inviting members', invitingMebers).after(membershipSystemJob)
  job('transferring invites', transferringInvites).after(membershipSystemJob)
  job('managing staking accounts', managingStakingAccounts).after(membershipSystemJob)

  // Council (should not interrupt proposalsJob!)
  const secondCouncilJob = job('electing second council', electCouncil).requires(membershipSystemJob)
  const councilFailuresJob = job('council election failures', failToElect).requires(secondCouncilJob)

  // Proposals:
  const proposalsJob = job('proposals & proposal discussion', [
    proposals,
    cancellingProposals,
    vetoProposal,
    exactExecutionBlock,
    expireProposal,
    proposalsDiscussion,
  ]).requires(councilFailuresJob)

  // Working groups
  const sudoHireLead = job('sudo lead opening', leadOpening(process.env.IGNORE_HIRED_LEADS === 'true')).after(
    proposalsJob
  )
  job('openings and applications', openingsAndApplications).requires(sudoHireLead)
  job('upcoming openings', upcomingOpenings).requires(sudoHireLead)
  job('group status', groupStatus).requires(sudoHireLead)
  job('worker actions', workerActions).requires(sudoHireLead)
  job('group budget', groupBudget).requires(sudoHireLead)

  // Memberships (depending on hired lead)
  job('updating member verification status', updatingVerificationStatus).after(sudoHireLead)

  // Forum:
  job('forum categories', categories).requires(sudoHireLead)
  job('forum threads', threads).requires(sudoHireLead)
  job('forum thread tags', threadTags).requires(sudoHireLead)
  job('forum posts', posts).requires(sudoHireLead)
  job('forum moderation', moderation).requires(sudoHireLead)

<<<<<<< HEAD
  // Content directory (with CLI)
  const contentDirectoryJob = job('content directory (with CLI)', [
    createChannel,
    addAndUpdateVideoSubtitles,
    nftAuctionAndOffers,
    commentsAndReactions,
    // TODO: re-work afer merging metaprotocol content categories PR - https://github.com/Joystream/joystream/pull/3950
    // activeVideoCounters
  ]).after(sudoHireLead)
=======
  // Content directory
  // following jobs must be run sequentially due to some QN queries that could interfere
  const videoCategoriesJob = job('video categories', videoCategories).requires(sudoHireLead)
  const createChannelJob = job('create channel via CLI', createChannel).requires(videoCategoriesJob)
  const videoCountersJob = job('check active video counters', activeVideoCounters).requires(createChannelJob)
  const nftAuctionAndOffersJob = job('nft auction and offers', nftAuctionAndOffers).after(videoCountersJob)
  const commentsAndReactionsJob = job('video comments and reactions', commentsAndReactions).after(
    nftAuctionAndOffersJob
  )

  const contentDirectoryJob = commentsAndReactionsJob // keep updated to last job above
>>>>>>> 807fd76a

  // Storage & distribution CLIs
  job('init storage and distribution buckets via CLI', [initDistributionBucket, initStorageBucket]).after(
    contentDirectoryJob
  )
})<|MERGE_RESOLUTION|>--- conflicted
+++ resolved
@@ -33,11 +33,8 @@
 import nftAuctionAndOffers from '../flows/content/nftAuctionAndOffers'
 import updatingVerificationStatus from '../flows/membership/updateVerificationStatus'
 import commentsAndReactions from '../flows/content/commentsAndReactions'
-<<<<<<< HEAD
 import addAndUpdateVideoSubtitles from '../flows/content/videoSubtitles'
-=======
 import videoCategories from '../flows/content/videoCategories'
->>>>>>> 807fd76a
 
 // eslint-disable-next-line @typescript-eslint/no-floating-promises
 scenario('Full', async ({ job, env }) => {
@@ -97,21 +94,11 @@
   job('forum posts', posts).requires(sudoHireLead)
   job('forum moderation', moderation).requires(sudoHireLead)
 
-<<<<<<< HEAD
-  // Content directory (with CLI)
-  const contentDirectoryJob = job('content directory (with CLI)', [
-    createChannel,
-    addAndUpdateVideoSubtitles,
-    nftAuctionAndOffers,
-    commentsAndReactions,
-    // TODO: re-work afer merging metaprotocol content categories PR - https://github.com/Joystream/joystream/pull/3950
-    // activeVideoCounters
-  ]).after(sudoHireLead)
-=======
   // Content directory
   // following jobs must be run sequentially due to some QN queries that could interfere
   const videoCategoriesJob = job('video categories', videoCategories).requires(sudoHireLead)
   const createChannelJob = job('create channel via CLI', createChannel).requires(videoCategoriesJob)
+  const subtitlesJob = job('add and update video subtitles', addAndUpdateVideoSubtitles).requires(createChannelJob)
   const videoCountersJob = job('check active video counters', activeVideoCounters).requires(createChannelJob)
   const nftAuctionAndOffersJob = job('nft auction and offers', nftAuctionAndOffers).after(videoCountersJob)
   const commentsAndReactionsJob = job('video comments and reactions', commentsAndReactions).after(
@@ -119,7 +106,6 @@
   )
 
   const contentDirectoryJob = commentsAndReactionsJob // keep updated to last job above
->>>>>>> 807fd76a
 
   // Storage & distribution CLIs
   job('init storage and distribution buckets via CLI', [initDistributionBucket, initStorageBucket]).after(
