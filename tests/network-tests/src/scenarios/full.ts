--- conflicted
+++ resolved
@@ -32,11 +32,7 @@
 import activeVideoCounters from '../flows/content/activeVideoCounters'
 import nftAuctionAndOffers from '../flows/content/nftAuctionAndOffers'
 import updatingVerificationStatus from '../flows/membership/updateVerificationStatus'
-<<<<<<< HEAD
-import channelPlaylists from '../flows/content/channelPlaylists'
-=======
 import commentsAndReactions from '../flows/content/commentsAndReactions'
->>>>>>> 07005326
 
 // eslint-disable-next-line @typescript-eslint/no-floating-promises
 scenario('Full', async ({ job, env }) => {
@@ -96,12 +92,6 @@
   job('forum posts', posts).requires(sudoHireLead)
   job('forum moderation', moderation).requires(sudoHireLead)
 
-<<<<<<< HEAD
-  // Content directory
-  const videoCountersJob = job('check active video counters', activeVideoCounters).requires(sudoHireLead)
-  job('nft auction and offers', nftAuctionAndOffers).after(videoCountersJob)
-  job('channel playlists', channelPlaylists).after(videoCountersJob)
-=======
   // Content directory (with CLI)
   const contentDirectoryJob = job('content directory (with CLI)', [
     createChannel,
@@ -110,7 +100,6 @@
     // TODO: re-work afer merging metaprotocol content categories PR - https://github.com/Joystream/joystream/pull/3950
     // activeVideoCounters
   ]).after(sudoHireLead)
->>>>>>> 07005326
 
   // Storage & distribution CLIs
   job('init storage and distribution buckets via CLI', [initDistributionBucket, initStorageBucket]).after(
