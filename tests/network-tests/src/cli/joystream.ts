--- conflicted
+++ resolved
@@ -2,26 +2,19 @@
 import path from 'path'
 import { CLI, CommandResult } from './base'
 import { TmpFileManager } from './utils'
-<<<<<<< HEAD
-import { MemberId } from '@joystream/types/common'
-
-const CLI_ROOT_PATH = path.resolve(__dirname, '../../../../cli')
-
-=======
 import {
   VideoInputParameters,
-  ChannelInputParameters,
+  ChannelCreationInputParameters,
+  ChannelUpdateInputParameters,
   ChannelCategoryInputParameters,
   VideoCategoryInputParameters,
 } from '@joystream/cli/src/Types'
 import ExitCodes from '@joystream/cli/src/ExitCodes'
-import { MemberId } from '@joystream/types/members'
 
 const CLI_ROOT_PATH = path.resolve(__dirname, '../../../../cli')
 
 type Modify<T, R> = Omit<T, keyof R> & R
 
->>>>>>> 5122f561
 export interface ICreatedVideoData {
   videoId: number
   assetContentIds: string[]
@@ -87,35 +80,30 @@
   /**
     Parses `id` of newly created content entity from CLI's stdout.
   */
-<<<<<<< HEAD
   private parseCreatedIdFromOutput(text: string): number {
     return parseInt((text.match(/with id (\d+) successfully created/) as RegExpMatchArray)[1])
   }
 
-  /**
-    Checks if CLI's stderr contains warning about no storage provider available.
-  */
-  private containsWarningNoStorage(stderr: string): boolean {
-    return !!stderr.match(/^\s*\S\s*Warning: No storage provider is currently available!/m)
-  }
-
-  /**
-    Checks if CLI's stderr contains warning about no password used when importing account.
-  */
-  private containsWarningEmptyPassword(text: string): boolean {
-    return !!text.match(/^\s*\S\s*Warning: Using empty password is not recommended!/)
+  /*
+    Decide if CLI error indicates that storage provider is not available.
+  */
+  private isErrorDueToNoStorage(exitCode: number): boolean {
+    // TODO: remove `% 256` after https://github.com/Joystream/joystream/issues/3251 is fixed
+    return exitCode === ExitCodes.ActionCurrentlyUnavailable % 256
   }
 
   /**
     Creates a new channel.
   */
-  async createChannel(channel: unknown, args: string[]): Promise<number> {
+  async createChannel(
+    channel: Modify<ChannelCreationInputParameters, { category?: number }>,
+    args: string[]
+  ): Promise<number> {
     const jsonFile = this.tmpFileManager.jsonFile(channel)
 
     const { out, stderr, exitCode } = await this.run('content:createChannel', ['--input', jsonFile, ...args])
 
-    if (exitCode && !this.containsWarningNoStorage(stderr)) {
-      // ignore warnings
+    if (exitCode && !this.isErrorDueToNoStorage(exitCode)) {
       throw new Error(`Unexpected CLI failure on creating channel: "${stderr}"`)
     }
 
@@ -125,7 +113,7 @@
   /**
     Creates a new channel category.
   */
-  async createChannelCategory(channelCategory: unknown): Promise<number> {
+  async createChannelCategory(channelCategory: ChannelCategoryInputParameters): Promise<number> {
     const jsonFile = this.tmpFileManager.jsonFile(channelCategory)
 
     const { stdout, stderr, exitCode } = await this.run('content:createChannelCategory', [
@@ -145,7 +133,11 @@
   /**
     Creates a new video.
   */
-  async createVideo(channelId: number, video: unknown, canOmitUpload = true): Promise<ICreatedVideoData> {
+  async createVideo(
+    channelId: number,
+    video: Modify<VideoInputParameters, { category: number }>,
+    canOmitUpload = true
+  ): Promise<ICreatedVideoData> {
     const jsonFile = this.tmpFileManager.jsonFile(video)
 
     const { stdout, stderr, exitCode } = await this.run(
@@ -156,7 +148,7 @@
     )
 
     // prevent error from CLI that create
-    if (canOmitUpload && exitCode && !this.containsWarningNoStorage(stderr)) {
+    if (canOmitUpload && exitCode && !this.isErrorDueToNoStorage(exitCode)) {
       // ignore warnings
       throw new Error(`Unexpected CLI failure on creating video: "${stderr}"`)
     }
@@ -173,69 +165,16 @@
   /**
     Creates a new video category.
   */
-  async createVideoCategory(videoCategory: unknown): Promise<number> {
+  async createVideoCategory(videoCategory: VideoCategoryInputParameters): Promise<number> {
     const jsonFile = this.tmpFileManager.jsonFile(videoCategory)
 
     const { stdout, stderr, exitCode } = await this.run('content:createVideoCategory', [
-=======
-  private parseCreatedIdFromStdout(stdout: string): number {
-    return parseInt((stdout.match(/with id (\d+) successfully created/) as RegExpMatchArray)[1])
-  }
-
-  /*
-    Decide if CLI error indicates that storage provider is not available.
-  */
-  private isErrorDueToNoStorage(exitCode: number): boolean {
-    // TODO: remove `% 256` after https://github.com/Joystream/joystream/issues/3251 is fixed
-    return exitCode === ExitCodes.ActionCurrentlyUnavailable % 256
-  }
-
-  /**
-    Selects active member for CLI commands.
-  */
-  async chooseMemberAccount(memberId: MemberId) {
-    const { stderr, exitCode } = await this.run('account:chooseMember', ['--memberId', memberId.toString()])
-
-    if (exitCode) {
-      throw new Error(`Unexpected CLI failure on choosing account: "${stderr}"`)
-    }
-  }
-
-  /**
-    Creates a new channel.
-  */
-  async createChannel(channel: Modify<ChannelInputParameters, { category?: number }>): Promise<number> {
-    const jsonFile = this.tmpFileManager.jsonFile(channel)
-
-    const { stdout, stderr, exitCode } = await this.run('content:createChannel', [
-      '--input',
-      jsonFile,
-      '--context',
-      'Member',
-    ])
-
-    if (exitCode && !this.isErrorDueToNoStorage(exitCode)) {
-      throw new Error(`Unexpected CLI failure on creating channel: "${stderr}"`)
-    }
-
-    return this.parseCreatedIdFromStdout(stdout)
-  }
-
-  /**
-    Creates a new channel category.
-  */
-  async createChannelCategory(channelCategory: ChannelInputParameters): Promise<number> {
-    const jsonFile = this.tmpFileManager.jsonFile(channelCategory)
-
-    const { stdout, stderr } = await this.run('content:createChannelCategory', [
->>>>>>> 5122f561
       '--input',
       jsonFile,
       '--context',
       'Lead',
     ])
 
-<<<<<<< HEAD
     if (exitCode) {
       throw new Error(`Unexpected CLI failure on creating video category: "${stderr}"`)
     }
@@ -246,85 +185,16 @@
   /**
     Updates an existing video.
   */
-  async updateVideo(videoId: number, video: unknown): Promise<void> {
-=======
-    if (stderr) {
-      throw new Error(`Unexpected CLI failure on creating channel category: "${stderr}"`)
-    }
-
-    return this.parseCreatedIdFromStdout(stdout)
-  }
-
-  /**
-    Creates a new video.
-  */
-  async createVideo(
-    channelId: number,
-    video: Modify<VideoInputParameters, { category: number }>,
-    canOmitUpload = true
-  ): Promise<ICreatedVideoData> {
+  async updateVideo(videoId: number, video: Modify<VideoInputParameters, { category: number }>): Promise<void> {
     const jsonFile = this.tmpFileManager.jsonFile(video)
 
-    const { stdout, stderr, exitCode } = await this.run(
-      'content:createVideo',
-      ['--input', jsonFile, '--channelId', channelId.toString()],
-      undefined,
-      !canOmitUpload
-    )
-
-    // prevent error from CLI that create
-    if (canOmitUpload && exitCode && !this.isErrorDueToNoStorage(exitCode)) {
-      // ignore warnings
-      throw new Error(`Unexpected CLI failure on creating video: "${stderr}"`)
-    }
-
-    const videoId = this.parseCreatedIdFromStdout(stdout)
-    const assetContentIds = Array.from(stdout.matchAll(/ objectId: '([a-z0-9]+)'/g)).map((item) => item[1])
-
-    return {
-      videoId,
-      assetContentIds,
-    }
-  }
-
-  /**
-    Creates a new video category.
-  */
-  async createVideoCategory(videoCategory: VideoCategoryInputParameters): Promise<number> {
-    const jsonFile = this.tmpFileManager.jsonFile(videoCategory)
-
-    const { stdout, stderr, exitCode } = await this.run('content:createVideoCategory', [
-      '--input',
-      jsonFile,
-      '--context',
-      'Lead',
-    ])
-
-    if (exitCode) {
-      throw new Error(`Unexpected CLI failure on creating video category: "${stderr}"`)
-    }
-
-    return this.parseCreatedIdFromStdout(stdout)
-  }
-
-  /**
-    Updates an existing video.
-  */
-  async updateVideo(videoId: number, video: Modify<VideoInputParameters, { category: number }>): Promise<void> {
->>>>>>> 5122f561
-    const jsonFile = this.tmpFileManager.jsonFile(video)
-
     const { stdout, stderr, exitCode } = await this.run('content:updateVideo', [
       '--input',
       jsonFile,
       videoId.toString(),
     ])
 
-<<<<<<< HEAD
-    if (exitCode && !this.containsWarningNoStorage(stderr)) {
-=======
     if (exitCode && !this.isErrorDueToNoStorage(exitCode)) {
->>>>>>> 5122f561
       // ignore warnings
       throw new Error(`Unexpected CLI failure on creating video category: "${stderr}"`)
     }
@@ -333,11 +203,10 @@
   /**
     Updates a channel.
   */
-<<<<<<< HEAD
-  async updateChannel(channelId: number, channel: unknown): Promise<void> {
-=======
-  async updateChannel(channelId: number, channel: Modify<ChannelInputParameters, { category: number }>): Promise<void> {
->>>>>>> 5122f561
+  async updateChannel(
+    channelId: number,
+    channel: Modify<ChannelUpdateInputParameters, { category: number }>
+  ): Promise<void> {
     const jsonFile = this.tmpFileManager.jsonFile(channel)
 
     const { stdout, stderr, exitCode } = await this.run('content:updateChannel', [
@@ -346,11 +215,7 @@
       channelId.toString(),
     ])
 
-<<<<<<< HEAD
-    if (exitCode && !this.containsWarningNoStorage(stderr)) {
-=======
     if (exitCode && !this.isErrorDueToNoStorage(exitCode)) {
->>>>>>> 5122f561
       // ignore warnings
       throw new Error(`Unexpected CLI failure on creating video category: "${stderr}"`)
     }
