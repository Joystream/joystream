import { KeyringPair } from '@polkadot/keyring/types'
import path from 'path'
import { CLI, CommandResult } from './base'
import { TmpFileManager } from './utils'
import {
  VideoInputParameters,
  ChannelCreationInputParameters,
  ChannelUpdateInputParameters,
<<<<<<< HEAD
  ChannelCategoryInputParameters,
  VideoCategoryInputParameters,
  PlaylistInputParameters,
=======
>>>>>>> a01b2613
} from '@joystream/cli/src/Types'
import ExitCodes from '@joystream/cli/src/ExitCodes'

const CLI_ROOT_PATH = path.resolve(__dirname, '../../../../cli')

<<<<<<< HEAD
type Modify<T, R> = Omit<T, keyof R> & R

=======
>>>>>>> a01b2613
// ICreatedContentData
export interface ICreatedVideoData {
  videoId: number
  assetContentIds: string[]
}

export interface ICreatedPlaylistData {
  playlistId: number
  assetContentIds: string[]
}

export class JoystreamCLI extends CLI {
  protected keys: string[] = []
  protected tmpFileManager: TmpFileManager

  constructor(tmpFileManager: TmpFileManager) {
    const defaultEnv = {
      HOME: tmpFileManager.tmpDataDir,
    }

    super(CLI_ROOT_PATH, defaultEnv)
    this.tmpFileManager = tmpFileManager
  }

  /**
    Inits all required connections, etc.
  */
  async init(): Promise<void> {
    await this.run('api:setUri', [process.env.NODE_URL || 'ws://127.0.0.1:9944'])
    await this.run('api:setQueryNodeEndpoint', [process.env.QUERY_NODE_URL || 'http://127.0.0.1:8081/graphql'])
  }

  /**
    Imports accounts key to CLI.
  */
  async importAccount(pair: KeyringPair): Promise<void> {
    const password = ''
    const jsonFile = this.tmpFileManager.jsonFile(pair.toJson())
    await this.run('account:import', [
      '--backupFilePath',
      jsonFile,
      '--name',
      `Account${this.keys.length}`,
      '--password',
      password,
    ])
    this.keys.push(pair.address)
  }

  /**
    Runs Joystream CLI command.
  */
  async run(
    command: string,
    customArgs: string[] = [],
    keyLocks?: string[],
    requireSuccess = true
  ): Promise<CommandResult> {
    return super.run(command, customArgs, keyLocks || this.keys, requireSuccess)
  }

  /**
    Getter for temporary-file manager.
  */
  public getTmpFileManager(): TmpFileManager {
    return this.tmpFileManager
  }

  /**
    Parses `id` of newly created content entity from CLI's stdout.
  */
  private parseCreatedIdFromOutput(text: string): number {
    return parseInt((text.match(/with id (\d+) successfully created/) as RegExpMatchArray)[1])
  }

  /*
    Decide if CLI error indicates that storage provider is not available.
  */
  private isErrorDueToNoStorage(exitCode: number): boolean {
    return exitCode === ExitCodes.ActionCurrentlyUnavailable
  }

  /**
    Creates a new channel.
  */
  async createChannel(channel: ChannelCreationInputParameters, args: string[]): Promise<number> {
    const jsonFile = this.tmpFileManager.jsonFile(channel)

    const { out, stderr, exitCode } = await this.run('content:createChannel', ['--input', jsonFile, ...args])

    if (exitCode && !this.isErrorDueToNoStorage(exitCode)) {
      throw new Error(`Unexpected CLI failure on creating channel: "${stderr}"`)
    }

    return parseInt(out)
  }

  /**
    Creates a new video.
  */
  async createVideo(
    channelId: number,
    video: VideoInputParameters,
    canOmitUpload = true,
    args: string[] = []
  ): Promise<ICreatedVideoData> {
    const jsonFile = this.tmpFileManager.jsonFile(video)

    const { stdout, stderr, exitCode } = await this.run(
      'content:createVideo',
      ['--input', jsonFile, '--channelId', channelId.toString(), ...args],
      undefined,
      !canOmitUpload
    )

    // prevent error from CLI that create
    if (canOmitUpload && exitCode && !this.isErrorDueToNoStorage(exitCode)) {
      // ignore warnings
      throw new Error(`Unexpected CLI failure on creating video: "${stderr}"`)
    }

    const videoId = this.parseCreatedIdFromOutput(stderr)
    const assetContentIds = Array.from(stdout.matchAll(/ objectId: '([a-z0-9]+)'/g)).map((item) => item[1])

    return {
      videoId,
      assetContentIds,
    }
  }

  /**
    Creates a new video category.
  */
  async createVideoCategory(name: string): Promise<void> {
    const { stderr, exitCode } = await this.run('content:createVideoCategory', [name])

    if (exitCode) {
      throw new Error(`Unexpected CLI failure on creating video category: "${stderr}"`)
    }
  }

  /**
    Updates an existing video.
  */
  async updateVideo(videoId: number, video: VideoInputParameters): Promise<void> {
    const jsonFile = this.tmpFileManager.jsonFile(video)

    const { stderr, exitCode } = await this.run('content:updateVideo', ['--input', jsonFile, videoId.toString()])

    if (exitCode && !this.isErrorDueToNoStorage(exitCode)) {
      // ignore warnings
      throw new Error(`Unexpected CLI failure on updating video: "${stderr}"`)
    }
  }

  async deleteVideo(videoId: number): Promise<void> {
    const { stderr, exitCode } = await this.run('content:deleteVideo', ['-v', videoId.toString(), '-f'])

    if (exitCode) {
      throw new Error(`Unexpected CLI failure on deleting video: "${stderr}"`)
    }
  }

  /**
    Updates a channel.
  */
  async updateChannel(channelId: number, channel: ChannelUpdateInputParameters): Promise<void> {
    const jsonFile = this.tmpFileManager.jsonFile(channel)

    const { stderr, exitCode } = await this.run('content:updateChannel', ['--input', jsonFile, channelId.toString()])

    if (exitCode && !this.isErrorDueToNoStorage(exitCode)) {
      // ignore warnings
      throw new Error(`Unexpected CLI failure on creating video category: "${stderr}"`)
    }
  }

  /**
    Creates a new video.
  */
  async createPlaylist(
    channelId: number,
    playlist: PlaylistInputParameters,
    canOmitUpload = true
  ): Promise<ICreatedPlaylistData> {
    const jsonFile = this.tmpFileManager.jsonFile(playlist)

    const { stdout, stderr, exitCode } = await this.run(
      'content:createPlaylist',
      ['--input', jsonFile, '--channelId', channelId.toString()],
      undefined,
      !canOmitUpload
    )

    // prevent error from CLI that create
    if (canOmitUpload && exitCode && !this.isErrorDueToNoStorage(exitCode)) {
      // ignore warnings
      throw new Error(`Unexpected CLI failure on creating playlist: "${stderr}"`)
    }

    const playlistId = this.parseCreatedIdFromOutput(stderr)
    const assetContentIds = Array.from(stdout.matchAll(/ objectId: '([a-z0-9]+)'/g)).map((item) => item[1])

    return {
      playlistId,
      assetContentIds,
    }
  }

  /**
    Updates an existing video.
  */
  async updatePlaylist(playlistId: number, playlist: VideoInputParameters): Promise<void> {
    const jsonFile = this.tmpFileManager.jsonFile(playlist)

    const { stderr, exitCode } = await this.run('content:updatePlaylist', ['--input', jsonFile, playlistId.toString()])

    if (exitCode && !this.isErrorDueToNoStorage(exitCode)) {
      // ignore warnings
      throw new Error(`Unexpected CLI on updating playlist: "${stderr}"`)
    }
  }

  /**
    Delete an existing playlist.
  */
  async deletePlaylist(playlistId: number): Promise<void> {
    const { stderr, exitCode } = await this.run('content:deletePlaylist', ['-p', playlistId.toString(), '-f'])

    if (exitCode) {
      throw new Error(`Unexpected CLI failure on deleting playlist: "${stderr}"`)
    }
  }
}<|MERGE_RESOLUTION|>--- conflicted
+++ resolved
@@ -6,22 +6,12 @@
   VideoInputParameters,
   ChannelCreationInputParameters,
   ChannelUpdateInputParameters,
-<<<<<<< HEAD
-  ChannelCategoryInputParameters,
-  VideoCategoryInputParameters,
   PlaylistInputParameters,
-=======
->>>>>>> a01b2613
 } from '@joystream/cli/src/Types'
 import ExitCodes from '@joystream/cli/src/ExitCodes'
 
 const CLI_ROOT_PATH = path.resolve(__dirname, '../../../../cli')
 
-<<<<<<< HEAD
-type Modify<T, R> = Omit<T, keyof R> & R
-
-=======
->>>>>>> a01b2613
 // ICreatedContentData
 export interface ICreatedVideoData {
   videoId: number
