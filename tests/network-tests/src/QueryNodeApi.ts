--- conflicted
+++ resolved
@@ -3,19 +3,14 @@
 import { extendDebug, Debugger } from './Debugger'
 import {
   StorageDataObjectFieldsFragment,
-  GetDataObjectsByIdsQuery,
-  GetDataObjectsByIdsQueryVariables,
-  GetDataObjectsByIds,
   ChannelFieldsFragment,
   GetChannelById,
   GetChannelByIdQuery,
   GetChannelByIdQueryVariables,
-<<<<<<< HEAD
   OwnedNftFieldsFragment,
   GetOwnedNftByVideoId,
   GetOwnedNftByVideoIdQuery,
   GetOwnedNftByVideoIdQueryVariables,
-=======
   ChannelCategoryFieldsFragment,
   GetChannelCategoryByIdQuery,
   GetChannelCategoryByIdQueryVariables,
@@ -24,7 +19,6 @@
   GetVideoCategoryByIdQuery,
   GetVideoCategoryByIdQueryVariables,
   GetVideoCategoryById,
->>>>>>> 5122f561
 } from './graphql/generated/queries'
 import { Maybe } from './graphql/generated/schema'
 import { OperationDefinitionNode } from 'graphql'
@@ -128,57 +122,6 @@
     )
   }
 
-  public async getDataObjectsByIds(ids: string[]): Promise<StorageDataObjectFieldsFragment[]> {
-    return this.multipleEntitiesQuery<GetDataObjectsByIdsQuery, GetDataObjectsByIdsQueryVariables>(
-      GetDataObjectsByIds,
-      { ids },
-      'storageDataObjects'
-    )
-  }
-
-<<<<<<< HEAD
-  public async getChannels(): Promise<ApolloQueryResult<any>> {
-    const query = gql`
-      query {
-        channels {
-          id
-          activeVideosCounter
-        }
-      }
-    `
-    return await this.queryNodeProvider.query({ query })
-  }
-
-  public async getChannelCategories(): Promise<ApolloQueryResult<any>> {
-    const query = gql`
-      query {
-        channelCategories {
-          id
-          activeVideosCounter
-        }
-      }
-    `
-    return await this.queryNodeProvider.query({ query })
-  }
-
-  public async getVideoCategories(): Promise<ApolloQueryResult<any>> {
-    const query = gql`
-      query {
-        videoCategories {
-          id
-          activeVideosCounter
-        }
-      }
-    `
-    return await this.queryNodeProvider.query({ query })
-  }
-
-  public async ownedNftByVideoId(videoId: string): Promise<Maybe<OwnedNftFieldsFragment>> {
-    return this.firstEntityQuery<GetOwnedNftByVideoIdQuery, GetOwnedNftByVideoIdQueryVariables>(
-      GetOwnedNftByVideoId,
-      { videoId },
-      'ownedNfts'
-=======
   public async channelCategoryById(id: string): Promise<Maybe<ChannelCategoryFieldsFragment>> {
     return this.uniqueEntityQuery<GetChannelCategoryByIdQuery, GetChannelCategoryByIdQueryVariables>(
       GetChannelCategoryById,
@@ -192,7 +135,14 @@
       GetVideoCategoryById,
       { id },
       'videoCategoryByUniqueInput'
->>>>>>> 5122f561
+    )
+  }
+
+  public async ownedNftByVideoId(videoId: string): Promise<Maybe<OwnedNftFieldsFragment>> {
+    return this.firstEntityQuery<GetOwnedNftByVideoIdQuery, GetOwnedNftByVideoIdQueryVariables>(
+      GetOwnedNftByVideoId,
+      { videoId },
+      'ownedNfts'
     )
   }
 }