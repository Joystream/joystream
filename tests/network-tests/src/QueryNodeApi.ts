import { ApolloClient, DocumentNode, NormalizedCacheObject } from '@apollo/client/core'
import {
  MemberId,
  ApplicationId,
  OpeningId,
  WorkerId,
  ProposalId,
  ForumCategoryId,
  ForumPostId,
  ForumThreadId,
} from '@joystream/types/primitives'
import { extendDebug, Debugger } from './Debugger'
import { EventDetails, WorkingGroupModuleName } from './types'
import {
  ElectedCouncilFieldsFragment,
  GetCurrentCouncilMembers,
  GetCurrentCouncilMembersQuery,
  GetCurrentCouncilMembersQueryVariables,
  CandidateFieldsFragment,
  GetReferendumIntermediateWinners,
  GetReferendumIntermediateWinnersQuery,
  GetReferendumIntermediateWinnersQueryVariables,
  GetMemberByIdQuery,
  GetMemberByIdQueryVariables,
  GetMemberById,
  GetMemberProfileUpdatedEventsByMemberIdQuery,
  GetMemberProfileUpdatedEventsByMemberIdQueryVariables,
  GetMemberProfileUpdatedEventsByMemberId,
  GetMemberAccountsUpdatedEventsByMemberIdQuery,
  GetMemberAccountsUpdatedEventsByMemberIdQueryVariables,
  GetMemberAccountsUpdatedEventsByMemberId,
  GetInvitesTransferredEventsBySourceMemberIdQuery,
  GetInvitesTransferredEventsBySourceMemberIdQueryVariables,
  GetInvitesTransferredEventsBySourceMemberId,
  GetStakingAccountRemovedEventsByMemberIdQuery,
  GetStakingAccountRemovedEventsByMemberIdQueryVariables,
  GetStakingAccountRemovedEventsByMemberId,
  GetReferralCutUpdatedEventsByEventIdQuery,
  GetReferralCutUpdatedEventsByEventIdQueryVariables,
  GetReferralCutUpdatedEventsByEventId,
  GetMembershipPriceUpdatedEventsByEventIdQuery,
  GetMembershipPriceUpdatedEventsByEventIdQueryVariables,
  GetMembershipPriceUpdatedEventsByEventId,
  GetInitialInvitationBalanceUpdatedEventsByEventIdQuery,
  GetInitialInvitationBalanceUpdatedEventsByEventIdQueryVariables,
  GetInitialInvitationBalanceUpdatedEventsByEventId,
  GetInitialInvitationCountUpdatedEventsByEventIdQuery,
  GetInitialInvitationCountUpdatedEventsByEventIdQueryVariables,
  GetInitialInvitationCountUpdatedEventsByEventId,
  GetOpeningByIdQuery,
  GetOpeningByIdQueryVariables,
  GetOpeningById,
  GetApplicationByIdQuery,
  GetApplicationByIdQueryVariables,
  GetApplicationById,
  GetAppliedOnOpeningEventsByEventIdsQuery,
  GetAppliedOnOpeningEventsByEventIdsQueryVariables,
  GetAppliedOnOpeningEventsByEventIds,
  GetOpeningAddedEventsByEventIdsQuery,
  GetOpeningAddedEventsByEventIdsQueryVariables,
  GetOpeningAddedEventsByEventIds,
  GetOpeningFilledEventsByEventIdsQuery,
  GetOpeningFilledEventsByEventIdsQueryVariables,
  GetOpeningFilledEventsByEventIds,
  GetApplicationWithdrawnEventsByEventIdsQuery,
  GetApplicationWithdrawnEventsByEventIdsQueryVariables,
  GetApplicationWithdrawnEventsByEventIds,
  GetOpeningCancelledEventsByEventIdsQuery,
  GetOpeningCancelledEventsByEventIdsQueryVariables,
  GetOpeningCancelledEventsByEventIds,
  GetStatusTextChangedEventsByEventIdsQuery,
  GetStatusTextChangedEventsByEventIdsQueryVariables,
  GetStatusTextChangedEventsByEventIds,
  GetUpcomingOpeningsByCreatedInEventIdsQuery,
  GetUpcomingOpeningsByCreatedInEventIdsQueryVariables,
  GetUpcomingOpeningsByCreatedInEventIds,
  GetWorkingGroupByNameQuery,
  GetWorkingGroupByNameQueryVariables,
  GetWorkingGroupByName,
  GetWorkingGroupMetadataSnapshotsByTimeAsc,
  GetWorkingGroupMetadataSnapshotsByTimeAscQuery,
  GetWorkingGroupMetadataSnapshotsByTimeAscQueryVariables,
  MembershipFieldsFragment,
  MembershipBoughtEventFieldsFragment,
  MemberProfileUpdatedEventFieldsFragment,
  MemberAccountsUpdatedEventFieldsFragment,
  MemberInvitedEventFieldsFragment,
  InvitesTransferredEventFieldsFragment,
  StakingAccountAddedEventFieldsFragment,
  StakingAccountConfirmedEventFieldsFragment,
  StakingAccountRemovedEventFieldsFragment,
  ReferralCutUpdatedEventFieldsFragment,
  MembershipPriceUpdatedEventFieldsFragment,
  InitialInvitationBalanceUpdatedEventFieldsFragment,
  InitialInvitationCountUpdatedEventFieldsFragment,
  OpeningFieldsFragment,
  ApplicationFieldsFragment,
  AppliedOnOpeningEventFieldsFragment,
  OpeningAddedEventFieldsFragment,
  OpeningFilledEventFieldsFragment,
  ApplicationWithdrawnEventFieldsFragment,
  OpeningCanceledEventFieldsFragment,
  StatusTextChangedEventFieldsFragment,
  UpcomingOpeningFieldsFragment,
  WorkingGroupFieldsFragment,
  WorkingGroupMetadataFieldsFragment,
  GetUpcomingOpeningByIdQuery,
  GetUpcomingOpeningByIdQueryVariables,
  GetUpcomingOpeningById,
  GetOpeningsByIdsQuery,
  GetOpeningsByIdsQueryVariables,
  GetOpeningsByIds,
  GetApplicationsByIdsQuery,
  GetApplicationsByIdsQueryVariables,
  GetApplicationsByIds,
  GetWorkerRoleAccountUpdatedEventsByEventIdsQuery,
  GetWorkerRoleAccountUpdatedEventsByEventIdsQueryVariables,
  WorkerRoleAccountUpdatedEventFieldsFragment,
  GetWorkerRoleAccountUpdatedEventsByEventIds,
  GetWorkerRewardAccountUpdatedEventsByEventIdsQuery,
  GetWorkerRewardAccountUpdatedEventsByEventIdsQueryVariables,
  WorkerRewardAccountUpdatedEventFieldsFragment,
  GetWorkerRewardAccountUpdatedEventsByEventIds,
  StakeIncreasedEventFieldsFragment,
  GetStakeIncreasedEventsByEventIdsQuery,
  GetStakeIncreasedEventsByEventIdsQueryVariables,
  GetStakeIncreasedEventsByEventIds,
  WorkerFieldsFragment,
  GetWorkersByRuntimeIdsQuery,
  GetWorkersByRuntimeIdsQueryVariables,
  GetWorkersByRuntimeIds,
  GetWorkerStartedLeavingEventsByEventIdsQuery,
  GetWorkerStartedLeavingEventsByEventIdsQueryVariables,
  GetWorkerStartedLeavingEventsByEventIds,
  WorkerStartedLeavingEventFieldsFragment,
  TerminatedWorkerEventFieldsFragment,
  GetTerminatedWorkerEventsByEventIdsQuery,
  GetTerminatedWorkerEventsByEventIdsQueryVariables,
  GetTerminatedWorkerEventsByEventIds,
  TerminatedLeaderEventFieldsFragment,
  GetTerminatedLeaderEventsByEventIdsQuery,
  GetTerminatedLeaderEventsByEventIdsQueryVariables,
  GetTerminatedLeaderEventsByEventIds,
  WorkerRewardAmountUpdatedEventFieldsFragment,
  GetWorkerRewardAmountUpdatedEventsByEventIdsQuery,
  GetWorkerRewardAmountUpdatedEventsByEventIdsQueryVariables,
  GetWorkerRewardAmountUpdatedEventsByEventIds,
  StakeSlashedEventFieldsFragment,
  GetStakeSlashedEventsByEventIdsQuery,
  GetStakeSlashedEventsByEventIdsQueryVariables,
  GetStakeSlashedEventsByEventIds,
  StakeDecreasedEventFieldsFragment,
  GetStakeDecreasedEventsByEventIdsQuery,
  GetStakeDecreasedEventsByEventIdsQueryVariables,
  GetStakeDecreasedEventsByEventIds,
  BudgetSetEventFieldsFragment,
  GetBudgetSetEventsByEventIdsQuery,
  GetBudgetSetEventsByEventIdsQueryVariables,
  GetBudgetSetEventsByEventIds,
  BudgetSpendingEventFieldsFragment,
  GetBudgetSpendingEventsByEventIdsQuery,
  GetBudgetSpendingEventsByEventIdsQueryVariables,
  GetBudgetSpendingEventsByEventIds,
  LeaderUnsetEventFieldsFragment,
  GetLeaderUnsetEventsByEventIdsQuery,
  GetLeaderUnsetEventsByEventIdsQueryVariables,
  GetLeaderUnsetEventsByEventIds,
  LeaderSetEventFieldsFragment,
  GetLeaderSetEventsByEventIdsQuery,
  GetLeaderSetEventsByEventIdsQueryVariables,
  GetLeaderSetEventsByEventIds,
  ForumCategoryFieldsFragment,
  GetCategoriesByIdsQuery,
  GetCategoriesByIdsQueryVariables,
  GetCategoriesByIds,
  CategoryCreatedEventFieldsFragment,
  GetCategoryCreatedEventsByEventIdsQuery,
  GetCategoryCreatedEventsByEventIdsQueryVariables,
  GetCategoryCreatedEventsByEventIds,
  GetCategoryArchivalStatusUpdatedEventsByEventIds,
  GetCategoryArchivalStatusUpdatedEventsByEventIdsQuery,
  GetCategoryArchivalStatusUpdatedEventsByEventIdsQueryVariables,
  CategoryDeletedEventFieldsFragment,
  GetCategoryDeletedEventsByEventIdsQuery,
  GetCategoryDeletedEventsByEventIdsQueryVariables,
  GetCategoryDeletedEventsByEventIds,
  ThreadCreatedEventFieldsFragment,
  GetThreadCreatedEventsByEventIdsQuery,
  GetThreadCreatedEventsByEventIds,
  GetThreadCreatedEventsByEventIdsQueryVariables,
  ThreadDeletedEventFieldsFragment,
  GetThreadDeletedEventsByEventIdsQuery,
  GetThreadDeletedEventsByEventIdsQueryVariables,
  GetThreadDeletedEventsByEventIds,
  ForumThreadWithInitialPostFragment,
  GetThreadsWithInitialPostsByIds,
  GetThreadsWithInitialPostsByIdsQuery,
  GetThreadsWithInitialPostsByIdsQueryVariables,
  GetMembershipBoughtEventsByEventIdsQuery,
  GetMembershipBoughtEventsByEventIdsQueryVariables,
  GetMembershipBoughtEventsByEventIds,
  GetMembersByIdsQuery,
  GetMembersByIdsQueryVariables,
  GetMembersByIds,
  GetMemberInvitedEventsByEventIdsQuery,
  GetMemberInvitedEventsByEventIdsQueryVariables,
  GetMemberInvitedEventsByEventIds,
  GetMemberCreatedEventsByEventIdsQuery,
  GetMemberCreatedEventsByEventIdsQueryVariables,
  GetMemberCreatedEventsByEventIds,
  MemberCreatedEventFieldsFragment,
  GetMembershipGiftedEventsByEventIdsQuery,
  GetMembershipGiftedEventsByEventIdsQueryVariables,
  GetMembershipGiftedEventsByEventIds,
  MembershipGiftedEventFieldsFragment,
  ProposalFieldsFragment,
  GetProposalsByIdsQuery,
  GetProposalsByIdsQueryVariables,
  GetProposalsByIds,
  GetStakingAccountConfirmedEventsByEventIdsQuery,
  GetStakingAccountConfirmedEventsByEventIdsQueryVariables,
  GetStakingAccountConfirmedEventsByEventIds,
  GetStakingAccountAddedEventsByEventIdsQuery,
  GetStakingAccountAddedEventsByEventIdsQueryVariables,
  GetStakingAccountAddedEventsByEventIds,
  ProposalVotedEventFieldsFragment,
  GetProposalVotedEventsByEventIdsQuery,
  GetProposalVotedEventsByEventIdsQueryVariables,
  GetProposalVotedEventsByEventIds,
  ProposalCancelledEventFieldsFragment,
  GetProposalCancelledEventsByEventIdsQuery,
  GetProposalCancelledEventsByEventIdsQueryVariables,
  GetProposalCancelledEventsByEventIds,
  ForumPostFieldsFragment,
  GetPostsByIdsQuery,
  GetPostsByIdsQueryVariables,
  GetPostsByIds,
  PostAddedEventFieldsFragment,
  GetPostAddedEventsByEventIdsQuery,
  GetPostAddedEventsByEventIdsQueryVariables,
  GetPostAddedEventsByEventIds,
  ThreadMetadataUpdatedEventFieldsFragment,
  GetThreadMetadataUpdatedEventsByEventIds,
  GetThreadMetadataUpdatedEventsByEventIdsQuery,
  GetThreadMetadataUpdatedEventsByEventIdsQueryVariables,
  ThreadMovedEventFieldsFragment,
  GetThreadMovedEventsByEventIdsQuery,
  GetThreadMovedEventsByEventIdsQueryVariables,
  GetThreadMovedEventsByEventIds,
  CategoryStickyThreadUpdateEventFieldsFragment,
  GetCategoryStickyThreadUpdateEventsByEventIdsQuery,
  GetCategoryStickyThreadUpdateEventsByEventIdsQueryVariables,
  GetCategoryStickyThreadUpdateEventsByEventIds,
  CategoryMembershipOfModeratorUpdatedEventFieldsFragment,
  GetCategoryMembershipOfModeratorUpdatedEventsByEventIdsQuery,
  GetCategoryMembershipOfModeratorUpdatedEventsByEventIdsQueryVariables,
  GetCategoryMembershipOfModeratorUpdatedEventsByEventIds,
  ThreadModeratedEventFieldsFragment,
  GetThreadModeratedEventsByEventIdsQuery,
  GetThreadModeratedEventsByEventIdsQueryVariables,
  GetThreadModeratedEventsByEventIds,
  PostModeratedEventFieldsFragment,
  GetPostModeratedEventsByEventIdsQuery,
  GetPostModeratedEventsByEventIdsQueryVariables,
  GetPostModeratedEventsByEventIds,
  PostTextUpdatedEventFieldsFragment,
  GetPostTextUpdatedEventsByEventIdsQuery,
  GetPostTextUpdatedEventsByEventIdsQueryVariables,
  GetPostTextUpdatedEventsByEventIds,
  PostDeletedEventFieldsFragment,
  GetPostDeletedEventsByEventIdsQuery,
  GetPostDeletedEventsByEventIdsQueryVariables,
  GetPostDeletedEventsByEventIds,
  CategoryArchivalStatusUpdatedEventFieldsFragment,
  ProposalDiscussionPostCreatedEventFieldsFragment,
  GetProposalDiscussionPostCreatedEventsQuery,
  GetProposalDiscussionPostCreatedEventsQueryVariables,
  GetProposalDiscussionPostCreatedEvents,
  ProposalDiscussionPostUpdatedEventFieldsFragment,
  GetProposalDiscussionPostUpdatedEventsQuery,
  GetProposalDiscussionPostUpdatedEventsQueryVariables,
  GetProposalDiscussionPostUpdatedEvents,
  ProposalDiscussionThreadModeChangedEventFieldsFragment,
  GetProposalDiscussionThreadModeChangedEventsQuery,
  GetProposalDiscussionThreadModeChangedEventsQueryVariables,
  GetProposalDiscussionThreadModeChangedEvents,
  ProposalDiscussionPostDeletedEventFieldsFragment,
  GetProposalDiscussionPostDeletedEventsQuery,
  GetProposalDiscussionPostDeletedEventsQueryVariables,
  GetProposalDiscussionPostDeletedEvents,
  ProposalDiscussionPostFieldsFragment,
  GetProposalDiscussionPostsByIdsQuery,
  GetProposalDiscussionPostsByIdsQueryVariables,
  GetProposalDiscussionPostsByIds,
  ProposalDiscussionThreadFieldsFragment,
  GetProposalDiscussionThreadsByIdsQuery,
  GetProposalDiscussionThreadsByIdsQueryVariables,
  GetProposalDiscussionThreadsByIds,
  GetChannelById,
  GetChannelByIdQuery,
  GetChannelByIdQueryVariables,
  ChannelFieldsFragment,
  GetChannelsByIds,
  GetChannelsByIdsQuery,
  GetChannelsByIdsQueryVariables,
  VideoCategoryFieldsFragment,
  GetVideoCategoryByIdQuery,
  GetVideoCategoryByIdQueryVariables,
  GetVideoCategoryById,
  GetVideoCategoriesQuery,
  GetVideoCategoriesQueryVariables,
  GetVideoCategories,
  OwnedNftFieldsFragment,
  GetOwnedNftByVideoId,
  GetOwnedNftByVideoIdQuery,
  GetOwnedNftByVideoIdQueryVariables,
  ChannelNftCollectorFieldsFragment,
  GetChannelNftCollectorsQuery,
  GetChannelNftCollectorsQueryVariables,
  GetChannelNftCollectors,
  MemberVerificationStatusUpdatedEventFieldsFragment,
  GetMemberVerificationStatusUpdatedEventsByEventIdsQuery,
  GetMemberVerificationStatusUpdatedEventsByEventIdsQueryVariables,
  GetMemberVerificationStatusUpdatedEventsByEventIds,
  CommentCreatedEventFieldsFragment,
  GetCommentCreatedEventsByEventIdsQuery,
  GetCommentCreatedEventsByEventIdsQueryVariables,
  GetCommentCreatedEventsByEventIds,
  GetCommentsByIds,
  GetCommentsByIdsQuery,
  GetCommentsByIdsQueryVariables,
  CommentDeletedEventFieldsFragment,
  GetCommentDeletedEventsByEventIdsQuery,
  GetCommentDeletedEventsByEventIdsQueryVariables,
  GetCommentDeletedEventsByEventIds,
  VideoReactedEventFieldsFragment,
  GetVideoReactedEventsByEventIds,
  GetVideoReactedEventsByEventIdsQuery,
  GetVideoReactedEventsByEventIdsQueryVariables,
  CommentReactedEventFieldsFragment,
  GetCommentReactedEventsByEventIds,
  GetCommentReactedEventsByEventIdsQuery,
  GetCommentReactedEventsByEventIdsQueryVariables,
  MemberBannedFromChannelEventFieldsFragment,
  GetMemberBannedFromChannelEventsByEventIdsQuery,
  GetMemberBannedFromChannelEventsByEventIdsQueryVariables,
  GetMemberBannedFromChannelEventsByEventIds,
  VideoFieldsFragment,
  GetVideosByIdsQuery,
  GetVideosByIdsQueryVariables,
  GetVideosByIds,
  CommentPinnedEventFieldsFragment,
  GetCommentPinnedEventsByEventIdsQuery,
  GetCommentPinnedEventsByEventIdsQueryVariables,
  GetCommentPinnedEventsByEventIds,
  CommentTextUpdatedEventFieldsFragment,
  GetCommentEditedEventsByEventIdsQuery,
  GetCommentEditedEventsByEventIdsQueryVariables,
  GetCommentEditedEventsByEventIds,
  CommentModeratedEventFieldsFragment,
  EnglishAuctionStartedEventFieldsFragment,
  GetEnglishAuctionStartedEventsByEventIdsQuery,
  GetEnglishAuctionStartedEventsByEventIdsQueryVariables,
  GetEnglishAuctionStartedEventsByEventIds,
  GetNftIssuedEventsByEventIds,
  NftIssuedEventFieldsFragment,
  GetNftIssuedEventsByEventIdsQuery,
  GetNftIssuedEventsByEventIdsQueryVariables,
  EnglishAuctionSettledEventFieldsFragment,
  GetEnglishAuctionSettledEventsByEventIdsQuery,
  GetEnglishAuctionSettledEventsByEventIdsQueryVariables,
  GetEnglishAuctionSettledEventsByEventIds,
  GetCommentModeratedEventsByEventIdsQuery,
  GetCommentModeratedEventsByEventIdsQueryVariables,
  GetCommentModeratedEventsByEventIds,
  CommentFieldsFragment,
  BidFieldsFragment,
  GetBidsByMemberIdQuery,
  GetBidsByMemberIdQueryVariables,
  GetBidsByMemberId,
<<<<<<< HEAD
  PlaylistFieldsFragment,
  GetPlaylistByIdQuery,
  GetPlaylistByIdQueryVariables,
  GetPlaylistById,
=======
  VideoDeletedByModeratorEventFieldsFragment,
  GetVideoDeletedByModeratorEventsByEventIdsQuery,
  GetVideoDeletedByModeratorEventsByEventIdsQueryVariables,
  GetVideoDeletedByModeratorEventsByEventIds,
  ChannelAssetsDeletedByModeratorEventFieldsFragment,
  GetChannelAssetsDeletedByModeratorEventsByEventIdsQuery,
  GetChannelAssetsDeletedByModeratorEventsByEventIdsQueryVariables,
  GetChannelAssetsDeletedByModeratorEventsByEventIds,
  VideoAssetsDeletedByModeratorEventFieldsFragment,
  GetVideoAssetsDeletedByModeratorEventsByEventIdsQuery,
  GetVideoAssetsDeletedByModeratorEventsByEventIdsQueryVariables,
  GetVideoAssetsDeletedByModeratorEventsByEventIds,
  VideoVisibilitySetByModeratorEventFieldsFragment,
  GetVideoVisibilitySetByModeratorEventsByEventIdsQuery,
  GetVideoVisibilitySetByModeratorEventsByEventIdsQueryVariables,
  GetDataObjectsByVideoIdQuery,
  GetDataObjectsByVideoIdQueryVariables,
  GetDataObjectsByVideoId,
  StorageDataObjectFieldsFragment,
  CuratorAgentPermissionsFieldsFragment,
  GetCuratorPermissionsByIdAndGroupId,
  GetCuratorPermissionsByIdAndGroupIdQuery,
  GetCuratorPermissionsByIdAndGroupIdQueryVariables,
  CollaboratorsFieldsFragment,
  GetCollaboratorsByChannelId,
  GetCollaboratorsByChannelIdQuery,
  GetCollaboratorsByChannelIdQueryVariables,
  GetChannelDeletedByModeratorEventsByEventIdsQuery,
  GetChannelDeletedByModeratorEventsByEventIdsQueryVariables,
  GetChannelDeletedByModeratorEventsByEventIds,
  ChannelDeletedByModeratorEventFieldsFragment,
  VideoReactionsPreferenceEventFieldsFragment,
  GetVideoReactionsPreferenceEventsByEventIdsQuery,
  GetVideoReactionsPreferenceEventsByEventIdsQueryVariables,
  GetVideoReactionsPreferenceEventsByEventIds,
  StorageNodeInfoFragment,
  GetStorageBucketsQuery,
  GetStorageBucketsQueryVariables,
  GetStorageBuckets,
  DistributionBucketFamilyFieldsFragment,
  GetDistributionFamiliesAdndBucketsQuery,
  GetDistributionFamiliesAdndBucketsQueryVariables,
  GetDistributionFamiliesAdndBuckets,
  GetVideoByIdQuery,
  GetVideoByIdQueryVariables,
  GetVideoById,
>>>>>>> a01b2613
} from './graphql/generated/queries'
import { Maybe } from './graphql/generated/schema'
import { OperationDefinitionNode } from 'graphql'
import { BLOCKTIME } from './consts'
import { Utils } from './utils'

export class QueryNodeApi {
  private readonly queryNodeProvider: ApolloClient<NormalizedCacheObject>
  private readonly debug: Debugger.Debugger
  private readonly queryDebug: Debugger.Debugger
  private readonly tryDebug: Debugger.Debugger

  constructor(queryNodeProvider: ApolloClient<NormalizedCacheObject>) {
    this.queryNodeProvider = queryNodeProvider
    this.debug = extendDebug('query-node-api')
    this.queryDebug = this.debug.extend('query')
    this.tryDebug = this.debug.extend('try')
  }

  // TODO: Refactor to use graphql subscription (stateSubscription.lastCompleteBlock) instead
  public async tryQueryWithTimeout<QueryResultT>(
    query: () => Promise<QueryResultT>,
    assertResultIsValid: (res: QueryResultT) => void,
    retryTimeMs = BLOCKTIME * 9,
    retries = 6
  ): Promise<QueryResultT> {
    const label = query.toString().replace(/^.*\.([A-za-z0-9]+\(.*\))$/g, '$1')
    const debug = this.tryDebug.extend(label)
    let retryCounter = 0
    const retry = async (error: unknown) => {
      if (retryCounter === retries) {
        debug(`Max number of query retries (${retries}) reached!`)
        throw error
      }
      debug(`Retrying query in ${retryTimeMs}ms...`)
      ++retryCounter
      await Utils.wait(retryTimeMs)
    }
    while (true) {
      let result: QueryResultT
      try {
        result = await query()
      } catch (e) {
        debug(`Query node unreachable`)
        await retry(e)
        continue
      }

      try {
        assertResultIsValid(result)
      } catch (e) {
        debug(`Unexpected query result${e && (e as Error).message ? ` (${(e as Error).message})` : ''}`)
        await retry(e)
        continue
      }

      return result
    }
  }

  private debugQuery(query: DocumentNode, args: Record<string, unknown>): void {
    const queryDef = query.definitions.find((d) => d.kind === 'OperationDefinition') as OperationDefinitionNode
    this.queryDebug(`${queryDef.name?.value}(${JSON.stringify(args)})`)
  }

  // Query entity by unique input
  private async uniqueEntityQuery<
    QueryT extends { [k: string]: Maybe<Record<string, unknown>> | undefined },
    VariablesT extends Record<string, unknown>
  >(
    query: DocumentNode,
    variables: VariablesT,
    resultKey: keyof QueryT
  ): Promise<Required<QueryT>[keyof QueryT] | null> {
    this.debugQuery(query, variables)
    return (await this.queryNodeProvider.query<QueryT, VariablesT>({ query, variables })).data[resultKey] || null
  }

  // Query entities by "non-unique" input and return first result
  private async firstEntityQuery<QueryT extends { [k: string]: unknown[] }, VariablesT extends Record<string, unknown>>(
    query: DocumentNode,
    variables: VariablesT,
    resultKey: keyof QueryT
  ): Promise<QueryT[keyof QueryT][number] | null> {
    this.debugQuery(query, variables)
    return (await this.queryNodeProvider.query<QueryT, VariablesT>({ query, variables })).data[resultKey][0] || null
  }

  // Query multiple entities
  private async multipleEntitiesQuery<
    QueryT extends { [k: string]: unknown[] },
    VariablesT extends Record<string, unknown>
  >(query: DocumentNode, variables: VariablesT, resultKey: keyof QueryT): Promise<QueryT[keyof QueryT]> {
    this.debugQuery(query, variables)
    return (await this.queryNodeProvider.query<QueryT, VariablesT>({ query, variables })).data[resultKey]
  }

  public getQueryNodeEventId(blockNumber: number, indexInBlock: number): string {
    return `OLYMPIA-${blockNumber}-${indexInBlock}`
  }

  public async getMemberById(id: MemberId): Promise<MembershipFieldsFragment | null> {
    return this.uniqueEntityQuery<GetMemberByIdQuery, GetMemberByIdQueryVariables>(
      GetMemberById,
      { id: id.toString() },
      'membershipByUniqueInput'
    )
  }

  public async getMembersByIds(ids: MemberId[]): Promise<MembershipFieldsFragment[]> {
    return this.multipleEntitiesQuery<GetMembersByIdsQuery, GetMembersByIdsQueryVariables>(
      GetMembersByIds,
      { ids: ids.map((id) => id.toString()) },
      'memberships'
    )
  }

  public async getMembershipBoughtEvents(events: EventDetails[]): Promise<MembershipBoughtEventFieldsFragment[]> {
    const eventIds = events.map((e) => this.getQueryNodeEventId(e.blockNumber, e.indexInBlock))
    return this.multipleEntitiesQuery<
      GetMembershipBoughtEventsByEventIdsQuery,
      GetMembershipBoughtEventsByEventIdsQueryVariables
    >(GetMembershipBoughtEventsByEventIds, { eventIds }, 'membershipBoughtEvents')
  }

  public async getMemberProfileUpdatedEvents(memberId: MemberId): Promise<MemberProfileUpdatedEventFieldsFragment[]> {
    return this.multipleEntitiesQuery<
      GetMemberProfileUpdatedEventsByMemberIdQuery,
      GetMemberProfileUpdatedEventsByMemberIdQueryVariables
    >(GetMemberProfileUpdatedEventsByMemberId, { memberId: memberId.toString() }, 'memberProfileUpdatedEvents')
  }

  public async getMemberAccountsUpdatedEvents(memberId: MemberId): Promise<MemberAccountsUpdatedEventFieldsFragment[]> {
    return this.multipleEntitiesQuery<
      GetMemberAccountsUpdatedEventsByMemberIdQuery,
      GetMemberAccountsUpdatedEventsByMemberIdQueryVariables
    >(GetMemberAccountsUpdatedEventsByMemberId, { memberId: memberId.toString() }, 'memberAccountsUpdatedEvents')
  }

  public async getMemberCreatedEvents(events: EventDetails[]): Promise<MemberCreatedEventFieldsFragment[]> {
    const eventIds = events.map((e) => this.getQueryNodeEventId(e.blockNumber, e.indexInBlock))
    return this.multipleEntitiesQuery<
      GetMemberCreatedEventsByEventIdsQuery,
      GetMemberCreatedEventsByEventIdsQueryVariables
    >(GetMemberCreatedEventsByEventIds, { eventIds }, 'memberCreatedEvents')
  }

  public async getMembershipGiftedEvents(events: EventDetails[]): Promise<MembershipGiftedEventFieldsFragment[]> {
    const eventIds = events.map((e) => this.getQueryNodeEventId(e.blockNumber, e.indexInBlock))
    return this.multipleEntitiesQuery<
      GetMembershipGiftedEventsByEventIdsQuery,
      GetMembershipGiftedEventsByEventIdsQueryVariables
    >(GetMembershipGiftedEventsByEventIds, { eventIds }, 'membershipGiftedEvents')
  }

  public async getMemberInvitedEvents(events: EventDetails[]): Promise<MemberInvitedEventFieldsFragment[]> {
    const eventIds = events.map((e) => this.getQueryNodeEventId(e.blockNumber, e.indexInBlock))
    return this.multipleEntitiesQuery<
      GetMemberInvitedEventsByEventIdsQuery,
      GetMemberInvitedEventsByEventIdsQueryVariables
    >(GetMemberInvitedEventsByEventIds, { eventIds }, 'memberInvitedEvents')
  }

  public async getCurrentCouncilMembers(): Promise<ElectedCouncilFieldsFragment | null> {
    return this.firstEntityQuery<GetCurrentCouncilMembersQuery, GetCurrentCouncilMembersQueryVariables>(
      GetCurrentCouncilMembers,
      {},
      'electedCouncils'
    )
  }

  public async getReferendumIntermediateWinners(
    electionRoundCycleId: number,
    councilSize: number
  ): Promise<CandidateFieldsFragment[]> {
    return this.multipleEntitiesQuery<
      GetReferendumIntermediateWinnersQuery,
      GetReferendumIntermediateWinnersQueryVariables
    >(
      GetReferendumIntermediateWinners,
      {
        electionRoundCycleId,
        councilSize,
      },
      'candidates'
    )
  }

  // TODO: Use event id
  public async getInvitesTransferredEvent(
    sourceMemberId: MemberId
  ): Promise<InvitesTransferredEventFieldsFragment | null> {
    return this.firstEntityQuery<
      GetInvitesTransferredEventsBySourceMemberIdQuery,
      GetInvitesTransferredEventsBySourceMemberIdQueryVariables
    >(
      GetInvitesTransferredEventsBySourceMemberId,
      { sourceMemberId: sourceMemberId.toString() },
      'invitesTransferredEvents'
    )
  }

  public async getStakingAccountAddedEvents(events: EventDetails[]): Promise<StakingAccountAddedEventFieldsFragment[]> {
    const eventIds = events.map((e) => this.getQueryNodeEventId(e.blockNumber, e.indexInBlock))
    return this.multipleEntitiesQuery<
      GetStakingAccountAddedEventsByEventIdsQuery,
      GetStakingAccountAddedEventsByEventIdsQueryVariables
    >(GetStakingAccountAddedEventsByEventIds, { ids: eventIds }, 'stakingAccountAddedEvents')
  }

  public async getStakingAccountConfirmedEvents(
    events: EventDetails[]
  ): Promise<StakingAccountConfirmedEventFieldsFragment[]> {
    const eventIds = events.map((e) => this.getQueryNodeEventId(e.blockNumber, e.indexInBlock))
    return this.multipleEntitiesQuery<
      GetStakingAccountConfirmedEventsByEventIdsQuery,
      GetStakingAccountConfirmedEventsByEventIdsQueryVariables
    >(GetStakingAccountConfirmedEventsByEventIds, { ids: eventIds }, 'stakingAccountConfirmedEvents')
  }

  public async getStakingAccountRemovedEvents(memberId: MemberId): Promise<StakingAccountRemovedEventFieldsFragment[]> {
    return this.multipleEntitiesQuery<
      GetStakingAccountRemovedEventsByMemberIdQuery,
      GetStakingAccountRemovedEventsByMemberIdQueryVariables
    >(GetStakingAccountRemovedEventsByMemberId, { memberId: memberId.toString() }, 'stakingAccountRemovedEvents')
  }

  public async getReferralCutUpdatedEvent(
    blockNumber: number,
    indexInBlock: number
  ): Promise<ReferralCutUpdatedEventFieldsFragment | null> {
    return this.firstEntityQuery<
      GetReferralCutUpdatedEventsByEventIdQuery,
      GetReferralCutUpdatedEventsByEventIdQueryVariables
    >(
      GetReferralCutUpdatedEventsByEventId,
      { eventId: this.getQueryNodeEventId(blockNumber, indexInBlock) },
      'referralCutUpdatedEvents'
    )
  }

  public async getMembershipPriceUpdatedEvent(
    blockNumber: number,
    indexInBlock: number
  ): Promise<MembershipPriceUpdatedEventFieldsFragment | null> {
    return this.firstEntityQuery<
      GetMembershipPriceUpdatedEventsByEventIdQuery,
      GetMembershipPriceUpdatedEventsByEventIdQueryVariables
    >(
      GetMembershipPriceUpdatedEventsByEventId,
      { eventId: this.getQueryNodeEventId(blockNumber, indexInBlock) },
      'membershipPriceUpdatedEvents'
    )
  }

  public async getInitialInvitationBalanceUpdatedEvent(
    blockNumber: number,
    indexInBlock: number
  ): Promise<InitialInvitationBalanceUpdatedEventFieldsFragment | null> {
    return this.firstEntityQuery<
      GetInitialInvitationBalanceUpdatedEventsByEventIdQuery,
      GetInitialInvitationBalanceUpdatedEventsByEventIdQueryVariables
    >(
      GetInitialInvitationBalanceUpdatedEventsByEventId,
      { eventId: this.getQueryNodeEventId(blockNumber, indexInBlock) },
      'initialInvitationBalanceUpdatedEvents'
    )
  }

  public async getInitialInvitationCountUpdatedEvent(
    blockNumber: number,
    indexInBlock: number
  ): Promise<InitialInvitationCountUpdatedEventFieldsFragment | null> {
    return this.firstEntityQuery<
      GetInitialInvitationCountUpdatedEventsByEventIdQuery,
      GetInitialInvitationCountUpdatedEventsByEventIdQueryVariables
    >(
      GetInitialInvitationCountUpdatedEventsByEventId,
      { eventId: this.getQueryNodeEventId(blockNumber, indexInBlock) },
      'initialInvitationCountUpdatedEvents'
    )
  }

  public async getOpeningById(id: OpeningId, group: WorkingGroupModuleName): Promise<OpeningFieldsFragment | null> {
    return this.uniqueEntityQuery<GetOpeningByIdQuery, GetOpeningByIdQueryVariables>(
      GetOpeningById,
      { openingId: `${group}-${id.toString()}` },
      'workingGroupOpeningByUniqueInput'
    )
  }

  public async getOpeningsByIds(ids: OpeningId[], group: WorkingGroupModuleName): Promise<OpeningFieldsFragment[]> {
    const openingIds = ids.map((id) => `${group}-${id.toString()}`)
    return this.multipleEntitiesQuery<GetOpeningsByIdsQuery, GetOpeningsByIdsQueryVariables>(
      GetOpeningsByIds,
      { openingIds },
      'workingGroupOpenings'
    )
  }

  public async getApplicationById(
    id: ApplicationId,
    group: WorkingGroupModuleName
  ): Promise<ApplicationFieldsFragment | null> {
    return this.uniqueEntityQuery<GetApplicationByIdQuery, GetApplicationByIdQueryVariables>(
      GetApplicationById,
      { applicationId: `${group}-${id.toString()}` },
      'workingGroupApplicationByUniqueInput'
    )
  }

  public async getApplicationsByIds(
    ids: ApplicationId[],
    group: WorkingGroupModuleName
  ): Promise<ApplicationFieldsFragment[]> {
    const applicationIds = ids.map((id) => `${group}-${id.toString()}`)
    return this.multipleEntitiesQuery<GetApplicationsByIdsQuery, GetApplicationsByIdsQueryVariables>(
      GetApplicationsByIds,
      { applicationIds },
      'workingGroupApplications'
    )
  }

  public async getAppliedOnOpeningEvents(events: EventDetails[]): Promise<AppliedOnOpeningEventFieldsFragment[]> {
    const eventIds = events.map((e) => this.getQueryNodeEventId(e.blockNumber, e.indexInBlock))
    return this.multipleEntitiesQuery<
      GetAppliedOnOpeningEventsByEventIdsQuery,
      GetAppliedOnOpeningEventsByEventIdsQueryVariables
    >(GetAppliedOnOpeningEventsByEventIds, { eventIds }, 'appliedOnOpeningEvents')
  }

  public async getOpeningAddedEvents(events: EventDetails[]): Promise<OpeningAddedEventFieldsFragment[]> {
    const eventIds = events.map((e) => this.getQueryNodeEventId(e.blockNumber, e.indexInBlock))
    return this.multipleEntitiesQuery<
      GetOpeningAddedEventsByEventIdsQuery,
      GetOpeningAddedEventsByEventIdsQueryVariables
    >(GetOpeningAddedEventsByEventIds, { eventIds }, 'openingAddedEvents')
  }

  public async getOpeningFilledEvents(events: EventDetails[]): Promise<OpeningFilledEventFieldsFragment[]> {
    const eventIds = events.map((e) => this.getQueryNodeEventId(e.blockNumber, e.indexInBlock))
    return this.multipleEntitiesQuery<
      GetOpeningFilledEventsByEventIdsQuery,
      GetOpeningFilledEventsByEventIdsQueryVariables
    >(GetOpeningFilledEventsByEventIds, { eventIds }, 'openingFilledEvents')
  }

  public async getApplicationWithdrawnEvents(
    events: EventDetails[]
  ): Promise<ApplicationWithdrawnEventFieldsFragment[]> {
    const eventIds = events.map((e) => this.getQueryNodeEventId(e.blockNumber, e.indexInBlock))
    return this.multipleEntitiesQuery<
      GetApplicationWithdrawnEventsByEventIdsQuery,
      GetApplicationWithdrawnEventsByEventIdsQueryVariables
    >(GetApplicationWithdrawnEventsByEventIds, { eventIds }, 'applicationWithdrawnEvents')
  }

  public async getOpeningCancelledEvents(events: EventDetails[]): Promise<OpeningCanceledEventFieldsFragment[]> {
    const eventIds = events.map((e) => this.getQueryNodeEventId(e.blockNumber, e.indexInBlock))
    return this.multipleEntitiesQuery<
      GetOpeningCancelledEventsByEventIdsQuery,
      GetOpeningCancelledEventsByEventIdsQueryVariables
    >(GetOpeningCancelledEventsByEventIds, { eventIds }, 'openingCanceledEvents')
  }

  public async getStatusTextChangedEvents(events: EventDetails[]): Promise<StatusTextChangedEventFieldsFragment[]> {
    const eventIds = events.map((e) => this.getQueryNodeEventId(e.blockNumber, e.indexInBlock))
    return this.multipleEntitiesQuery<
      GetStatusTextChangedEventsByEventIdsQuery,
      GetStatusTextChangedEventsByEventIdsQueryVariables
    >(GetStatusTextChangedEventsByEventIds, { eventIds }, 'statusTextChangedEvents')
  }

  public async getUpcomingOpeningById(id: string): Promise<UpcomingOpeningFieldsFragment | null> {
    return this.uniqueEntityQuery<GetUpcomingOpeningByIdQuery, GetUpcomingOpeningByIdQueryVariables>(
      GetUpcomingOpeningById,
      { id },
      'upcomingWorkingGroupOpeningByUniqueInput'
    )
  }

  public async getUpcomingOpeningsByCreatedInEventIds(eventIds: string[]): Promise<UpcomingOpeningFieldsFragment[]> {
    return this.multipleEntitiesQuery<
      GetUpcomingOpeningsByCreatedInEventIdsQuery,
      GetUpcomingOpeningsByCreatedInEventIdsQueryVariables
    >(GetUpcomingOpeningsByCreatedInEventIds, { createdInEventIds: eventIds }, 'upcomingWorkingGroupOpenings')
  }

  public async getWorkingGroup(name: WorkingGroupModuleName): Promise<WorkingGroupFieldsFragment | null> {
    return this.uniqueEntityQuery<GetWorkingGroupByNameQuery, GetWorkingGroupByNameQueryVariables>(
      GetWorkingGroupByName,
      { name },
      'workingGroupByUniqueInput'
    )
  }

  public async getGroupMetaSnapshotsByTimeAsc(groupId: string): Promise<WorkingGroupMetadataFieldsFragment[]> {
    return this.multipleEntitiesQuery<
      GetWorkingGroupMetadataSnapshotsByTimeAscQuery,
      GetWorkingGroupMetadataSnapshotsByTimeAscQueryVariables
    >(GetWorkingGroupMetadataSnapshotsByTimeAsc, { groupId }, 'workingGroupMetadata')
  }

  public async getWorkerRoleAccountUpdatedEvents(
    events: EventDetails[]
  ): Promise<WorkerRoleAccountUpdatedEventFieldsFragment[]> {
    const eventIds = events.map((e) => this.getQueryNodeEventId(e.blockNumber, e.indexInBlock))
    return this.multipleEntitiesQuery<
      GetWorkerRoleAccountUpdatedEventsByEventIdsQuery,
      GetWorkerRoleAccountUpdatedEventsByEventIdsQueryVariables
    >(GetWorkerRoleAccountUpdatedEventsByEventIds, { eventIds }, 'workerRoleAccountUpdatedEvents')
  }

  public async getWorkerRewardAccountUpdatedEvents(
    events: EventDetails[]
  ): Promise<WorkerRewardAccountUpdatedEventFieldsFragment[]> {
    const eventIds = events.map((e) => this.getQueryNodeEventId(e.blockNumber, e.indexInBlock))
    return this.multipleEntitiesQuery<
      GetWorkerRewardAccountUpdatedEventsByEventIdsQuery,
      GetWorkerRewardAccountUpdatedEventsByEventIdsQueryVariables
    >(GetWorkerRewardAccountUpdatedEventsByEventIds, { eventIds }, 'workerRewardAccountUpdatedEvents')
  }

  public async getStakeIncreasedEvents(events: EventDetails[]): Promise<StakeIncreasedEventFieldsFragment[]> {
    const eventIds = events.map((e) => this.getQueryNodeEventId(e.blockNumber, e.indexInBlock))
    return this.multipleEntitiesQuery<
      GetStakeIncreasedEventsByEventIdsQuery,
      GetStakeIncreasedEventsByEventIdsQueryVariables
    >(GetStakeIncreasedEventsByEventIds, { eventIds }, 'stakeIncreasedEvents')
  }

  public async getWorkersByIds(ids: WorkerId[], group: WorkingGroupModuleName): Promise<WorkerFieldsFragment[]> {
    return this.multipleEntitiesQuery<GetWorkersByRuntimeIdsQuery, GetWorkersByRuntimeIdsQueryVariables>(
      GetWorkersByRuntimeIds,
      { workerIds: ids.map((id) => id.toNumber()), groupId: group },
      'workers'
    )
  }

  public async getWorkerStartedLeavingEvents(
    events: EventDetails[]
  ): Promise<WorkerStartedLeavingEventFieldsFragment[]> {
    const eventIds = events.map((e) => this.getQueryNodeEventId(e.blockNumber, e.indexInBlock))
    return this.multipleEntitiesQuery<
      GetWorkerStartedLeavingEventsByEventIdsQuery,
      GetWorkerStartedLeavingEventsByEventIdsQueryVariables
    >(GetWorkerStartedLeavingEventsByEventIds, { eventIds }, 'workerStartedLeavingEvents')
  }

  public async getTerminatedWorkerEvents(events: EventDetails[]): Promise<TerminatedWorkerEventFieldsFragment[]> {
    const eventIds = events.map((e) => this.getQueryNodeEventId(e.blockNumber, e.indexInBlock))
    return this.multipleEntitiesQuery<
      GetTerminatedWorkerEventsByEventIdsQuery,
      GetTerminatedWorkerEventsByEventIdsQueryVariables
    >(GetTerminatedWorkerEventsByEventIds, { eventIds }, 'terminatedWorkerEvents')
  }

  public async getTerminatedLeaderEvents(events: EventDetails[]): Promise<TerminatedLeaderEventFieldsFragment[]> {
    const eventIds = events.map((e) => this.getQueryNodeEventId(e.blockNumber, e.indexInBlock))
    return this.multipleEntitiesQuery<
      GetTerminatedLeaderEventsByEventIdsQuery,
      GetTerminatedLeaderEventsByEventIdsQueryVariables
    >(GetTerminatedLeaderEventsByEventIds, { eventIds }, 'terminatedLeaderEvents')
  }

  public async getWorkerRewardAmountUpdatedEvents(
    events: EventDetails[]
  ): Promise<WorkerRewardAmountUpdatedEventFieldsFragment[]> {
    const eventIds = events.map((e) => this.getQueryNodeEventId(e.blockNumber, e.indexInBlock))
    return this.multipleEntitiesQuery<
      GetWorkerRewardAmountUpdatedEventsByEventIdsQuery,
      GetWorkerRewardAmountUpdatedEventsByEventIdsQueryVariables
    >(GetWorkerRewardAmountUpdatedEventsByEventIds, { eventIds }, 'workerRewardAmountUpdatedEvents')
  }

  public async getStakeSlashedEvents(events: EventDetails[]): Promise<StakeSlashedEventFieldsFragment[]> {
    const eventIds = events.map((e) => this.getQueryNodeEventId(e.blockNumber, e.indexInBlock))
    return this.multipleEntitiesQuery<
      GetStakeSlashedEventsByEventIdsQuery,
      GetStakeSlashedEventsByEventIdsQueryVariables
    >(GetStakeSlashedEventsByEventIds, { eventIds }, 'stakeSlashedEvents')
  }

  public async getStakeDecreasedEvents(events: EventDetails[]): Promise<StakeDecreasedEventFieldsFragment[]> {
    const eventIds = events.map((e) => this.getQueryNodeEventId(e.blockNumber, e.indexInBlock))
    return this.multipleEntitiesQuery<
      GetStakeDecreasedEventsByEventIdsQuery,
      GetStakeDecreasedEventsByEventIdsQueryVariables
    >(GetStakeDecreasedEventsByEventIds, { eventIds }, 'stakeDecreasedEvents')
  }

  public async getBudgetSetEvents(events: EventDetails[]): Promise<BudgetSetEventFieldsFragment[]> {
    const eventIds = events.map((e) => this.getQueryNodeEventId(e.blockNumber, e.indexInBlock))
    return this.multipleEntitiesQuery<GetBudgetSetEventsByEventIdsQuery, GetBudgetSetEventsByEventIdsQueryVariables>(
      GetBudgetSetEventsByEventIds,
      { eventIds },
      'budgetSetEvents'
    )
  }

  public async getBudgetSpendingEvents(events: EventDetails[]): Promise<BudgetSpendingEventFieldsFragment[]> {
    const eventIds = events.map((e) => this.getQueryNodeEventId(e.blockNumber, e.indexInBlock))
    return this.multipleEntitiesQuery<
      GetBudgetSpendingEventsByEventIdsQuery,
      GetBudgetSpendingEventsByEventIdsQueryVariables
    >(GetBudgetSpendingEventsByEventIds, { eventIds }, 'budgetSpendingEvents')
  }

  public async getLeaderSetEvent(event: EventDetails): Promise<LeaderSetEventFieldsFragment | null> {
    const eventId = this.getQueryNodeEventId(event.blockNumber, event.indexInBlock)
    return this.firstEntityQuery<GetLeaderSetEventsByEventIdsQuery, GetLeaderSetEventsByEventIdsQueryVariables>(
      GetLeaderSetEventsByEventIds,
      { eventIds: [eventId] },
      'leaderSetEvents'
    )
  }

  public async getLeaderUnsetEvent(event: EventDetails): Promise<LeaderUnsetEventFieldsFragment | null> {
    const eventId = this.getQueryNodeEventId(event.blockNumber, event.indexInBlock)
    return this.firstEntityQuery<GetLeaderUnsetEventsByEventIdsQuery, GetLeaderUnsetEventsByEventIdsQueryVariables>(
      GetLeaderUnsetEventsByEventIds,
      { eventIds: [eventId] },
      'leaderUnsetEvents'
    )
  }

  public async getProposalsByIds(ids: (ProposalId | string)[]): Promise<ProposalFieldsFragment[]> {
    return this.multipleEntitiesQuery<GetProposalsByIdsQuery, GetProposalsByIdsQueryVariables>(
      GetProposalsByIds,
      { ids: ids.map((id) => id.toString()) },
      'proposals'
    )
  }

  public async getProposalVotedEvents(events: EventDetails[]): Promise<ProposalVotedEventFieldsFragment[]> {
    const eventIds = events.map((e) => this.getQueryNodeEventId(e.blockNumber, e.indexInBlock))
    return this.multipleEntitiesQuery<
      GetProposalVotedEventsByEventIdsQuery,
      GetProposalVotedEventsByEventIdsQueryVariables
    >(GetProposalVotedEventsByEventIds, { eventIds }, 'proposalVotedEvents')
  }

  public async getProposalCancelledEvents(events: EventDetails[]): Promise<ProposalCancelledEventFieldsFragment[]> {
    const eventIds = events.map((e) => this.getQueryNodeEventId(e.blockNumber, e.indexInBlock))
    return this.multipleEntitiesQuery<
      GetProposalCancelledEventsByEventIdsQuery,
      GetProposalCancelledEventsByEventIdsQueryVariables
    >(GetProposalCancelledEventsByEventIds, { eventIds }, 'proposalCancelledEvents')
  }

  public async getCategoriesByIds(ids: ForumCategoryId[]): Promise<ForumCategoryFieldsFragment[]> {
    return this.multipleEntitiesQuery<GetCategoriesByIdsQuery, GetCategoriesByIdsQueryVariables>(
      GetCategoriesByIds,
      { ids: ids.map((id) => id.toString()) },
      'forumCategories'
    )
  }

  public async getCategoryCreatedEvents(events: EventDetails[]): Promise<CategoryCreatedEventFieldsFragment[]> {
    const eventIds = events.map((e) => this.getQueryNodeEventId(e.blockNumber, e.indexInBlock))
    return this.multipleEntitiesQuery<
      GetCategoryCreatedEventsByEventIdsQuery,
      GetCategoryCreatedEventsByEventIdsQueryVariables
    >(GetCategoryCreatedEventsByEventIds, { eventIds }, 'categoryCreatedEvents')
  }

  public async getCategoryArchivalStatusUpdatedEvents(
    events: EventDetails[]
  ): Promise<CategoryArchivalStatusUpdatedEventFieldsFragment[]> {
    const eventIds = events.map((e) => this.getQueryNodeEventId(e.blockNumber, e.indexInBlock))
    return this.multipleEntitiesQuery<
      GetCategoryArchivalStatusUpdatedEventsByEventIdsQuery,
      GetCategoryArchivalStatusUpdatedEventsByEventIdsQueryVariables
    >(GetCategoryArchivalStatusUpdatedEventsByEventIds, { eventIds }, 'categoryArchivalStatusUpdatedEvents')
  }

  public async getCategoryDeletedEvents(events: EventDetails[]): Promise<CategoryDeletedEventFieldsFragment[]> {
    const eventIds = events.map((e) => this.getQueryNodeEventId(e.blockNumber, e.indexInBlock))
    return this.multipleEntitiesQuery<
      GetCategoryDeletedEventsByEventIdsQuery,
      GetCategoryDeletedEventsByEventIdsQueryVariables
    >(GetCategoryDeletedEventsByEventIds, { eventIds }, 'categoryDeletedEvents')
  }

  public async getThreadCreatedEvents(events: EventDetails[]): Promise<ThreadCreatedEventFieldsFragment[]> {
    const eventIds = events.map((e) => this.getQueryNodeEventId(e.blockNumber, e.indexInBlock))
    return this.multipleEntitiesQuery<
      GetThreadCreatedEventsByEventIdsQuery,
      GetThreadCreatedEventsByEventIdsQueryVariables
    >(GetThreadCreatedEventsByEventIds, { eventIds }, 'threadCreatedEvents')
  }

  public async getThreadMetadataUpdatedEvents(
    events: EventDetails[]
  ): Promise<ThreadMetadataUpdatedEventFieldsFragment[]> {
    const eventIds = events.map((e) => this.getQueryNodeEventId(e.blockNumber, e.indexInBlock))
    return this.multipleEntitiesQuery<
      GetThreadMetadataUpdatedEventsByEventIdsQuery,
      GetThreadMetadataUpdatedEventsByEventIdsQueryVariables
    >(GetThreadMetadataUpdatedEventsByEventIds, { eventIds }, 'threadMetadataUpdatedEvents')
  }

  public async getThreadsWithInitialPostsByIds(ids: ForumThreadId[]): Promise<ForumThreadWithInitialPostFragment[]> {
    return this.multipleEntitiesQuery<
      GetThreadsWithInitialPostsByIdsQuery,
      GetThreadsWithInitialPostsByIdsQueryVariables
    >(GetThreadsWithInitialPostsByIds, { ids: ids.map((id) => id.toString()) }, 'forumThreads')
  }

  public async getThreadDeletedEvents(events: EventDetails[]): Promise<ThreadDeletedEventFieldsFragment[]> {
    const eventIds = events.map((e) => this.getQueryNodeEventId(e.blockNumber, e.indexInBlock))
    return this.multipleEntitiesQuery<
      GetThreadDeletedEventsByEventIdsQuery,
      GetThreadDeletedEventsByEventIdsQueryVariables
    >(GetThreadDeletedEventsByEventIds, { eventIds }, 'threadDeletedEvents')
  }

  public async getPostsByIds(ids: ForumPostId[]): Promise<ForumPostFieldsFragment[]> {
    return this.multipleEntitiesQuery<GetPostsByIdsQuery, GetPostsByIdsQueryVariables>(
      GetPostsByIds,
      { ids: ids.map((id) => id.toString()) },
      'forumPosts'
    )
  }

  public async getPostAddedEvents(events: EventDetails[]): Promise<PostAddedEventFieldsFragment[]> {
    const eventIds = events.map((e) => this.getQueryNodeEventId(e.blockNumber, e.indexInBlock))
    return this.multipleEntitiesQuery<GetPostAddedEventsByEventIdsQuery, GetPostAddedEventsByEventIdsQueryVariables>(
      GetPostAddedEventsByEventIds,
      { eventIds },
      'postAddedEvents'
    )
  }

  public async getThreadMovedEvents(events: EventDetails[]): Promise<ThreadMovedEventFieldsFragment[]> {
    const eventIds = events.map((e) => this.getQueryNodeEventId(e.blockNumber, e.indexInBlock))
    return this.multipleEntitiesQuery<
      GetThreadMovedEventsByEventIdsQuery,
      GetThreadMovedEventsByEventIdsQueryVariables
    >(GetThreadMovedEventsByEventIds, { eventIds }, 'threadMovedEvents')
  }

  public async getCategoryStickyThreadUpdateEvents(
    events: EventDetails[]
  ): Promise<CategoryStickyThreadUpdateEventFieldsFragment[]> {
    const eventIds = events.map((e) => this.getQueryNodeEventId(e.blockNumber, e.indexInBlock))
    return this.multipleEntitiesQuery<
      GetCategoryStickyThreadUpdateEventsByEventIdsQuery,
      GetCategoryStickyThreadUpdateEventsByEventIdsQueryVariables
    >(GetCategoryStickyThreadUpdateEventsByEventIds, { eventIds }, 'categoryStickyThreadUpdateEvents')
  }

  public async getCategoryMembershipOfModeratorUpdatedEvents(
    events: EventDetails[]
  ): Promise<CategoryMembershipOfModeratorUpdatedEventFieldsFragment[]> {
    const eventIds = events.map((e) => this.getQueryNodeEventId(e.blockNumber, e.indexInBlock))
    return this.multipleEntitiesQuery<
      GetCategoryMembershipOfModeratorUpdatedEventsByEventIdsQuery,
      GetCategoryMembershipOfModeratorUpdatedEventsByEventIdsQueryVariables
    >(
      GetCategoryMembershipOfModeratorUpdatedEventsByEventIds,
      { eventIds },
      'categoryMembershipOfModeratorUpdatedEvents'
    )
  }

  public async getThreadModeratedEvents(events: EventDetails[]): Promise<ThreadModeratedEventFieldsFragment[]> {
    const eventIds = events.map((e) => this.getQueryNodeEventId(e.blockNumber, e.indexInBlock))
    return this.multipleEntitiesQuery<
      GetThreadModeratedEventsByEventIdsQuery,
      GetThreadModeratedEventsByEventIdsQueryVariables
    >(GetThreadModeratedEventsByEventIds, { eventIds }, 'threadModeratedEvents')
  }

  public async getPostModeratedEvents(events: EventDetails[]): Promise<PostModeratedEventFieldsFragment[]> {
    const eventIds = events.map((e) => this.getQueryNodeEventId(e.blockNumber, e.indexInBlock))
    return this.multipleEntitiesQuery<
      GetPostModeratedEventsByEventIdsQuery,
      GetPostModeratedEventsByEventIdsQueryVariables
    >(GetPostModeratedEventsByEventIds, { eventIds }, 'postModeratedEvents')
  }

  public async getPostTextUpdatedEvents(events: EventDetails[]): Promise<PostTextUpdatedEventFieldsFragment[]> {
    const eventIds = events.map((e) => this.getQueryNodeEventId(e.blockNumber, e.indexInBlock))
    return this.multipleEntitiesQuery<
      GetPostTextUpdatedEventsByEventIdsQuery,
      GetPostTextUpdatedEventsByEventIdsQueryVariables
    >(GetPostTextUpdatedEventsByEventIds, { eventIds }, 'postTextUpdatedEvents')
  }

  public async getPostDeletedEvents(events: EventDetails[]): Promise<PostDeletedEventFieldsFragment[]> {
    const eventIds = events.map((e) => this.getQueryNodeEventId(e.blockNumber, e.indexInBlock))
    return this.multipleEntitiesQuery<
      GetPostDeletedEventsByEventIdsQuery,
      GetPostDeletedEventsByEventIdsQueryVariables
    >(GetPostDeletedEventsByEventIds, { eventIds }, 'postDeletedEvents')
  }

  public async getProposalDiscussionPostCreatedEvents(
    events: EventDetails[]
  ): Promise<ProposalDiscussionPostCreatedEventFieldsFragment[]> {
    const eventIds = events.map((e) => this.getQueryNodeEventId(e.blockNumber, e.indexInBlock))
    return this.multipleEntitiesQuery<
      GetProposalDiscussionPostCreatedEventsQuery,
      GetProposalDiscussionPostCreatedEventsQueryVariables
    >(GetProposalDiscussionPostCreatedEvents, { eventIds }, 'proposalDiscussionPostCreatedEvents')
  }

  public async getProposalDiscussionPostUpdatedEvents(
    events: EventDetails[]
  ): Promise<ProposalDiscussionPostUpdatedEventFieldsFragment[]> {
    const eventIds = events.map((e) => this.getQueryNodeEventId(e.blockNumber, e.indexInBlock))
    return this.multipleEntitiesQuery<
      GetProposalDiscussionPostUpdatedEventsQuery,
      GetProposalDiscussionPostUpdatedEventsQueryVariables
    >(GetProposalDiscussionPostUpdatedEvents, { eventIds }, 'proposalDiscussionPostUpdatedEvents')
  }

  public async getProposalDiscussionThreadModeChangedEvents(
    events: EventDetails[]
  ): Promise<ProposalDiscussionThreadModeChangedEventFieldsFragment[]> {
    const eventIds = events.map((e) => this.getQueryNodeEventId(e.blockNumber, e.indexInBlock))
    return this.multipleEntitiesQuery<
      GetProposalDiscussionThreadModeChangedEventsQuery,
      GetProposalDiscussionThreadModeChangedEventsQueryVariables
    >(GetProposalDiscussionThreadModeChangedEvents, { eventIds }, 'proposalDiscussionThreadModeChangedEvents')
  }

  public async getProposalDiscussionPostDeletedEvents(
    events: EventDetails[]
  ): Promise<ProposalDiscussionPostDeletedEventFieldsFragment[]> {
    const eventIds = events.map((e) => this.getQueryNodeEventId(e.blockNumber, e.indexInBlock))
    return this.multipleEntitiesQuery<
      GetProposalDiscussionPostDeletedEventsQuery,
      GetProposalDiscussionPostDeletedEventsQueryVariables
    >(GetProposalDiscussionPostDeletedEvents, { eventIds }, 'proposalDiscussionPostDeletedEvents')
  }

  public async getProposalDiscussionPostsByIds(
    ids: (ForumPostId | number)[]
  ): Promise<ProposalDiscussionPostFieldsFragment[]> {
    return this.multipleEntitiesQuery<
      GetProposalDiscussionPostsByIdsQuery,
      GetProposalDiscussionPostsByIdsQueryVariables
    >(GetProposalDiscussionPostsByIds, { ids: ids.map((id) => id.toString()) }, 'proposalDiscussionPosts')
  }

  public async getProposalDiscussionThreadsByIds(
    ids: (ForumPostId | number)[]
  ): Promise<ProposalDiscussionThreadFieldsFragment[]> {
    return this.multipleEntitiesQuery<
      GetProposalDiscussionThreadsByIdsQuery,
      GetProposalDiscussionThreadsByIdsQueryVariables
    >(GetProposalDiscussionThreadsByIds, { ids: ids.map((id) => id.toString()) }, 'proposalDiscussionThreads')
  }

  public async channelById(id: string): Promise<Maybe<ChannelFieldsFragment>> {
    return this.uniqueEntityQuery<GetChannelByIdQuery, GetChannelByIdQueryVariables>(
      GetChannelById,
      { id },
      'channelByUniqueInput'
    )
  }

  public async channelsByIds(ids: string[]): Promise<ChannelFieldsFragment[]> {
    return this.multipleEntitiesQuery<GetChannelsByIdsQuery, GetChannelsByIdsQueryVariables>(
      GetChannelsByIds,
      { ids },
      'channels'
    )
  }

  public async videoCategoryById(id: string): Promise<Maybe<VideoCategoryFieldsFragment>> {
    return this.uniqueEntityQuery<GetVideoCategoryByIdQuery, GetVideoCategoryByIdQueryVariables>(
      GetVideoCategoryById,
      { id },
      'videoCategoryByUniqueInput'
    )
  }

  public async getVideoCategories(): Promise<VideoCategoryFieldsFragment[]> {
    return this.multipleEntitiesQuery<GetVideoCategoriesQuery, GetVideoCategoriesQueryVariables>(
      GetVideoCategories,
      {},
      'videoCategories'
    )
  }

  public async ownedNftByVideoId(videoId: string): Promise<Maybe<OwnedNftFieldsFragment>> {
    return this.firstEntityQuery<GetOwnedNftByVideoIdQuery, GetOwnedNftByVideoIdQueryVariables>(
      GetOwnedNftByVideoId,
      { videoId },
      'ownedNfts'
    )
  }

  public async bidsByMemberId(videoId: string, memberId: string): Promise<BidFieldsFragment[]> {
    return this.multipleEntitiesQuery<GetBidsByMemberIdQuery, GetBidsByMemberIdQueryVariables>(
      GetBidsByMemberId,
      { videoId, memberId },
      'bids'
    )
  }

  public async getChannelNftCollectors(): Promise<ChannelNftCollectorFieldsFragment[]> {
    return this.multipleEntitiesQuery<GetChannelNftCollectorsQuery, GetChannelNftCollectorsQueryVariables>(
      GetChannelNftCollectors,
      {},
      'channelNftCollectors'
    )
  }

  public async dataObjectsByVideoId(videoId: string): Promise<StorageDataObjectFieldsFragment[]> {
    return this.multipleEntitiesQuery<GetDataObjectsByVideoIdQuery, GetDataObjectsByVideoIdQueryVariables>(
      GetDataObjectsByVideoId,
      { videoId },
      'storageDataObjects'
    )
  }

  public async getCuratorPermissionsByIdAndGroupId(
    curatorGroupId: string,
    curatorId: string
  ): Promise<Maybe<CuratorAgentPermissionsFieldsFragment>> {
    return this.firstEntityQuery<
      GetCuratorPermissionsByIdAndGroupIdQuery,
      GetCuratorPermissionsByIdAndGroupIdQueryVariables
    >(GetCuratorPermissionsByIdAndGroupId, { curatorGroupId, curatorId }, 'curatorAgentPermissions')
  }

  public async getCollaboratorsByChannelId(channelId: string): Promise<CollaboratorsFieldsFragment[]> {
    return this.multipleEntitiesQuery<GetCollaboratorsByChannelIdQuery, GetCollaboratorsByChannelIdQueryVariables>(
      GetCollaboratorsByChannelId,
      { channelId },
      'collaborators'
    )
  }

  public async getMembershipVerificationStatusUpdatedEvents(
    events: EventDetails[]
  ): Promise<MemberVerificationStatusUpdatedEventFieldsFragment[]> {
    const eventIds = events.map((e) => this.getQueryNodeEventId(e.blockNumber, e.indexInBlock))
    return this.multipleEntitiesQuery<
      GetMemberVerificationStatusUpdatedEventsByEventIdsQuery,
      GetMemberVerificationStatusUpdatedEventsByEventIdsQueryVariables
    >(GetMemberVerificationStatusUpdatedEventsByEventIds, { eventIds }, 'memberVerificationStatusUpdatedEvents')
  }

  public async videoById(videoId: string): Promise<VideoFieldsFragment | null> {
    return this.uniqueEntityQuery<GetVideoByIdQuery, GetVideoByIdQueryVariables>(
      GetVideoById,
      { videoId },
      'videoByUniqueInput'
    )
  }

  public async getVideosByIds(ids: string[]): Promise<VideoFieldsFragment[]> {
    return this.multipleEntitiesQuery<GetVideosByIdsQuery, GetVideosByIdsQueryVariables>(
      GetVideosByIds,
      { ids },
      'videos'
    )
  }

  public async getCommentsByIds(ids: string[]): Promise<CommentFieldsFragment[]> {
    return this.multipleEntitiesQuery<GetCommentsByIdsQuery, GetCommentsByIdsQueryVariables>(
      GetCommentsByIds,
      { ids: ids.map((id) => id.toString()) },
      'comments'
    )
  }

  public async getCommentCreatedEvents(events: EventDetails[]): Promise<CommentCreatedEventFieldsFragment[]> {
    const eventIds = events.map((e) => this.getQueryNodeEventId(e.blockNumber, e.indexInBlock))
    return this.multipleEntitiesQuery<
      GetCommentCreatedEventsByEventIdsQuery,
      GetCommentCreatedEventsByEventIdsQueryVariables
    >(GetCommentCreatedEventsByEventIds, { eventIds }, 'commentCreatedEvents')
  }

  public async getCommentEditedEvents(events: EventDetails[]): Promise<CommentTextUpdatedEventFieldsFragment[]> {
    const eventIds = events.map((e) => this.getQueryNodeEventId(e.blockNumber, e.indexInBlock))
    return this.multipleEntitiesQuery<
      GetCommentEditedEventsByEventIdsQuery,
      GetCommentEditedEventsByEventIdsQueryVariables
    >(GetCommentEditedEventsByEventIds, { eventIds }, 'commentTextUpdatedEvents')
  }

  public async getCommentDeletedEvents(events: EventDetails[]): Promise<CommentDeletedEventFieldsFragment[]> {
    const eventIds = events.map((e) => this.getQueryNodeEventId(e.blockNumber, e.indexInBlock))
    return this.multipleEntitiesQuery<
      GetCommentDeletedEventsByEventIdsQuery,
      GetCommentDeletedEventsByEventIdsQueryVariables
    >(GetCommentDeletedEventsByEventIds, { eventIds }, 'commentDeletedEvents')
  }

  public async getCommentModeratedEvents(events: EventDetails[]): Promise<CommentModeratedEventFieldsFragment[]> {
    const eventIds = events.map((e) => this.getQueryNodeEventId(e.blockNumber, e.indexInBlock))
    return this.multipleEntitiesQuery<
      GetCommentModeratedEventsByEventIdsQuery,
      GetCommentModeratedEventsByEventIdsQueryVariables
    >(GetCommentModeratedEventsByEventIds, { eventIds }, 'commentModeratedEvents')
  }

  public async getVideoReactedEvents(events: EventDetails[]): Promise<VideoReactedEventFieldsFragment[]> {
    const eventIds = events.map((e) => this.getQueryNodeEventId(e.blockNumber, e.indexInBlock))
    return this.multipleEntitiesQuery<
      GetVideoReactedEventsByEventIdsQuery,
      GetVideoReactedEventsByEventIdsQueryVariables
    >(GetVideoReactedEventsByEventIds, { eventIds }, 'videoReactedEvents')
  }

  public async getCommentReactedEvents(events: EventDetails[]): Promise<CommentReactedEventFieldsFragment[]> {
    const eventIds = events.map((e) => this.getQueryNodeEventId(e.blockNumber, e.indexInBlock))
    return this.multipleEntitiesQuery<
      GetCommentReactedEventsByEventIdsQuery,
      GetCommentReactedEventsByEventIdsQueryVariables
    >(GetCommentReactedEventsByEventIds, { eventIds }, 'commentReactedEvents')
  }

  public async getCommentPinnedEvents(events: EventDetails[]): Promise<CommentPinnedEventFieldsFragment[]> {
    const eventIds = events.map((e) => this.getQueryNodeEventId(e.blockNumber, e.indexInBlock))
    return this.multipleEntitiesQuery<
      GetCommentPinnedEventsByEventIdsQuery,
      GetCommentPinnedEventsByEventIdsQueryVariables
    >(GetCommentPinnedEventsByEventIds, { eventIds }, 'commentPinnedEvents')
  }

  public async getMemberBannedFromChannelEvents(
    events: EventDetails[]
  ): Promise<MemberBannedFromChannelEventFieldsFragment[]> {
    const eventIds = events.map((e) => this.getQueryNodeEventId(e.blockNumber, e.indexInBlock))
    return this.multipleEntitiesQuery<
      GetMemberBannedFromChannelEventsByEventIdsQuery,
      GetMemberBannedFromChannelEventsByEventIdsQueryVariables
    >(GetMemberBannedFromChannelEventsByEventIds, { eventIds }, 'memberBannedFromChannelEvents')
  }

  public async getVideoReactionsPreferenceEvents(
    events: EventDetails[]
  ): Promise<VideoReactionsPreferenceEventFieldsFragment[]> {
    const eventIds = events.map((e) => this.getQueryNodeEventId(e.blockNumber, e.indexInBlock))
    return this.multipleEntitiesQuery<
      GetVideoReactionsPreferenceEventsByEventIdsQuery,
      GetVideoReactionsPreferenceEventsByEventIdsQueryVariables
    >(GetVideoReactionsPreferenceEventsByEventIds, { eventIds }, 'videoReactionsPreferenceEvents')
  }

  public async getEnglishAuctionStartedEvents(
    events: EventDetails[]
  ): Promise<EnglishAuctionStartedEventFieldsFragment[]> {
    const eventIds = events.map((e) => this.getQueryNodeEventId(e.blockNumber, e.indexInBlock))
    return this.multipleEntitiesQuery<
      GetEnglishAuctionStartedEventsByEventIdsQuery,
      GetEnglishAuctionStartedEventsByEventIdsQueryVariables
    >(GetEnglishAuctionStartedEventsByEventIds, { eventIds }, 'englishAuctionStartedEvents')
  }

  public async getNftIssuedEvents(events: EventDetails[]): Promise<NftIssuedEventFieldsFragment[]> {
    const eventIds = events.map((e) => this.getQueryNodeEventId(e.blockNumber, e.indexInBlock))
    return this.multipleEntitiesQuery<GetNftIssuedEventsByEventIdsQuery, GetNftIssuedEventsByEventIdsQueryVariables>(
      GetNftIssuedEventsByEventIds,
      { eventIds },
      'nftIssuedEvents'
    )
  }

  public async getEnglishAuctionSettledEvents(
    events: EventDetails[]
  ): Promise<EnglishAuctionSettledEventFieldsFragment[]> {
    const eventIds = events.map((e) => this.getQueryNodeEventId(e.blockNumber, e.indexInBlock))
    return this.multipleEntitiesQuery<
      GetEnglishAuctionSettledEventsByEventIdsQuery,
      GetEnglishAuctionSettledEventsByEventIdsQueryVariables
    >(GetEnglishAuctionSettledEventsByEventIds, { eventIds }, 'englishAuctionSettledEvents')
  }

<<<<<<< HEAD
  public async playlistById(id: string): Promise<Maybe<PlaylistFieldsFragment>> {
    return this.uniqueEntityQuery<GetPlaylistByIdQuery, GetPlaylistByIdQueryVariables>(
      GetPlaylistById,
      { id },
      'playlistByUniqueInput'
    )
  }
=======
  public async getVideoDeletedByModeratorEvents(
    events: EventDetails[]
  ): Promise<VideoDeletedByModeratorEventFieldsFragment[]> {
    const eventIds = events.map((e) => this.getQueryNodeEventId(e.blockNumber, e.indexInBlock))
    return this.multipleEntitiesQuery<
      GetVideoDeletedByModeratorEventsByEventIdsQuery,
      GetVideoDeletedByModeratorEventsByEventIdsQueryVariables
    >(GetVideoDeletedByModeratorEventsByEventIds, { eventIds }, 'videoDeletedByModeratorEvents')
  }

  public async getChannelDeletedByModeratorEvents(
    events: EventDetails[]
  ): Promise<ChannelDeletedByModeratorEventFieldsFragment[]> {
    const eventIds = events.map((e) => this.getQueryNodeEventId(e.blockNumber, e.indexInBlock))
    return this.multipleEntitiesQuery<
      GetChannelDeletedByModeratorEventsByEventIdsQuery,
      GetChannelDeletedByModeratorEventsByEventIdsQueryVariables
    >(GetChannelDeletedByModeratorEventsByEventIds, { eventIds }, 'channelDeletedByModeratorEvents')
  }

  public async getChannelAssetsDeletedByModeratorEvents(
    events: EventDetails[]
  ): Promise<ChannelAssetsDeletedByModeratorEventFieldsFragment[]> {
    const eventIds = events.map((e) => this.getQueryNodeEventId(e.blockNumber, e.indexInBlock))
    return this.multipleEntitiesQuery<
      GetChannelAssetsDeletedByModeratorEventsByEventIdsQuery,
      GetChannelAssetsDeletedByModeratorEventsByEventIdsQueryVariables
    >(GetChannelAssetsDeletedByModeratorEventsByEventIds, { eventIds }, 'channelAssetsDeletedByModeratorEvents')
  }

  public async getVideoAssetsDeletedByModeratorEvents(
    events: EventDetails[]
  ): Promise<VideoAssetsDeletedByModeratorEventFieldsFragment[]> {
    const eventIds = events.map((e) => this.getQueryNodeEventId(e.blockNumber, e.indexInBlock))
    return this.multipleEntitiesQuery<
      GetVideoAssetsDeletedByModeratorEventsByEventIdsQuery,
      GetVideoAssetsDeletedByModeratorEventsByEventIdsQueryVariables
    >(GetVideoAssetsDeletedByModeratorEventsByEventIds, { eventIds }, 'videoAssetsDeletedByModeratorEvents')
  }

  public async getVideoVisibilitySetByModeratorEvents(
    events: EventDetails[]
  ): Promise<VideoVisibilitySetByModeratorEventFieldsFragment[]> {
    const eventIds = events.map((e) => this.getQueryNodeEventId(e.blockNumber, e.indexInBlock))
    return this.multipleEntitiesQuery<
      GetVideoVisibilitySetByModeratorEventsByEventIdsQuery,
      GetVideoVisibilitySetByModeratorEventsByEventIdsQueryVariables
    >(GetVideoAssetsDeletedByModeratorEventsByEventIds, { eventIds }, 'videoVisibilitySetByModeratorEvents')
  }

  async storageBucketsForNewChannel(): Promise<StorageNodeInfoFragment[]> {
    return this.multipleEntitiesQuery<GetStorageBucketsQuery, GetStorageBucketsQueryVariables>(
      GetStorageBuckets,
      {},
      'storageBuckets'
    )
  }

  async distributionBucketsForNewChannel(): Promise<DistributionBucketFamilyFieldsFragment[]> {
    return this.multipleEntitiesQuery<
      GetDistributionFamiliesAdndBucketsQuery,
      GetDistributionFamiliesAdndBucketsQueryVariables
    >(GetDistributionFamiliesAdndBuckets, {}, 'distributionBucketFamilies')
  }
>>>>>>> a01b2613
}<|MERGE_RESOLUTION|>--- conflicted
+++ resolved
@@ -378,12 +378,10 @@
   GetBidsByMemberIdQuery,
   GetBidsByMemberIdQueryVariables,
   GetBidsByMemberId,
-<<<<<<< HEAD
   PlaylistFieldsFragment,
   GetPlaylistByIdQuery,
   GetPlaylistByIdQueryVariables,
   GetPlaylistById,
-=======
   VideoDeletedByModeratorEventFieldsFragment,
   GetVideoDeletedByModeratorEventsByEventIdsQuery,
   GetVideoDeletedByModeratorEventsByEventIdsQueryVariables,
@@ -430,7 +428,6 @@
   GetVideoByIdQuery,
   GetVideoByIdQueryVariables,
   GetVideoById,
->>>>>>> a01b2613
 } from './graphql/generated/queries'
 import { Maybe } from './graphql/generated/schema'
 import { OperationDefinitionNode } from 'graphql'
@@ -1408,7 +1405,6 @@
     >(GetEnglishAuctionSettledEventsByEventIds, { eventIds }, 'englishAuctionSettledEvents')
   }
 
-<<<<<<< HEAD
   public async playlistById(id: string): Promise<Maybe<PlaylistFieldsFragment>> {
     return this.uniqueEntityQuery<GetPlaylistByIdQuery, GetPlaylistByIdQueryVariables>(
       GetPlaylistById,
@@ -1416,7 +1412,7 @@
       'playlistByUniqueInput'
     )
   }
-=======
+
   public async getVideoDeletedByModeratorEvents(
     events: EventDetails[]
   ): Promise<VideoDeletedByModeratorEventFieldsFragment[]> {
@@ -1481,5 +1477,4 @@
       GetDistributionFamiliesAdndBucketsQueryVariables
     >(GetDistributionFamiliesAdndBuckets, {}, 'distributionBucketFamilies')
   }
->>>>>>> a01b2613
 }