<<<<<<< HEAD
=======
import { BLOCKTIME } from './consts'
import { gql, ApolloClient, ApolloQueryResult, DocumentNode, NormalizedCacheObject } from '@apollo/client/core'
import { extendDebug, Debugger } from './Debugger'
>>>>>>> 63826fa6
import {
  StorageDataObjectFieldsFragment,
  GetDataObjectsByIdsQuery,
  GetDataObjectsByIdsQueryVariables,
  GetDataObjectsByIds,
  ChannelFieldsFragment,
  GetChannelById,
  GetChannelByIdQuery,
  GetChannelByIdQueryVariables,
} from './graphql/generated/queries'
import { Maybe } from './graphql/generated/schema'
import { OperationDefinitionNode } from 'graphql'
import { gql, ApolloClient, ApolloQueryResult, DocumentNode, NormalizedCacheObject } from '@apollo/client'
import { BLOCKTIME } from './consts'
import { extendDebug, Debugger } from './Debugger'
import { Utils } from './utils'

export class QueryNodeApi {
  private readonly queryNodeProvider: ApolloClient<NormalizedCacheObject>
  private readonly debug: Debugger.Debugger
  private readonly queryDebug: Debugger.Debugger
  private readonly tryDebug: Debugger.Debugger

  constructor(queryNodeProvider: ApolloClient<NormalizedCacheObject>) {
    this.queryNodeProvider = queryNodeProvider
    this.debug = extendDebug('query-node-api')
    this.queryDebug = this.debug.extend('query')
    this.tryDebug = this.debug.extend('try')
  }

  public async tryQueryWithTimeout<QueryResultT>(
    query: () => Promise<QueryResultT>,
    assertResultIsValid: (res: QueryResultT) => void,
    retryTimeMs = BLOCKTIME * 3,
    retries = 6
  ): Promise<QueryResultT> {
    const label = query.toString().replace(/^.*\.([A-za-z0-9]+\(.*\))$/g, '$1')
    const debug = this.tryDebug.extend(label)
    let retryCounter = 0
    const retry = async (error: any) => {
      if (retryCounter === retries) {
        debug(`Max number of query retries (${retries}) reached!`)
        throw error
      }
      debug(`Retrying query in ${retryTimeMs}ms...`)
      ++retryCounter
      await Utils.wait(retryTimeMs)
    }
    while (true) {
      let result: QueryResultT
      try {
        result = await query()
      } catch (e) {
        debug(`Query node unreachable`)
        await retry(e)
        continue
      }

      try {
        assertResultIsValid(result)
      } catch (e) {
        debug(`Unexpected query result${e && (e as Error).message ? ` (${(e as Error).message})` : ''}`)
        await retry(e)
        continue
      }

      return result
    }
  }

  private debugQuery(query: DocumentNode, args: Record<string, unknown>): void {
    const queryDef = query.definitions.find((d) => d.kind === 'OperationDefinition') as OperationDefinitionNode
    this.queryDebug(`${queryDef.name!.value}(${JSON.stringify(args)})`)
  }

  // Query entity by unique input
  private async uniqueEntityQuery<
    QueryT extends { [k: string]: Maybe<Record<string, unknown>> | undefined },
    VariablesT extends Record<string, unknown>
  >(
    query: DocumentNode,
    variables: VariablesT,
    resultKey: keyof QueryT
  ): Promise<Required<QueryT>[keyof QueryT] | null> {
    this.debugQuery(query, variables)
    return (await this.queryNodeProvider.query<QueryT, VariablesT>({ query, variables })).data[resultKey] || null
  }

  // Query entities by "non-unique" input and return first result
  private async firstEntityQuery<QueryT extends { [k: string]: unknown[] }, VariablesT extends Record<string, unknown>>(
    query: DocumentNode,
    variables: VariablesT,
    resultKey: keyof QueryT
  ): Promise<QueryT[keyof QueryT][number] | null> {
    this.debugQuery(query, variables)
    return (await this.queryNodeProvider.query<QueryT, VariablesT>({ query, variables })).data[resultKey][0] || null
  }

  // Query multiple entities
  private async multipleEntitiesQuery<
    QueryT extends { [k: string]: unknown[] },
    VariablesT extends Record<string, unknown>
  >(query: DocumentNode, variables: VariablesT, resultKey: keyof QueryT): Promise<QueryT[keyof QueryT]> {
    this.debugQuery(query, variables)
    return (await this.queryNodeProvider.query<QueryT, VariablesT>({ query, variables })).data[resultKey]
  }

  public async channelById(id: string): Promise<Maybe<ChannelFieldsFragment>> {
    return this.uniqueEntityQuery<GetChannelByIdQuery, GetChannelByIdQueryVariables>(
      GetChannelById,
      { id },
      'channelByUniqueInput'
    )
  }

  public async getDataObjectsByIds(ids: string[]): Promise<StorageDataObjectFieldsFragment[]> {
    return this.multipleEntitiesQuery<GetDataObjectsByIdsQuery, GetDataObjectsByIdsQueryVariables>(
      GetDataObjectsByIds,
      { ids },
      'storageDataObjects'
    )
  }

  public async getChannels(): Promise<ApolloQueryResult<any>> {
    const query = gql`
      query {
        channels {
          id
          activeVideosCounter
        }
      }
    `
    return await this.queryNodeProvider.query({ query })
  }

  public async getChannelCategories(): Promise<ApolloQueryResult<any>> {
    const query = gql`
      query {
        channelCategories {
          id
          activeVideosCounter
        }
      }
    `
    return await this.queryNodeProvider.query({ query })
  }

  public async getVideoCategories(): Promise<ApolloQueryResult<any>> {
    const query = gql`
      query {
        videoCategories {
          id
          activeVideosCounter
        }
      }
    `
    return await this.queryNodeProvider.query({ query })
  }
}<|MERGE_RESOLUTION|>--- conflicted
+++ resolved
@@ -1,9 +1,6 @@
-<<<<<<< HEAD
-=======
 import { BLOCKTIME } from './consts'
 import { gql, ApolloClient, ApolloQueryResult, DocumentNode, NormalizedCacheObject } from '@apollo/client/core'
 import { extendDebug, Debugger } from './Debugger'
->>>>>>> 63826fa6
 import {
   StorageDataObjectFieldsFragment,
   GetDataObjectsByIdsQuery,
@@ -16,9 +13,6 @@
 } from './graphql/generated/queries'
 import { Maybe } from './graphql/generated/schema'
 import { OperationDefinitionNode } from 'graphql'
-import { gql, ApolloClient, ApolloQueryResult, DocumentNode, NormalizedCacheObject } from '@apollo/client'
-import { BLOCKTIME } from './consts'
-import { extendDebug, Debugger } from './Debugger'
 import { Utils } from './utils'
 
 export class QueryNodeApi {
