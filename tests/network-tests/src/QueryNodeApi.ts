--- conflicted
+++ resolved
@@ -384,12 +384,6 @@
   GetBidsByMemberIdQuery,
   GetBidsByMemberIdQueryVariables,
   GetBidsByMemberId,
-<<<<<<< HEAD
-  PlaylistFieldsFragment,
-  GetPlaylistByIdQuery,
-  GetPlaylistByIdQueryVariables,
-  GetPlaylistById,
-=======
   VideoDeletedByModeratorEventFieldsFragment,
   GetVideoDeletedByModeratorEventsByEventIdsQuery,
   GetVideoDeletedByModeratorEventsByEventIdsQueryVariables,
@@ -425,7 +419,6 @@
   GetDistributionFamiliesAdndBucketsQuery,
   GetDistributionFamiliesAdndBucketsQueryVariables,
   GetDistributionFamiliesAdndBuckets,
->>>>>>> 07005326
 } from './graphql/generated/queries'
 import { Maybe } from './graphql/generated/schema'
 import { OperationDefinitionNode } from 'graphql'
@@ -1388,15 +1381,6 @@
     >(GetEnglishAuctionSettledEventsByEventIds, { eventIds }, 'englishAuctionSettledEvents')
   }
 
-<<<<<<< HEAD
-  public async playlistById(id: string): Promise<Maybe<PlaylistFieldsFragment>> {
-    return this.uniqueEntityQuery<GetPlaylistByIdQuery, GetPlaylistByIdQueryVariables>(
-      GetPlaylistById,
-      { id },
-      'playlistByUniqueInput'
-    )
-  }
-=======
   public async getVideoDeletedByModeratorEvents(
     events: EventDetails[]
   ): Promise<VideoDeletedByModeratorEventFieldsFragment[]> {
@@ -1461,5 +1445,4 @@
       GetDistributionFamiliesAdndBucketsQueryVariables
     >(GetDistributionFamiliesAdndBuckets, {}, 'distributionBucketFamilies')
   }
->>>>>>> 07005326
 }