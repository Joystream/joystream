--- conflicted
+++ resolved
@@ -2,25 +2,13 @@
 import { ApplicationId, OpeningId, WorkerId, ApplyOnOpeningParameters } from '@joystream/types/working-group'
 import { Event } from '@polkadot/types/interfaces/system'
 import { BTreeMap } from '@polkadot/types'
-<<<<<<< HEAD
-import { EventFieldsFragment } from './graphql/generated/queries'
 import { CategoryId } from '@joystream/types/forum'
-
-export type AnyQueryNodeEvent = { event: EventFieldsFragment }
-=======
 import { MembershipBoughtEvent } from './graphql/generated/schema'
-
-export type MemberContext = {
-  account: string
-  memberId: MemberId
-}
 
 export type AnyQueryNodeEvent = Pick<
   MembershipBoughtEvent,
   'createdAt' | 'updatedAt' | 'id' | 'inBlock' | 'inExtrinsic' | 'indexInBlock' | 'network'
 >
-
->>>>>>> d2086769
 export interface EventDetails {
   event: Event
   blockNumber: number
