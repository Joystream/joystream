#!/usr/bin/env bash
set -e

# Run a complete joystream development network on your machine using docker

INIT_CHAIN_SCENARIO=${INIT_CHAIN_SCENARIO:=setup-new-chain}

if [ "${PERSIST}" == true ]
then
  echo "Services startup up.."
else
  # Clean start!
  docker-compose down -v

  function down()
  {
      # Stop containers and clear volumes
      docker-compose down -v
  }

  trap down EXIT
fi

## Run a local development chain
docker-compose up -d joystream-node

## Init the chain with some state
export SKIP_MOCK_CONTENT=true
./tests/network-tests/run-test-scenario.sh ${INIT_CHAIN_SCENARIO}

## Set sudo as the membership screening authority
yarn workspace api-scripts set-sudo-as-screening-auth

<<<<<<< HEAD
docker-compose up -d faucet
=======
## Storage Infrastructure Configuration
./storage-playground-config.sh
>>>>>>> c8de4830

## Query Node Infrastructure
./query-node/start.sh

## Storage Infrastructure Nodes
docker-compose up -d colossus-1
docker-compose up -d distributor-1

## Pioneer UI
docker-compose up -d pioneer

docker-compose up -d orion

if [ "${PERSIST}" == true ]
then
  echo "All services started in the background"
else
  echo "use Ctrl+C to shutdown the development network."
  while true; do
    read
  done
fi<|MERGE_RESOLUTION|>--- conflicted
+++ resolved
@@ -31,12 +31,11 @@
 ## Set sudo as the membership screening authority
 yarn workspace api-scripts set-sudo-as-screening-auth
 
-<<<<<<< HEAD
+## Member faucet
 docker-compose up -d faucet
-=======
+
 ## Storage Infrastructure Configuration
 ./storage-playground-config.sh
->>>>>>> c8de4830
 
 ## Query Node Infrastructure
 ./query-node/start.sh
@@ -48,6 +47,7 @@
 ## Pioneer UI
 docker-compose up -d pioneer
 
+## Orion
 docker-compose up -d orion
 
 if [ "${PERSIST}" == true ]
