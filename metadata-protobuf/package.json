{
  "name": "@joystream/metadata-protobuf",
<<<<<<< HEAD
  "version": "2.9.0",
=======
  "version": "2.10.0",
>>>>>>> a2a9ce2f
  "description": "Joystream Metadata Protobuf Library",
  "main": "lib/index.js",
  "types": "lib/index.d.ts",
  "exports": {
    ".": "./lib/index.js",
    "./utils": "./lib/utils.js",
    "./licenses": "./lib/licenses.js",
    "./consts": "./lib/consts.js",
    "./json": "./lib/json/index.js"
  },
  "typesVersions": {
    "*": {
      "lib/index.d.ts": [
        "lib/index.d.ts"
      ],
      "json": [
        "lib/json/index.d.ts"
      ],
      "*": [
        "lib/*"
      ]
    }
  },
  "repository": "https://github.com/joystream/joystream",
  "author": "Joystream Contributors",
  "license": "MIT",
  "private": false,
  "publishConfig": {
    "access": "public",
    "registry": "https://registry.npmjs.org"
  },
  "scripts": {
    "build": "yarn compile && rm -rf lib && tsc",
    "compile": "yarn ts-node ./scripts/compile.ts",
    "generate-doc": "./generate-md-doc.sh",
    "test": "env TS_NODE_COMPILER_OPTIONS='{\"module\": \"commonjs\" }' mocha --inline-diffs -r ts-node/register 'test/**/*.ts'",
    "lint": "eslint ./src --ext .ts",
    "checks": "tsc --noEmit --pretty && prettier ./ --check && yarn lint",
    "format": "prettier ./ --write",
    "prepack": "npm run build && npm run checks"
  },
  "files": [
    "lib/**/*",
    "doc/**",
    "proto/**",
    "compiled/**/*",
    "README.md"
  ],
  "dependencies": {
    "google-protobuf": "^3.14.0",
    "long": "^4.0.0",
    "@types/long": "^4.0.1",
    "i18n-iso-countries": "^6.8.0",
    "iso-639-1": "^2.1.9",
    "protobufjs": "^6.11.2",
    "iso-3166-2": "^1.0.0",
    "@types/iso-3166-2": "^1.0.0"
  },
  "devDependencies": {
    "@types/chai": "^4.2.11",
    "@types/mocha": "^8.2.0",
    "chai": "^4.2.0",
    "eslint": "^7.6.0",
    "mocha": "^8.2.1",
    "prettier": "2.0.2",
    "ts-node": "^10.2.1",
    "typescript": "^4.4.3"
  }
}<|MERGE_RESOLUTION|>--- conflicted
+++ resolved
@@ -1,10 +1,6 @@
 {
   "name": "@joystream/metadata-protobuf",
-<<<<<<< HEAD
-  "version": "2.9.0",
-=======
   "version": "2.10.0",
->>>>>>> a2a9ce2f
   "description": "Joystream Metadata Protobuf Library",
   "main": "lib/index.js",
   "types": "lib/index.d.ts",
