--- conflicted
+++ resolved
@@ -41,13 +41,9 @@
     "long": "^4.0.0",
     "@types/long": "^4.0.1",
     "i18n-iso-countries": "^6.8.0",
-<<<<<<< HEAD
-    "iso-639-1": "^2.1.9"
-=======
     "iso-639-1": "^2.1.9",
     "iso-3166-2": "^1.0.0",
     "@types/iso-3166-2": "^1.0.0"
->>>>>>> f9e0eed5
   },
   "devDependencies": {
     "@types/chai": "^4.2.11",
