--- conflicted
+++ resolved
@@ -145,18 +145,15 @@
 message RemarkMetadataAction {
   oneof action {
     ModeratePost moderate_post = 1;
-<<<<<<< HEAD
-    CreateTag create_tag = 2;    
-    UpdateTag update_tag = 3;
-    AssignTagToThread assign_tag_to_thread = 4;
-    UnassignTagFromThread unassign_tag_from_thread = 5;
-    AssignTagToProposal assign_tag_to_proposal = 6;
-    UnassignTagFromProposal unassign_tag_from_proposal = 7;
-    AllowTagToWorker allow_tag_to_worker = 8;
-    DisallowTagToWorker disallow_tag_to_worker = 9;
-=======
     VerifyValidator verify_validator = 2;
->>>>>>> a9f450f1
+    CreateTag create_tag = 3;
+    UpdateTag update_tag = 4;
+    AssignTagToThread assign_tag_to_thread = 5;
+    UnassignTagFromThread unassign_tag_from_thread = 6;
+    AssignTagToProposal assign_tag_to_proposal = 7;
+    UnassignTagFromProposal unassign_tag_from_proposal = 8;
+    AllowTagToWorker allow_tag_to_worker = 9;
+    DisallowTagToWorker disallow_tag_to_worker = 10;
   }
 }
 
