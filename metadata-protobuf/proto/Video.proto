--- conflicted
+++ resolved
@@ -108,27 +108,11 @@
 
 }
 
-<<<<<<< HEAD
-message VideoCategoryMetadata {
-    // Category name
-    optional string name = 1;
-}
-
-message ContentMetadata {
-    oneof content_metadata {
-        // For backward compatibility reasons, apps that deserialize metadata (e.g. Query Node) 
-        // need to handle the deserialization of `VideoMetadata` message both as independent
-        // message and as a variant of  `ContentMetadata`. Though, apps that serialize protobuf
-        // messages (mostly frontend apps) are advised to use `ContentMetadata` message for all 
-        // new videos & playlists
-        VideoMetadata video_metadata = 1;
-        PlaylistMetadata playlist_metadata = 2;
-=======
 message ContentMetadata {
     oneof content_metadata {
         VideoMetadata video_metadata = 1;
+        PlaylistMetadata playlist_metadata = 2;
         // ...
-        // Other possible metadata standards, e.g. `PlaylistMetadata`
->>>>>>> a01b2613
+        // Other possible metadata standards, e.g. `ArticleMetadata`
     }
 }