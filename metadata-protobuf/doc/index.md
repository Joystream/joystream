# Protocol Documentation
<a name="top"></a>

## Table of Contents

- [proto/Bounty.proto](#proto/Bounty.proto)
    - [BountyMetadata](#.BountyMetadata)
    - [BountyWorkData](#.BountyWorkData)
  
- [proto/Channel.proto](#proto/Channel.proto)
    - [ChannelMetadata](#.ChannelMetadata)
  
- [proto/Council.proto](#proto/Council.proto)
    - [CouncilCandidacyNoteMetadata](#.CouncilCandidacyNoteMetadata)
  
- [proto/Forum.proto](#proto/Forum.proto)
    - [ForumPostMetadata](#.ForumPostMetadata)
      
- [proto/Membership.proto](#proto/Membership.proto)
    - [MembershipMetadata](#.MembershipMetadata)
  
- [proto/Metaprotocol.proto](#proto/Metaprotocol.proto)
    - [BanOrUnbanMemberFromChannel](#.BanOrUnbanMemberFromChannel)
    - [ChannelModeratorRemarked](#.ChannelModeratorRemarked)
    - [ChannelOwnerRemarked](#.ChannelOwnerRemarked)
    - [CreateComment](#.CreateComment)
    - [CreateVideoCategory](#.CreateVideoCategory)
    - [DeleteComment](#.DeleteComment)
    - [EditComment](#.EditComment)
    - [MemberRemarked](#.MemberRemarked)
    - [ModerateComment](#.ModerateComment)
    - [PinOrUnpinComment](#.PinOrUnpinComment)
    - [ReactComment](#.ReactComment)
    - [ReactVideo](#.ReactVideo)
    - [VideoReactionsPreference](#.VideoReactionsPreference)
  
    - [BanOrUnbanMemberFromChannel.Option](#.BanOrUnbanMemberFromChannel.Option)
    - [PinOrUnpinComment.Option](#.PinOrUnpinComment.Option)
    - [ReactVideo.Reaction](#.ReactVideo.Reaction)
    - [VideoReactionsPreference.Option](#.VideoReactionsPreference.Option)
  
- [proto/Person.proto](#proto/Person.proto)
    - [PersonMetadata](#.PersonMetadata)
  
- [proto/ProposalsDiscussion.proto](#proto/ProposalsDiscussion.proto)
    - [ProposalsDiscussionPostMetadata](#.ProposalsDiscussionPostMetadata)
  
- [proto/ProposalsDiscussion.proto](#proto/ProposalsDiscussion.proto)
    - [ProposalsDiscussionPostMetadata](#.ProposalsDiscussionPostMetadata)
  
- [proto/Series.proto](#proto/Series.proto)
    - [SeasonMetadata](#.SeasonMetadata)
    - [SeriesMetadata](#.SeriesMetadata)
  
- [proto/Storage.proto](#proto/Storage.proto)
    - [DistributionBucketFamilyMetadata](#.DistributionBucketFamilyMetadata)
    - [DistributionBucketOperatorMetadata](#.DistributionBucketOperatorMetadata)
    - [GeoCoordiantes](#.GeoCoordiantes)
    - [GeographicalArea](#.GeographicalArea)
    - [NodeLocationMetadata](#.NodeLocationMetadata)
    - [StorageBucketOperatorMetadata](#.StorageBucketOperatorMetadata)
  
    - [GeographicalArea.Continent](#.GeographicalArea.Continent)
  
- [proto/Video.proto](#proto/Video.proto)
    - [ContentMetadata](#.ContentMetadata)
    - [License](#.License)
    - [MediaType](#.MediaType)
    - [PublishedBeforeJoystream](#.PublishedBeforeJoystream)
    - [SubtitleMetadata](#.SubtitleMetadata)
    - [VideoMetadata](#.VideoMetadata)
  
- [proto/WorkingGroups.proto](#proto/WorkingGroups.proto)
    - [AddUpcomingOpening](#.AddUpcomingOpening)
    - [ApplicationMetadata](#.ApplicationMetadata)
    - [OpeningMetadata](#.OpeningMetadata)
    - [OpeningMetadata.ApplicationFormQuestion](#.OpeningMetadata.ApplicationFormQuestion)
    - [RemoveUpcomingOpening](#.RemoveUpcomingOpening)
    - [SetGroupMetadata](#.SetGroupMetadata)
    - [UpcomingOpeningMetadata](#.UpcomingOpeningMetadata)
    - [WorkingGroupMetadata](#.WorkingGroupMetadata)
    - [WorkingGroupMetadataAction](#.WorkingGroupMetadataAction)
  
    - [OpeningMetadata.ApplicationFormQuestion.InputType](#.OpeningMetadata.ApplicationFormQuestion.InputType)
  
- [Scalar Value Types](#scalar-value-types)



<a name="proto/Bounty.proto"></a>
<<<<<<< HEAD
<p align="right"><a href="#top">Top</a></p>

## proto/Bounty.proto



<a name=".BountyMetadata"></a>

### BountyMetadata



| Field | Type | Label | Description |
| ----- | ---- | ----- | ----------- |
| title | [string](#string) | optional | Bounty title |
| description | [string](#string) | optional | Bounty description |
| discussionThread | [uint64](#uint64) | optional | Id of the forum thread used to discuss the bounty |
| banner_image_uri | [string](#string) | optional | Image uri of the bounty&#39;s banner |






<a name=".BountyWorkData"></a>

### BountyWorkData



| Field | Type | Label | Description |
| ----- | ---- | ----- | ----------- |
| title | [string](#string) | optional | Title of the work |
| description | [string](#string) | optional | Description which contains the work itself as a URL, a BLOB, or just text |





 

 

 

 



<a name="proto/Channel.proto"></a>
=======
>>>>>>> a01b2613
<p align="right"><a href="#top">Top</a></p>

## proto/Bounty.proto



<a name=".BountyMetadata"></a>

### BountyMetadata



| Field | Type | Label | Description |
| ----- | ---- | ----- | ----------- |
| title | [string](#string) | optional | Bounty title |
| description | [string](#string) | optional | Bounty description |
| discussionThread | [uint64](#uint64) | optional | Id of the forum thread used to discuss the bounty |
| banner_image_uri | [string](#string) | optional | Image uri of the bounty&#39;s banner |






<a name=".BountyWorkData"></a>

### BountyWorkData



| Field | Type | Label | Description |
| ----- | ---- | ----- | ----------- |
| title | [string](#string) | optional | Title of the work |
| description | [string](#string) | optional | Description which contains the work itself as a URL, a BLOB, or just text |





 

 

 

 



<a name="proto/Channel.proto"></a>
<p align="right"><a href="#top">Top</a></p>

## proto/Channel.proto



<a name=".ChannelMetadata"></a>

### ChannelMetadata



| Field | Type | Label | Description |
| ----- | ---- | ----- | ----------- |
| title | [string](#string) | optional | Channel Title |
| description | [string](#string) | optional | Channel Description |
| is_public | [bool](#bool) | optional | Wether to display channel to the public |
| language | [string](#string) | optional | ISO_639-1 Language [Code](https://en.wikipedia.org/wiki/List_of_ISO_639-1_codes) |
| cover_photo | [uint32](#uint32) | optional | index into external [assets array](#.Assets) |
| avatar_photo | [uint32](#uint32) | optional | index into external [assets array](#.Assets) |





 

 

 

 



<a name="proto/Council.proto"></a>
<p align="right"><a href="#top">Top</a></p>

## proto/Council.proto



<a name=".CouncilCandidacyNoteMetadata"></a>

### CouncilCandidacyNoteMetadata



| Field | Type | Label | Description |
| ----- | ---- | ----- | ----------- |
| header | [string](#string) | optional | Candidacy header text |
| bullet_points | [string](#string) | repeated | Candidate program in form of bullet points |
| banner_image_uri | [string](#string) | optional | Image uri of candidate&#39;s banner |
| description | [string](#string) | optional | Candidacy description (md-formatted) |





 

 

 

 



<a name="proto/Forum.proto"></a>
<p align="right"><a href="#top">Top</a></p>

## proto/Forum.proto



<a name=".ForumPostMetadata"></a>

### ForumPostMetadata



| Field | Type | Label | Description |
| ----- | ---- | ----- | ----------- |
| text | [string](#string) | optional | Post text content (md-formatted) |
| repliesTo | [uint32](#uint32) | optional | Id of the post that given post replies to (if any) |






<a name=".ForumPostReaction"></a>

### ForumPostReaction
The enum must be wrapped inside &#34;message&#34;, otherwide it breaks protobufjs






<a name=".ForumThreadMetadata"></a>

### ForumThreadMetadata



| Field | Type | Label | Description |
| ----- | ---- | ----- | ----------- |
| title | [string](#string) | optional | Thread title |
| tags | [string](#string) | repeated | Tags accociated with the thread. Any update overrides all current tags. Only the first {MAX_TAGS_PER_FORUM_THREAD} (const exposed via @joystream/metadata-protobuf/consts) tags are taken into account. In order to unset current tags, [&#39;&#39;] (array with empty string) must be provided as value. |





 


<a name=".ForumPostReaction.Reaction"></a>

### ForumPostReaction.Reaction


| Name | Number | Description |
| ---- | ------ | ----------- |
| CANCEL | 0 | This means cancelling any previous reaction |
| LIKE | 1 |  |


 

 

 



<a name="proto/Membership.proto"></a>
<p align="right"><a href="#top">Top</a></p>

## proto/Membership.proto



<a name=".MembershipMetadata"></a>

### MembershipMetadata



| Field | Type | Label | Description |
| ----- | ---- | ----- | ----------- |
| name | [string](#string) | optional | Member&#39;s real name |
| avatar_object | [uint32](#uint32) | optional | Member&#39;s avatar - index into external [assets array](#.Assets) |
| avatar_uri | [string](#string) | optional | Url to member&#39;s avatar |
| about | [string](#string) | optional | Member&#39;s md-formatted about text |





 

 

 

 



<a name="proto/Metaprotocol.proto"></a>
<p align="right"><a href="#top">Top</a></p>

## proto/Metaprotocol.proto



<a name=".BanOrUnbanMemberFromChannel"></a>

### BanOrUnbanMemberFromChannel



| Field | Type | Label | Description |
| ----- | ---- | ----- | ----------- |
| member_id | [uint64](#uint64) | required | ID of the member that channel owner wants to ban from participating on any video. |
| option | [BanOrUnbanMemberFromChannel.Option](#BanOrUnbanMemberFromChannel.Option) | required | Selected option to ban or unban member from the channel |






<a name=".ChannelModeratorRemarked"></a>

### ChannelModeratorRemarked



| Field | Type | Label | Description |
| ----- | ---- | ----- | ----------- |
| moderate_comment | [ModerateComment](#ModerateComment) | optional |  |






<a name=".ChannelOwnerRemarked"></a>

### ChannelOwnerRemarked



| Field | Type | Label | Description |
| ----- | ---- | ----- | ----------- |
| pin_or_unpin_comment | [PinOrUnpinComment](#PinOrUnpinComment) | optional |  |
| ban_or_unban_member_from_channel | [BanOrUnbanMemberFromChannel](#BanOrUnbanMemberFromChannel) | optional |  |
| video_reactions_preference | [VideoReactionsPreference](#VideoReactionsPreference) | optional |  |
| moderate_comment | [ModerateComment](#ModerateComment) | optional |  |






<a name=".CreateComment"></a>

### CreateComment
create comment


| Field | Type | Label | Description |
| ----- | ---- | ----- | ----------- |
| video_id | [uint64](#uint64) | required | ID of the video |
| parent_comment_id | [string](#string) | optional | ID of comment member wants to reply (empty if new comment is parent comment) |
| body | [string](#string) | required | Comment text |






<a name=".CreateVideoCategory"></a>

### CreateVideoCategory



| Field | Type | Label | Description |
| ----- | ---- | ----- | ----------- |
| name | [string](#string) | required |  |
| description | [string](#string) | optional |  |
| parent_category_id | [string](#string) | optional |  |






<a name=".DeleteComment"></a>

### DeleteComment
delete comment by author


| Field | Type | Label | Description |
| ----- | ---- | ----- | ----------- |
| comment_id | [string](#string) | required | ID of the comment which will be deleted |






<a name=".EditComment"></a>

### EditComment
edit comment by author


| Field | Type | Label | Description |
| ----- | ---- | ----- | ----------- |
| comment_id | [string](#string) | required | ID of the comment whose text is being edited |
| new_body | [string](#string) | required | New comment body |






<a name=".MemberRemarked"></a>

### MemberRemarked



| Field | Type | Label | Description |
| ----- | ---- | ----- | ----------- |
| react_video | [ReactVideo](#ReactVideo) | optional |  |
| react_comment | [ReactComment](#ReactComment) | optional |  |
| create_comment | [CreateComment](#CreateComment) | optional |  |
| edit_comment | [EditComment](#EditComment) | optional |  |
| delete_comment | [DeleteComment](#DeleteComment) | optional |  |
| create_video_category | [CreateVideoCategory](#CreateVideoCategory) | optional |  |






<a name=".ModerateComment"></a>

### ModerateComment
delete comment by moderator or channel owner;


| Field | Type | Label | Description |
| ----- | ---- | ----- | ----------- |
| comment_id | [string](#string) | required | ID of comment that will be deleted by moderator |
| rationale | [string](#string) | required | why moderator wants to delete this comment |






<a name=".PinOrUnpinComment"></a>

### PinOrUnpinComment
pin comment on a video by channel owner


| Field | Type | Label | Description |
| ----- | ---- | ----- | ----------- |
| video_id | [uint64](#uint64) | required | ID of the video |
| comment_id | [string](#string) | required | ID of the comment which will be pinned |
| option | [PinOrUnpinComment.Option](#PinOrUnpinComment.Option) | required | Selected option to pin or unpin comment from channel |






<a name=".ReactComment"></a>

### ReactComment
reacting, unreacting to a comment


| Field | Type | Label | Description |
| ----- | ---- | ----- | ----------- |
| comment_id | [string](#string) | required | ID of the comment to react |
| reaction_id | [uint32](#uint32) | required | ID of the selected reaction |






<a name=".ReactVideo"></a>

### ReactVideo
reacting, unreacting, and changing reaction to video


| Field | Type | Label | Description |
| ----- | ---- | ----- | ----------- |
| video_id | [uint64](#uint64) | required | ID of the video to react |
| reaction | [ReactVideo.Reaction](#ReactVideo.Reaction) | required | Selected reaction |






<a name=".VideoReactionsPreference"></a>

### VideoReactionsPreference
Enable or disable reactions on a single video


| Field | Type | Label | Description |
| ----- | ---- | ----- | ----------- |
| video_id | [uint64](#uint64) | required | ID of the video |
| option | [VideoReactionsPreference.Option](#VideoReactionsPreference.Option) | required | Selected option to enable or disable comment section |





 


<a name=".BanOrUnbanMemberFromChannel.Option"></a>

### BanOrUnbanMemberFromChannel.Option


| Name | Number | Description |
| ---- | ------ | ----------- |
| BAN | 0 | Ban member (nothing happens if member is already banned) |
| UNBAN | 1 | Unban member (nothing happens if member is already unbanned) |



<a name=".PinOrUnpinComment.Option"></a>

### PinOrUnpinComment.Option


| Name | Number | Description |
| ---- | ------ | ----------- |
| PIN | 0 | Pin comment on video (nothing happens if comment is already pinned) |
| UNPIN | 1 | Unpin comment from video (nothing happens if comment is already unpinned) |



<a name=".ReactVideo.Reaction"></a>

### ReactVideo.Reaction
The enum must be wrapped inside &#34;message&#34;, otherwide it breaks protobufjs
Reacting again with the same message option will cancel the previous reaction

| Name | Number | Description |
| ---- | ------ | ----------- |
| LIKE | 0 |  |
| UNLIKE | 1 |  |



<a name=".VideoReactionsPreference.Option"></a>

### VideoReactionsPreference.Option


| Name | Number | Description |
| ---- | ------ | ----------- |
| ENABLE | 0 | Enable reactions (nothing happens if they are already enabled) |
| DISABLE | 1 | Disable reactions (nothing happens if they are already disabled) |


 

 

 



<a name="proto/Person.proto"></a>
<p align="right"><a href="#top">Top</a></p>

## proto/Person.proto



<a name=".PersonMetadata"></a>

### PersonMetadata



| Field | Type | Label | Description |
| ----- | ---- | ----- | ----------- |
| first_name | [string](#string) | optional |  |
| middle_name | [string](#string) | optional |  |
| last_name | [string](#string) | optional |  |
| about | [string](#string) | optional |  |
| cover_photo | [uint32](#uint32) | optional | index into external [assets array](#.Assets) |
| avatar_photo | [uint32](#uint32) | optional | index into external [assets array](#.Assets) |





 

 

 

 



<a name="proto/ProposalsDiscussion.proto"></a>
<p align="right"><a href="#top">Top</a></p>

## proto/ProposalsDiscussion.proto



<a name=".ProposalsDiscussionPostMetadata"></a>

### ProposalsDiscussionPostMetadata



| Field | Type | Label | Description |
| ----- | ---- | ----- | ----------- |
<<<<<<< HEAD
| title | [string](#string) | optional | Title of the playlist |
| description | [string](#string) | optional | Description of the playlist |
| video_ids | [uint64](#uint64) | repeated | IDs of the videos to include in playlist (in given order) |
| thumbnail_photo | [uint32](#uint32) | optional | index into external [assets array](#.Assets) |
| is_public | [bool](#bool) | optional | Playlist status, whether it is public or private. If the field is omitted the default playlist status would be public??? |





 

 

 

 



<a name="proto/ProposalsDiscussion.proto"></a>
<p align="right"><a href="#top">Top</a></p>

## proto/ProposalsDiscussion.proto



<a name=".ProposalsDiscussionPostMetadata"></a>

### ProposalsDiscussionPostMetadata



| Field | Type | Label | Description |
| ----- | ---- | ----- | ----------- |
=======
>>>>>>> a01b2613
| text | [string](#string) | optional | Post text content (md-formatted) |
| repliesTo | [uint32](#uint32) | optional | Id of the post that given post replies to (if any) |





 

 

 

 



<a name="proto/Series.proto"></a>
<p align="right"><a href="#top">Top</a></p>

## proto/Series.proto



<a name=".SeasonMetadata"></a>

### SeasonMetadata



| Field | Type | Label | Description |
| ----- | ---- | ----- | ----------- |
| title | [string](#string) | optional |  |
| description | [string](#string) | optional |  |
| cover_photo | [uint32](#uint32) | optional | index into external [assets array](#.Assets) |
| persons | [uint64](#uint64) | repeated | Person(s) referenced by PersonId involved in this Season |






<a name=".SeriesMetadata"></a>

### SeriesMetadata



| Field | Type | Label | Description |
| ----- | ---- | ----- | ----------- |
| title | [string](#string) | optional |  |
| description | [string](#string) | optional |  |
| cover_photo | [uint32](#uint32) | optional | index into external [assets array](#.Assets) |
| persons | [uint64](#uint64) | repeated | Person(s) referenced by PersonId involved in this Series |





 

 

 

 



<a name="proto/Storage.proto"></a>
<p align="right"><a href="#top">Top</a></p>

## proto/Storage.proto



<a name=".DistributionBucketFamilyMetadata"></a>

### DistributionBucketFamilyMetadata



| Field | Type | Label | Description |
| ----- | ---- | ----- | ----------- |
| region | [string](#string) | optional | ID / name of the region covered by the distribution family (ie. us-east-1). Should be unique. |
| description | [string](#string) | optional | Additional, more specific description of the region |
| areas | [GeographicalArea](#GeographicalArea) | repeated | Standarized geographical areas covered by the family (providing [{}] will unset the current value) |
| latency_test_targets | [string](#string) | repeated | List of targets (hosts/ips) best suited latency measurements for this family |






<a name=".DistributionBucketOperatorMetadata"></a>

### DistributionBucketOperatorMetadata



| Field | Type | Label | Description |
| ----- | ---- | ----- | ----------- |
| endpoint | [string](#string) | optional | Root distribution node endpoint (ie. https://example.com/distribution) |
| location | [NodeLocationMetadata](#NodeLocationMetadata) | optional | Information about node&#39;s phisical location (providing {} will unset current value) |
| extra | [string](#string) | optional | Additional information about the node / node operator |






<a name=".GeoCoordiantes"></a>

### GeoCoordiantes



| Field | Type | Label | Description |
| ----- | ---- | ----- | ----------- |
| latitude | [float](#float) | optional |  |
| longitude | [float](#float) | optional |  |






<a name=".GeographicalArea"></a>

### GeographicalArea



| Field | Type | Label | Description |
| ----- | ---- | ----- | ----------- |
| continent | [GeographicalArea.Continent](#GeographicalArea.Continent) | optional |  |
| country_code | [string](#string) | optional | ISO 3166-1 alpha-2 country code |
| subdivision_code | [string](#string) | optional | ISO 3166-2 subdivision code |






<a name=".NodeLocationMetadata"></a>

### NodeLocationMetadata



| Field | Type | Label | Description |
| ----- | ---- | ----- | ----------- |
| country_code | [string](#string) | optional | ISO 3166-1 alpha-2 country code (2 letters) |
| city | [string](#string) | optional | City name |
| coordinates | [GeoCoordiantes](#GeoCoordiantes) | optional | Geographic coordinates (providing {} will unset current value) |






<a name=".StorageBucketOperatorMetadata"></a>

### StorageBucketOperatorMetadata



| Field | Type | Label | Description |
| ----- | ---- | ----- | ----------- |
| endpoint | [string](#string) | optional | Root storage node endpoint (ie. https://example.com/storage) |
| location | [NodeLocationMetadata](#NodeLocationMetadata) | optional | Information about node&#39;s phisical location (providing {} will unset current value) |
| extra | [string](#string) | optional | Additional information about the node / node operator |





 


<a name=".GeographicalArea.Continent"></a>

### GeographicalArea.Continent


| Name | Number | Description |
| ---- | ------ | ----------- |
| AF | 1 |  |
| NA | 2 |  |
| OC | 3 |  |
| AN | 4 |  |
| AS | 5 |  |
| EU | 6 |  |
| SA | 7 |  |


 

 

 



<a name="proto/Video.proto"></a>
<p align="right"><a href="#top">Top</a></p>

## proto/Video.proto



<a name=".ContentMetadata"></a>

### ContentMetadata



| Field | Type | Label | Description |
| ----- | ---- | ----- | ----------- |
<<<<<<< HEAD
| video_metadata | [VideoMetadata](#VideoMetadata) | optional | For backward compatibility reasons, apps that deserialize metadata (e.g. Query Node) need to handle the deserialization of `VideoMetadata` message both as independent message and as a variant of `ContentMetadata`. Though, apps that serialize protobuf messages (mostly frontend apps) are advised to use `ContentMetadata` message for all new videos &amp; playlists |
| playlist_metadata | [PlaylistMetadata](#PlaylistMetadata) | optional |  |
=======
| video_metadata | [VideoMetadata](#VideoMetadata) | optional | ... Other possible metadata standards, e.g. `PlaylistMetadata` |
>>>>>>> a01b2613






<a name=".License"></a>

### License
License types defined by Joystream


| Field | Type | Label | Description |
| ----- | ---- | ----- | ----------- |
| code | [uint32](#uint32) | optional | License code defined by Joystream. [reference](../src/KnownLicenses.json) |
| attribution | [string](#string) | optional | Text for licenses that require an attribution |
| custom_text | [string](#string) | optional | Text for custom license type |






<a name=".MediaType"></a>

### MediaType
Codec, Container, MIME media-type information


| Field | Type | Label | Description |
| ----- | ---- | ----- | ----------- |
| codec_name | [string](#string) | optional | Codec corresponding to `name` field from [FFmpeg](https://github.com/FFmpeg/FFmpeg/blob/master/libavcodec/codec_desc.c) |
| container | [string](#string) | optional | Video container format, eg. &#39;MP4&#39;, &#39;WebM&#39;, &#39;Ogg&#39; [ref](https://developer.mozilla.org/en-US/docs/Web/Media/Formats/Video_codecs) |
| mime_media_type | [string](#string) | optional | MIME Media Type, eg. &#39;video/mp4&#39; [ref](https://www.iana.org/assignments/media-types/media-types.xhtml#video) |






<a name=".PublishedBeforeJoystream"></a>

### PublishedBeforeJoystream
Publication status before joystream


| Field | Type | Label | Description |
| ----- | ---- | ----- | ----------- |
| is_published | [bool](#bool) | optional | Was video published before joystream platform |
| date | [string](#string) | optional | Date of publication: &#39;YYYY-MM-DD&#39; [ISO-8601](https://www.iso.org/iso-8601-date-and-time-format.html) |






<a name=".SubtitleMetadata"></a>

### SubtitleMetadata



| Field | Type | Label | Description |
| ----- | ---- | ----- | ----------- |
| type | [string](#string) | required |  |
| new_asset | [uint32](#uint32) | optional | index into external [assets array](#.Assets) |
| language | [string](#string) | required | ISO_639-1 Language [Code](https://en.wikipedia.org/wiki/List_of_ISO_639-1_codes) |
| mimeType | [string](#string) | required |  |






<a name=".VideoMetadata"></a>

### VideoMetadata



| Field | Type | Label | Description |
| ----- | ---- | ----- | ----------- |
| title | [string](#string) | optional | Video Title |
| description | [string](#string) | optional | Video Description |
| video | [uint32](#uint32) | optional | index into external [assets array](#.Assets) |
| thumbnail_photo | [uint32](#uint32) | optional | index into external [assets array](#.Assets) |
| duration | [uint32](#uint32) | optional | Lengths of video in seconds |
| media_pixel_height | [uint32](#uint32) | optional | Resolution of the video (Height) |
| media_pixel_width | [uint32](#uint32) | optional | Resolution of the video (Width) |
| media_type | [MediaType](#MediaType) | optional | Encoding and Container format used |
| language | [string](#string) | optional | ISO_639-1 Language [Code](https://en.wikipedia.org/wiki/List_of_ISO_639-1_codes) |
| license | [License](#License) | optional | License type for the media |
| published_before_joystream | [PublishedBeforeJoystream](#PublishedBeforeJoystream) | optional | Date of publication |
| has_marketing | [bool](#bool) | optional | Does video have marketing or advertising in the stream |
| is_public | [bool](#bool) | optional | Should video be publicy visible yet |
| is_explicit | [bool](#bool) | optional | Does Video have explicit language or scenes |
| persons | [uint64](#uint64) | repeated | Person(s) referenced by PersonId involved in this video |
| category | [string](#string) | optional | Video Category Id |
| subtitles | [SubtitleMetadata](#SubtitleMetadata) | repeated | Video subtitles |
| enable_comments | [bool](#bool) | optional | Enable/Disable the comment section |
| clear_subtitles | [bool](#bool) | optional | Remove all subtitles; since protobuf doesn&#39;t distinguish b/w empty array and null field, simply removing all subtitles by overriding list with an empty array wont work |





 

 

 

 



<a name="proto/WorkingGroups.proto"></a>
<p align="right"><a href="#top">Top</a></p>

## proto/WorkingGroups.proto



<a name=".AddUpcomingOpening"></a>

### AddUpcomingOpening



| Field | Type | Label | Description |
| ----- | ---- | ----- | ----------- |
| metadata | [UpcomingOpeningMetadata](#UpcomingOpeningMetadata) | optional | Upcoming opening metadata |






<a name=".ApplicationMetadata"></a>

### ApplicationMetadata



| Field | Type | Label | Description |
| ----- | ---- | ----- | ----------- |
| answers | [string](#string) | repeated | List of answers to opening application form questions |






<a name=".OpeningMetadata"></a>

### OpeningMetadata



| Field | Type | Label | Description |
| ----- | ---- | ----- | ----------- |
| short_description | [string](#string) | optional | Short description of the opening |
| description | [string](#string) | optional | Full description of the opening |
| hiring_limit | [uint32](#uint32) | optional | Expected number of hired applicants |
| expected_ending_timestamp | [uint32](#uint32) | optional | Expected time when the opening will close (Unix timestamp) |
| application_details | [string](#string) | optional | Md-formatted text explaining the application process |
| application_form_questions | [OpeningMetadata.ApplicationFormQuestion](#OpeningMetadata.ApplicationFormQuestion) | repeated | List of questions that should be answered during application |
| title | [string](#string) | optional |  |






<a name=".OpeningMetadata.ApplicationFormQuestion"></a>

### OpeningMetadata.ApplicationFormQuestion



| Field | Type | Label | Description |
| ----- | ---- | ----- | ----------- |
| question | [string](#string) | optional | The question itself (ie. &#34;What is your name?&#34;&#34;) |
| type | [OpeningMetadata.ApplicationFormQuestion.InputType](#OpeningMetadata.ApplicationFormQuestion.InputType) | optional | Suggested type of the UI answer input |






<a name=".RemoveUpcomingOpening"></a>

### RemoveUpcomingOpening



| Field | Type | Label | Description |
| ----- | ---- | ----- | ----------- |
| id | [string](#string) | optional | Upcoming opening query-node id |






<a name=".SetGroupMetadata"></a>

### SetGroupMetadata



| Field | Type | Label | Description |
| ----- | ---- | ----- | ----------- |
| new_metadata | [WorkingGroupMetadata](#WorkingGroupMetadata) | optional | New working group metadata to set (can be a partial update) |






<a name=".UpcomingOpeningMetadata"></a>

### UpcomingOpeningMetadata



| Field | Type | Label | Description |
| ----- | ---- | ----- | ----------- |
| expected_start | [uint32](#uint32) | optional | Expected opening start (timestamp) |
| reward_per_block | [uint64](#uint64) | optional | Expected reward per block |
| min_application_stake | [uint64](#uint64) | optional | Expected min. application stake |
| metadata | [OpeningMetadata](#OpeningMetadata) | optional | Opening metadata |






<a name=".WorkingGroupMetadata"></a>

### WorkingGroupMetadata



| Field | Type | Label | Description |
| ----- | ---- | ----- | ----------- |
| description | [string](#string) | optional | Group description text (md-formatted) |
| about | [string](#string) | optional | Group about text (md-formatted) |
| status | [string](#string) | optional | Current group status (expected to be 1-3 words) |
| status_message | [string](#string) | optional | Short status message associated with the status |






<a name=".WorkingGroupMetadataAction"></a>

### WorkingGroupMetadataAction



| Field | Type | Label | Description |
| ----- | ---- | ----- | ----------- |
| set_group_metadata | [SetGroupMetadata](#SetGroupMetadata) | optional |  |
| add_upcoming_opening | [AddUpcomingOpening](#AddUpcomingOpening) | optional |  |
| remove_upcoming_opening | [RemoveUpcomingOpening](#RemoveUpcomingOpening) | optional |  |





 


<a name=".OpeningMetadata.ApplicationFormQuestion.InputType"></a>

### OpeningMetadata.ApplicationFormQuestion.InputType


| Name | Number | Description |
| ---- | ------ | ----------- |
| TEXTAREA | 0 |  |
| TEXT | 1 |  |


 

 

 



## Scalar Value Types

| .proto Type | Notes | C++ | Java | Python | Go | C# | PHP | Ruby |
| ----------- | ----- | --- | ---- | ------ | -- | -- | --- | ---- |
| <a name="double" /> double |  | double | double | float | float64 | double | float | Float |
| <a name="float" /> float |  | float | float | float | float32 | float | float | Float |
| <a name="int32" /> int32 | Uses variable-length encoding. Inefficient for encoding negative numbers – if your field is likely to have negative values, use sint32 instead. | int32 | int | int | int32 | int | integer | Bignum or Fixnum (as required) |
| <a name="int64" /> int64 | Uses variable-length encoding. Inefficient for encoding negative numbers – if your field is likely to have negative values, use sint64 instead. | int64 | long | int/long | int64 | long | integer/string | Bignum |
| <a name="uint32" /> uint32 | Uses variable-length encoding. | uint32 | int | int/long | uint32 | uint | integer | Bignum or Fixnum (as required) |
| <a name="uint64" /> uint64 | Uses variable-length encoding. | uint64 | long | int/long | uint64 | ulong | integer/string | Bignum or Fixnum (as required) |
| <a name="sint32" /> sint32 | Uses variable-length encoding. Signed int value. These more efficiently encode negative numbers than regular int32s. | int32 | int | int | int32 | int | integer | Bignum or Fixnum (as required) |
| <a name="sint64" /> sint64 | Uses variable-length encoding. Signed int value. These more efficiently encode negative numbers than regular int64s. | int64 | long | int/long | int64 | long | integer/string | Bignum |
| <a name="fixed32" /> fixed32 | Always four bytes. More efficient than uint32 if values are often greater than 2^28. | uint32 | int | int | uint32 | uint | integer | Bignum or Fixnum (as required) |
| <a name="fixed64" /> fixed64 | Always eight bytes. More efficient than uint64 if values are often greater than 2^56. | uint64 | long | int/long | uint64 | ulong | integer/string | Bignum |
| <a name="sfixed32" /> sfixed32 | Always four bytes. | int32 | int | int | int32 | int | integer | Bignum or Fixnum (as required) |
| <a name="sfixed64" /> sfixed64 | Always eight bytes. | int64 | long | int/long | int64 | long | integer/string | Bignum |
| <a name="bool" /> bool |  | bool | boolean | boolean | bool | bool | boolean | TrueClass/FalseClass |
| <a name="string" /> string | A string must always contain UTF-8 encoded or 7-bit ASCII text. | string | String | str/unicode | string | string | string | String (UTF-8) |
| <a name="bytes" /> bytes | May contain any arbitrary sequence of bytes. | string | ByteString | str | []byte | ByteString | string | String (ASCII-8BIT) |

<!-- 
    This extra documentation will be appended to the generated docs.
-->

## Referencing Assets
<a name=".Assets"></a>

Applications that process messages that contain a `uint32` field that references an asset such as a cover photo or video, should interpret this value as a zero based index into an array/vector that is received external (out of band) to the protobuf message.

Example in context of query-node processing the runtime event `VideoCreated`

```rust
// Runtime event associated with creating a Video
VideoCreated(video_id: VideoId, video: Video, assets: Vec<NewAsset>, params: VideoCreationParameters)

struct VideoCreationParameters {
  in_category: VideoCategoryId,
  // binary serialized VideoMetadata protobuf message
  meta: Vec<u8>,
}

// suppose assets is a vector of two elements. This is the "out of band" array being referenced by the VideoMetadata message
assets = [
    NewAsset::Uri("https://mydomain.net/thumbnail.png"),
    NewAsset::Upload({
       content_id,
       ipfs_hash,
       size,
       ...
    }),
];

meta = VideoMetadata {
    ...
    // refers to second element: assets[1] which is being uploaded to the storage system
    video: 1,
    // refers to the first element assets[0] which is being referneced by a url string.
    thumbnail_photo: 0,
    ...
};
```<!-- 
    This extra documentation will be appended to the generated docs.
-->

## Referencing Assets
<a name=".Assets"></a>

Applications that process messages that contain a `uint32` field that references an asset such as a cover photo or video, should interpret this value as a zero based index into an array/vector that is received external (out of band) to the protobuf message.

Example in context of query-node processing the runtime event `VideoCreated`

```rust
// Runtime event associated with creating a Video
VideoCreated(video_id: VideoId, video: Video, assets: Vec<NewAsset>, params: VideoCreationParameters)

struct VideoCreationParameters {
  in_category: VideoCategoryId,
  // binary serialized VideoMetadata protobuf message
  meta: Vec<u8>,
}

// suppose assets is a vector of two elements. This is the "out of band" array being referenced by the VideoMetadata message
assets = [
    NewAsset::Uri("https://mydomain.net/thumbnail.png"),
    NewAsset::Upload({
       content_id,
       ipfs_hash,
       size,
       ...
    }),
];

meta = VideoMetadata {
    ...
    // refers to second element: assets[1] which is being uploaded to the storage system
    video: 1,
    // refers to the first element assets[0] which is being referneced by a url string.
    thumbnail_photo: 0,
    ...
};
```
<!-- 
    This extra documentation will be appended to the generated docs.
-->

## Referencing Assets
<a name=".Assets"></a>

Applications that process messages that contain a `uint32` field that references an asset such as a cover photo or video, should interpret this value as a zero based index into an array/vector that is received external (out of band) to the protobuf message.

Example in context of query-node processing the runtime event `VideoCreated`

```rust
// Runtime event associated with creating a Video
VideoCreated(video_id: VideoId, video: Video, assets: Vec<NewAsset>, params: VideoCreationParameters)

struct VideoCreationParameters {
  in_category: VideoCategoryId,
  // binary serialized VideoMetadata protobuf message
  meta: Vec<u8>,
}

// suppose assets is a vector of two elements. This is the "out of band" array being referenced by the VideoMetadata message
assets = [
    NewAsset::Uri("https://mydomain.net/thumbnail.png"),
    NewAsset::Upload({
       content_id,
       ipfs_hash,
       size,
       ...
    }),
];

meta = VideoMetadata {
    ...
    // refers to second element: assets[1] which is being uploaded to the storage system
    video: 1,
    // refers to the first element assets[0] which is being referneced by a url string.
    thumbnail_photo: 0,
    ...
};
```<|MERGE_RESOLUTION|>--- conflicted
+++ resolved
@@ -15,9 +15,13 @@
   
 - [proto/Forum.proto](#proto/Forum.proto)
     - [ForumPostMetadata](#.ForumPostMetadata)
-      
+    - [ForumThreadMetadata](#.ForumThreadMetadata)
+  
 - [proto/Membership.proto](#proto/Membership.proto)
     - [MembershipMetadata](#.MembershipMetadata)
+    - [MembershipMetadata.ExternalResource](#.MembershipMetadata.ExternalResource)
+  
+    - [MembershipMetadata.ExternalResource.ResourceType](#.MembershipMetadata.ExternalResource.ResourceType)
   
 - [proto/Metaprotocol.proto](#proto/Metaprotocol.proto)
     - [BanOrUnbanMemberFromChannel](#.BanOrUnbanMemberFromChannel)
@@ -42,8 +46,8 @@
 - [proto/Person.proto](#proto/Person.proto)
     - [PersonMetadata](#.PersonMetadata)
   
-- [proto/ProposalsDiscussion.proto](#proto/ProposalsDiscussion.proto)
-    - [ProposalsDiscussionPostMetadata](#.ProposalsDiscussionPostMetadata)
+- [proto/Playlist.proto](#proto/Playlist.proto)
+    - [PlaylistMetadata](#.PlaylistMetadata)
   
 - [proto/ProposalsDiscussion.proto](#proto/ProposalsDiscussion.proto)
     - [ProposalsDiscussionPostMetadata](#.ProposalsDiscussionPostMetadata)
@@ -88,59 +92,6 @@
 
 
 <a name="proto/Bounty.proto"></a>
-<<<<<<< HEAD
-<p align="right"><a href="#top">Top</a></p>
-
-## proto/Bounty.proto
-
-
-
-<a name=".BountyMetadata"></a>
-
-### BountyMetadata
-
-
-
-| Field | Type | Label | Description |
-| ----- | ---- | ----- | ----------- |
-| title | [string](#string) | optional | Bounty title |
-| description | [string](#string) | optional | Bounty description |
-| discussionThread | [uint64](#uint64) | optional | Id of the forum thread used to discuss the bounty |
-| banner_image_uri | [string](#string) | optional | Image uri of the bounty&#39;s banner |
-
-
-
-
-
-
-<a name=".BountyWorkData"></a>
-
-### BountyWorkData
-
-
-
-| Field | Type | Label | Description |
-| ----- | ---- | ----- | ----------- |
-| title | [string](#string) | optional | Title of the work |
-| description | [string](#string) | optional | Description which contains the work itself as a URL, a BLOB, or just text |
-
-
-
-
-
- 
-
- 
-
- 
-
- 
-
-
-
-<a name="proto/Channel.proto"></a>
-=======
->>>>>>> a01b2613
 <p align="right"><a href="#top">Top</a></p>
 
 ## proto/Bounty.proto
@@ -283,16 +234,6 @@
 
 
 
-<a name=".ForumPostReaction"></a>
-
-### ForumPostReaction
-The enum must be wrapped inside &#34;message&#34;, otherwide it breaks protobufjs
-
-
-
-
-
-
 <a name=".ForumThreadMetadata"></a>
 
 ### ForumThreadMetadata
@@ -309,18 +250,6 @@
 
 
  
-
-
-<a name=".ForumPostReaction.Reaction"></a>
-
-### ForumPostReaction.Reaction
-
-
-| Name | Number | Description |
-| ---- | ------ | ----------- |
-| CANCEL | 0 | This means cancelling any previous reaction |
-| LIKE | 1 |  |
-
 
  
 
@@ -349,12 +278,50 @@
 | avatar_object | [uint32](#uint32) | optional | Member&#39;s avatar - index into external [assets array](#.Assets) |
 | avatar_uri | [string](#string) | optional | Url to member&#39;s avatar |
 | about | [string](#string) | optional | Member&#39;s md-formatted about text |
-
-
-
-
-
- 
+| externalResources | [MembershipMetadata.ExternalResource](#MembershipMetadata.ExternalResource) | repeated |  |
+
+
+
+
+
+
+<a name=".MembershipMetadata.ExternalResource"></a>
+
+### MembershipMetadata.ExternalResource
+
+
+
+| Field | Type | Label | Description |
+| ----- | ---- | ----- | ----------- |
+| type | [MembershipMetadata.ExternalResource.ResourceType](#MembershipMetadata.ExternalResource.ResourceType) | optional |  |
+| value | [string](#string) | optional |  |
+
+
+
+
+
+ 
+
+
+<a name=".MembershipMetadata.ExternalResource.ResourceType"></a>
+
+### MembershipMetadata.ExternalResource.ResourceType
+
+
+| Name | Number | Description |
+| ---- | ------ | ----------- |
+| EMAIL | 0 |  |
+| HYPERLINK | 1 |  |
+| TWITTER | 2 |  |
+| TELEGRAM | 3 |  |
+| DISCORD | 4 |  |
+| FACEBOOK | 5 |  |
+| YOUTUBE | 6 |  |
+| MATRIX | 7 |  |
+| IRC | 8 |  |
+| WECHAT | 9 |  |
+| WHATSAPP | 10 |  |
+
 
  
 
@@ -680,22 +647,21 @@
 
 
 
-<a name="proto/ProposalsDiscussion.proto"></a>
+<a name="proto/Playlist.proto"></a>
 <p align="right"><a href="#top">Top</a></p>
 
-## proto/ProposalsDiscussion.proto
-
-
-
-<a name=".ProposalsDiscussionPostMetadata"></a>
-
-### ProposalsDiscussionPostMetadata
-
-
-
-| Field | Type | Label | Description |
-| ----- | ---- | ----- | ----------- |
-<<<<<<< HEAD
+## proto/Playlist.proto
+
+
+
+<a name=".PlaylistMetadata"></a>
+
+### PlaylistMetadata
+
+
+
+| Field | Type | Label | Description |
+| ----- | ---- | ----- | ----------- |
 | title | [string](#string) | optional | Title of the playlist |
 | description | [string](#string) | optional | Description of the playlist |
 | video_ids | [uint64](#uint64) | repeated | IDs of the videos to include in playlist (in given order) |
@@ -731,8 +697,6 @@
 
 | Field | Type | Label | Description |
 | ----- | ---- | ----- | ----------- |
-=======
->>>>>>> a01b2613
 | text | [string](#string) | optional | Post text content (md-formatted) |
 | repliesTo | [uint32](#uint32) | optional | Id of the post that given post replies to (if any) |
 
@@ -952,12 +916,8 @@
 
 | Field | Type | Label | Description |
 | ----- | ---- | ----- | ----------- |
-<<<<<<< HEAD
-| video_metadata | [VideoMetadata](#VideoMetadata) | optional | For backward compatibility reasons, apps that deserialize metadata (e.g. Query Node) need to handle the deserialization of `VideoMetadata` message both as independent message and as a variant of `ContentMetadata`. Though, apps that serialize protobuf messages (mostly frontend apps) are advised to use `ContentMetadata` message for all new videos &amp; playlists |
-| playlist_metadata | [PlaylistMetadata](#PlaylistMetadata) | optional |  |
-=======
-| video_metadata | [VideoMetadata](#VideoMetadata) | optional | ... Other possible metadata standards, e.g. `PlaylistMetadata` |
->>>>>>> a01b2613
+| video_metadata | [VideoMetadata](#VideoMetadata) | optional |  |
+| playlist_metadata | [PlaylistMetadata](#PlaylistMetadata) | optional | ... Other possible metadata standards, e.g. `ArticleMetadata` |
 
 
 
@@ -1312,85 +1272,4 @@
     thumbnail_photo: 0,
     ...
 };
-```<!-- 
-    This extra documentation will be appended to the generated docs.
--->
-
-## Referencing Assets
-<a name=".Assets"></a>
-
-Applications that process messages that contain a `uint32` field that references an asset such as a cover photo or video, should interpret this value as a zero based index into an array/vector that is received external (out of band) to the protobuf message.
-
-Example in context of query-node processing the runtime event `VideoCreated`
-
-```rust
-// Runtime event associated with creating a Video
-VideoCreated(video_id: VideoId, video: Video, assets: Vec<NewAsset>, params: VideoCreationParameters)
-
-struct VideoCreationParameters {
-  in_category: VideoCategoryId,
-  // binary serialized VideoMetadata protobuf message
-  meta: Vec<u8>,
-}
-
-// suppose assets is a vector of two elements. This is the "out of band" array being referenced by the VideoMetadata message
-assets = [
-    NewAsset::Uri("https://mydomain.net/thumbnail.png"),
-    NewAsset::Upload({
-       content_id,
-       ipfs_hash,
-       size,
-       ...
-    }),
-];
-
-meta = VideoMetadata {
-    ...
-    // refers to second element: assets[1] which is being uploaded to the storage system
-    video: 1,
-    // refers to the first element assets[0] which is being referneced by a url string.
-    thumbnail_photo: 0,
-    ...
-};
-```
-<!-- 
-    This extra documentation will be appended to the generated docs.
--->
-
-## Referencing Assets
-<a name=".Assets"></a>
-
-Applications that process messages that contain a `uint32` field that references an asset such as a cover photo or video, should interpret this value as a zero based index into an array/vector that is received external (out of band) to the protobuf message.
-
-Example in context of query-node processing the runtime event `VideoCreated`
-
-```rust
-// Runtime event associated with creating a Video
-VideoCreated(video_id: VideoId, video: Video, assets: Vec<NewAsset>, params: VideoCreationParameters)
-
-struct VideoCreationParameters {
-  in_category: VideoCategoryId,
-  // binary serialized VideoMetadata protobuf message
-  meta: Vec<u8>,
-}
-
-// suppose assets is a vector of two elements. This is the "out of band" array being referenced by the VideoMetadata message
-assets = [
-    NewAsset::Uri("https://mydomain.net/thumbnail.png"),
-    NewAsset::Upload({
-       content_id,
-       ipfs_hash,
-       size,
-       ...
-    }),
-];
-
-meta = VideoMetadata {
-    ...
-    // refers to second element: assets[1] which is being uploaded to the storage system
-    video: 1,
-    // refers to the first element assets[0] which is being referneced by a url string.
-    thumbnail_photo: 0,
-    ...
-};
 ```