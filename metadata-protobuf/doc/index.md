# Protocol Documentation
<a name="top"></a>

## Table of Contents

- [proto/Bounty.proto](#proto/Bounty.proto)
    - [BountyMetadata](#.BountyMetadata)
    - [BountyWorkData](#.BountyWorkData)
  
- [proto/Channel.proto](#proto/Channel.proto)
    - [ChannelMetadata](#.ChannelMetadata)
  
- [proto/Council.proto](#proto/Council.proto)
    - [CouncilCandidacyNoteMetadata](#.CouncilCandidacyNoteMetadata)
  
- [proto/Forum.proto](#proto/Forum.proto)
    - [ForumPostMetadata](#.ForumPostMetadata)
    - [ForumPostReaction](#.ForumPostReaction)
    - [ForumThreadMetadata](#.ForumThreadMetadata)
  
    - [ForumPostReaction.Reaction](#.ForumPostReaction.Reaction)
  
- [proto/Membership.proto](#proto/Membership.proto)
    - [MembershipMetadata](#.MembershipMetadata)
  
- [proto/Metaprotocol.proto](#proto/Metaprotocol.proto)
    - [BanOrUnbanMemberFromChannel](#.BanOrUnbanMemberFromChannel)
    - [ChannelModeratorRemarked](#.ChannelModeratorRemarked)
    - [ChannelOwnerRemarked](#.ChannelOwnerRemarked)
    - [CreateComment](#.CreateComment)
    - [CreateVideoCategory](#.CreateVideoCategory)
    - [DeleteComment](#.DeleteComment)
    - [DeleteVideoCategory](#.DeleteVideoCategory)
    - [EditComment](#.EditComment)
    - [MemberRemarked](#.MemberRemarked)
    - [ModerateComment](#.ModerateComment)
    - [PinOrUnpinComment](#.PinOrUnpinComment)
    - [ReactComment](#.ReactComment)
    - [ReactVideo](#.ReactVideo)
    - [UpdateVideoCategory](#.UpdateVideoCategory)
    - [VideoReactionsPreference](#.VideoReactionsPreference)
    - [WorkerGroupLeadRemarked](#.WorkerGroupLeadRemarked)
  
    - [BanOrUnbanMemberFromChannel.Option](#.BanOrUnbanMemberFromChannel.Option)
    - [PinOrUnpinComment.Option](#.PinOrUnpinComment.Option)
    - [ReactVideo.Reaction](#.ReactVideo.Reaction)
    - [VideoReactionsPreference.Option](#.VideoReactionsPreference.Option)
  
- [proto/Person.proto](#proto/Person.proto)
    - [PersonMetadata](#.PersonMetadata)
  
- [proto/Playlist.proto](#proto/Playlist.proto)
    - [PlaylistMetadata](#.PlaylistMetadata)
  
- [proto/ProposalsDiscussion.proto](#proto/ProposalsDiscussion.proto)
    - [ProposalsDiscussionPostMetadata](#.ProposalsDiscussionPostMetadata)
  
- [proto/Series.proto](#proto/Series.proto)
    - [SeasonMetadata](#.SeasonMetadata)
    - [SeriesMetadata](#.SeriesMetadata)
  
- [proto/Storage.proto](#proto/Storage.proto)
    - [DistributionBucketFamilyMetadata](#.DistributionBucketFamilyMetadata)
    - [DistributionBucketOperatorMetadata](#.DistributionBucketOperatorMetadata)
    - [GeoCoordiantes](#.GeoCoordiantes)
    - [GeographicalArea](#.GeographicalArea)
    - [NodeLocationMetadata](#.NodeLocationMetadata)
    - [StorageBucketOperatorMetadata](#.StorageBucketOperatorMetadata)
  
    - [GeographicalArea.Continent](#.GeographicalArea.Continent)
  
- [proto/Video.proto](#proto/Video.proto)
    - [ContentMetadata](#.ContentMetadata)
    - [License](#.License)
    - [MediaType](#.MediaType)
    - [PublishedBeforeJoystream](#.PublishedBeforeJoystream)
<<<<<<< HEAD
    - [SubtitleMetadata](#.SubtitleMetadata)
    - [VideoCategoryMetadata](#.VideoCategoryMetadata)
=======
>>>>>>> 807fd76a
    - [VideoMetadata](#.VideoMetadata)
  
- [proto/WorkingGroups.proto](#proto/WorkingGroups.proto)
    - [AddUpcomingOpening](#.AddUpcomingOpening)
    - [ApplicationMetadata](#.ApplicationMetadata)
    - [OpeningMetadata](#.OpeningMetadata)
    - [OpeningMetadata.ApplicationFormQuestion](#.OpeningMetadata.ApplicationFormQuestion)
    - [RemoveUpcomingOpening](#.RemoveUpcomingOpening)
    - [SetGroupMetadata](#.SetGroupMetadata)
    - [UpcomingOpeningMetadata](#.UpcomingOpeningMetadata)
    - [WorkingGroupMetadata](#.WorkingGroupMetadata)
    - [WorkingGroupMetadataAction](#.WorkingGroupMetadataAction)
  
    - [OpeningMetadata.ApplicationFormQuestion.InputType](#.OpeningMetadata.ApplicationFormQuestion.InputType)
  
- [Scalar Value Types](#scalar-value-types)



<a name="proto/Bounty.proto"></a>
<p align="right"><a href="#top">Top</a></p>

## proto/Bounty.proto



<a name=".BountyMetadata"></a>

### BountyMetadata



| Field | Type | Label | Description |
| ----- | ---- | ----- | ----------- |
| title | [string](#string) | optional | Bounty title |
| description | [string](#string) | optional | Bounty description |
| discussionThread | [uint64](#uint64) | optional | Id of the forum thread used to discuss the bounty |
| banner_image_uri | [string](#string) | optional | Image uri of the bounty&#39;s banner |






<a name=".BountyWorkData"></a>

### BountyWorkData



| Field | Type | Label | Description |
| ----- | ---- | ----- | ----------- |
| title | [string](#string) | optional | Title of the work |
| description | [string](#string) | optional | Description which contains the work itself as a URL, a BLOB, or just text |





 

 

 

 



<a name="proto/Channel.proto"></a>
<p align="right"><a href="#top">Top</a></p>

## proto/Channel.proto



<a name=".ChannelMetadata"></a>

### ChannelMetadata



| Field | Type | Label | Description |
| ----- | ---- | ----- | ----------- |
| title | [string](#string) | optional | Channel Title |
| description | [string](#string) | optional | Channel Description |
| is_public | [bool](#bool) | optional | Wether to display channel to the public |
| language | [string](#string) | optional | ISO_639-1 Language [Code](https://en.wikipedia.org/wiki/List_of_ISO_639-1_codes) |
| cover_photo | [uint32](#uint32) | optional | index into external [assets array](#.Assets) |
| avatar_photo | [uint32](#uint32) | optional | index into external [assets array](#.Assets) |





 

 

 

 



<a name="proto/Council.proto"></a>
<p align="right"><a href="#top">Top</a></p>

## proto/Council.proto



<a name=".CouncilCandidacyNoteMetadata"></a>

### CouncilCandidacyNoteMetadata



| Field | Type | Label | Description |
| ----- | ---- | ----- | ----------- |
| header | [string](#string) | optional | Candidacy header text |
| bullet_points | [string](#string) | repeated | Candidate program in form of bullet points |
| banner_image_uri | [string](#string) | optional | Image uri of candidate&#39;s banner |
| description | [string](#string) | optional | Candidacy description (md-formatted) |





 

 

 

 



<a name="proto/Forum.proto"></a>
<p align="right"><a href="#top">Top</a></p>

## proto/Forum.proto



<a name=".ForumPostMetadata"></a>

### ForumPostMetadata



| Field | Type | Label | Description |
| ----- | ---- | ----- | ----------- |
| text | [string](#string) | optional | Post text content (md-formatted) |
| repliesTo | [uint32](#uint32) | optional | Id of the post that given post replies to (if any) |






<a name=".ForumPostReaction"></a>

### ForumPostReaction
The enum must be wrapped inside &#34;message&#34;, otherwide it breaks protobufjs






<a name=".ForumThreadMetadata"></a>

### ForumThreadMetadata



| Field | Type | Label | Description |
| ----- | ---- | ----- | ----------- |
| title | [string](#string) | optional | Thread title |
| tags | [string](#string) | repeated | Tags accociated with the thread. Any update overrides all current tags. Only the first {MAX_TAGS_PER_FORUM_THREAD} (const exposed via @joystream/metadata-protobuf/consts) tags are taken into account. In order to unset current tags, [&#39;&#39;] (array with empty string) must be provided as value. |





 


<a name=".ForumPostReaction.Reaction"></a>

### ForumPostReaction.Reaction


| Name | Number | Description |
| ---- | ------ | ----------- |
| CANCEL | 0 | This means cancelling any previous reaction |
| LIKE | 1 |  |


 

 

 



<a name="proto/Membership.proto"></a>
<p align="right"><a href="#top">Top</a></p>

## proto/Membership.proto



<a name=".MembershipMetadata"></a>

### MembershipMetadata



| Field | Type | Label | Description |
| ----- | ---- | ----- | ----------- |
| name | [string](#string) | optional | Member&#39;s real name |
| avatar_object | [uint32](#uint32) | optional | Member&#39;s avatar - index into external [assets array](#.Assets) |
| avatar_uri | [string](#string) | optional | Url to member&#39;s avatar |
| about | [string](#string) | optional | Member&#39;s md-formatted about text |





 

 

 

 



<a name="proto/Metaprotocol.proto"></a>
<p align="right"><a href="#top">Top</a></p>

## proto/Metaprotocol.proto



<a name=".BanOrUnbanMemberFromChannel"></a>

### BanOrUnbanMemberFromChannel



| Field | Type | Label | Description |
| ----- | ---- | ----- | ----------- |
| member_id | [uint64](#uint64) | required | ID of the member that channel owner wants to ban from participating on any video. |
| option | [BanOrUnbanMemberFromChannel.Option](#BanOrUnbanMemberFromChannel.Option) | required | Selected option to ban or unban member from the channel |






<a name=".ChannelModeratorRemarked"></a>

### ChannelModeratorRemarked



| Field | Type | Label | Description |
| ----- | ---- | ----- | ----------- |
| moderate_comment | [ModerateComment](#ModerateComment) | optional |  |






<a name=".ChannelOwnerRemarked"></a>

### ChannelOwnerRemarked



| Field | Type | Label | Description |
| ----- | ---- | ----- | ----------- |
| pin_or_unpin_comment | [PinOrUnpinComment](#PinOrUnpinComment) | optional |  |
| ban_or_unban_member_from_channel | [BanOrUnbanMemberFromChannel](#BanOrUnbanMemberFromChannel) | optional |  |
| video_reactions_preference | [VideoReactionsPreference](#VideoReactionsPreference) | optional |  |
| moderate_comment | [ModerateComment](#ModerateComment) | optional |  |






<a name=".CreateComment"></a>
<<<<<<< HEAD
=======

### CreateComment
create comment


| Field | Type | Label | Description |
| ----- | ---- | ----- | ----------- |
| video_id | [uint64](#uint64) | required | ID of the video |
| parent_comment_id | [string](#string) | optional | ID of comment member wants to reply (empty if new comment is parent comment) |
| body | [string](#string) | required | Comment text |






<a name=".CreateVideoCategory"></a>

### CreateVideoCategory
>>>>>>> 807fd76a



| Field | Type | Label | Description |
| ----- | ---- | ----- | ----------- |
| name | [string](#string) | required |  |






<a name=".DeleteComment"></a>

### DeleteComment
delete comment by author


| Field | Type | Label | Description |
| ----- | ---- | ----- | ----------- |
| comment_id | [string](#string) | required | ID of the comment which will be deleted |






<a name=".DeleteVideoCategory"></a>

### DeleteVideoCategory



| Field | Type | Label | Description |
| ----- | ---- | ----- | ----------- |
| video_category_id | [string](#string) | required |  |






<a name=".EditComment"></a>

### EditComment
edit comment by author


| Field | Type | Label | Description |
| ----- | ---- | ----- | ----------- |
| comment_id | [string](#string) | required | ID of the comment whose text is being edited |
| new_body | [string](#string) | required | New comment body |






<a name=".MemberRemarked"></a>

### MemberRemarked



| Field | Type | Label | Description |
| ----- | ---- | ----- | ----------- |
| react_video | [ReactVideo](#ReactVideo) | optional |  |
| react_comment | [ReactComment](#ReactComment) | optional |  |
| create_comment | [CreateComment](#CreateComment) | optional |  |
| edit_comment | [EditComment](#EditComment) | optional |  |
| delete_comment | [DeleteComment](#DeleteComment) | optional |  |






<a name=".ModerateComment"></a>

### ModerateComment
delete comment by moderator or channel owner;


| Field | Type | Label | Description |
| ----- | ---- | ----- | ----------- |
| comment_id | [string](#string) | required | ID of comment that will be deleted by moderator |
| rationale | [string](#string) | required | why moderator wants to delete this comment |






<a name=".PinOrUnpinComment"></a>

### PinOrUnpinComment
pin comment on a video by channel owner


| Field | Type | Label | Description |
| ----- | ---- | ----- | ----------- |
| video_id | [uint64](#uint64) | required | ID of the video |
| comment_id | [string](#string) | required | ID of the comment which will be pinned |
| option | [PinOrUnpinComment.Option](#PinOrUnpinComment.Option) | required | Selected option to pin or unpin comment from channel |






<a name=".ReactComment"></a>

### ReactComment
reacting, unreacting to a comment


| Field | Type | Label | Description |
| ----- | ---- | ----- | ----------- |
| comment_id | [string](#string) | required | ID of the comment to react |
| reaction_id | [uint32](#uint32) | required | ID of the selected reaction |






<a name=".ReactVideo"></a>

### ReactVideo
reacting, unreacting, and changing reaction to video


| Field | Type | Label | Description |
| ----- | ---- | ----- | ----------- |
| video_id | [uint64](#uint64) | required | ID of the video to react |
| reaction | [ReactVideo.Reaction](#ReactVideo.Reaction) | required | Selected reaction |






<a name=".UpdateVideoCategory"></a>

### UpdateVideoCategory



| Field | Type | Label | Description |
| ----- | ---- | ----- | ----------- |
| video_category_id | [string](#string) | required |  |
| name | [string](#string) | required |  |






<a name=".VideoReactionsPreference"></a>

### VideoReactionsPreference
Enable or disable reactions on a single video


| Field | Type | Label | Description |
| ----- | ---- | ----- | ----------- |
| video_id | [uint64](#uint64) | required | ID of the video |
| option | [VideoReactionsPreference.Option](#VideoReactionsPreference.Option) | required | Selected option to enable or disable comment section |






<a name=".WorkerGroupLeadRemarked"></a>

### WorkerGroupLeadRemarked



| Field | Type | Label | Description |
| ----- | ---- | ----- | ----------- |
| create_video_category | [CreateVideoCategory](#CreateVideoCategory) | optional |  |
| update_video_category | [UpdateVideoCategory](#UpdateVideoCategory) | optional |  |
| delete_video_category | [DeleteVideoCategory](#DeleteVideoCategory) | optional |  |



<<<<<<< HEAD
=======


 


<a name=".BanOrUnbanMemberFromChannel.Option"></a>

### BanOrUnbanMemberFromChannel.Option


| Name | Number | Description |
| ---- | ------ | ----------- |
| BAN | 0 | Ban member (nothing happens if member is already banned) |
| UNBAN | 1 | Unban member (nothing happens if member is already unbanned) |



>>>>>>> 807fd76a
<a name=".PinOrUnpinComment.Option"></a>

### PinOrUnpinComment.Option


| Name | Number | Description |
| ---- | ------ | ----------- |
| PIN | 0 | Pin comment on video (nothing happens if comment is already pinned) |
| UNPIN | 1 | Unpin comment from video (nothing happens if comment is already unpinned) |



<a name=".ReactVideo.Reaction"></a>

### ReactVideo.Reaction
The enum must be wrapped inside &#34;message&#34;, otherwide it breaks protobufjs
Reacting again with the same message option will cancel the previous reaction

| Name | Number | Description |
| ---- | ------ | ----------- |
| LIKE | 0 |  |
| UNLIKE | 1 |  |



<a name=".VideoReactionsPreference.Option"></a>

### VideoReactionsPreference.Option


| Name | Number | Description |
| ---- | ------ | ----------- |
| ENABLE | 0 | Enable reactions (nothing happens if they are already enabled) |
| DISABLE | 1 | Disable reactions (nothing happens if they are already disabled) |


 

 

 



<a name="proto/Person.proto"></a>
<p align="right"><a href="#top">Top</a></p>

## proto/Person.proto



<a name=".PersonMetadata"></a>

### PersonMetadata



| Field | Type | Label | Description |
| ----- | ---- | ----- | ----------- |
| first_name | [string](#string) | optional |  |
| middle_name | [string](#string) | optional |  |
| last_name | [string](#string) | optional |  |
| about | [string](#string) | optional |  |
| cover_photo | [uint32](#uint32) | optional | index into external [assets array](#.Assets) |
| avatar_photo | [uint32](#uint32) | optional | index into external [assets array](#.Assets) |





 

 

 

 



<a name="proto/Playlist.proto"></a>
<p align="right"><a href="#top">Top</a></p>

## proto/Playlist.proto



<a name=".PlaylistMetadata"></a>

### PlaylistMetadata



| Field | Type | Label | Description |
| ----- | ---- | ----- | ----------- |
| title | [string](#string) | optional | Title of the playlist |
| description | [string](#string) | optional | Description of the playlist |
| video_ids | [uint64](#uint64) | repeated | IDs of the videos to include in playlist (in given order) |
| thumbnail_photo | [uint32](#uint32) | optional | index into external [assets array](#.Assets) |
| is_public | [bool](#bool) | optional | Playlist status, whether it is public or private. If the field is omitted the default playlist status would be public??? |





 

 

 

 



<a name="proto/ProposalsDiscussion.proto"></a>
<p align="right"><a href="#top">Top</a></p>

## proto/ProposalsDiscussion.proto



<a name=".ProposalsDiscussionPostMetadata"></a>

### ProposalsDiscussionPostMetadata



| Field | Type | Label | Description |
| ----- | ---- | ----- | ----------- |
| text | [string](#string) | optional | Post text content (md-formatted) |
| repliesTo | [uint32](#uint32) | optional | Id of the post that given post replies to (if any) |





 

 

 

 



<a name="proto/Series.proto"></a>
<p align="right"><a href="#top">Top</a></p>

## proto/Series.proto



<a name=".SeasonMetadata"></a>

### SeasonMetadata



| Field | Type | Label | Description |
| ----- | ---- | ----- | ----------- |
| title | [string](#string) | optional |  |
| description | [string](#string) | optional |  |
| cover_photo | [uint32](#uint32) | optional | index into external [assets array](#.Assets) |
| persons | [uint64](#uint64) | repeated | Person(s) referenced by PersonId involved in this Season |






<a name=".SeriesMetadata"></a>

### SeriesMetadata



| Field | Type | Label | Description |
| ----- | ---- | ----- | ----------- |
| title | [string](#string) | optional |  |
| description | [string](#string) | optional |  |
| cover_photo | [uint32](#uint32) | optional | index into external [assets array](#.Assets) |
| persons | [uint64](#uint64) | repeated | Person(s) referenced by PersonId involved in this Series |





 

 

 

 



<a name="proto/Storage.proto"></a>
<p align="right"><a href="#top">Top</a></p>

## proto/Storage.proto



<a name=".DistributionBucketFamilyMetadata"></a>

### DistributionBucketFamilyMetadata



| Field | Type | Label | Description |
| ----- | ---- | ----- | ----------- |
| region | [string](#string) | optional | ID / name of the region covered by the distribution family (ie. us-east-1). Should be unique. |
| description | [string](#string) | optional | Additional, more specific description of the region |
| areas | [GeographicalArea](#GeographicalArea) | repeated | Standarized geographical areas covered by the family (providing [{}] will unset the current value) |
| latency_test_targets | [string](#string) | repeated | List of targets (hosts/ips) best suited latency measurements for this family |






<a name=".DistributionBucketOperatorMetadata"></a>

### DistributionBucketOperatorMetadata



| Field | Type | Label | Description |
| ----- | ---- | ----- | ----------- |
| endpoint | [string](#string) | optional | Root distribution node endpoint (ie. https://example.com/distribution) |
| location | [NodeLocationMetadata](#NodeLocationMetadata) | optional | Information about node&#39;s phisical location (providing {} will unset current value) |
| extra | [string](#string) | optional | Additional information about the node / node operator |






<a name=".GeoCoordiantes"></a>

### GeoCoordiantes



| Field | Type | Label | Description |
| ----- | ---- | ----- | ----------- |
| latitude | [float](#float) | optional |  |
| longitude | [float](#float) | optional |  |






<a name=".GeographicalArea"></a>

### GeographicalArea



| Field | Type | Label | Description |
| ----- | ---- | ----- | ----------- |
| continent | [GeographicalArea.Continent](#GeographicalArea.Continent) | optional |  |
| country_code | [string](#string) | optional | ISO 3166-1 alpha-2 country code |
| subdivision_code | [string](#string) | optional | ISO 3166-2 subdivision code |






<a name=".NodeLocationMetadata"></a>

### NodeLocationMetadata



| Field | Type | Label | Description |
| ----- | ---- | ----- | ----------- |
| country_code | [string](#string) | optional | ISO 3166-1 alpha-2 country code (2 letters) |
| city | [string](#string) | optional | City name |
| coordinates | [GeoCoordiantes](#GeoCoordiantes) | optional | Geographic coordinates (providing {} will unset current value) |






<a name=".StorageBucketOperatorMetadata"></a>

### StorageBucketOperatorMetadata



| Field | Type | Label | Description |
| ----- | ---- | ----- | ----------- |
| endpoint | [string](#string) | optional | Root storage node endpoint (ie. https://example.com/storage) |
| location | [NodeLocationMetadata](#NodeLocationMetadata) | optional | Information about node&#39;s phisical location (providing {} will unset current value) |
| extra | [string](#string) | optional | Additional information about the node / node operator |





 


<a name=".GeographicalArea.Continent"></a>

### GeographicalArea.Continent


| Name | Number | Description |
| ---- | ------ | ----------- |
| AF | 1 |  |
| NA | 2 |  |
| OC | 3 |  |
| AN | 4 |  |
| AS | 5 |  |
| EU | 6 |  |
| SA | 7 |  |


 

 

 



<a name="proto/Video.proto"></a>
<p align="right"><a href="#top">Top</a></p>

## proto/Video.proto



<a name=".ContentMetadata"></a>

### ContentMetadata



| Field | Type | Label | Description |
| ----- | ---- | ----- | ----------- |
| video_metadata | [VideoMetadata](#VideoMetadata) | optional | ... Other possible metadata standards, e.g. `PlaylistMetadata` |






<a name=".License"></a>

### License
License types defined by Joystream


| Field | Type | Label | Description |
| ----- | ---- | ----- | ----------- |
| code | [uint32](#uint32) | optional | License code defined by Joystream. [reference](../src/KnownLicenses.json) |
| attribution | [string](#string) | optional | Text for licenses that require an attribution |
| custom_text | [string](#string) | optional | Text for custom license type |






<a name=".MediaType"></a>

### MediaType
Codec, Container, MIME media-type information


| Field | Type | Label | Description |
| ----- | ---- | ----- | ----------- |
| codec_name | [string](#string) | optional | Codec corresponding to `name` field from [FFmpeg](https://github.com/FFmpeg/FFmpeg/blob/master/libavcodec/codec_desc.c) |
| container | [string](#string) | optional | Video container format, eg. &#39;MP4&#39;, &#39;WebM&#39;, &#39;Ogg&#39; [ref](https://developer.mozilla.org/en-US/docs/Web/Media/Formats/Video_codecs) |
| mime_media_type | [string](#string) | optional | MIME Media Type, eg. &#39;video/mp4&#39; [ref](https://www.iana.org/assignments/media-types/media-types.xhtml#video) |






<a name=".PublishedBeforeJoystream"></a>

### PublishedBeforeJoystream
Publication status before joystream


| Field | Type | Label | Description |
| ----- | ---- | ----- | ----------- |
| is_published | [bool](#bool) | optional | Was video published before joystream platform |
| date | [string](#string) | optional | Date of publication: &#39;YYYY-MM-DD&#39; [ISO-8601](https://www.iso.org/iso-8601-date-and-time-format.html) |






<<<<<<< HEAD
<a name=".SubtitleMetadata"></a>

### SubtitleMetadata



| Field | Type | Label | Description |
| ----- | ---- | ----- | ----------- |
| type | [string](#string) | required |  |
| new_asset | [uint32](#uint32) | optional | index into external [assets array](#.Assets) |
| language | [string](#string) | required | ISO_639-1 Language [Code](https://en.wikipedia.org/wiki/List_of_ISO_639-1_codes) |
| mimeType | [string](#string) | required |  |






<a name=".VideoCategoryMetadata"></a>

### VideoCategoryMetadata



| Field | Type | Label | Description |
| ----- | ---- | ----- | ----------- |
| name | [string](#string) | optional | Category name |






=======
>>>>>>> 807fd76a
<a name=".VideoMetadata"></a>

### VideoMetadata



| Field | Type | Label | Description |
| ----- | ---- | ----- | ----------- |
| title | [string](#string) | optional | Video Title |
| description | [string](#string) | optional | Video Description |
| video | [uint32](#uint32) | optional | index into external [assets array](#.Assets) |
| thumbnail_photo | [uint32](#uint32) | optional | index into external [assets array](#.Assets) |
| duration | [uint32](#uint32) | optional | Lengths of video in seconds |
| media_pixel_height | [uint32](#uint32) | optional | Resolution of the video (Height) |
| media_pixel_width | [uint32](#uint32) | optional | Resolution of the video (Width) |
| media_type | [MediaType](#MediaType) | optional | Encoding and Container format used |
| language | [string](#string) | optional | ISO_639-1 Language [Code](https://en.wikipedia.org/wiki/List_of_ISO_639-1_codes) |
| license | [License](#License) | optional | License type for the media |
| published_before_joystream | [PublishedBeforeJoystream](#PublishedBeforeJoystream) | optional | Date of publication |
| has_marketing | [bool](#bool) | optional | Does video have marketing or advertising in the stream |
| is_public | [bool](#bool) | optional | Should video be publicy visible yet |
| is_explicit | [bool](#bool) | optional | Does Video have explicit language or scenes |
| persons | [uint64](#uint64) | repeated | Person(s) referenced by PersonId involved in this video |
<<<<<<< HEAD
| category | [uint64](#uint64) | optional | Video Category Id |
| subtitles | [SubtitleMetadata](#SubtitleMetadata) | repeated | Video subtitles |
=======
| category | [string](#string) | optional | Video Category Id |
>>>>>>> 807fd76a
| enable_comments | [bool](#bool) | optional | Enable/Disable the comment section |





 

 

 

 



<a name="proto/WorkingGroups.proto"></a>
<p align="right"><a href="#top">Top</a></p>

## proto/WorkingGroups.proto



<a name=".AddUpcomingOpening"></a>

### AddUpcomingOpening



| Field | Type | Label | Description |
| ----- | ---- | ----- | ----------- |
| metadata | [UpcomingOpeningMetadata](#UpcomingOpeningMetadata) | optional | Upcoming opening metadata |






<a name=".ApplicationMetadata"></a>

### ApplicationMetadata



| Field | Type | Label | Description |
| ----- | ---- | ----- | ----------- |
| answers | [string](#string) | repeated | List of answers to opening application form questions |






<a name=".OpeningMetadata"></a>

### OpeningMetadata



| Field | Type | Label | Description |
| ----- | ---- | ----- | ----------- |
| short_description | [string](#string) | optional | Short description of the opening |
| description | [string](#string) | optional | Full description of the opening |
| hiring_limit | [uint32](#uint32) | optional | Expected number of hired applicants |
| expected_ending_timestamp | [uint32](#uint32) | optional | Expected time when the opening will close (Unix timestamp) |
| application_details | [string](#string) | optional | Md-formatted text explaining the application process |
| application_form_questions | [OpeningMetadata.ApplicationFormQuestion](#OpeningMetadata.ApplicationFormQuestion) | repeated | List of questions that should be answered during application |
| title | [string](#string) | optional |  |






<a name=".OpeningMetadata.ApplicationFormQuestion"></a>

### OpeningMetadata.ApplicationFormQuestion



| Field | Type | Label | Description |
| ----- | ---- | ----- | ----------- |
| question | [string](#string) | optional | The question itself (ie. &#34;What is your name?&#34;&#34;) |
| type | [OpeningMetadata.ApplicationFormQuestion.InputType](#OpeningMetadata.ApplicationFormQuestion.InputType) | optional | Suggested type of the UI answer input |






<a name=".RemoveUpcomingOpening"></a>

### RemoveUpcomingOpening



| Field | Type | Label | Description |
| ----- | ---- | ----- | ----------- |
| id | [string](#string) | optional | Upcoming opening query-node id |






<a name=".SetGroupMetadata"></a>

### SetGroupMetadata



| Field | Type | Label | Description |
| ----- | ---- | ----- | ----------- |
| new_metadata | [WorkingGroupMetadata](#WorkingGroupMetadata) | optional | New working group metadata to set (can be a partial update) |






<a name=".UpcomingOpeningMetadata"></a>

### UpcomingOpeningMetadata



| Field | Type | Label | Description |
| ----- | ---- | ----- | ----------- |
| expected_start | [uint32](#uint32) | optional | Expected opening start (timestamp) |
| reward_per_block | [uint64](#uint64) | optional | Expected reward per block |
| min_application_stake | [uint64](#uint64) | optional | Expected min. application stake |
| metadata | [OpeningMetadata](#OpeningMetadata) | optional | Opening metadata |






<a name=".WorkingGroupMetadata"></a>

### WorkingGroupMetadata



| Field | Type | Label | Description |
| ----- | ---- | ----- | ----------- |
| description | [string](#string) | optional | Group description text (md-formatted) |
| about | [string](#string) | optional | Group about text (md-formatted) |
| status | [string](#string) | optional | Current group status (expected to be 1-3 words) |
| status_message | [string](#string) | optional | Short status message associated with the status |






<a name=".WorkingGroupMetadataAction"></a>

### WorkingGroupMetadataAction



| Field | Type | Label | Description |
| ----- | ---- | ----- | ----------- |
| set_group_metadata | [SetGroupMetadata](#SetGroupMetadata) | optional |  |
| add_upcoming_opening | [AddUpcomingOpening](#AddUpcomingOpening) | optional |  |
| remove_upcoming_opening | [RemoveUpcomingOpening](#RemoveUpcomingOpening) | optional |  |





 


<a name=".OpeningMetadata.ApplicationFormQuestion.InputType"></a>

### OpeningMetadata.ApplicationFormQuestion.InputType


| Name | Number | Description |
| ---- | ------ | ----------- |
| TEXTAREA | 0 |  |
| TEXT | 1 |  |


 

 

 



## Scalar Value Types

| .proto Type | Notes | C++ | Java | Python | Go | C# | PHP | Ruby |
| ----------- | ----- | --- | ---- | ------ | -- | -- | --- | ---- |
| <a name="double" /> double |  | double | double | float | float64 | double | float | Float |
| <a name="float" /> float |  | float | float | float | float32 | float | float | Float |
| <a name="int32" /> int32 | Uses variable-length encoding. Inefficient for encoding negative numbers – if your field is likely to have negative values, use sint32 instead. | int32 | int | int | int32 | int | integer | Bignum or Fixnum (as required) |
| <a name="int64" /> int64 | Uses variable-length encoding. Inefficient for encoding negative numbers – if your field is likely to have negative values, use sint64 instead. | int64 | long | int/long | int64 | long | integer/string | Bignum |
| <a name="uint32" /> uint32 | Uses variable-length encoding. | uint32 | int | int/long | uint32 | uint | integer | Bignum or Fixnum (as required) |
| <a name="uint64" /> uint64 | Uses variable-length encoding. | uint64 | long | int/long | uint64 | ulong | integer/string | Bignum or Fixnum (as required) |
| <a name="sint32" /> sint32 | Uses variable-length encoding. Signed int value. These more efficiently encode negative numbers than regular int32s. | int32 | int | int | int32 | int | integer | Bignum or Fixnum (as required) |
| <a name="sint64" /> sint64 | Uses variable-length encoding. Signed int value. These more efficiently encode negative numbers than regular int64s. | int64 | long | int/long | int64 | long | integer/string | Bignum |
| <a name="fixed32" /> fixed32 | Always four bytes. More efficient than uint32 if values are often greater than 2^28. | uint32 | int | int | uint32 | uint | integer | Bignum or Fixnum (as required) |
| <a name="fixed64" /> fixed64 | Always eight bytes. More efficient than uint64 if values are often greater than 2^56. | uint64 | long | int/long | uint64 | ulong | integer/string | Bignum |
| <a name="sfixed32" /> sfixed32 | Always four bytes. | int32 | int | int | int32 | int | integer | Bignum or Fixnum (as required) |
| <a name="sfixed64" /> sfixed64 | Always eight bytes. | int64 | long | int/long | int64 | long | integer/string | Bignum |
| <a name="bool" /> bool |  | bool | boolean | boolean | bool | bool | boolean | TrueClass/FalseClass |
| <a name="string" /> string | A string must always contain UTF-8 encoded or 7-bit ASCII text. | string | String | str/unicode | string | string | string | String (UTF-8) |
| <a name="bytes" /> bytes | May contain any arbitrary sequence of bytes. | string | ByteString | str | []byte | ByteString | string | String (ASCII-8BIT) |

<!-- 
    This extra documentation will be appended to the generated docs.
-->

## Referencing Assets
<a name=".Assets"></a>

Applications that process messages that contain a `uint32` field that references an asset such as a cover photo or video, should interpret this value as a zero based index into an array/vector that is received external (out of band) to the protobuf message.

Example in context of query-node processing the runtime event `VideoCreated`

```rust
// Runtime event associated with creating a Video
VideoCreated(video_id: VideoId, video: Video, assets: Vec<NewAsset>, params: VideoCreationParameters)

struct VideoCreationParameters {
  in_category: VideoCategoryId,
  // binary serialized VideoMetadata protobuf message
  meta: Vec<u8>,
}

// suppose assets is a vector of two elements. This is the "out of band" array being referenced by the VideoMetadata message
assets = [
    NewAsset::Uri("https://mydomain.net/thumbnail.png"),
    NewAsset::Upload({
       content_id,
       ipfs_hash,
       size,
       ...
    }),
];

meta = VideoMetadata {
    ...
    // refers to second element: assets[1] which is being uploaded to the storage system
    video: 1,
    // refers to the first element assets[0] which is being referneced by a url string.
    thumbnail_photo: 0,
    ...
};
```<|MERGE_RESOLUTION|>--- conflicted
+++ resolved
@@ -6,23 +6,23 @@
 - [proto/Bounty.proto](#proto/Bounty.proto)
     - [BountyMetadata](#.BountyMetadata)
     - [BountyWorkData](#.BountyWorkData)
-  
+
 - [proto/Channel.proto](#proto/Channel.proto)
     - [ChannelMetadata](#.ChannelMetadata)
-  
+
 - [proto/Council.proto](#proto/Council.proto)
     - [CouncilCandidacyNoteMetadata](#.CouncilCandidacyNoteMetadata)
-  
+
 - [proto/Forum.proto](#proto/Forum.proto)
     - [ForumPostMetadata](#.ForumPostMetadata)
     - [ForumPostReaction](#.ForumPostReaction)
     - [ForumThreadMetadata](#.ForumThreadMetadata)
-  
+
     - [ForumPostReaction.Reaction](#.ForumPostReaction.Reaction)
-  
+
 - [proto/Membership.proto](#proto/Membership.proto)
     - [MembershipMetadata](#.MembershipMetadata)
-  
+
 - [proto/Metaprotocol.proto](#proto/Metaprotocol.proto)
     - [BanOrUnbanMemberFromChannel](#.BanOrUnbanMemberFromChannel)
     - [ChannelModeratorRemarked](#.ChannelModeratorRemarked)
@@ -40,25 +40,25 @@
     - [UpdateVideoCategory](#.UpdateVideoCategory)
     - [VideoReactionsPreference](#.VideoReactionsPreference)
     - [WorkerGroupLeadRemarked](#.WorkerGroupLeadRemarked)
-  
+
     - [BanOrUnbanMemberFromChannel.Option](#.BanOrUnbanMemberFromChannel.Option)
     - [PinOrUnpinComment.Option](#.PinOrUnpinComment.Option)
     - [ReactVideo.Reaction](#.ReactVideo.Reaction)
     - [VideoReactionsPreference.Option](#.VideoReactionsPreference.Option)
-  
+
 - [proto/Person.proto](#proto/Person.proto)
     - [PersonMetadata](#.PersonMetadata)
-  
+
 - [proto/Playlist.proto](#proto/Playlist.proto)
     - [PlaylistMetadata](#.PlaylistMetadata)
-  
+
 - [proto/ProposalsDiscussion.proto](#proto/ProposalsDiscussion.proto)
     - [ProposalsDiscussionPostMetadata](#.ProposalsDiscussionPostMetadata)
-  
+
 - [proto/Series.proto](#proto/Series.proto)
     - [SeasonMetadata](#.SeasonMetadata)
     - [SeriesMetadata](#.SeriesMetadata)
-  
+
 - [proto/Storage.proto](#proto/Storage.proto)
     - [DistributionBucketFamilyMetadata](#.DistributionBucketFamilyMetadata)
     - [DistributionBucketOperatorMetadata](#.DistributionBucketOperatorMetadata)
@@ -66,21 +66,15 @@
     - [GeographicalArea](#.GeographicalArea)
     - [NodeLocationMetadata](#.NodeLocationMetadata)
     - [StorageBucketOperatorMetadata](#.StorageBucketOperatorMetadata)
-  
+
     - [GeographicalArea.Continent](#.GeographicalArea.Continent)
-  
+
 - [proto/Video.proto](#proto/Video.proto)
-    - [ContentMetadata](#.ContentMetadata)
     - [License](#.License)
     - [MediaType](#.MediaType)
     - [PublishedBeforeJoystream](#.PublishedBeforeJoystream)
-<<<<<<< HEAD
-    - [SubtitleMetadata](#.SubtitleMetadata)
-    - [VideoCategoryMetadata](#.VideoCategoryMetadata)
-=======
->>>>>>> 807fd76a
     - [VideoMetadata](#.VideoMetadata)
-  
+
 - [proto/WorkingGroups.proto](#proto/WorkingGroups.proto)
     - [AddUpcomingOpening](#.AddUpcomingOpening)
     - [ApplicationMetadata](#.ApplicationMetadata)
@@ -91,9 +85,9 @@
     - [UpcomingOpeningMetadata](#.UpcomingOpeningMetadata)
     - [WorkingGroupMetadata](#.WorkingGroupMetadata)
     - [WorkingGroupMetadataAction](#.WorkingGroupMetadataAction)
-  
+
     - [OpeningMetadata.ApplicationFormQuestion.InputType](#.OpeningMetadata.ApplicationFormQuestion.InputType)
-  
+
 - [Scalar Value Types](#scalar-value-types)
 
 
@@ -138,13 +132,13 @@
 
 
 
- 
-
- 
-
- 
-
- 
+
+
+
+
+
+
+
 
 
 
@@ -174,13 +168,13 @@
 
 
 
- 
-
- 
-
- 
-
- 
+
+
+
+
+
+
+
 
 
 
@@ -208,13 +202,13 @@
 
 
 
- 
-
- 
-
- 
-
- 
+
+
+
+
+
+
+
 
 
 
@@ -266,7 +260,7 @@
 
 
 
- 
+
 
 
 <a name=".ForumPostReaction.Reaction"></a>
@@ -280,11 +274,11 @@
 | LIKE | 1 |  |
 
 
- 
-
- 
-
- 
+
+
+
+
+
 
 
 
@@ -312,13 +306,13 @@
 
 
 
- 
-
- 
-
- 
-
- 
+
+
+
+
+
+
+
 
 
 
@@ -379,8 +373,6 @@
 
 
 <a name=".CreateComment"></a>
-<<<<<<< HEAD
-=======
 
 ### CreateComment
 create comment
@@ -400,7 +392,6 @@
 <a name=".CreateVideoCategory"></a>
 
 ### CreateVideoCategory
->>>>>>> 807fd76a
 
 
 
@@ -589,11 +580,9 @@
 
 
 
-<<<<<<< HEAD
-=======
-
-
- 
+
+
+
 
 
 <a name=".BanOrUnbanMemberFromChannel.Option"></a>
@@ -608,7 +597,6 @@
 
 
 
->>>>>>> 807fd76a
 <a name=".PinOrUnpinComment.Option"></a>
 
 ### PinOrUnpinComment.Option
@@ -645,11 +633,11 @@
 | DISABLE | 1 | Disable reactions (nothing happens if they are already disabled) |
 
 
- 
-
- 
-
- 
+
+
+
+
+
 
 
 
@@ -679,13 +667,13 @@
 
 
 
- 
-
- 
-
- 
-
- 
+
+
+
+
+
+
+
 
 
 
@@ -704,23 +692,20 @@
 
 | Field | Type | Label | Description |
 | ----- | ---- | ----- | ----------- |
-| title | [string](#string) | optional | Title of the playlist |
-| description | [string](#string) | optional | Description of the playlist |
-| video_ids | [uint64](#uint64) | repeated | IDs of the videos to include in playlist (in given order) |
-| thumbnail_photo | [uint32](#uint32) | optional | index into external [assets array](#.Assets) |
-| is_public | [bool](#bool) | optional | Playlist status, whether it is public or private. If the field is omitted the default playlist status would be public??? |
-
-
-
-
-
- 
-
- 
-
- 
-
- 
+| title | [string](#string) | optional |  |
+| videos | [uint64](#uint64) | repeated | Videos in the playlist |
+
+
+
+
+
+
+
+
+
+
+
+
 
 
 
@@ -746,13 +731,13 @@
 
 
 
- 
-
- 
-
- 
-
- 
+
+
+
+
+
+
+
 
 
 
@@ -798,13 +783,13 @@
 
 
 
- 
-
- 
-
- 
-
- 
+
+
+
+
+
+
+
 
 
 
@@ -916,7 +901,7 @@
 
 
 
- 
+
 
 
 <a name=".GeographicalArea.Continent"></a>
@@ -935,11 +920,11 @@
 | SA | 7 |  |
 
 
- 
-
- 
-
- 
+
+
+
+
+
 
 
 
@@ -947,21 +932,6 @@
 <p align="right"><a href="#top">Top</a></p>
 
 ## proto/Video.proto
-
-
-
-<a name=".ContentMetadata"></a>
-
-### ContentMetadata
-
-
-
-| Field | Type | Label | Description |
-| ----- | ---- | ----- | ----------- |
-| video_metadata | [VideoMetadata](#VideoMetadata) | optional | ... Other possible metadata standards, e.g. `PlaylistMetadata` |
-
-
-
 
 
 
@@ -1015,42 +985,6 @@
 
 
 
-<<<<<<< HEAD
-<a name=".SubtitleMetadata"></a>
-
-### SubtitleMetadata
-
-
-
-| Field | Type | Label | Description |
-| ----- | ---- | ----- | ----------- |
-| type | [string](#string) | required |  |
-| new_asset | [uint32](#uint32) | optional | index into external [assets array](#.Assets) |
-| language | [string](#string) | required | ISO_639-1 Language [Code](https://en.wikipedia.org/wiki/List_of_ISO_639-1_codes) |
-| mimeType | [string](#string) | required |  |
-
-
-
-
-
-
-<a name=".VideoCategoryMetadata"></a>
-
-### VideoCategoryMetadata
-
-
-
-| Field | Type | Label | Description |
-| ----- | ---- | ----- | ----------- |
-| name | [string](#string) | optional | Category name |
-
-
-
-
-
-
-=======
->>>>>>> 807fd76a
 <a name=".VideoMetadata"></a>
 
 ### VideoMetadata
@@ -1074,25 +1008,20 @@
 | is_public | [bool](#bool) | optional | Should video be publicy visible yet |
 | is_explicit | [bool](#bool) | optional | Does Video have explicit language or scenes |
 | persons | [uint64](#uint64) | repeated | Person(s) referenced by PersonId involved in this video |
-<<<<<<< HEAD
-| category | [uint64](#uint64) | optional | Video Category Id |
-| subtitles | [SubtitleMetadata](#SubtitleMetadata) | repeated | Video subtitles |
-=======
 | category | [string](#string) | optional | Video Category Id |
->>>>>>> 807fd76a
 | enable_comments | [bool](#bool) | optional | Enable/Disable the comment section |
 
 
 
 
 
- 
-
- 
-
- 
-
- 
+
+
+
+
+
+
+
 
 
 
@@ -1252,7 +1181,7 @@
 
 
 
- 
+
 
 
 <a name=".OpeningMetadata.ApplicationFormQuestion.InputType"></a>
@@ -1266,11 +1195,11 @@
 | TEXT | 1 |  |
 
 
- 
-
- 
-
- 
+
+
+
+
+
 
 
 
@@ -1294,7 +1223,7 @@
 | <a name="string" /> string | A string must always contain UTF-8 encoded or 7-bit ASCII text. | string | String | str/unicode | string | string | string | String (UTF-8) |
 | <a name="bytes" /> bytes | May contain any arbitrary sequence of bytes. | string | ByteString | str | []byte | ByteString | string | String (ASCII-8BIT) |
 
-<!-- 
+<!--
     This extra documentation will be appended to the generated docs.
 -->
 
@@ -1334,4 +1263,85 @@
     thumbnail_photo: 0,
     ...
 };
+```
+<!-- 
+    This extra documentation will be appended to the generated docs.
+-->
+
+## Referencing Assets
+<a name=".Assets"></a>
+
+Applications that process messages that contain a `uint32` field that references an asset such as a cover photo or video, should interpret this value as a zero based index into an array/vector that is received external (out of band) to the protobuf message.
+
+Example in context of query-node processing the runtime event `VideoCreated`
+
+```rust
+// Runtime event associated with creating a Video
+VideoCreated(video_id: VideoId, video: Video, assets: Vec<NewAsset>, params: VideoCreationParameters)
+
+struct VideoCreationParameters {
+  in_category: VideoCategoryId,
+  // binary serialized VideoMetadata protobuf message
+  meta: Vec<u8>,
+}
+
+// suppose assets is a vector of two elements. This is the "out of band" array being referenced by the VideoMetadata message
+assets = [
+    NewAsset::Uri("https://mydomain.net/thumbnail.png"),
+    NewAsset::Upload({
+       content_id,
+       ipfs_hash,
+       size,
+       ...
+    }),
+];
+
+meta = VideoMetadata {
+    ...
+    // refers to second element: assets[1] which is being uploaded to the storage system
+    video: 1,
+    // refers to the first element assets[0] which is being referneced by a url string.
+    thumbnail_photo: 0,
+    ...
+};
+```<!-- 
+    This extra documentation will be appended to the generated docs.
+-->
+
+## Referencing Assets
+<a name=".Assets"></a>
+
+Applications that process messages that contain a `uint32` field that references an asset such as a cover photo or video, should interpret this value as a zero based index into an array/vector that is received external (out of band) to the protobuf message.
+
+Example in context of query-node processing the runtime event `VideoCreated`
+
+```rust
+// Runtime event associated with creating a Video
+VideoCreated(video_id: VideoId, video: Video, assets: Vec<NewAsset>, params: VideoCreationParameters)
+
+struct VideoCreationParameters {
+  in_category: VideoCategoryId,
+  // binary serialized VideoMetadata protobuf message
+  meta: Vec<u8>,
+}
+
+// suppose assets is a vector of two elements. This is the "out of band" array being referenced by the VideoMetadata message
+assets = [
+    NewAsset::Uri("https://mydomain.net/thumbnail.png"),
+    NewAsset::Upload({
+       content_id,
+       ipfs_hash,
+       size,
+       ...
+    }),
+];
+
+meta = VideoMetadata {
+    ...
+    // refers to second element: assets[1] which is being uploaded to the storage system
+    video: 1,
+    // refers to the first element assets[0] which is being referneced by a url string.
+    thumbnail_photo: 0,
+    ...
+};
 ```