//! The Joystream Substrate Node runtime.

#![cfg_attr(not(feature = "std"), no_std)]
// `construct_runtime!` does a lot of recursion and requires us to increase the limit to 256.
#![recursion_limit = "256"]
//Substrate internal issues.
#![allow(clippy::large_enum_variant)]
#![allow(clippy::unnecessary_mut_passed)]
#![allow(non_fmt_panic)]
#![allow(clippy::from_over_into)]

// Mutually exclusive feature check
#[cfg(all(feature = "staging_runtime", feature = "testing_runtime"))]
compile_error!("feature \"staging_runtime\" and feature \"testing_runtime\" cannot be enabled at the same time");

// Make the WASM binary available.
// This is required only by the node build.
// A dummy wasm_binary.rs will be built for the IDE.
#[cfg(feature = "std")]
include!(concat!(env!("OUT_DIR"), "/wasm_binary.rs"));

#[cfg(feature = "std")]
/// Wasm binary unwrapped. If built with `BUILD_DUMMY_WASM_BINARY`, the function panics.
pub fn wasm_binary_unwrap() -> &'static [u8] {
    WASM_BINARY.expect(
        "Development wasm binary is not available. This means the client is \
        built with `BUILD_DUMMY_WASM_BINARY` flag and it is only usable for \
        production chains. Please rebuild with the flag disabled.",
    )
}

pub mod constants;
mod integration;
pub mod primitives;
mod proposals_configuration;
mod runtime_api;
#[cfg(test)]
mod tests;
/// Weights for pallets used in the runtime.
mod weights; // Runtime integration tests

#[macro_use]
extern crate lazy_static; // for proposals_configuration module

use frame_support::traits::{
    Currency, Imbalance, KeyOwnerProofSystem, LockIdentifier, OnUnbalanced,
};
use frame_support::weights::{
    constants::{BlockExecutionWeight, ExtrinsicBaseWeight, RocksDbWeight},
    Weight,
};
use frame_support::{construct_runtime, parameter_types};
use frame_system::{EnsureOneOf, EnsureRoot, EnsureSigned};
use pallet_grandpa::{AuthorityId as GrandpaId, AuthorityList as GrandpaAuthorityList};
use pallet_im_online::sr25519::AuthorityId as ImOnlineId;
use pallet_session::historical as pallet_session_historical;
use sp_authority_discovery::AuthorityId as AuthorityDiscoveryId;
use sp_core::crypto::KeyTypeId;
use sp_core::Hasher;
use sp_runtime::curve::PiecewiseLinear;
use sp_runtime::traits::{
    BlakeTwo256, Block as BlockT, ConvertInto, IdentityLookup, OpaqueKeys, Saturating,
};
use sp_runtime::{create_runtime_str, generic, impl_opaque_keys, ModuleId, Perbill};
use sp_std::boxed::Box;
use sp_std::vec::Vec;
#[cfg(feature = "std")]
use sp_version::NativeVersion;
use sp_version::RuntimeVersion;

pub use constants::*;
pub use primitives::*;
pub use proposals_configuration::*;
pub use runtime_api::*;

use integration::proposals::{CouncilManager, ExtrinsicProposalEncoder};

use common::working_group::{WorkingGroup, WorkingGroupBudgetHandler};
use council::ReferendumConnection;
use referendum::{CastVote, OptionResult};
use staking_handler::{LockComparator, StakingManager};

// Node dependencies
pub use common;
pub use council;
pub use forum;
pub use membership;

#[cfg(any(feature = "std", test))]
pub use pallet_balances::Call as BalancesCall;
pub use pallet_staking::StakerStatus;
pub use proposals_engine::ProposalParameters;
pub use referendum;
pub use working_group;

pub use content;
pub use content::LimitPerPeriod;
pub use content::MaxNumber;

/// This runtime version.
pub const VERSION: RuntimeVersion = RuntimeVersion {
    spec_name: create_runtime_str!("joystream-node"),
    impl_name: create_runtime_str!("joystream-node"),
    authoring_version: 10,
    spec_version: 6,
    impl_version: 0,
    apis: crate::runtime_api::EXPORTED_RUNTIME_API_VERSIONS,
    transaction_version: 1,
};

/// The version information used to identify this runtime when compiled natively.
#[cfg(feature = "std")]
pub fn native_version() -> NativeVersion {
    NativeVersion {
        runtime_version: VERSION,
        can_author_with: Default::default(),
    }
}

parameter_types! {
    pub const BlockHashCount: BlockNumber = 250;
    /// We allow for 2 seconds of compute with a 6 second average block time.
    pub const MaximumBlockWeight: Weight = 2 * frame_support::weights::constants::WEIGHT_PER_SECOND;
    pub const AvailableBlockRatio: Perbill = Perbill::from_percent(75);
    pub const MaximumBlockLength: u32 = 5 * 1024 * 1024;
    pub const Version: RuntimeVersion = VERSION;
    /// Assume 10% of weight for average on_initialize calls.
    pub MaximumExtrinsicWeight: Weight =
        AvailableBlockRatio::get().saturating_sub(AVERAGE_ON_INITIALIZE_WEIGHT)
        * MaximumBlockWeight::get();
}
const AVERAGE_ON_INITIALIZE_WEIGHT: Perbill = Perbill::from_percent(10);

// TODO: We need to adjust weight of this pallet
// once we move to a newer version of substrate where parameters
// are not discarded. See the comment in 'scripts/generate-weights.sh'
impl frame_system::Trait for Runtime {
    type BaseCallFilter = ();
    type Origin = Origin;
    type Call = Call;
    type Index = Index;
    type BlockNumber = BlockNumber;
    type Hash = Hash;
    type Hashing = BlakeTwo256;
    type AccountId = AccountId;
    type Lookup = IdentityLookup<AccountId>;
    type Header = generic::Header<BlockNumber, BlakeTwo256>;
    type Event = Event;
    type BlockHashCount = BlockHashCount;
    type MaximumBlockWeight = MaximumBlockWeight;
    type DbWeight = RocksDbWeight;
    type BlockExecutionWeight = BlockExecutionWeight;
    type ExtrinsicBaseWeight = ExtrinsicBaseWeight;
    type MaximumExtrinsicWeight = MaximumExtrinsicWeight;
    type MaximumBlockLength = MaximumBlockLength;
    type AvailableBlockRatio = AvailableBlockRatio;
    type Version = Version;
    type PalletInfo = PalletInfo;
    type AccountData = pallet_balances::AccountData<Balance>;
    type OnNewAccount = ();
    type OnKilledAccount = ();
    type SystemWeightInfo = weights::frame_system::WeightInfo;
}

impl substrate_utility::Trait for Runtime {
    type Event = Event;
    type Call = Call;
    type WeightInfo = weights::substrate_utility::WeightInfo;
}

parameter_types! {
    pub const EpochDuration: u64 = EPOCH_DURATION_IN_SLOTS as u64;
    pub const ExpectedBlockTime: Moment = MILLISECS_PER_BLOCK;
}

impl pallet_babe::Trait for Runtime {
    type EpochDuration = EpochDuration;
    type ExpectedBlockTime = ExpectedBlockTime;
    type EpochChangeTrigger = pallet_babe::ExternalTrigger;
    type KeyOwnerProofSystem = Historical;

    type KeyOwnerProof = <Self::KeyOwnerProofSystem as KeyOwnerProofSystem<(
        KeyTypeId,
        pallet_babe::AuthorityId,
    )>>::Proof;

    type KeyOwnerIdentification = <Self::KeyOwnerProofSystem as KeyOwnerProofSystem<(
        KeyTypeId,
        pallet_babe::AuthorityId,
    )>>::IdentificationTuple;

    type HandleEquivocation =
        pallet_babe::EquivocationHandler<Self::KeyOwnerIdentification, Offences>;

    type WeightInfo = ();
}

impl pallet_grandpa::Trait for Runtime {
    type Event = Event;
    type Call = Call;
    type KeyOwnerProof =
        <Self::KeyOwnerProofSystem as KeyOwnerProofSystem<(KeyTypeId, GrandpaId)>>::Proof;

    type KeyOwnerIdentification = <Self::KeyOwnerProofSystem as KeyOwnerProofSystem<(
        KeyTypeId,
        GrandpaId,
    )>>::IdentificationTuple;

    type KeyOwnerProofSystem = Historical;

    type HandleEquivocation =
        pallet_grandpa::EquivocationHandler<Self::KeyOwnerIdentification, Offences>;
    type WeightInfo = ();
}

impl<LocalCall> frame_system::offchain::CreateSignedTransaction<LocalCall> for Runtime
where
    Call: From<LocalCall>,
{
    fn create_transaction<C: frame_system::offchain::AppCrypto<Self::Public, Self::Signature>>(
        call: Call,
        public: <Signature as sp_runtime::traits::Verify>::Signer,
        account: AccountId,
        nonce: Index,
    ) -> Option<(
        Call,
        <UncheckedExtrinsic as sp_runtime::traits::Extrinsic>::SignaturePayload,
    )> {
        integration::transactions::create_transaction::<C>(call, public, account, nonce)
    }
}

impl frame_system::offchain::SigningTypes for Runtime {
    type Public = <Signature as sp_runtime::traits::Verify>::Signer;
    type Signature = Signature;
}

impl<C> frame_system::offchain::SendTransactionTypes<C> for Runtime
where
    Call: From<C>,
{
    type Extrinsic = UncheckedExtrinsic;
    type OverarchingCall = Call;
}

parameter_types! {
    pub const MinimumPeriod: Moment = SLOT_DURATION / 2;
}

impl pallet_timestamp::Trait for Runtime {
    type Moment = Moment;
    type OnTimestampSet = Babe;
    type MinimumPeriod = MinimumPeriod;
    type WeightInfo = weights::pallet_timestamp::WeightInfo;
}

parameter_types! {
    pub const MaxLocks: u32 = 50;
}

impl pallet_balances::Trait for Runtime {
    type Balance = Balance;
    type DustRemoval = ();
    type Event = Event;
    type ExistentialDeposit = ExistentialDeposit;
    type AccountStore = System;
    type WeightInfo = weights::pallet_balances::WeightInfo;
    type MaxLocks = MaxLocks;
}

parameter_types! {
    pub const TransactionByteFee: Balance = 1;
}

type NegativeImbalance = <Balances as Currency<AccountId>>::NegativeImbalance;

pub struct Author;
impl OnUnbalanced<NegativeImbalance> for Author {
    fn on_nonzero_unbalanced(amount: NegativeImbalance) {
        Balances::resolve_creating(&Authorship::author(), amount);
    }
}

pub struct DealWithFees;
impl OnUnbalanced<NegativeImbalance> for DealWithFees {
    fn on_unbalanceds<B>(mut fees_then_tips: impl Iterator<Item = NegativeImbalance>) {
        if let Some(fees) = fees_then_tips.next() {
            // for fees, 20% to author, for now we don't have treasury so the 80% is ignored
            let mut split = fees.ration(80, 20);
            if let Some(tips) = fees_then_tips.next() {
                // For tips %100 are for the author
                tips.ration_merge_into(0, 100, &mut split);
            }
            Author::on_unbalanced(split.1);
        }
    }
}

impl pallet_transaction_payment::Trait for Runtime {
    type Currency = Balances;
    type OnTransactionPayment = DealWithFees;
    type TransactionByteFee = TransactionByteFee;
    type WeightToFee = constants::fees::WeightToFee;
    type FeeMultiplierUpdate = constants::fees::SlowAdjustingFeeUpdate<Self>;
}

impl pallet_sudo::Trait for Runtime {
    type Event = Event;
    type Call = Call;
}

parameter_types! {
    pub const UncleGenerations: BlockNumber = 0;
}

impl pallet_authorship::Trait for Runtime {
    type FindAuthor = pallet_session::FindAccountFromAuthorIndex<Self, Babe>;
    type UncleGenerations = UncleGenerations;
    type FilterUncle = ();
    type EventHandler = (Staking, ImOnline);
}

impl_opaque_keys! {
    pub struct SessionKeys {
        pub grandpa: Grandpa,
        pub babe: Babe,
        pub im_online: ImOnline,
        pub authority_discovery: AuthorityDiscovery,
    }
}
// NOTE: `SessionHandler` and `SessionKeys` are co-dependent: One key will be used for each handler.
// The number and order of items in `SessionHandler` *MUST* be the same number and order of keys in
// `SessionKeys`.
// TODO: Introduce some structure to tie these together to make it a bit less of a footgun. This
// should be easy, since OneSessionHandler trait provides the `Key` as an associated type. #2858
parameter_types! {
    pub const DisabledValidatorsThreshold: Perbill = Perbill::from_percent(17);
}

impl pallet_session::Trait for Runtime {
    type Event = Event;
    type ValidatorId = AccountId;
    type ValidatorIdOf = pallet_staking::StashOf<Self>;
    type ShouldEndSession = Babe;
    type NextSessionRotation = Babe;
    type SessionManager = pallet_session::historical::NoteHistoricalRoot<Self, Staking>;
    type SessionHandler = <SessionKeys as OpaqueKeys>::KeyTypeIdProviders;
    type Keys = SessionKeys;
    type DisabledValidatorsThreshold = DisabledValidatorsThreshold;
    type WeightInfo = weights::pallet_session::WeightInfo;
}

impl pallet_session::historical::Trait for Runtime {
    type FullIdentification = pallet_staking::Exposure<AccountId, Balance>;
    type FullIdentificationOf = pallet_staking::ExposureOf<Runtime>;
}

pallet_staking_reward_curve::build! {
    const REWARD_CURVE: PiecewiseLinear<'static> = curve!(
        min_inflation: 0_050_000,
        max_inflation: 0_180_000,
        ideal_stake: 0_300_000,
        falloff: 0_050_000,
        max_piece_count: 100,
        test_precision: 0_005_000,
    );
}

parameter_types! {
    pub const SessionDuration: BlockNumber = EPOCH_DURATION_IN_SLOTS as _;
    pub const ImOnlineUnsignedPriority: TransactionPriority = TransactionPriority::max_value();
    /// We prioritize im-online heartbeats over election solution submission.
    pub const StakingUnsignedPriority: TransactionPriority = TransactionPriority::max_value() / 2;
}

parameter_types! {
    pub const SessionsPerEra: sp_staking::SessionIndex = 6;
    pub const BondingDuration: pallet_staking::EraIndex = BONDING_DURATION;
    pub const SlashDeferDuration: pallet_staking::EraIndex = BONDING_DURATION - 1; // 'slightly less' than the bonding duration.
    pub const RewardCurve: &'static PiecewiseLinear<'static> = &REWARD_CURVE;
    pub const MaxNominatorRewardedPerValidator: u32 = 64;
    pub const ElectionLookahead: BlockNumber = EPOCH_DURATION_IN_BLOCKS / 4;
    pub const MaxIterations: u32 = 10;
    // 0.05%. The higher the value, the more strict solution acceptance becomes.
    pub MinSolutionScoreBump: Perbill = Perbill::from_rational_approximation(5u32, 10_000);
}

impl pallet_staking::Trait for Runtime {
    type Currency = Balances;
    type UnixTime = Timestamp;
    type CurrencyToVote = CurrencyToVoteHandler;
    type RewardRemainder = (); // Could be Treasury.
    type Event = Event;
    type Slash = (); // Where to send the slashed funds. Could be Treasury.
    type Reward = (); // Rewards are minted from the void.
    type SessionsPerEra = SessionsPerEra;
    type BondingDuration = BondingDuration;
    type SlashDeferDuration = SlashDeferDuration;
    type SlashCancelOrigin = EnsureRoot<AccountId>; // Requires sudo. Parity recommends: a super-majority of the council can cancel the slash.
    type SessionInterface = Self;
    type RewardCurve = RewardCurve;
    type NextNewSession = Session;
    type ElectionLookahead = ElectionLookahead;
    type Call = Call;
    type MaxIterations = MaxIterations;
    type MinSolutionScoreBump = MinSolutionScoreBump;
    type MaxNominatorRewardedPerValidator = MaxNominatorRewardedPerValidator;
    type UnsignedPriority = StakingUnsignedPriority;
    type WeightInfo = weights::pallet_staking::WeightInfo;
}

impl pallet_im_online::Trait for Runtime {
    type AuthorityId = ImOnlineId;
    type Event = Event;
    type SessionDuration = SessionDuration;
    type ReportUnresponsiveness = Offences;
    // Using the default weights until we check if we can run the benchmarks for this pallet in
    // the reference machine in an acceptable time.
    type WeightInfo = ();
    type UnsignedPriority = ImOnlineUnsignedPriority;
}

parameter_types! {
    pub OffencesWeightSoftLimit: Weight = Perbill::from_percent(60) * MaximumBlockWeight::get();
}

impl pallet_offences::Trait for Runtime {
    type Event = Event;
    type IdentificationTuple = pallet_session::historical::IdentificationTuple<Self>;
    type OnOffenceHandler = Staking;
    type WeightSoftLimit = OffencesWeightSoftLimit;
}

impl pallet_authority_discovery::Trait for Runtime {}

parameter_types! {
    pub const WindowSize: BlockNumber = 101;
    pub const ReportLatency: BlockNumber = 1000;
}

impl pallet_finality_tracker::Trait for Runtime {
    type OnFinalizationStalled = ();
    type WindowSize = WindowSize;
    type ReportLatency = ReportLatency;
}

parameter_types! {
    pub const MaxNumberOfCuratorsPerGroup: MaxNumber = 50;
    pub const PricePerByte: u32 = 2; // TODO: update
    pub const ContentModuleId: ModuleId = ModuleId(*b"mContent"); // module content
    pub const BagDeletionPrize: Balance = 0; // TODO: update
    pub const MaxKeysPerCuratorGroupPermissionsByLevelMap: u8 = 25;
    pub const DefaultGlobalDailyNftLimit: LimitPerPeriod<BlockNumber> = LimitPerPeriod {
        block_number_period: DAYS,
        limit: 10000,
    };  // TODO: update
    pub const DefaultGlobalWeeklyNftLimit: LimitPerPeriod<BlockNumber> = LimitPerPeriod {
        block_number_period: WEEKS,
        limit: 50000,
    };  // TODO: update
    pub const DefaultChannelDailyNftLimit: LimitPerPeriod<BlockNumber> = LimitPerPeriod {
        block_number_period: DAYS,
        limit: 100,
    };  // TODO: update
    pub const DefaultChannelWeeklyNftLimit: LimitPerPeriod<BlockNumber> = LimitPerPeriod {
        block_number_period: WEEKS,
        limit: 500,
    };  // TODO: update
}

impl content::Trait for Runtime {
    type Event = Event;
    type ChannelCategoryId = ChannelCategoryId;
    type VideoId = VideoId;
    type OpenAuctionId = OpenAuctionId;
    type MaxNumberOfCuratorsPerGroup = MaxNumberOfCuratorsPerGroup;
    type DataObjectStorage = Storage;
    type PricePerByte = PricePerByte;
    type ModuleId = ContentModuleId;
    type MemberAuthenticator = Members;
    type MaxKeysPerCuratorGroupPermissionsByLevelMap = MaxKeysPerCuratorGroupPermissionsByLevelMap;
    type ChannelPrivilegeLevel = ChannelPrivilegeLevel;
    type CouncilBudgetManager = Council;
    type ContentWorkingGroup = ContentWorkingGroup;
    type DefaultGlobalDailyNftLimit = DefaultGlobalDailyNftLimit;
    type DefaultGlobalWeeklyNftLimit = DefaultGlobalWeeklyNftLimit;
    type DefaultChannelDailyNftLimit = DefaultChannelDailyNftLimit;
    type DefaultChannelWeeklyNftLimit = DefaultChannelWeeklyNftLimit;
    type ProjectToken = ProjectToken;
}

parameter_types! {
    pub const ProjectTokenModuleId: ModuleId = ModuleId(*b"mo:token"); // module: token
    pub const MaxVestingSchedulesPerAccountPerToken: u8 = 5; // TODO: adjust
    pub const BlocksPerYear: u32 = 5259600; // 365,25 * 24 * 60 * 60 / 6
}

impl project_token::Trait for Runtime {
    type Event = Event;
    type Balance = Balance;
    type TokenId = TokenId;
    type BlockNumberToBalance = BlockNumberToBalance;
    type DataObjectStorage = Storage;
    type ModuleId = ProjectTokenModuleId;
    type MaxVestingBalancesPerAccountPerToken = MaxVestingSchedulesPerAccountPerToken;
    type JoyExistentialDeposit = ExistentialDeposit;
    type BlocksPerYear = BlocksPerYear;
    type MemberOriginValidator = Members;
    type MembershipInfoProvider = Members;
}

// The referendum instance alias.
pub type ReferendumInstance = referendum::Instance1;
pub type ReferendumModule = referendum::Module<Runtime, ReferendumInstance>;
pub type CouncilModule = council::Module<Runtime>;

// Production coucil and elections configuration
#[cfg(not(any(feature = "staging_runtime", feature = "testing_runtime")))]
parameter_types! {
    // referendum parameters
    pub const MaxSaltLength: u64 = 32;
    pub const VoteStageDuration: BlockNumber = 14400;
    pub const RevealStageDuration: BlockNumber = 14400;
    pub const MinimumVotingStake: u64 = 10000;

    // council parameteres
    pub const MinNumberOfExtraCandidates: u64 = 1;
    pub const AnnouncingPeriodDuration: BlockNumber = 14400;
    pub const IdlePeriodDuration: BlockNumber = 57600;
    pub const CouncilSize: u64 = 5;
    pub const MinCandidateStake: u64 = 11000;
    pub const ElectedMemberRewardPeriod: BlockNumber = 14400;
    pub const DefaultBudgetIncrement: u64 = 5000000;
    pub const BudgetRefillPeriod: BlockNumber = 14400;
    pub const MaxWinnerTargetCount: u64 = 10; // should be greater than council size
}

// Common staging and playground coucil and elections configuration
// CouncilSize is defined separately
#[cfg(feature = "staging_runtime")]
parameter_types! {
    // referendum parameters
    pub const MaxSaltLength: u64 = 32;
    pub const VoteStageDuration: BlockNumber = 100;
    pub const RevealStageDuration: BlockNumber = 50;
    pub const MinimumVotingStake: u64 = 10000;

    // council parameteres
    pub const MinNumberOfExtraCandidates: u64 = 1;
    pub const AnnouncingPeriodDuration: BlockNumber = 200;
    pub const IdlePeriodDuration: BlockNumber = 400;
    pub const MinCandidateStake: u64 = 11000;
    pub const ElectedMemberRewardPeriod: BlockNumber = 14400;
    pub const DefaultBudgetIncrement: u64 = 10000000;
    pub const BudgetRefillPeriod: BlockNumber = 1000;
    pub const MaxWinnerTargetCount: u64 = 10;
}

// Staging council size
#[cfg(feature = "staging_runtime")]
#[cfg(not(feature = "playground_runtime"))]
parameter_types! {
    pub const CouncilSize: u64 = 5;
}

// Playground council size
#[cfg(feature = "staging_runtime")]
#[cfg(feature = "playground_runtime")]
parameter_types! {
    pub const CouncilSize: u64 = 1;
}

// Testing config
#[cfg(feature = "testing_runtime")]
parameter_types! {
    // referendum parameters
    pub const MaxSaltLength: u64 = 32;
    pub const VoteStageDuration: BlockNumber = 20;
    pub const RevealStageDuration: BlockNumber = 20;
    pub const MinimumVotingStake: u64 = 10000;

    // council parameteres
    pub const MinNumberOfExtraCandidates: u64 = 1;
    pub const AnnouncingPeriodDuration: BlockNumber = 20;
    pub const IdlePeriodDuration: BlockNumber = 20;
    pub const CouncilSize: u64 = 5;
    pub const MinCandidateStake: u64 = 11000;
    pub const ElectedMemberRewardPeriod: BlockNumber = 14400;
    pub const DefaultBudgetIncrement: u64 = 10000000;
    pub const BudgetRefillPeriod: BlockNumber = 1000;
    pub const MaxWinnerTargetCount: u64 = 10;
}

impl referendum::Trait<ReferendumInstance> for Runtime {
    type Event = Event;
    type MaxSaltLength = MaxSaltLength;
    type StakingHandler = VotingStakingManager;
    type ManagerOrigin =
        EnsureOneOf<Self::AccountId, EnsureSigned<Self::AccountId>, EnsureRoot<Self::AccountId>>;
    type VotePower = Balance;
    type VoteStageDuration = VoteStageDuration;
    type RevealStageDuration = RevealStageDuration;
    type MinimumStake = MinimumVotingStake;
    type WeightInfo = weights::referendum::WeightInfo;
    type MaxWinnerTargetCount = MaxWinnerTargetCount;

    fn calculate_vote_power(
        _account_id: &<Self as frame_system::Trait>::AccountId,
        stake: &Balance,
    ) -> Self::VotePower {
        *stake
    }

    fn can_unlock_vote_stake(vote: &CastVote<Self::Hash, Balance, Self::MemberId>) -> bool {
        <CouncilModule as ReferendumConnection<Runtime>>::can_unlock_vote_stake(vote).is_ok()
    }

    fn process_results(winners: &[OptionResult<Self::MemberId, Self::VotePower>]) {
        let tmp_winners: Vec<OptionResult<Self::MemberId, Self::VotePower>> = winners
            .iter()
            .map(|item| OptionResult {
                option_id: item.option_id,
                vote_power: item.vote_power,
            })
            .collect();
        <CouncilModule as ReferendumConnection<Runtime>>::recieve_referendum_results(
            tmp_winners.as_slice(),
        );
    }

    fn is_valid_option_id(option_index: &u64) -> bool {
        <CouncilModule as ReferendumConnection<Runtime>>::is_valid_candidate_id(option_index)
    }

    fn get_option_power(option_id: &u64) -> Self::VotePower {
        <CouncilModule as ReferendumConnection<Runtime>>::get_option_power(option_id)
    }

    fn increase_option_power(option_id: &u64, amount: &Self::VotePower) {
        <CouncilModule as ReferendumConnection<Runtime>>::increase_option_power(option_id, amount);
    }
}

impl council::Trait for Runtime {
    type Event = Event;
    type Referendum = ReferendumModule;
    type MinNumberOfExtraCandidates = MinNumberOfExtraCandidates;
    type CouncilSize = CouncilSize;
    type AnnouncingPeriodDuration = AnnouncingPeriodDuration;
    type IdlePeriodDuration = IdlePeriodDuration;
    type MinCandidateStake = MinCandidateStake;
    type CandidacyLock = StakingManager<Self, CandidacyLockId>;
    type CouncilorLock = StakingManager<Self, CouncilorLockId>;
    type StakingAccountValidator = Members;
    type ElectedMemberRewardPeriod = ElectedMemberRewardPeriod;
    type BudgetRefillPeriod = BudgetRefillPeriod;
    type MemberOriginValidator = Members;
    type WeightInfo = weights::council::WeightInfo;

    fn new_council_elected(_elected_members: &[council::CouncilMemberOf<Self>]) {
        <proposals_engine::Module<Runtime>>::reject_active_proposals();
        <proposals_engine::Module<Runtime>>::reactivate_pending_constitutionality_proposals();
    }
}

impl common::StorageOwnership for Runtime {
    type ChannelId = ChannelId;
    type ContentId = ContentId;
    type DataObjectTypeId = DataObjectTypeId;
}

parameter_types! {
    pub const MaxDistributionBucketFamilyNumber: u64 = 200;
    pub const BlacklistSizeLimit: u64 = 10000; //TODO: adjust value
    pub const MaxNumberOfPendingInvitationsPerDistributionBucket: u64 = 20; //TODO: adjust value
    pub const StorageModuleId: ModuleId = ModuleId(*b"mstorage"); // module storage
    pub const StorageBucketsPerBagValueConstraint: storage::StorageBucketsPerBagValueConstraint =
        storage::StorageBucketsPerBagValueConstraint {min: 5, max_min_diff: 15}; //TODO: adjust value
    pub const DefaultMemberDynamicBagNumberOfStorageBuckets: u64 = 5; //TODO: adjust value
    pub const DefaultChannelDynamicBagNumberOfStorageBuckets: u64 = 5; //TODO: adjust value
    pub const DistributionBucketsPerBagValueConstraint: storage::DistributionBucketsPerBagValueConstraint =
        storage::DistributionBucketsPerBagValueConstraint {min: 1, max_min_diff: 100}; //TODO: adjust value
    pub const MaxDataObjectSize: u64 = 10 * 1024 * 1024 * 1024; // 10 GB
}

impl storage::Trait for Runtime {
    type Event = Event;
    type DataObjectId = DataObjectId;
    type StorageBucketId = StorageBucketId;
    type DistributionBucketIndex = DistributionBucketIndex;
    type DistributionBucketFamilyId = DistributionBucketFamilyId;
    type ChannelId = ChannelId;
    type BlacklistSizeLimit = BlacklistSizeLimit;
    type ModuleId = StorageModuleId;
    type StorageBucketsPerBagValueConstraint = StorageBucketsPerBagValueConstraint;
    type DefaultMemberDynamicBagNumberOfStorageBuckets =
        DefaultMemberDynamicBagNumberOfStorageBuckets;
    type DefaultChannelDynamicBagNumberOfStorageBuckets =
        DefaultChannelDynamicBagNumberOfStorageBuckets;
    type MaxDistributionBucketFamilyNumber = MaxDistributionBucketFamilyNumber;
    type DistributionBucketsPerBagValueConstraint = DistributionBucketsPerBagValueConstraint;
    type DistributionBucketOperatorId = DistributionBucketOperatorId;
    type MaxNumberOfPendingInvitationsPerDistributionBucket =
        MaxNumberOfPendingInvitationsPerDistributionBucket;
    type MaxDataObjectSize = MaxDataObjectSize;
    type ContentId = ContentId;
    type WeightInfo = weights::storage::WeightInfo;
    type StorageWorkingGroup = StorageWorkingGroup;
    type DistributionWorkingGroup = DistributionWorkingGroup;
    type ModuleAccountInitialBalance = ExistentialDeposit;
}

impl common::membership::MembershipTypes for Runtime {
    type MemberId = MemberId;
    type ActorId = ActorId;
}

parameter_types! {
    pub const DefaultMembershipPrice: Balance = 100;
    pub const ReferralCutMaximumPercent: u8 = 50;
    pub const DefaultInitialInvitationBalance: Balance = 100;
    // The candidate stake should be more than the transaction fee which currently is 53
    pub const CandidateStake: Balance = 200;
}

impl membership::Trait for Runtime {
    type Event = Event;
    type DefaultMembershipPrice = DefaultMembershipPrice;
    type DefaultInitialInvitationBalance = DefaultInitialInvitationBalance;
    type InvitedMemberStakingHandler = InvitedMemberStakingManager;
    type StakingCandidateStakingHandler = BoundStakingAccountStakingManager;
    type WorkingGroup = MembershipWorkingGroup;
    type WeightInfo = weights::membership::WeightInfo;
    type ReferralCutMaximumPercent = ReferralCutMaximumPercent;
    type CandidateStake = CandidateStake;
}

parameter_types! {
    pub const MaxCategoryDepth: u64 = 6;
    pub const MaxSubcategories: u64 = 40;
    pub const MaxThreadsInCategory: u64 = 20;
    pub const MaxPostsInThread: u64 = 20;
    pub const MaxModeratorsForCategory: u64 = 20;
    pub const MaxCategories: u64 = 40;
    pub const MaxPollAlternativesNumber: u64 = 20;
    pub const ThreadDeposit: u64 = 30;
    pub const PostDeposit: u64 = 10;
    pub const ForumModuleId: ModuleId = ModuleId(*b"mo:forum"); // module : forum
    pub const PostLifeTime: BlockNumber = 3600;
}

pub struct MapLimits;
impl forum::StorageLimits for MapLimits {
    type MaxSubcategories = MaxSubcategories;
    type MaxModeratorsForCategory = MaxModeratorsForCategory;
    type MaxCategories = MaxCategories;
    type MaxPollAlternativesNumber = MaxPollAlternativesNumber;
}

impl forum::Trait for Runtime {
    type Event = Event;
    type ThreadId = ThreadId;
    type PostId = PostId;
    type CategoryId = u64;
    type PostReactionId = u64;
    type MaxCategoryDepth = MaxCategoryDepth;
    type ThreadDeposit = ThreadDeposit;
    type PostDeposit = PostDeposit;
    type ModuleId = ForumModuleId;
    type MapLimits = MapLimits;
    type WeightInfo = weights::forum::WeightInfo;
    type WorkingGroup = ForumWorkingGroup;
    type MemberOriginValidator = Members;
    type PostLifeTime = PostLifeTime;

    fn calculate_hash(text: &[u8]) -> Self::Hash {
        Self::Hashing::hash(text)
    }
}

impl LockComparator<<Runtime as pallet_balances::Trait>::Balance> for Runtime {
    fn are_locks_conflicting(new_lock: &LockIdentifier, existing_locks: &[LockIdentifier]) -> bool {
        let other_locks_present = !existing_locks.is_empty();
        let new_lock_is_rivalrous = !NON_RIVALROUS_LOCKS.contains(new_lock);
        let existing_locks_contain_rivalrous_lock = existing_locks
            .iter()
            .any(|lock_id| !NON_RIVALROUS_LOCKS.contains(lock_id));

        other_locks_present && new_lock_is_rivalrous && existing_locks_contain_rivalrous_lock
    }
}

parameter_types! {
    pub const MaxWorkerNumberLimit: u32 = 100;
    pub const MinUnstakingPeriodLimit: u32 = 43200;
    pub const ForumWorkingGroupRewardPeriod: u32 = 14400 + 10;
    pub const StorageWorkingGroupRewardPeriod: u32 = 14400 + 20;
    pub const ContentWorkingGroupRewardPeriod: u32 = 14400 + 30;
    pub const MembershipRewardPeriod: u32 = 14400 + 40;
    pub const GatewayRewardPeriod: u32 = 14400 + 50;
    pub const OperationsAlphaRewardPeriod: u32 = 14400 + 60;
    pub const OperationsBetaRewardPeriod: u32 = 14400 + 70;
    pub const OperationsGammaRewardPeriod: u32 = 14400 + 80;
    pub const DistributionRewardPeriod: u32 = 14400 + 90;
    // This should be more costly than `apply_on_opening` fee with the current configuration
    // the base cost of `apply_on_opening` in tokens is 193. And has a very slight slope
    // with the lenght with the length of rationale, with 2000 stake we are probably safe.
    pub const MinimumApplicationStake: Balance = 2000;
    // This should be more costly than `add_opening` fee with the current configuration
    // the base cost of `add_opening` in tokens is 81. And has a very slight slope
    // with the lenght with the length of rationale, with 2000 stake we are probably safe.
    pub const LeaderOpeningStake: Balance = 2000;
}

// Staking managers type aliases.
pub type ForumWorkingGroupStakingManager =
    staking_handler::StakingManager<Runtime, ForumGroupLockId>;
pub type VotingStakingManager = staking_handler::StakingManager<Runtime, VotingLockId>;
pub type ContentWorkingGroupStakingManager =
    staking_handler::StakingManager<Runtime, ContentWorkingGroupLockId>;
pub type StorageWorkingGroupStakingManager =
    staking_handler::StakingManager<Runtime, StorageWorkingGroupLockId>;
pub type MembershipWorkingGroupStakingManager =
    staking_handler::StakingManager<Runtime, MembershipWorkingGroupLockId>;
pub type InvitedMemberStakingManager =
    staking_handler::StakingManager<Runtime, InvitedMemberLockId>;
pub type BoundStakingAccountStakingManager =
    staking_handler::StakingManager<Runtime, BoundStakingAccountLockId>;
pub type GatewayWorkingGroupStakingManager =
    staking_handler::StakingManager<Runtime, GatewayWorkingGroupLockId>;
pub type OperationsWorkingGroupAlphaStakingManager =
    staking_handler::StakingManager<Runtime, OperationsWorkingGroupAlphaLockId>;
pub type OperationsWorkingGroupBetaStakingManager =
    staking_handler::StakingManager<Runtime, OperationsWorkingGroupBetaLockId>;
pub type OperationsWorkingGroupGammaStakingManager =
    staking_handler::StakingManager<Runtime, OperationsWorkingGroupGammaLockId>;
pub type DistributionWorkingGroupStakingManager =
    staking_handler::StakingManager<Runtime, DistributionWorkingGroupLockId>;

// The forum working group instance alias.
pub type ForumWorkingGroupInstance = working_group::Instance1;

// The storage working group instance alias.
pub type StorageWorkingGroupInstance = working_group::Instance2;

// The content directory working group instance alias.
pub type ContentWorkingGroupInstance = working_group::Instance3;

// The builder working group instance alias.
pub type OperationsWorkingGroupInstanceAlpha = working_group::Instance4;

// The gateway working group instance alias.
pub type GatewayWorkingGroupInstance = working_group::Instance5;

// The membership working group instance alias.
pub type MembershipWorkingGroupInstance = working_group::Instance6;

// The builder working group instance alias.
pub type OperationsWorkingGroupInstanceBeta = working_group::Instance7;

// The builder working group instance alias.
pub type OperationsWorkingGroupInstanceGamma = working_group::Instance8;

// The distribution working group instance alias.
pub type DistributionWorkingGroupInstance = working_group::Instance9;

impl working_group::Trait<ForumWorkingGroupInstance> for Runtime {
    type Event = Event;
    type MaxWorkerNumberLimit = MaxWorkerNumberLimit;
    type StakingHandler = ForumWorkingGroupStakingManager;
    type StakingAccountValidator = Members;
    type MemberOriginValidator = Members;
    type MinUnstakingPeriodLimit = MinUnstakingPeriodLimit;
    type RewardPeriod = ForumWorkingGroupRewardPeriod;
    type WeightInfo = weights::working_group::WeightInfo;
    type MinimumApplicationStake = MinimumApplicationStake;
    type LeaderOpeningStake = LeaderOpeningStake;
}

impl working_group::Trait<StorageWorkingGroupInstance> for Runtime {
    type Event = Event;
    type MaxWorkerNumberLimit = MaxWorkerNumberLimit;
    type StakingHandler = StorageWorkingGroupStakingManager;
    type StakingAccountValidator = Members;
    type MemberOriginValidator = Members;
    type MinUnstakingPeriodLimit = MinUnstakingPeriodLimit;
    type RewardPeriod = StorageWorkingGroupRewardPeriod;
    type WeightInfo = weights::working_group::WeightInfo;
    type MinimumApplicationStake = MinimumApplicationStake;
    type LeaderOpeningStake = LeaderOpeningStake;
}

impl working_group::Trait<ContentWorkingGroupInstance> for Runtime {
    type Event = Event;
    type MaxWorkerNumberLimit = MaxWorkerNumberLimit;
    type StakingHandler = ContentWorkingGroupStakingManager;
    type StakingAccountValidator = Members;
    type MemberOriginValidator = Members;
    type MinUnstakingPeriodLimit = MinUnstakingPeriodLimit;
    type RewardPeriod = ContentWorkingGroupRewardPeriod;
    type WeightInfo = weights::working_group::WeightInfo;
    type MinimumApplicationStake = MinimumApplicationStake;
    type LeaderOpeningStake = LeaderOpeningStake;
}

impl working_group::Trait<MembershipWorkingGroupInstance> for Runtime {
    type Event = Event;
    type MaxWorkerNumberLimit = MaxWorkerNumberLimit;
    type StakingHandler = MembershipWorkingGroupStakingManager;
    type StakingAccountValidator = Members;
    type MemberOriginValidator = Members;
    type MinUnstakingPeriodLimit = MinUnstakingPeriodLimit;
    type RewardPeriod = MembershipRewardPeriod;
    type WeightInfo = weights::working_group::WeightInfo;
    type MinimumApplicationStake = MinimumApplicationStake;
    type LeaderOpeningStake = LeaderOpeningStake;
}

impl working_group::Trait<OperationsWorkingGroupInstanceAlpha> for Runtime {
    type Event = Event;
    type MaxWorkerNumberLimit = MaxWorkerNumberLimit;
    type StakingHandler = OperationsWorkingGroupAlphaStakingManager;
    type StakingAccountValidator = Members;
    type MemberOriginValidator = Members;
    type MinUnstakingPeriodLimit = MinUnstakingPeriodLimit;
    type RewardPeriod = OperationsAlphaRewardPeriod;
    type WeightInfo = weights::working_group::WeightInfo;
    type MinimumApplicationStake = MinimumApplicationStake;
    type LeaderOpeningStake = LeaderOpeningStake;
}

impl working_group::Trait<GatewayWorkingGroupInstance> for Runtime {
    type Event = Event;
    type MaxWorkerNumberLimit = MaxWorkerNumberLimit;
    type StakingHandler = GatewayWorkingGroupStakingManager;
    type StakingAccountValidator = Members;
    type MemberOriginValidator = Members;
    type MinUnstakingPeriodLimit = MinUnstakingPeriodLimit;
    type RewardPeriod = GatewayRewardPeriod;
    type WeightInfo = weights::working_group::WeightInfo;
    type MinimumApplicationStake = MinimumApplicationStake;
    type LeaderOpeningStake = LeaderOpeningStake;
}

impl working_group::Trait<OperationsWorkingGroupInstanceBeta> for Runtime {
    type Event = Event;
    type MaxWorkerNumberLimit = MaxWorkerNumberLimit;
    type StakingHandler = OperationsWorkingGroupBetaStakingManager;
    type StakingAccountValidator = Members;
    type MemberOriginValidator = Members;
    type MinUnstakingPeriodLimit = MinUnstakingPeriodLimit;
    type RewardPeriod = OperationsBetaRewardPeriod;
    type WeightInfo = weights::working_group::WeightInfo;
    type MinimumApplicationStake = MinimumApplicationStake;
    type LeaderOpeningStake = LeaderOpeningStake;
}

impl working_group::Trait<OperationsWorkingGroupInstanceGamma> for Runtime {
    type Event = Event;
    type MaxWorkerNumberLimit = MaxWorkerNumberLimit;
    type StakingHandler = OperationsWorkingGroupGammaStakingManager;
    type StakingAccountValidator = Members;
    type MemberOriginValidator = Members;
    type MinUnstakingPeriodLimit = MinUnstakingPeriodLimit;
    type RewardPeriod = OperationsGammaRewardPeriod;
    type WeightInfo = weights::working_group::WeightInfo;
    type MinimumApplicationStake = MinimumApplicationStake;
    type LeaderOpeningStake = LeaderOpeningStake;
}

impl working_group::Trait<DistributionWorkingGroupInstance> for Runtime {
    type Event = Event;
    type MaxWorkerNumberLimit = MaxWorkerNumberLimit;
    type StakingHandler = DistributionWorkingGroupStakingManager;
    type StakingAccountValidator = Members;
    type MemberOriginValidator = Members;
    type MinUnstakingPeriodLimit = MinUnstakingPeriodLimit;
    type RewardPeriod = DistributionRewardPeriod;
    type WeightInfo = weights::working_group::WeightInfo;
    type MinimumApplicationStake = MinimumApplicationStake;
    type LeaderOpeningStake = LeaderOpeningStake;
}

parameter_types! {
    pub const ProposalCancellationFee: u64 = 10000;
    pub const ProposalRejectionFee: u64 = 5000;
    pub const ProposalTitleMaxLength: u32 = 40;
    pub const ProposalDescriptionMaxLength: u32 = 3000;
    pub const ProposalMaxActiveProposalLimit: u32 = 20;
}

impl proposals_engine::Trait for Runtime {
    type Event = Event;
    type ProposerOriginValidator = Members;
    type CouncilOriginValidator = Council;
    type TotalVotersCounter = CouncilManager<Self>;
    type ProposalId = u32;
    type StakingHandler = staking_handler::StakingManager<Self, ProposalsLockId>;
    type CancellationFee = ProposalCancellationFee;
    type RejectionFee = ProposalRejectionFee;
    type TitleMaxLength = ProposalTitleMaxLength;
    type DescriptionMaxLength = ProposalDescriptionMaxLength;
    type MaxActiveProposalLimit = ProposalMaxActiveProposalLimit;
    type DispatchableCallCode = Call;
    type ProposalObserver = ProposalsCodex;
    type WeightInfo = weights::proposals_engine::WeightInfo;
    type StakingAccountValidator = Members;
}

impl Default for Call {
    fn default() -> Self {
        panic!("shouldn't call default for Call");
    }
}

parameter_types! {
    pub const MaxWhiteListSize: u32 = 20;
    pub const ProposalsPostDeposit: Balance = 2000;
    // module : proposals_discussion
    pub const ProposalsDiscussionModuleId: ModuleId = ModuleId(*b"mo:prdis");
    pub const ForumPostLifeTime: BlockNumber = 3600;
}

macro_rules! call_wg {
    ($working_group:ident, $function:ident $(,$x:expr)*) => {{
        match $working_group {
            WorkingGroup::Content => <ContentWorkingGroup as WorkingGroupBudgetHandler<AccountId, Balance>>::$function($($x,)*),
            WorkingGroup::Storage => <StorageWorkingGroup as WorkingGroupBudgetHandler<AccountId, Balance>>::$function($($x,)*),
            WorkingGroup::Forum => <ForumWorkingGroup as WorkingGroupBudgetHandler<AccountId, Balance>>::$function($($x,)*),
            WorkingGroup::Membership => <MembershipWorkingGroup as WorkingGroupBudgetHandler<AccountId, Balance>>::$function($($x,)*),
            WorkingGroup::Gateway => <GatewayWorkingGroup as WorkingGroupBudgetHandler<AccountId, Balance>>::$function($($x,)*),
            WorkingGroup::Distribution => <DistributionWorkingGroup as WorkingGroupBudgetHandler<AccountId, Balance>>::$function($($x,)*),
            WorkingGroup::OperationsAlpha => <OperationsWorkingGroupAlpha as WorkingGroupBudgetHandler<AccountId, Balance>>::$function($($x,)*),
            WorkingGroup::OperationsBeta => <OperationsWorkingGroupBeta as WorkingGroupBudgetHandler<AccountId, Balance>>::$function($($x,)*),
            WorkingGroup::OperationsGamma => <OperationsWorkingGroupGamma as WorkingGroupBudgetHandler<AccountId, Balance>>::$function($($x,)*),
        }
    }};
}

impl proposals_discussion::Trait for Runtime {
    type Event = Event;
    type AuthorOriginValidator = Members;
    type CouncilOriginValidator = Council;
    type ThreadId = ThreadId;
    type PostId = PostId;
    type MaxWhiteListSize = MaxWhiteListSize;
    type WeightInfo = weights::proposals_discussion::WeightInfo;
    type PostDeposit = ProposalsPostDeposit;
    type ModuleId = ProposalsDiscussionModuleId;
    type PostLifeTime = ForumPostLifeTime;
}

impl joystream_utility::Trait for Runtime {
    type Event = Event;

    type WeightInfo = weights::joystream_utility::WeightInfo;

    fn get_working_group_budget(working_group: WorkingGroup) -> Balance {
        call_wg!(working_group, get_budget)
    }
    fn set_working_group_budget(working_group: WorkingGroup, budget: Balance) {
        call_wg!(working_group, set_budget, budget)
    }
}

parameter_types! {
    // Make sure to stay below MAX_BLOCK_SIZE of substrate consensus of ~4MB
    pub const RuntimeUpgradeWasmProposalMaxLength: u32 = 3_500_000;
}

impl proposals_codex::Trait for Runtime {
    type Event = Event;
    type MembershipOriginValidator = Members;
    type ProposalEncoder = ExtrinsicProposalEncoder;
    type SetMaxValidatorCountProposalParameters = SetMaxValidatorCountProposalParameters;
    type RuntimeUpgradeProposalParameters = RuntimeUpgradeProposalParameters;
    type SignalProposalParameters = SignalProposalParameters;
    type FundingRequestProposalParameters = FundingRequestProposalParameters;
    type CreateWorkingGroupLeadOpeningProposalParameters =
        CreateWorkingGroupLeadOpeningProposalParameters;
    type FillWorkingGroupLeadOpeningProposalParameters =
        FillWorkingGroupLeadOpeningProposalParameters;
    type UpdateWorkingGroupBudgetProposalParameters = UpdateWorkingGroupBudgetProposalParameters;
    type DecreaseWorkingGroupLeadStakeProposalParameters =
        DecreaseWorkingGroupLeadStakeProposalParameters;
    type SlashWorkingGroupLeadProposalParameters = SlashWorkingGroupLeadProposalParameters;
    type SetWorkingGroupLeadRewardProposalParameters = SetWorkingGroupLeadRewardProposalParameters;
    type TerminateWorkingGroupLeadProposalParameters = TerminateWorkingGroupLeadProposalParameters;
    type AmendConstitutionProposalParameters = AmendConstitutionProposalParameters;
    type CancelWorkingGroupLeadOpeningProposalParameters =
        CancelWorkingGroupLeadOpeningProposalParameters;
    type SetMembershipPriceProposalParameters = SetMembershipPriceProposalParameters;
    type SetCouncilBudgetIncrementProposalParameters = SetCouncilBudgetIncrementProposalParameters;
    type SetCouncilorRewardProposalParameters = SetCouncilorRewardProposalParameters;
    type SetInitialInvitationBalanceProposalParameters =
        SetInitialInvitationBalanceProposalParameters;
    type SetInvitationCountProposalParameters = SetInvitationCountProposalParameters;
    type SetMembershipLeadInvitationQuotaProposalParameters =
        SetMembershipLeadInvitationQuotaProposalParameters;
    type SetReferralCutProposalParameters = SetReferralCutProposalParameters;
    type CreateBlogPostProposalParameters = CreateBlogPostProposalParameters;
    type EditBlogPostProoposalParamters = EditBlogPostProoposalParamters;
    type LockBlogPostProposalParameters = LockBlogPostProposalParameters;
    type UnlockBlogPostProposalParameters = UnlockBlogPostProposalParameters;
    type VetoProposalProposalParameters = VetoProposalProposalParameters;
    type UpdateGlobalNftLimitProposalParameters = UpdateGlobalNftLimitProposalParameters;
    type UpdateChannelPayoutsProposalParameters = UpdateChannelPayoutsProposalParameters;
    type WeightInfo = weights::proposals_codex::WeightInfo;
}

impl pallet_constitution::Trait for Runtime {
    type Event = Event;
    type WeightInfo = weights::pallet_constitution::WeightInfo;
}

parameter_types! {
    pub const BountyModuleId: ModuleId = ModuleId(*b"m:bounty"); // module : bounty
    pub const ClosedContractSizeLimit: u32 = 50;
<<<<<<< HEAD
    pub const MinWorkEntrantStake: Balance = 100;
    pub const FunderStateBloatBondAmount: Balance = 10;
    pub const CreatorStateBloatBondAmount: Balance = 10;
=======
    pub const MinCherryLimit: Balance = 1000;
    pub const MinFundingLimit: Balance = 1000;
    pub const MinWorkEntrantStake: Balance = 1000;
>>>>>>> 0e12e5a8
}

impl bounty::Trait for Runtime {
    type Event = Event;
    type ModuleId = BountyModuleId;
    type BountyId = u64;
    type Membership = Members;
    type WeightInfo = weights::bounty::WeightInfo;
    type CouncilBudgetManager = Council;
    type StakingHandler = staking_handler::StakingManager<Self, BountyLockId>;
    type EntryId = u64;
    type ClosedContractSizeLimit = ClosedContractSizeLimit;
    type MinWorkEntrantStake = MinWorkEntrantStake;
    type FunderStateBloatBondAmount = FunderStateBloatBondAmount;
    type CreatorStateBloatBondAmount = CreatorStateBloatBondAmount;
}

parameter_types! {
    pub const PostsMaxNumber: u64 = 20;
    pub const RepliesMaxNumber: u64 = 100;
    pub const ReplyDeposit: Balance = 2000;
    pub const BlogModuleId: ModuleId = ModuleId(*b"mod:blog"); // module : forum
    pub const ReplyLifetime: BlockNumber = 43_200;
}

pub type BlogInstance = blog::Instance1;
impl blog::Trait<BlogInstance> for Runtime {
    type Event = Event;
    type PostsMaxNumber = PostsMaxNumber;
    type ParticipantEnsureOrigin = Members;
    type WeightInfo = weights::blog::WeightInfo;
    type ReplyId = u64;
    type ReplyDeposit = ReplyDeposit;
    type ModuleId = BlogModuleId;
    type ReplyLifetime = ReplyLifetime;
}

/// Forum identifier for category
pub type CategoryId = u64;

parameter_types! {
    pub const MinVestedTransfer: Balance = 100; // TODO: adjust value
}

impl pallet_vesting::Trait for Runtime {
    type Event = Event;
    type Currency = Balances;
    type BlockNumberToBalance = ConvertInto;
    type MinVestedTransfer = MinVestedTransfer;
    type WeightInfo = weights::pallet_vesting::WeightInfo;
}

/// Opaque types. These are used by the CLI to instantiate machinery that don't need to know
/// the specifics of the runtime. They can then be made to be agnostic over specific formats
/// of data like extrinsics, allowing for them to continue syncing the network through upgrades
/// to even the core datastructures.
pub mod opaque {
    use super::*;

    pub use sp_runtime::OpaqueExtrinsic as UncheckedExtrinsic;

    /// Opaque block header type.
    pub type Header = generic::Header<BlockNumber, BlakeTwo256>;
    /// Opaque block type.
    pub type Block = generic::Block<Header, UncheckedExtrinsic>;
    /// Opaque block identifier type.
    pub type BlockId = generic::BlockId<Block>;
}

construct_runtime!(
    pub enum Runtime where
        Block = Block,
        NodeBlock = opaque::Block,
        UncheckedExtrinsic = UncheckedExtrinsic
    {
        // Substrate
        System: frame_system::{Module, Call, Storage, Config, Event<T>},
        Utility: substrate_utility::{Module, Call, Event},
        Babe: pallet_babe::{Module, Call, Storage, Config, Inherent, ValidateUnsigned},
        Timestamp: pallet_timestamp::{Module, Call, Storage, Inherent},
        Authorship: pallet_authorship::{Module, Call, Storage, Inherent},
        Balances: pallet_balances::{Module, Call, Storage, Config<T>, Event<T>},
        TransactionPayment: pallet_transaction_payment::{Module, Storage},
        Staking: pallet_staking::{Module, Call, Config<T>, Storage, Event<T>, ValidateUnsigned},
        Session: pallet_session::{Module, Call, Storage, Event, Config<T>},
        Historical: pallet_session_historical::{Module},
        FinalityTracker: pallet_finality_tracker::{Module, Call, Inherent},
        Grandpa: pallet_grandpa::{Module, Call, Storage, Config, Event},
        ImOnline: pallet_im_online::{Module, Call, Storage, Event<T>, ValidateUnsigned, Config<T>},
        AuthorityDiscovery: pallet_authority_discovery::{Module, Call, Config},
        Offences: pallet_offences::{Module, Call, Storage, Event},
        RandomnessCollectiveFlip: pallet_randomness_collective_flip::{Module, Call, Storage},
        Sudo: pallet_sudo::{Module, Call, Config<T>, Storage, Event<T>},
        Vesting: pallet_vesting::{Module, Call, Storage, Event<T>, Config<T>},
        // Joystream
        Council: council::{Module, Call, Storage, Event<T>, Config<T>},
        Referendum: referendum::<Instance1>::{Module, Call, Storage, Event<T>, Config<T>},
        Members: membership::{Module, Call, Storage, Event<T>, Config<T>},
        Forum: forum::{Module, Call, Storage, Event<T>, Config<T>},
        Constitution: pallet_constitution::{Module, Call, Storage, Event},
        Bounty: bounty::{Module, Call, Storage, Event<T>},
        Blog: blog::<Instance1>::{Module, Call, Storage, Event<T>},
        JoystreamUtility: joystream_utility::{Module, Call, Event<T>},
        Content: content::{Module, Call, Storage, Event<T>, Config<T>},
        Storage: storage::{Module, Call, Storage, Event<T>, Config},
        ProjectToken: project_token::{Module, Call, Storage, Event<T>},
        // --- Proposals
        ProposalsEngine: proposals_engine::{Module, Call, Storage, Event<T>},
        ProposalsDiscussion: proposals_discussion::{Module, Call, Storage, Event<T>},
        ProposalsCodex: proposals_codex::{Module, Call, Storage, Event<T>},
        // --- Working groups
        ForumWorkingGroup: working_group::<Instance1>::{Module, Call, Storage, Event<T>},
        StorageWorkingGroup: working_group::<Instance2>::{Module, Call, Storage, Event<T>},
        ContentWorkingGroup: working_group::<Instance3>::{Module, Call, Storage, Event<T>},
        OperationsWorkingGroupAlpha: working_group::<Instance4>::{Module, Call, Storage, Event<T>},
        GatewayWorkingGroup: working_group::<Instance5>::{Module, Call, Storage, Event<T>},
        MembershipWorkingGroup: working_group::<Instance6>::{Module, Call, Storage, Event<T>},
        OperationsWorkingGroupBeta: working_group::<Instance7>::{Module, Call, Storage, Event<T>},
        OperationsWorkingGroupGamma: working_group::<Instance8>::{Module, Call, Storage, Event<T>},
        DistributionWorkingGroup: working_group::<Instance9>::{Module, Call, Storage, Event<T>},
    }
);<|MERGE_RESOLUTION|>--- conflicted
+++ resolved
@@ -1116,15 +1116,9 @@
 parameter_types! {
     pub const BountyModuleId: ModuleId = ModuleId(*b"m:bounty"); // module : bounty
     pub const ClosedContractSizeLimit: u32 = 50;
-<<<<<<< HEAD
     pub const MinWorkEntrantStake: Balance = 100;
     pub const FunderStateBloatBondAmount: Balance = 10;
     pub const CreatorStateBloatBondAmount: Balance = 10;
-=======
-    pub const MinCherryLimit: Balance = 1000;
-    pub const MinFundingLimit: Balance = 1000;
-    pub const MinWorkEntrantStake: Balance = 1000;
->>>>>>> 0e12e5a8
 }
 
 impl bounty::Trait for Runtime {
