--- conflicted
+++ resolved
@@ -8,13 +8,10 @@
 #![allow(clippy::unnecessary_mut_passed)]
 #![allow(non_fmt_panic)]
 #![allow(clippy::from_over_into)]
-<<<<<<< HEAD
-=======
 
 // Mutually exclusive feature check
 #[cfg(all(feature = "staging_runtime", feature = "testing_runtime"))]
 compile_error!("feature \"staging_runtime\" and feature \"testing_runtime\" cannot be enabled at the same time");
->>>>>>> d9d9b49b
 
 // Make the WASM binary available.
 // This is required only by the node build.
@@ -22,19 +19,6 @@
 #[cfg(feature = "std")]
 include!(concat!(env!("OUT_DIR"), "/wasm_binary.rs"));
 
-<<<<<<< HEAD
-=======
-#[cfg(feature = "std")]
-/// Wasm binary unwrapped. If built with `BUILD_DUMMY_WASM_BINARY`, the function panics.
-pub fn wasm_binary_unwrap() -> &'static [u8] {
-    WASM_BINARY.expect(
-        "Development wasm binary is not available. This means the client is \
-        built with `BUILD_DUMMY_WASM_BINARY` flag and it is only usable for \
-        production chains. Please rebuild with the flag disabled.",
-    )
-}
-
->>>>>>> d9d9b49b
 pub mod constants;
 mod integration;
 pub mod primitives;
@@ -104,8 +88,8 @@
 pub const VERSION: RuntimeVersion = RuntimeVersion {
     spec_name: create_runtime_str!("joystream-node"),
     impl_name: create_runtime_str!("joystream-node"),
-    authoring_version: 10,
-    spec_version: 6,
+    authoring_version: 11,
+    spec_version: 20,
     impl_version: 0,
     apis: crate::runtime_api::EXPORTED_RUNTIME_API_VERSIONS,
     transaction_version: 1,
@@ -359,43 +343,14 @@
 impl WeightToFeePolynomial for NoWeights {
     type Balance = Balance;
 
-<<<<<<< HEAD
 impl pallet_transaction_payment::Config for Runtime {
     type OnChargeTransaction = pallet_transaction_payment::CurrencyAdapter<Balances, ()>;
-=======
-    fn polynomial() -> WeightToFeeCoefficients<Self::Balance> {
-        Default::default()
-    }
-
-    fn calc(_weight: &u64) -> Self::Balance {
-        Default::default()
-    }
-}
-
-impl pallet_transaction_payment::Trait for Runtime {
-    type Currency = Balances;
-    type OnTransactionPayment = ();
->>>>>>> d9d9b49b
     type TransactionByteFee = TransactionByteFee;
     type WeightToFee = NoWeights;
     type FeeMultiplierUpdate = ();
 }
 
-<<<<<<< HEAD
 impl pallet_sudo::Config for Runtime {
-=======
-// Temporary commented for Olympia: https://github.com/Joystream/joystream/issues/3237
-// TODO: Restore after the Olympia release
-// impl pallet_transaction_payment::Trait for Runtime {
-//     type Currency = Balances;
-//     type OnTransactionPayment = DealWithFees;
-//     type TransactionByteFee = TransactionByteFee;
-//     type WeightToFee = constants::fees::WeightToFee;
-//     type FeeMultiplierUpdate = constants::fees::SlowAdjustingFeeUpdate<Self>;
-// }
-
-impl pallet_sudo::Trait for Runtime {
->>>>>>> d9d9b49b
     type Event = Event;
     type Call = Call;
 }
@@ -531,15 +486,7 @@
     pub const ReportLatency: BlockNumber = 1000;
 }
 
-<<<<<<< HEAD
-type EntityId = <Runtime as content_directory::Config>::EntityId;
-=======
-impl pallet_finality_tracker::Trait for Runtime {
-    type OnFinalizationStalled = ();
-    type WindowSize = WindowSize;
-    type ReportLatency = ReportLatency;
-}
->>>>>>> d9d9b49b
+// type EntityId = <Runtime as content_directory::Config>::EntityId;
 
 parameter_types! {
     pub const MaxNumberOfCuratorsPerGroup: MaxNumber = 50;
@@ -551,11 +498,7 @@
     pub const BloatBondCap: u32 = 1000;  // TODO: update
 }
 
-<<<<<<< HEAD
-impl content_directory::Config for Runtime {
-=======
-impl content::Trait for Runtime {
->>>>>>> d9d9b49b
+impl content::Config for Runtime {
     type Event = Event;
     type ChannelCategoryId = ChannelCategoryId;
     type VideoId = VideoId;
@@ -576,8 +519,8 @@
 
 // The referendum instance alias.
 pub type ReferendumInstance = referendum::Instance1;
-pub type ReferendumModule = referendum::Pallet<Runtime, ReferendumInstance>;
-pub type CouncilModule = council::Pallet<Runtime>;
+pub type ReferendumModule = referendum::Module<Runtime, ReferendumInstance>;
+pub type CouncilModule = council::Module<Runtime>;
 
 // Production coucil and elections configuration
 #[cfg(not(any(feature = "staging_runtime", feature = "testing_runtime")))]
@@ -621,17 +564,12 @@
     pub const MaxWinnerTargetCount: u64 = 10;
 }
 
-<<<<<<< HEAD
-impl referendum::Config<ReferendumInstance> for Runtime {
-    type Event = Event;
-=======
 // Staging council size
 #[cfg(feature = "staging_runtime")]
 #[cfg(not(feature = "playground_runtime"))]
 parameter_types! {
     pub const CouncilSize: u64 = 5;
 }
->>>>>>> d9d9b49b
 
 // Playground council size
 #[cfg(feature = "staging_runtime")]
@@ -661,7 +599,7 @@
     pub const MaxWinnerTargetCount: u64 = 10;
 }
 
-impl referendum::Trait<ReferendumInstance> for Runtime {
+impl referendum::Config<ReferendumInstance> for Runtime {
     type Event = Event;
     type MaxSaltLength = MaxSaltLength;
     type StakingHandler = VotingStakingManager;
@@ -728,28 +666,11 @@
     type WeightInfo = weights::council::WeightInfo;
 
     fn new_council_elected(_elected_members: &[council::CouncilMemberOf<Self>]) {
-        <proposals_engine::Pallet<Runtime>>::reject_active_proposals();
-        <proposals_engine::Pallet<Runtime>>::reactivate_pending_constitutionality_proposals();
-    }
-}
-
-<<<<<<< HEAD
-impl memo::Config for Runtime {
-    type Event = Event;
-}
-
-parameter_types! {
-    pub const MaxObjectsPerInjection: u32 = 100;
-}
-
-impl storage::data_object_type_registry::Config for Runtime {
-    type Event = Event;
-    type DataObjectTypeId = u64;
-    type WorkingGroup = StorageWorkingGroup;
-}
-
-impl storage::data_directory::Config for Runtime {
-=======
+        <proposals_engine::Module<Runtime>>::reject_active_proposals();
+        <proposals_engine::Module<Runtime>>::reactivate_pending_constitutionality_proposals();
+    }
+}
+
 impl common::StorageOwnership for Runtime {
     type ChannelId = ChannelId;
     type ContentId = ContentId;
@@ -772,8 +693,7 @@
     pub const MaxDataObjectSize: u64 = 10 * 1024 * 1024 * 1024; // 10 GB
 }
 
-impl storage::Trait for Runtime {
->>>>>>> d9d9b49b
+impl storage::Config for Runtime {
     type Event = Event;
     type DataObjectId = DataObjectId;
     type StorageBucketId = StorageBucketId;
@@ -797,27 +717,11 @@
         MaxNumberOfPendingInvitationsPerDistributionBucket;
     type MaxDataObjectSize = MaxDataObjectSize;
     type ContentId = ContentId;
-<<<<<<< HEAD
-    type StorageProviderHelper = integration::storage::StorageProviderHelper;
-    type IsActiveDataObjectType = DataObjectTypeRegistry;
-    type MemberOriginValidator = Members;
-    type MaxObjectsPerInjection = MaxObjectsPerInjection;
-}
-
-impl storage::data_object_storage_registry::Config for Runtime {
-    type Event = Event;
-    type DataObjectStorageRelationshipId = u64;
-    type ContentIdExists = DataDirectory;
-}
-
-impl common::membership::Config for Runtime {
-=======
     type StorageWorkingGroup = StorageWorkingGroup;
     type DistributionWorkingGroup = DistributionWorkingGroup;
 }
 
 impl common::membership::MembershipTypes for Runtime {
->>>>>>> d9d9b49b
     type MemberId = MemberId;
     type ActorId = ActorId;
 }
@@ -997,11 +901,7 @@
     type LeaderOpeningStake = LeaderOpeningStake;
 }
 
-<<<<<<< HEAD
-impl working_group::Config<ContentDirectoryWorkingGroupInstance> for Runtime {
-=======
-impl working_group::Trait<ContentWorkingGroupInstance> for Runtime {
->>>>>>> d9d9b49b
+impl working_group::Config<ContentWorkingGroupInstance> for Runtime {
     type Event = Event;
     type MaxWorkerNumberLimit = MaxWorkerNumberLimit;
     type StakingHandler = ContentWorkingGroupStakingManager;
@@ -1027,11 +927,7 @@
     type LeaderOpeningStake = LeaderOpeningStake;
 }
 
-<<<<<<< HEAD
-impl service_discovery::Config for Runtime {
-=======
-impl working_group::Trait<OperationsWorkingGroupInstanceAlpha> for Runtime {
->>>>>>> d9d9b49b
+impl working_group::Config<OperationsWorkingGroupInstanceAlpha> for Runtime {
     type Event = Event;
     type MaxWorkerNumberLimit = MaxWorkerNumberLimit;
     type StakingHandler = OperationsWorkingGroupAlphaStakingManager;
@@ -1044,7 +940,7 @@
     type LeaderOpeningStake = LeaderOpeningStake;
 }
 
-impl working_group::Trait<GatewayWorkingGroupInstance> for Runtime {
+impl working_group::Config<GatewayWorkingGroupInstance> for Runtime {
     type Event = Event;
     type MaxWorkerNumberLimit = MaxWorkerNumberLimit;
     type StakingHandler = GatewayWorkingGroupStakingManager;
@@ -1057,7 +953,7 @@
     type LeaderOpeningStake = LeaderOpeningStake;
 }
 
-impl working_group::Trait<OperationsWorkingGroupInstanceBeta> for Runtime {
+impl working_group::Config<OperationsWorkingGroupInstanceBeta> for Runtime {
     type Event = Event;
     type MaxWorkerNumberLimit = MaxWorkerNumberLimit;
     type StakingHandler = OperationsWorkingGroupBetaStakingManager;
@@ -1070,7 +966,7 @@
     type LeaderOpeningStake = LeaderOpeningStake;
 }
 
-impl working_group::Trait<OperationsWorkingGroupInstanceGamma> for Runtime {
+impl working_group::Config<OperationsWorkingGroupInstanceGamma> for Runtime {
     type Event = Event;
     type MaxWorkerNumberLimit = MaxWorkerNumberLimit;
     type StakingHandler = OperationsWorkingGroupGammaStakingManager;
@@ -1083,7 +979,7 @@
     type LeaderOpeningStake = LeaderOpeningStake;
 }
 
-impl working_group::Trait<DistributionWorkingGroupInstance> for Runtime {
+impl working_group::Config<DistributionWorkingGroupInstance> for Runtime {
     type Event = Event;
     type MaxWorkerNumberLimit = MaxWorkerNumberLimit;
     type StakingHandler = DistributionWorkingGroupStakingManager;
