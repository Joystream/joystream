//! The Joystream Substrate Node runtime.

#![cfg_attr(not(feature = "std"), no_std)]
// `construct_runtime!` does a lot of recursion and requires us to increase the limit to 256.
#![recursion_limit = "256"]
//Substrate internal issues.
#![allow(clippy::large_enum_variant)]
#![allow(clippy::unnecessary_mut_passed)]

// Make the WASM binary available.
// This is required only by the node build.
// A dummy wasm_binary.rs will be built for the IDE.
#[cfg(feature = "std")]
include!(concat!(env!("OUT_DIR"), "/wasm_binary.rs"));

mod constants;
mod integration;
pub mod primitives;
mod runtime_api;
#[cfg(test)]
mod tests;
/// Weights for pallets used in the runtime.
mod weights; // Runtime integration tests

use frame_support::traits::KeyOwnerProofSystem;
use frame_support::weights::{
    constants::{BlockExecutionWeight, ExtrinsicBaseWeight, RocksDbWeight},
    Weight,
};
use frame_support::{construct_runtime, parameter_types};
use frame_system::EnsureRoot;
use pallet_grandpa::{AuthorityId as GrandpaId, AuthorityList as GrandpaAuthorityList};
use pallet_im_online::sr25519::AuthorityId as ImOnlineId;
use pallet_session::historical as pallet_session_historical;
use sp_authority_discovery::AuthorityId as AuthorityDiscoveryId;
use sp_core::crypto::KeyTypeId;
use sp_runtime::curve::PiecewiseLinear;
use sp_runtime::traits::{BlakeTwo256, Block as BlockT, IdentityLookup, OpaqueKeys, Saturating};
use sp_runtime::{create_runtime_str, generic, impl_opaque_keys, Perbill};
use sp_std::boxed::Box;
use sp_std::vec::Vec;
#[cfg(feature = "std")]
use sp_version::NativeVersion;
use sp_version::RuntimeVersion;

pub use constants::*;
pub use primitives::*;
pub use runtime_api::*;

use integration::proposals::{CouncilManager, ExtrinsicProposalEncoder, MembershipOriginValidator};

use governance::{council, election};
use storage::data_object_storage_registry;

// Node dependencies
pub use common;
pub use content_working_group as content_wg;
pub use forum;
pub use governance::election_params::ElectionParameters;
pub use membership;
#[cfg(any(feature = "std", test))]
pub use pallet_balances::Call as BalancesCall;
pub use pallet_staking::StakerStatus;
pub use proposals_codex::ProposalsConfigParameters;
pub use storage::{data_directory, data_object_type_registry};
pub use versioned_store;
pub use versioned_store_permissions;
pub use working_group;

pub use content_directory;
pub use content_directory::{
    HashedTextMaxLength, InputValidationLengthConstraint, MaxNumber, TextMaxLength, VecMaxLength,
};

#[cfg(feature = "std")]
/// Wasm binary unwrapped. If built with `BUILD_DUMMY_WASM_BINARY`, the function panics.
pub fn wasm_binary_unwrap() -> &'static [u8] {
    WASM_BINARY.expect(
        "Development wasm binary is not available. This means the client is \
        built with `BUILD_DUMMY_WASM_BINARY` flag and it is only usable for \
        production chains. Please rebuild with the flag disabled.",
    )
}

/// This runtime version.
pub const VERSION: RuntimeVersion = RuntimeVersion {
    spec_name: create_runtime_str!("joystream-node"),
    impl_name: create_runtime_str!("joystream-node"),
    authoring_version: 7,
<<<<<<< HEAD
    spec_version: 9,
=======
    spec_version: 8,
>>>>>>> 92d36ab4
    impl_version: 0,
    apis: crate::runtime_api::EXPORTED_RUNTIME_API_VERSIONS,
    transaction_version: 1,
};

/// The version information used to identify this runtime when compiled natively.
#[cfg(feature = "std")]
pub fn native_version() -> NativeVersion {
    NativeVersion {
        runtime_version: VERSION,
        can_author_with: Default::default(),
    }
}

parameter_types! {
    pub const BlockHashCount: BlockNumber = 250;
    /// We allow for 2 seconds of compute with a 6 second average block time.
    pub const MaximumBlockWeight: Weight = 2 * frame_support::weights::constants::WEIGHT_PER_SECOND;
    pub const AvailableBlockRatio: Perbill = Perbill::from_percent(75);
    pub const MaximumBlockLength: u32 = 5 * 1024 * 1024;
    pub const Version: RuntimeVersion = VERSION;
    /// Assume 10% of weight for average on_initialize calls.
    pub MaximumExtrinsicWeight: Weight =
        AvailableBlockRatio::get().saturating_sub(AVERAGE_ON_INITIALIZE_WEIGHT)
        * MaximumBlockWeight::get();
}
const AVERAGE_ON_INITIALIZE_WEIGHT: Perbill = Perbill::from_percent(10);

// TODO: adjust weight
impl frame_system::Trait for Runtime {
    type BaseCallFilter = ();
    type Origin = Origin;
    type Call = Call;
    type Index = Index;
    type BlockNumber = BlockNumber;
    type Hash = Hash;
    type Hashing = BlakeTwo256;
    type AccountId = AccountId;
    type Lookup = IdentityLookup<AccountId>;
    type Header = generic::Header<BlockNumber, BlakeTwo256>;
    type Event = Event;
    type BlockHashCount = BlockHashCount;
    type MaximumBlockWeight = MaximumBlockWeight;
    type DbWeight = RocksDbWeight;
    type BlockExecutionWeight = BlockExecutionWeight;
    type ExtrinsicBaseWeight = ExtrinsicBaseWeight;
    type MaximumExtrinsicWeight = MaximumExtrinsicWeight;
    type MaximumBlockLength = MaximumBlockLength;
    type AvailableBlockRatio = AvailableBlockRatio;
    type Version = Version;
    type PalletInfo = PalletInfo;
    type AccountData = pallet_balances::AccountData<Balance>;
    type OnNewAccount = ();
    type OnKilledAccount = ();
    type SystemWeightInfo = weights::frame_system::WeightInfo;
}

impl pallet_utility::Trait for Runtime {
    type Event = Event;
    type Call = Call;
    type WeightInfo = weights::pallet_utility::WeightInfo;
}

parameter_types! {
    pub const EpochDuration: u64 = EPOCH_DURATION_IN_SLOTS as u64;
    pub const ExpectedBlockTime: Moment = MILLISECS_PER_BLOCK;
}

impl pallet_babe::Trait for Runtime {
    type EpochDuration = EpochDuration;
    type ExpectedBlockTime = ExpectedBlockTime;
    type EpochChangeTrigger = pallet_babe::ExternalTrigger;
    type KeyOwnerProofSystem = Historical;

    type KeyOwnerProof = <Self::KeyOwnerProofSystem as KeyOwnerProofSystem<(
        KeyTypeId,
        pallet_babe::AuthorityId,
    )>>::Proof;

    type KeyOwnerIdentification = <Self::KeyOwnerProofSystem as KeyOwnerProofSystem<(
        KeyTypeId,
        pallet_babe::AuthorityId,
    )>>::IdentificationTuple;

    type HandleEquivocation =
        pallet_babe::EquivocationHandler<Self::KeyOwnerIdentification, Offences>;

    type WeightInfo = ();
}

impl pallet_grandpa::Trait for Runtime {
    type Event = Event;
    type Call = Call;
    type KeyOwnerProof =
        <Self::KeyOwnerProofSystem as KeyOwnerProofSystem<(KeyTypeId, GrandpaId)>>::Proof;

    type KeyOwnerIdentification = <Self::KeyOwnerProofSystem as KeyOwnerProofSystem<(
        KeyTypeId,
        GrandpaId,
    )>>::IdentificationTuple;

    type KeyOwnerProofSystem = Historical;

    type HandleEquivocation =
        pallet_grandpa::EquivocationHandler<Self::KeyOwnerIdentification, Offences>;
    type WeightInfo = ();
}

impl<LocalCall> frame_system::offchain::CreateSignedTransaction<LocalCall> for Runtime
where
    Call: From<LocalCall>,
{
    fn create_transaction<C: frame_system::offchain::AppCrypto<Self::Public, Self::Signature>>(
        call: Call,
        public: <Signature as sp_runtime::traits::Verify>::Signer,
        account: AccountId,
        nonce: Index,
    ) -> Option<(
        Call,
        <UncheckedExtrinsic as sp_runtime::traits::Extrinsic>::SignaturePayload,
    )> {
        integration::transactions::create_transaction::<C>(call, public, account, nonce)
    }
}

impl frame_system::offchain::SigningTypes for Runtime {
    type Public = <Signature as sp_runtime::traits::Verify>::Signer;
    type Signature = Signature;
}

impl<C> frame_system::offchain::SendTransactionTypes<C> for Runtime
where
    Call: From<C>,
{
    type Extrinsic = UncheckedExtrinsic;
    type OverarchingCall = Call;
}

parameter_types! {
    pub const MinimumPeriod: Moment = SLOT_DURATION / 2;
}

impl pallet_timestamp::Trait for Runtime {
    type Moment = Moment;
    type OnTimestampSet = Babe;
    type MinimumPeriod = MinimumPeriod;
    type WeightInfo = weights::pallet_timestamp::WeightInfo;
}

parameter_types! {
    pub const ExistentialDeposit: u128 = 0;
    pub const TransferFee: u128 = 0;
    pub const CreationFee: u128 = 0;
    pub const InitialMembersBalance: u32 = 2000;
    pub const MaxLocks: u32 = 50;
}

impl pallet_balances::Trait for Runtime {
    type Balance = Balance;
    type DustRemoval = ();
    type Event = Event;
    type ExistentialDeposit = ExistentialDeposit;
    type AccountStore = System;
    type WeightInfo = weights::pallet_balances::WeightInfo;
    type MaxLocks = MaxLocks;
}

parameter_types! {
    pub const TransactionByteFee: Balance = 0; // TODO: adjust fee
}

impl pallet_transaction_payment::Trait for Runtime {
    type Currency = Balances;
    type OnTransactionPayment = ();
    type TransactionByteFee = TransactionByteFee;
    type WeightToFee = integration::transactions::NoWeights; // TODO: adjust weight
    type FeeMultiplierUpdate = (); // TODO: adjust fee
}

impl pallet_sudo::Trait for Runtime {
    type Event = Event;
    type Call = Call;
}

parameter_types! {
    pub const UncleGenerations: BlockNumber = 0;
}

impl pallet_authorship::Trait for Runtime {
    type FindAuthor = pallet_session::FindAccountFromAuthorIndex<Self, Babe>;
    type UncleGenerations = UncleGenerations;
    type FilterUncle = ();
    type EventHandler = (Staking, ImOnline);
}

impl_opaque_keys! {
    pub struct SessionKeys {
        pub grandpa: Grandpa,
        pub babe: Babe,
        pub im_online: ImOnline,
        pub authority_discovery: AuthorityDiscovery,
    }
}
// NOTE: `SessionHandler` and `SessionKeys` are co-dependent: One key will be used for each handler.
// The number and order of items in `SessionHandler` *MUST* be the same number and order of keys in
// `SessionKeys`.
// TODO: Introduce some structure to tie these together to make it a bit less of a footgun. This
// should be easy, since OneSessionHandler trait provides the `Key` as an associated type. #2858
parameter_types! {
    pub const DisabledValidatorsThreshold: Perbill = Perbill::from_percent(17);
}

impl pallet_session::Trait for Runtime {
    type Event = Event;
    type ValidatorId = AccountId;
    type ValidatorIdOf = pallet_staking::StashOf<Self>;
    type ShouldEndSession = Babe;
    type NextSessionRotation = Babe;
    type SessionManager = pallet_session::historical::NoteHistoricalRoot<Self, Staking>;
    type SessionHandler = <SessionKeys as OpaqueKeys>::KeyTypeIdProviders;
    type Keys = SessionKeys;
    type DisabledValidatorsThreshold = DisabledValidatorsThreshold;
    type WeightInfo = weights::pallet_session::WeightInfo;
}

impl pallet_session::historical::Trait for Runtime {
    type FullIdentification = pallet_staking::Exposure<AccountId, Balance>;
    type FullIdentificationOf = pallet_staking::ExposureOf<Runtime>;
}

pallet_staking_reward_curve::build! {
    const REWARD_CURVE: PiecewiseLinear<'static> = curve!(
        min_inflation: 0_050_000,
        max_inflation: 0_750_000,
        ideal_stake: 0_250_000,
        falloff: 0_050_000,
        max_piece_count: 100,
        test_precision: 0_005_000,
    );
}

parameter_types! {
    pub const SessionDuration: BlockNumber = EPOCH_DURATION_IN_SLOTS as _;
    pub const ImOnlineUnsignedPriority: TransactionPriority = TransactionPriority::max_value();
    /// We prioritize im-online heartbeats over election solution submission.
    pub const StakingUnsignedPriority: TransactionPriority = TransactionPriority::max_value() / 2;
}

parameter_types! {
    pub const SessionsPerEra: sp_staking::SessionIndex = 6;
    pub const BondingDuration: pallet_staking::EraIndex = BONDING_DURATION;
    pub const SlashDeferDuration: pallet_staking::EraIndex = BONDING_DURATION - 1; // 'slightly less' than the bonding duration.
    pub const RewardCurve: &'static PiecewiseLinear<'static> = &REWARD_CURVE;
    pub const MaxNominatorRewardedPerValidator: u32 = 64;
    pub const ElectionLookahead: BlockNumber = EPOCH_DURATION_IN_BLOCKS / 4;
    pub const MaxIterations: u32 = 10;
    // 0.05%. The higher the value, the more strict solution acceptance becomes.
    pub MinSolutionScoreBump: Perbill = Perbill::from_rational_approximation(5u32, 10_000);
}

impl pallet_staking::Trait for Runtime {
    type Currency = Balances;
    type UnixTime = Timestamp;
    type CurrencyToVote = common::currency::CurrencyToVoteHandler;
    type RewardRemainder = (); // Could be Treasury.
    type Event = Event;
    type Slash = (); // Where to send the slashed funds. Could be Treasury.
    type Reward = (); // Rewards are minted from the void.
    type SessionsPerEra = SessionsPerEra;
    type BondingDuration = BondingDuration;
    type SlashDeferDuration = SlashDeferDuration;
    type SlashCancelOrigin = EnsureRoot<AccountId>; // Requires sudo. Parity recommends: a super-majority of the council can cancel the slash.
    type SessionInterface = Self;
    type RewardCurve = RewardCurve;
    type NextNewSession = Session;
    type ElectionLookahead = ElectionLookahead;
    type Call = Call;
    type MaxIterations = MaxIterations;
    type MinSolutionScoreBump = MinSolutionScoreBump;
    type MaxNominatorRewardedPerValidator = MaxNominatorRewardedPerValidator;
    type UnsignedPriority = StakingUnsignedPriority;
    type WeightInfo = weights::pallet_staking::WeightInfo;
}

impl pallet_im_online::Trait for Runtime {
    type AuthorityId = ImOnlineId;
    type Event = Event;
    type SessionDuration = SessionDuration;
    type ReportUnresponsiveness = Offences;
    type UnsignedPriority = ImOnlineUnsignedPriority;
    type WeightInfo = weights::pallet_im_online::WeightInfo;
}

parameter_types! {
    pub OffencesWeightSoftLimit: Weight = Perbill::from_percent(60) * MaximumBlockWeight::get();
}

impl pallet_offences::Trait for Runtime {
    type Event = Event;
    type IdentificationTuple = pallet_session::historical::IdentificationTuple<Self>;
    type OnOffenceHandler = Staking;
    type WeightSoftLimit = OffencesWeightSoftLimit;
}

impl pallet_authority_discovery::Trait for Runtime {}

parameter_types! {
    pub const WindowSize: BlockNumber = 101;
    pub const ReportLatency: BlockNumber = 1000;
}

impl pallet_finality_tracker::Trait for Runtime {
    type OnFinalizationStalled = ();
    type WindowSize = WindowSize;
    type ReportLatency = ReportLatency;
}

impl versioned_store::Trait for Runtime {
    type Event = Event;
}

impl versioned_store_permissions::Trait for Runtime {
    type Credential = Credential;
    type CredentialChecker = (
        integration::content_working_group::ContentWorkingGroupCredentials,
        integration::versioned_store_permissions::SudoKeyHasAllCredentials,
    );
    type CreateClassPermissionsChecker =
        integration::versioned_store_permissions::ContentLeadOrSudoKeyCanCreateClasses;
}

type EntityId = <Runtime as content_directory::Trait>::EntityId;

parameter_types! {
    pub const PropertyNameLengthConstraint: InputValidationLengthConstraint = InputValidationLengthConstraint::new(1, 49);
    pub const PropertyDescriptionLengthConstraint: InputValidationLengthConstraint = InputValidationLengthConstraint::new(1, 500);
    pub const ClassNameLengthConstraint: InputValidationLengthConstraint = InputValidationLengthConstraint::new(1, 49);
    pub const ClassDescriptionLengthConstraint: InputValidationLengthConstraint = InputValidationLengthConstraint::new(1, 500);
    pub const MaxNumberOfClasses: MaxNumber = 100;
    pub const MaxNumberOfMaintainersPerClass: MaxNumber = 10;
    pub const MaxNumberOfSchemasPerClass: MaxNumber = 20;
    pub const MaxNumberOfPropertiesPerSchema: MaxNumber = 40;
    pub const MaxNumberOfEntitiesPerClass: MaxNumber = 400;
    pub const MaxNumberOfCuratorsPerGroup: MaxNumber = 50;
    pub const MaxNumberOfOperationsDuringAtomicBatching: MaxNumber = 500;
    pub const VecMaxLengthConstraint: VecMaxLength = 200;
    pub const TextMaxLengthConstraint: TextMaxLength = 5000;
    pub const HashedTextMaxLengthConstraint: HashedTextMaxLength = Some(25000);
    pub const IndividualEntitiesCreationLimit: EntityId = 50;
}

impl content_directory::Trait for Runtime {
    type Event = Event;
    type Nonce = u64;
    type ClassId = u64;
    type EntityId = u64;
    type PropertyNameLengthConstraint = PropertyNameLengthConstraint;
    type PropertyDescriptionLengthConstraint = PropertyDescriptionLengthConstraint;
    type ClassNameLengthConstraint = ClassNameLengthConstraint;
    type ClassDescriptionLengthConstraint = ClassDescriptionLengthConstraint;
    type MaxNumberOfClasses = MaxNumberOfClasses;
    type MaxNumberOfMaintainersPerClass = MaxNumberOfMaintainersPerClass;
    type MaxNumberOfSchemasPerClass = MaxNumberOfSchemasPerClass;
    type MaxNumberOfPropertiesPerSchema = MaxNumberOfPropertiesPerSchema;
    type MaxNumberOfEntitiesPerClass = MaxNumberOfEntitiesPerClass;
    type MaxNumberOfCuratorsPerGroup = MaxNumberOfCuratorsPerGroup;
    type MaxNumberOfOperationsDuringAtomicBatching = MaxNumberOfOperationsDuringAtomicBatching;
    type VecMaxLengthConstraint = VecMaxLengthConstraint;
    type TextMaxLengthConstraint = TextMaxLengthConstraint;
    type HashedTextMaxLengthConstraint = HashedTextMaxLengthConstraint;
    type IndividualEntitiesCreationLimit = IndividualEntitiesCreationLimit;
}

impl hiring::Trait for Runtime {
    type OpeningId = u64;
    type ApplicationId = u64;
    type ApplicationDeactivatedHandler = (); // TODO - what needs to happen?
    type StakeHandlerProvider = hiring::Module<Self>;
}

impl minting::Trait for Runtime {
    type Currency = <Self as common::currency::GovernanceCurrency>::Currency;
    type MintId = u64;
}

impl recurring_rewards::Trait for Runtime {
    type PayoutStatusHandler = (); // TODO - deal with successful and failed payouts
    type RecipientId = u64;
    type RewardRelationshipId = u64;
}

parameter_types! {
    pub const StakePoolId: [u8; 8] = *b"joystake";
}

impl stake::Trait for Runtime {
    type Currency = <Self as common::currency::GovernanceCurrency>::Currency;
    type StakePoolId = StakePoolId;
    type StakingEventsHandler = (
        crate::integration::proposals::StakingEventsHandler<Self>,
        (
            crate::integration::working_group::ContentDirectoryWGStakingEventsHandler<Self>,
            crate::integration::working_group::StorageWgStakingEventsHandler<Self>,
        ),
    );
    type StakeId = u64;
    type SlashId = u64;
}

impl content_wg::Trait for Runtime {
    type Event = Event;
}

impl common::currency::GovernanceCurrency for Runtime {
    type Currency = pallet_balances::Module<Self>;
}

impl governance::election::Trait for Runtime {
    type Event = Event;
    type CouncilElected = (Council, integration::proposals::CouncilElectedHandler);
}

impl governance::council::Trait for Runtime {
    type Event = Event;
    type CouncilTermEnded = (CouncilElection,);
}

impl memo::Trait for Runtime {
    type Event = Event;
}

parameter_types! {
    pub const MaxObjectsPerInjection: u32 = 100;
}

impl storage::data_object_type_registry::Trait for Runtime {
    type Event = Event;
    type DataObjectTypeId = u64;
}

impl storage::data_directory::Trait for Runtime {
    type Event = Event;
    type ContentId = ContentId;
    type StorageProviderHelper = integration::storage::StorageProviderHelper;
    type IsActiveDataObjectType = DataObjectTypeRegistry;
    type MemberOriginValidator = MembershipOriginValidator<Self>;
    type MaxObjectsPerInjection = MaxObjectsPerInjection;
}

impl storage::data_object_storage_registry::Trait for Runtime {
    type Event = Event;
    type DataObjectStorageRelationshipId = u64;
    type ContentIdExists = DataDirectory;
}

impl membership::Trait for Runtime {
    type Event = Event;
    type MemberId = MemberId;
    type PaidTermId = u64;
    type SubscriptionId = u64;
    type ActorId = ActorId;
}

impl forum::Trait for Runtime {
    type Event = Event;
    type MembershipRegistry = integration::forum::ShimMembershipRegistry;
    type ThreadId = ThreadId;
    type PostId = PostId;
}

// The storage working group instance alias.
pub type StorageWorkingGroupInstance = working_group::Instance2;

// The content directory working group instance alias.
pub type ContentDirectoryWorkingGroupInstance = working_group::Instance3;

parameter_types! {
    pub const MaxWorkerNumberLimit: u32 = 100;
}

impl working_group::Trait<StorageWorkingGroupInstance> for Runtime {
    type Event = Event;
    type MaxWorkerNumberLimit = MaxWorkerNumberLimit;
}

impl working_group::Trait<ContentDirectoryWorkingGroupInstance> for Runtime {
    type Event = Event;
    type MaxWorkerNumberLimit = MaxWorkerNumberLimit;
}

impl service_discovery::Trait for Runtime {
    type Event = Event;
}

parameter_types! {
    pub const ProposalCancellationFee: u64 = 10000;
    pub const ProposalRejectionFee: u64 = 5000;
    pub const ProposalTitleMaxLength: u32 = 40;
    pub const ProposalDescriptionMaxLength: u32 = 3000;
    pub const ProposalMaxActiveProposalLimit: u32 = 5;
}

impl proposals_engine::Trait for Runtime {
    type Event = Event;
    type ProposerOriginValidator = MembershipOriginValidator<Self>;
    type VoterOriginValidator = CouncilManager<Self>;
    type TotalVotersCounter = CouncilManager<Self>;
    type ProposalId = u32;
    type StakeHandlerProvider = proposals_engine::DefaultStakeHandlerProvider;
    type CancellationFee = ProposalCancellationFee;
    type RejectionFee = ProposalRejectionFee;
    type TitleMaxLength = ProposalTitleMaxLength;
    type DescriptionMaxLength = ProposalDescriptionMaxLength;
    type MaxActiveProposalLimit = ProposalMaxActiveProposalLimit;
    type DispatchableCallCode = Call;
}
impl Default for Call {
    fn default() -> Self {
        panic!("shouldn't call default for Call");
    }
}

parameter_types! {
    pub const ProposalMaxPostEditionNumber: u32 = 0; // post update is disabled
    pub const ProposalMaxThreadInARowNumber: u32 = 100_000; // will not be used
    pub const ProposalThreadTitleLengthLimit: u32 = 40;
    pub const ProposalPostLengthLimit: u32 = 1000;
}

impl proposals_discussion::Trait for Runtime {
    type Event = Event;
    type PostAuthorOriginValidator = MembershipOriginValidator<Self>;
    type ThreadId = ThreadId;
    type PostId = PostId;
    type MaxPostEditionNumber = ProposalMaxPostEditionNumber;
    type ThreadTitleLengthLimit = ProposalThreadTitleLengthLimit;
    type PostLengthLimit = ProposalPostLengthLimit;
    type MaxThreadInARowNumber = ProposalMaxThreadInARowNumber;
}

parameter_types! {
    pub const TextProposalMaxLength: u32 = 5_000;
    pub const RuntimeUpgradeWasmProposalMaxLength: u32 = 3_000_000;
}

impl proposals_codex::Trait for Runtime {
    type MembershipOriginValidator = MembershipOriginValidator<Self>;
    type TextProposalMaxLength = TextProposalMaxLength;
    type RuntimeUpgradeWasmProposalMaxLength = RuntimeUpgradeWasmProposalMaxLength;
    type ProposalEncoder = ExtrinsicProposalEncoder;
}

parameter_types! {
    pub const TombstoneDeposit: Balance = 1; // TODO: adjust fee
    pub const RentByteFee: Balance = 1; // TODO: adjust fee
    pub const RentDepositOffset: Balance = 0; // no rent deposit
    pub const SurchargeReward: Balance = 0; // no reward
}

/// Opaque types. These are used by the CLI to instantiate machinery that don't need to know
/// the specifics of the runtime. They can then be made to be agnostic over specific formats
/// of data like extrinsics, allowing for them to continue syncing the network through upgrades
/// to even the core datastructures.
pub mod opaque {
    use super::*;

    pub use sp_runtime::OpaqueExtrinsic as UncheckedExtrinsic;

    /// Opaque block header type.
    pub type Header = generic::Header<BlockNumber, BlakeTwo256>;
    /// Opaque block type.
    pub type Block = generic::Block<Header, UncheckedExtrinsic>;
    /// Opaque block identifier type.
    pub type BlockId = generic::BlockId<Block>;
}

construct_runtime!(
    pub enum Runtime where
        Block = Block,
        NodeBlock = opaque::Block,
        UncheckedExtrinsic = UncheckedExtrinsic
    {
        // Substrate
        System: frame_system::{Module, Call, Storage, Config, Event<T>},
        Utility: pallet_utility::{Module, Call, Event},
        Babe: pallet_babe::{Module, Call, Storage, Config, Inherent, ValidateUnsigned},
        Timestamp: pallet_timestamp::{Module, Call, Storage, Inherent},
        Authorship: pallet_authorship::{Module, Call, Storage, Inherent},
        Balances: pallet_balances::{Module, Call, Storage, Config<T>, Event<T>},
        TransactionPayment: pallet_transaction_payment::{Module, Storage},
        Staking: pallet_staking::{Module, Call, Config<T>, Storage, Event<T>, ValidateUnsigned},
        Session: pallet_session::{Module, Call, Storage, Event, Config<T>},
        Historical: pallet_session_historical::{Module},
        FinalityTracker: pallet_finality_tracker::{Module, Call, Inherent},
        Grandpa: pallet_grandpa::{Module, Call, Storage, Config, Event},
        ImOnline: pallet_im_online::{Module, Call, Storage, Event<T>, ValidateUnsigned, Config<T>},
        AuthorityDiscovery: pallet_authority_discovery::{Module, Call, Config},
        Offences: pallet_offences::{Module, Call, Storage, Event},
        RandomnessCollectiveFlip: pallet_randomness_collective_flip::{Module, Call, Storage},
        Sudo: pallet_sudo::{Module, Call, Config<T>, Storage, Event<T>},
        // Joystream
        CouncilElection: election::{Module, Call, Storage, Event<T>, Config<T>},
        Council: council::{Module, Call, Storage, Event<T>, Config<T>},
        Memo: memo::{Module, Call, Storage, Event<T>},
        Members: membership::{Module, Call, Storage, Event<T>, Config<T>},
        Forum: forum::{Module, Call, Storage, Event<T>, Config<T>},
        VersionedStore: versioned_store::{Module, Call, Storage, Event<T>, Config},
        VersionedStorePermissions: versioned_store_permissions::{Module, Call, Storage, Config<T>},
        Stake: stake::{Module, Call, Storage},
        Minting: minting::{Module, Call, Storage},
        RecurringRewards: recurring_rewards::{Module, Call, Storage},
        Hiring: hiring::{Module, Call, Storage},
        ContentWorkingGroup: content_wg::{Module, Call, Storage, Event<T>, Config<T>},
        ContentDirectory: content_directory::{Module, Call, Storage, Event<T>, Config<T>},
        // --- Storage
        DataObjectTypeRegistry: data_object_type_registry::{Module, Call, Storage, Event<T>, Config<T>},
        DataDirectory: data_directory::{Module, Call, Storage, Event<T>, Config<T>},
        DataObjectStorageRegistry: data_object_storage_registry::{Module, Call, Storage, Event<T>, Config<T>},
        Discovery: service_discovery::{Module, Call, Storage, Event<T>},
        // --- Proposals
        ProposalsEngine: proposals_engine::{Module, Call, Storage, Event<T>},
        ProposalsDiscussion: proposals_discussion::{Module, Call, Storage, Event<T>},
        ProposalsCodex: proposals_codex::{Module, Call, Storage, Config<T>},
        // --- Working groups
        // reserved for the future use: ForumWorkingGroup: working_group::<Instance1>::{Module, Call, Storage, Event<T>},
        StorageWorkingGroup: working_group::<Instance2>::{Module, Call, Storage, Config<T>, Event<T>},
        ContentDirectoryWorkingGroup: working_group::<Instance3>::{Module, Call, Storage, Config<T>, Event<T>},
    }
);<|MERGE_RESOLUTION|>--- conflicted
+++ resolved
@@ -87,11 +87,7 @@
     spec_name: create_runtime_str!("joystream-node"),
     impl_name: create_runtime_str!("joystream-node"),
     authoring_version: 7,
-<<<<<<< HEAD
-    spec_version: 9,
-=======
     spec_version: 8,
->>>>>>> 92d36ab4
     impl_version: 0,
     apis: crate::runtime_api::EXPORTED_RUNTIME_API_VERSIONS,
     transaction_version: 1,
