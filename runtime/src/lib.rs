//! The Joystream Substrate Node runtime.

#![cfg_attr(not(feature = "std"), no_std)]
// `construct_runtime!` does a lot of recursion and requires us to increase the limit to 256.
#![recursion_limit = "256"]
//Substrate internal issues.
#![allow(clippy::large_enum_variant)]
#![allow(clippy::unnecessary_mut_passed)]
#![allow(non_fmt_panic)]
#![allow(clippy::from_over_into)]

// Make the WASM binary available.
// This is required only by the node build.
// A dummy wasm_binary.rs will be built for the IDE.
#[cfg(feature = "std")]
include!(concat!(env!("OUT_DIR"), "/wasm_binary.rs"));

#[cfg(feature = "std")]
/// Wasm binary unwrapped. If built with `BUILD_DUMMY_WASM_BINARY`, the function panics.
pub fn wasm_binary_unwrap() -> &'static [u8] {
    WASM_BINARY.expect(
        "Development wasm binary is not available. This means the client is \
        built with `BUILD_DUMMY_WASM_BINARY` flag and it is only usable for \
        production chains. Please rebuild with the flag disabled.",
    )
}

mod constants;
mod integration;
pub mod primitives;
mod proposals_configuration;
mod runtime_api;
#[cfg(test)]
mod tests;
/// Weights for pallets used in the runtime.
mod weights; // Runtime integration tests

<<<<<<< HEAD
#[macro_use]
extern crate lazy_static; // for proposals_configuration module

use frame_support::traits::{
    Currency, Imbalance, KeyOwnerProofSystem, LockIdentifier, OnUnbalanced,
};
=======
use frame_support::dispatch::DispatchResult;
use frame_support::traits::{Currency, KeyOwnerProofSystem, OnUnbalanced};
>>>>>>> f62058ba
use frame_support::weights::{
    constants::{BlockExecutionWeight, ExtrinsicBaseWeight, RocksDbWeight},
    Weight,
};
use frame_support::{construct_runtime, parameter_types};
use frame_system::{EnsureOneOf, EnsureRoot, EnsureSigned};
use pallet_grandpa::{AuthorityId as GrandpaId, AuthorityList as GrandpaAuthorityList};
use pallet_im_online::sr25519::AuthorityId as ImOnlineId;
use pallet_session::historical as pallet_session_historical;
use sp_authority_discovery::AuthorityId as AuthorityDiscoveryId;
use sp_core::crypto::KeyTypeId;
use sp_core::Hasher;
use sp_runtime::curve::PiecewiseLinear;
use sp_runtime::traits::{BlakeTwo256, Block as BlockT, IdentityLookup, OpaqueKeys, Saturating};
use sp_runtime::{create_runtime_str, generic, impl_opaque_keys, ModuleId, Perbill};
use sp_std::boxed::Box;
use sp_std::vec::Vec;
#[cfg(feature = "std")]
use sp_version::NativeVersion;
use sp_version::RuntimeVersion;

pub use constants::*;
pub use primitives::*;
pub use proposals_configuration::*;
pub use runtime_api::*;

use integration::proposals::{CouncilManager, ExtrinsicProposalEncoder};

<<<<<<< HEAD
use common::working_group::{WorkingGroup, WorkingGroupBudgetHandler};
use council::ReferendumConnection;
use referendum::{CastVote, OptionResult};
use staking_handler::{LockComparator, StakingManager};
use storage::data_object_storage_registry;
=======
use governance::{council, election};
>>>>>>> f62058ba

// Node dependencies
pub use codec::Encode;
pub use common;
pub use council;
pub use forum;
pub use membership;

#[cfg(any(feature = "std", test))]
pub use pallet_balances::Call as BalancesCall;
pub use pallet_staking::StakerStatus;
<<<<<<< HEAD
pub use proposals_engine::ProposalParameters;
pub use referendum;
use storage::data_directory::Voucher;
pub use storage::{data_directory, data_object_type_registry};
=======
pub use proposals_codex::ProposalsConfigParameters;
>>>>>>> f62058ba
pub use working_group;

pub use content;
pub use content::MaxNumber;

/// This runtime version.
pub const VERSION: RuntimeVersion = RuntimeVersion {
    spec_name: create_runtime_str!("joystream-node"),
    impl_name: create_runtime_str!("joystream-node"),
<<<<<<< HEAD
    authoring_version: 10,
    spec_version: 0,
=======
    authoring_version: 9,
    spec_version: 14,
>>>>>>> f62058ba
    impl_version: 0,
    apis: crate::runtime_api::EXPORTED_RUNTIME_API_VERSIONS,
    transaction_version: 1,
};

/// The version information used to identify this runtime when compiled natively.
#[cfg(feature = "std")]
pub fn native_version() -> NativeVersion {
    NativeVersion {
        runtime_version: VERSION,
        can_author_with: Default::default(),
    }
}

parameter_types! {
    pub const BlockHashCount: BlockNumber = 250;
    /// We allow for 2 seconds of compute with a 6 second average block time.
    pub const MaximumBlockWeight: Weight = 2 * frame_support::weights::constants::WEIGHT_PER_SECOND;
    pub const AvailableBlockRatio: Perbill = Perbill::from_percent(75);
    pub const MaximumBlockLength: u32 = 5 * 1024 * 1024;
    pub const Version: RuntimeVersion = VERSION;
    /// Assume 10% of weight for average on_initialize calls.
    pub MaximumExtrinsicWeight: Weight =
        AvailableBlockRatio::get().saturating_sub(AVERAGE_ON_INITIALIZE_WEIGHT)
        * MaximumBlockWeight::get();
}
const AVERAGE_ON_INITIALIZE_WEIGHT: Perbill = Perbill::from_percent(10);

// TODO: We need to adjust weight of this pallet
// once we move to a newer version of substrate where parameters
// are not discarded. See the comment in 'scripts/generate-weights.sh'
impl frame_system::Trait for Runtime {
    type BaseCallFilter = ();
    type Origin = Origin;
    type Call = Call;
    type Index = Index;
    type BlockNumber = BlockNumber;
    type Hash = Hash;
    type Hashing = BlakeTwo256;
    type AccountId = AccountId;
    type Lookup = IdentityLookup<AccountId>;
    type Header = generic::Header<BlockNumber, BlakeTwo256>;
    type Event = Event;
    type BlockHashCount = BlockHashCount;
    type MaximumBlockWeight = MaximumBlockWeight;
    type DbWeight = RocksDbWeight;
    type BlockExecutionWeight = BlockExecutionWeight;
    type ExtrinsicBaseWeight = ExtrinsicBaseWeight;
    type MaximumExtrinsicWeight = MaximumExtrinsicWeight;
    type MaximumBlockLength = MaximumBlockLength;
    type AvailableBlockRatio = AvailableBlockRatio;
    type Version = Version;
    type PalletInfo = PalletInfo;
    type AccountData = pallet_balances::AccountData<Balance>;
    type OnNewAccount = ();
    type OnKilledAccount = ();
    type SystemWeightInfo = weights::frame_system::WeightInfo;
}

impl substrate_utility::Trait for Runtime {
    type Event = Event;
    type Call = Call;
    type WeightInfo = weights::substrate_utility::WeightInfo;
}

parameter_types! {
    pub const EpochDuration: u64 = EPOCH_DURATION_IN_SLOTS as u64;
    pub const ExpectedBlockTime: Moment = MILLISECS_PER_BLOCK;
}

impl pallet_babe::Trait for Runtime {
    type EpochDuration = EpochDuration;
    type ExpectedBlockTime = ExpectedBlockTime;
    type EpochChangeTrigger = pallet_babe::ExternalTrigger;
    type KeyOwnerProofSystem = Historical;

    type KeyOwnerProof = <Self::KeyOwnerProofSystem as KeyOwnerProofSystem<(
        KeyTypeId,
        pallet_babe::AuthorityId,
    )>>::Proof;

    type KeyOwnerIdentification = <Self::KeyOwnerProofSystem as KeyOwnerProofSystem<(
        KeyTypeId,
        pallet_babe::AuthorityId,
    )>>::IdentificationTuple;

    type HandleEquivocation =
        pallet_babe::EquivocationHandler<Self::KeyOwnerIdentification, Offences>;

    type WeightInfo = ();
}

impl pallet_grandpa::Trait for Runtime {
    type Event = Event;
    type Call = Call;
    type KeyOwnerProof =
        <Self::KeyOwnerProofSystem as KeyOwnerProofSystem<(KeyTypeId, GrandpaId)>>::Proof;

    type KeyOwnerIdentification = <Self::KeyOwnerProofSystem as KeyOwnerProofSystem<(
        KeyTypeId,
        GrandpaId,
    )>>::IdentificationTuple;

    type KeyOwnerProofSystem = Historical;

    type HandleEquivocation =
        pallet_grandpa::EquivocationHandler<Self::KeyOwnerIdentification, Offences>;
    type WeightInfo = ();
}

impl<LocalCall> frame_system::offchain::CreateSignedTransaction<LocalCall> for Runtime
where
    Call: From<LocalCall>,
{
    fn create_transaction<C: frame_system::offchain::AppCrypto<Self::Public, Self::Signature>>(
        call: Call,
        public: <Signature as sp_runtime::traits::Verify>::Signer,
        account: AccountId,
        nonce: Index,
    ) -> Option<(
        Call,
        <UncheckedExtrinsic as sp_runtime::traits::Extrinsic>::SignaturePayload,
    )> {
        integration::transactions::create_transaction::<C>(call, public, account, nonce)
    }
}

impl frame_system::offchain::SigningTypes for Runtime {
    type Public = <Signature as sp_runtime::traits::Verify>::Signer;
    type Signature = Signature;
}

impl<C> frame_system::offchain::SendTransactionTypes<C> for Runtime
where
    Call: From<C>,
{
    type Extrinsic = UncheckedExtrinsic;
    type OverarchingCall = Call;
}

parameter_types! {
    pub const MinimumPeriod: Moment = SLOT_DURATION / 2;
}

impl pallet_timestamp::Trait for Runtime {
    type Moment = Moment;
    type OnTimestampSet = Babe;
    type MinimumPeriod = MinimumPeriod;
    type WeightInfo = weights::pallet_timestamp::WeightInfo;
}

parameter_types! {
    pub const MaxLocks: u32 = 50;
}

impl pallet_balances::Trait for Runtime {
    type Balance = Balance;
    type DustRemoval = ();
    type Event = Event;
    type ExistentialDeposit = ExistentialDeposit;
    type AccountStore = System;
    type WeightInfo = weights::pallet_balances::WeightInfo;
    type MaxLocks = MaxLocks;
}

parameter_types! {
    pub const TransactionByteFee: Balance = 1;
}

type NegativeImbalance = <Balances as Currency<AccountId>>::NegativeImbalance;

pub struct Author;
impl OnUnbalanced<NegativeImbalance> for Author {
    fn on_nonzero_unbalanced(amount: NegativeImbalance) {
        Balances::resolve_creating(&Authorship::author(), amount);
    }
}

pub struct DealWithFees;
impl OnUnbalanced<NegativeImbalance> for DealWithFees {
    fn on_unbalanceds<B>(mut fees_then_tips: impl Iterator<Item = NegativeImbalance>) {
        if let Some(fees) = fees_then_tips.next() {
            // for fees, 20% to author, for now we don't have treasury so the 80% is ignored
            let mut split = fees.ration(80, 20);
            if let Some(tips) = fees_then_tips.next() {
                // For tips %100 are for the author
                tips.ration_merge_into(0, 100, &mut split);
            }
            Author::on_unbalanced(split.1);
        }
    }
}

impl pallet_transaction_payment::Trait for Runtime {
    type Currency = Balances;
    type OnTransactionPayment = DealWithFees;
    type TransactionByteFee = TransactionByteFee;
    type WeightToFee = constants::fees::WeightToFee;
    type FeeMultiplierUpdate = constants::fees::SlowAdjustingFeeUpdate<Self>;
}

impl pallet_sudo::Trait for Runtime {
    type Event = Event;
    type Call = Call;
}

parameter_types! {
    pub const UncleGenerations: BlockNumber = 0;
}

impl pallet_authorship::Trait for Runtime {
    type FindAuthor = pallet_session::FindAccountFromAuthorIndex<Self, Babe>;
    type UncleGenerations = UncleGenerations;
    type FilterUncle = ();
    type EventHandler = (Staking, ImOnline);
}

impl_opaque_keys! {
    pub struct SessionKeys {
        pub grandpa: Grandpa,
        pub babe: Babe,
        pub im_online: ImOnline,
        pub authority_discovery: AuthorityDiscovery,
    }
}
// NOTE: `SessionHandler` and `SessionKeys` are co-dependent: One key will be used for each handler.
// The number and order of items in `SessionHandler` *MUST* be the same number and order of keys in
// `SessionKeys`.
// TODO: Introduce some structure to tie these together to make it a bit less of a footgun. This
// should be easy, since OneSessionHandler trait provides the `Key` as an associated type. #2858
parameter_types! {
    pub const DisabledValidatorsThreshold: Perbill = Perbill::from_percent(17);
}

impl pallet_session::Trait for Runtime {
    type Event = Event;
    type ValidatorId = AccountId;
    type ValidatorIdOf = pallet_staking::StashOf<Self>;
    type ShouldEndSession = Babe;
    type NextSessionRotation = Babe;
    type SessionManager = pallet_session::historical::NoteHistoricalRoot<Self, Staking>;
    type SessionHandler = <SessionKeys as OpaqueKeys>::KeyTypeIdProviders;
    type Keys = SessionKeys;
    type DisabledValidatorsThreshold = DisabledValidatorsThreshold;
    type WeightInfo = weights::pallet_session::WeightInfo;
}

impl pallet_session::historical::Trait for Runtime {
    type FullIdentification = pallet_staking::Exposure<AccountId, Balance>;
    type FullIdentificationOf = pallet_staking::ExposureOf<Runtime>;
}

pallet_staking_reward_curve::build! {
    const REWARD_CURVE: PiecewiseLinear<'static> = curve!(
        min_inflation: 0_050_000,
        max_inflation: 0_150_000,
        ideal_stake: 0_250_000,
        falloff: 0_050_000,
        max_piece_count: 100,
        test_precision: 0_005_000,
    );
}

parameter_types! {
    pub const SessionDuration: BlockNumber = EPOCH_DURATION_IN_SLOTS as _;
    pub const ImOnlineUnsignedPriority: TransactionPriority = TransactionPriority::max_value();
    /// We prioritize im-online heartbeats over election solution submission.
    pub const StakingUnsignedPriority: TransactionPriority = TransactionPriority::max_value() / 2;
}

parameter_types! {
    pub const SessionsPerEra: sp_staking::SessionIndex = 6;
    pub const BondingDuration: pallet_staking::EraIndex = BONDING_DURATION;
    pub const SlashDeferDuration: pallet_staking::EraIndex = BONDING_DURATION - 1; // 'slightly less' than the bonding duration.
    pub const RewardCurve: &'static PiecewiseLinear<'static> = &REWARD_CURVE;
    pub const MaxNominatorRewardedPerValidator: u32 = 64;
    pub const ElectionLookahead: BlockNumber = EPOCH_DURATION_IN_BLOCKS / 4;
    pub const MaxIterations: u32 = 10;
    // 0.05%. The higher the value, the more strict solution acceptance becomes.
    pub MinSolutionScoreBump: Perbill = Perbill::from_rational_approximation(5u32, 10_000);
}

impl pallet_staking::Trait for Runtime {
    type Currency = Balances;
    type UnixTime = Timestamp;
    type CurrencyToVote = CurrencyToVoteHandler;
    type RewardRemainder = (); // Could be Treasury.
    type Event = Event;
    type Slash = (); // Where to send the slashed funds. Could be Treasury.
    type Reward = (); // Rewards are minted from the void.
    type SessionsPerEra = SessionsPerEra;
    type BondingDuration = BondingDuration;
    type SlashDeferDuration = SlashDeferDuration;
    type SlashCancelOrigin = EnsureRoot<AccountId>; // Requires sudo. Parity recommends: a super-majority of the council can cancel the slash.
    type SessionInterface = Self;
    type RewardCurve = RewardCurve;
    type NextNewSession = Session;
    type ElectionLookahead = ElectionLookahead;
    type Call = Call;
    type MaxIterations = MaxIterations;
    type MinSolutionScoreBump = MinSolutionScoreBump;
    type MaxNominatorRewardedPerValidator = MaxNominatorRewardedPerValidator;
    type UnsignedPriority = StakingUnsignedPriority;
    type WeightInfo = weights::pallet_staking::WeightInfo;
}

impl pallet_im_online::Trait for Runtime {
    type AuthorityId = ImOnlineId;
    type Event = Event;
    type SessionDuration = SessionDuration;
    type ReportUnresponsiveness = Offences;
    // Using the default weights until we check if we can run the benchmarks for this pallet in
    // the reference machine in an acceptable time.
    type WeightInfo = ();
    type UnsignedPriority = ImOnlineUnsignedPriority;
}

parameter_types! {
    pub OffencesWeightSoftLimit: Weight = Perbill::from_percent(60) * MaximumBlockWeight::get();
}

impl pallet_offences::Trait for Runtime {
    type Event = Event;
    type IdentificationTuple = pallet_session::historical::IdentificationTuple<Self>;
    type OnOffenceHandler = Staking;
    type WeightSoftLimit = OffencesWeightSoftLimit;
}

impl pallet_authority_discovery::Trait for Runtime {}

parameter_types! {
    pub const WindowSize: BlockNumber = 101;
    pub const ReportLatency: BlockNumber = 1000;
}

impl pallet_finality_tracker::Trait for Runtime {
    type OnFinalizationStalled = ();
    type WindowSize = WindowSize;
    type ReportLatency = ReportLatency;
}

parameter_types! {
    pub const MaxNumberOfCuratorsPerGroup: MaxNumber = 50;
    pub const ChannelOwnershipPaymentEscrowId: [u8; 8] = *b"chescrow";
    pub const MaxModerators: u64 = 5;    // TODO: update
    pub const CleanupMargin: u32 = 3;    // TODO: update
    pub const CleanupCost: u32 = 1; // TODO: update
    pub const PricePerByte: u32 = 2; // TODO: update
    pub const ContentModuleId: ModuleId = ModuleId(*b"mContent"); // module content
    pub const BloatBondCap: u32 = 1000;  // TODO: update
    pub const VideosMigrationsEachBlock: u64 = 100;
    pub const ChannelsMigrationsEachBlock: u64 = 25;
}

impl content::Trait for Runtime {
    type Event = Event;
    type ChannelOwnershipPaymentEscrowId = ChannelOwnershipPaymentEscrowId;
    type ChannelCategoryId = ChannelCategoryId;
    type VideoId = VideoId;
    type VideoCategoryId = VideoCategoryId;
    type PlaylistId = PlaylistId;
    type PersonId = PersonId;
    type SeriesId = SeriesId;
    type ChannelOwnershipTransferRequestId = ChannelOwnershipTransferRequestId;
    type MaxNumberOfCuratorsPerGroup = MaxNumberOfCuratorsPerGroup;
<<<<<<< HEAD
    type StorageSystem = data_directory::Module<Self>;
    type WorkingGroup = ContentDirectoryWorkingGroup;
    type Membership = Members;
    type CuratorGroupId = CuratorGroupId;
=======
    type DataObjectStorage = Storage;
    type VideoPostId = VideoPostId;
    type ReactionId = ReactionId;
    type MaxModerators = MaxModerators;
    type PricePerByte = PricePerByte;
    type BloatBondCap = BloatBondCap;
    type CleanupMargin = CleanupMargin;
    type CleanupCost = CleanupCost;
    type ModuleId = ContentModuleId;
    type VideosMigrationsEachBlock = VideosMigrationsEachBlock;
    type ChannelsMigrationsEachBlock = ChannelsMigrationsEachBlock;
>>>>>>> f62058ba
}

// The referendum instance alias.
pub type ReferendumInstance = referendum::Instance1;
pub type ReferendumModule = referendum::Module<Runtime, ReferendumInstance>;
pub type CouncilModule = council::Module<Runtime>;

parameter_types! {
    // referendum parameters
    pub const MaxSaltLength: u64 = 32;
    pub const VoteStageDuration: BlockNumber = 5;
    pub const RevealStageDuration: BlockNumber = 7;
    pub const MinimumVotingStake: u64 = 10000;

    // council parameteres
    pub const MinNumberOfExtraCandidates: u64 = 1;
    pub const AnnouncingPeriodDuration: BlockNumber = 15;
    pub const IdlePeriodDuration: BlockNumber = 27;
    pub const CouncilSize: u64 = 3;
    pub const MinCandidateStake: u64 = 11000;
    pub const ElectedMemberRewardPeriod: BlockNumber = 10;
    pub const DefaultBudgetIncrement: u64 = 1000;
    pub const BudgetRefillPeriod: BlockNumber = 1000;
    pub const MaxWinnerTargetCount: u64 = 10;
}

impl referendum::Trait<ReferendumInstance> for Runtime {
    type Event = Event;
    type MaxSaltLength = MaxSaltLength;
    type StakingHandler = staking_handler::StakingManager<Self, VotingLockId>;
    type ManagerOrigin =
        EnsureOneOf<Self::AccountId, EnsureSigned<Self::AccountId>, EnsureRoot<Self::AccountId>>;
    type VotePower = Balance;
    type VoteStageDuration = VoteStageDuration;
    type RevealStageDuration = RevealStageDuration;
    type MinimumStake = MinimumVotingStake;
    type WeightInfo = weights::referendum::WeightInfo;
    type MaxWinnerTargetCount = MaxWinnerTargetCount;

    fn calculate_vote_power(
        _account_id: &<Self as frame_system::Trait>::AccountId,
        stake: &Balance,
    ) -> Self::VotePower {
        *stake
    }

    fn can_unlock_vote_stake(vote: &CastVote<Self::Hash, Balance, Self::MemberId>) -> bool {
        <CouncilModule as ReferendumConnection<Runtime>>::can_unlock_vote_stake(vote).is_ok()
    }

<<<<<<< HEAD
    fn process_results(winners: &[OptionResult<Self::MemberId, Self::VotePower>]) {
        let tmp_winners: Vec<OptionResult<Self::MemberId, Self::VotePower>> = winners
            .iter()
            .map(|item| OptionResult {
                option_id: item.option_id,
                vote_power: item.vote_power,
            })
            .collect();
        <CouncilModule as ReferendumConnection<Runtime>>::recieve_referendum_results(
            tmp_winners.as_slice(),
        );
    }

    fn is_valid_option_id(option_index: &u64) -> bool {
        <CouncilModule as ReferendumConnection<Runtime>>::is_valid_candidate_id(option_index)
    }
=======
parameter_types! {
    pub const StakePoolId: [u8; 8] = *b"joystake";
}

#[allow(clippy::type_complexity)]
impl stake::Trait for Runtime {
    type Currency = <Self as common::currency::GovernanceCurrency>::Currency;
    type StakePoolId = StakePoolId;
    type StakingEventsHandler = (
        (
            (
                crate::integration::proposals::StakingEventsHandler<Self>,
                crate::integration::working_group::ContentDirectoryWgStakingEventsHandler<Self>,
            ),
            (
                crate::integration::working_group::StorageWgStakingEventsHandler<Self>,
                crate::integration::working_group::OperationsWgStakingEventsHandlerAlpha<Self>,
            ),
        ),
        (
            (
                crate::integration::working_group::OperationsWgStakingEventsHandlerBeta<Self>,
                crate::integration::working_group::OperationsWgStakingEventsHandlerGamma<Self>,
            ),
            (
                crate::integration::working_group::GatewayWgStakingEventsHandler<Self>,
                crate::integration::working_group::DistributionWgStakingEventsHandler<Self>,
            ),
        ),
    );
    type StakeId = u64;
    type SlashId = u64;
}
>>>>>>> f62058ba

    fn get_option_power(option_id: &u64) -> Self::VotePower {
        <CouncilModule as ReferendumConnection<Runtime>>::get_option_power(option_id)
    }

    fn increase_option_power(option_id: &u64, amount: &Self::VotePower) {
        <CouncilModule as ReferendumConnection<Runtime>>::increase_option_power(option_id, amount);
    }
}

impl council::Trait for Runtime {
    type Event = Event;
    type Referendum = ReferendumModule;
    type MinNumberOfExtraCandidates = MinNumberOfExtraCandidates;
    type CouncilSize = CouncilSize;
    type AnnouncingPeriodDuration = AnnouncingPeriodDuration;
    type IdlePeriodDuration = IdlePeriodDuration;
    type MinCandidateStake = MinCandidateStake;
    type CandidacyLock = StakingManager<Self, CandidacyLockId>;
    type CouncilorLock = StakingManager<Self, CouncilorLockId>;
    type StakingAccountValidator = Members;
    type ElectedMemberRewardPeriod = ElectedMemberRewardPeriod;
    type BudgetRefillPeriod = BudgetRefillPeriod;
    type MemberOriginValidator = Members;
    type WeightInfo = weights::council::WeightInfo;

    fn new_council_elected(_elected_members: &[council::CouncilMemberOf<Self>]) {
        <proposals_engine::Module<Runtime>>::reject_active_proposals();
        <proposals_engine::Module<Runtime>>::reactivate_pending_constitutionality_proposals();
    }
}

impl common::StorageOwnership for Runtime {
    type ChannelId = ChannelId;
<<<<<<< HEAD
    type DAOId = DaoId;
=======
>>>>>>> f62058ba
    type ContentId = ContentId;
    type DataObjectTypeId = DataObjectTypeId;
}

impl memo::Trait for Runtime {
    type Event = Event;
}

parameter_types! {
<<<<<<< HEAD
    pub const DefaultVoucher: Voucher = Voucher::new(5000, 50);
}

impl storage::data_object_type_registry::Trait for Runtime {
    type Event = Event;
    type WorkingGroup = StorageWorkingGroup;
}

impl storage::data_directory::Trait for Runtime {
    type Event = Event;
    type IsActiveDataObjectType = DataObjectTypeRegistry;
    type MembershipOriginValidator = Members;
}

impl storage::data_object_storage_registry::Trait for Runtime {
    type Event = Event;
    type DataObjectStorageRelationshipId = u64;
    type ContentIdExists = DataDirectory;
}

impl common::membership::MembershipTypes for Runtime {
    type MemberId = MemberId;
    type ActorId = ActorId;
}

parameter_types! {
    pub const DefaultMembershipPrice: Balance = 100;
    pub const ReferralCutMaximumPercent: u8 = 50;
    pub const DefaultInitialInvitationBalance: Balance = 100;
    // The candidate stake should be more than the transaction fee which currently is 53
    pub const CandidateStake: Balance = 200;
=======
    pub const ScreenedMemberMaxInitialBalance: u128 = 5000;
>>>>>>> f62058ba
}

impl membership::Trait for Runtime {
    type Event = Event;
<<<<<<< HEAD
    type DefaultMembershipPrice = DefaultMembershipPrice;
    type DefaultInitialInvitationBalance = DefaultInitialInvitationBalance;
    type InvitedMemberStakingHandler = InvitedMemberStakingManager;
    type StakingCandidateStakingHandler = StakingCandidateStakingHandler;
    type WorkingGroup = MembershipWorkingGroup;
    type WeightInfo = weights::membership::WeightInfo;
    type ReferralCutMaximumPercent = ReferralCutMaximumPercent;
    type CandidateStake = CandidateStake;
}

parameter_types! {
    pub const MaxCategoryDepth: u64 = 6;
    pub const MaxSubcategories: u64 = 20;
    pub const MaxThreadsInCategory: u64 = 20;
    pub const MaxPostsInThread: u64 = 20;
    pub const MaxModeratorsForCategory: u64 = 20;
    pub const MaxCategories: u64 = 20;
    pub const MaxPollAlternativesNumber: u64 = 20;
    pub const ThreadDeposit: u64 = 30;
    pub const PostDeposit: u64 = 10;
    pub const ForumModuleId: ModuleId = ModuleId(*b"mo:forum"); // module : forum
    pub const PostLifeTime: BlockNumber = 3600;
}

pub struct MapLimits;
impl forum::StorageLimits for MapLimits {
    type MaxSubcategories = MaxSubcategories;
    type MaxModeratorsForCategory = MaxModeratorsForCategory;
    type MaxCategories = MaxCategories;
    type MaxPollAlternativesNumber = MaxPollAlternativesNumber;
=======
    type PaidTermId = u64;
    type SubscriptionId = u64;
    type ScreenedMemberMaxInitialBalance = ScreenedMemberMaxInitialBalance;
>>>>>>> f62058ba
}

impl forum::Trait for Runtime {
    type Event = Event;
    type ThreadId = ThreadId;
    type PostId = PostId;
    type CategoryId = u64;
    type PostReactionId = u64;
    type MaxCategoryDepth = MaxCategoryDepth;
    type ThreadDeposit = ThreadDeposit;
    type PostDeposit = PostDeposit;
    type ModuleId = ForumModuleId;
    type MapLimits = MapLimits;
    type WeightInfo = weights::forum::WeightInfo;
    type WorkingGroup = ForumWorkingGroup;
    type MemberOriginValidator = Members;
    type PostLifeTime = PostLifeTime;

    fn calculate_hash(text: &[u8]) -> Self::Hash {
        Self::Hashing::hash(text)
    }
}

impl LockComparator<<Runtime as pallet_balances::Trait>::Balance> for Runtime {
    fn are_locks_conflicting(new_lock: &LockIdentifier, existing_locks: &[LockIdentifier]) -> bool {
        existing_locks
            .iter()
            .any(|lock| !ALLOWED_LOCK_COMBINATIONS.contains(&(*new_lock, *lock)))
    }
}

parameter_types! {
    pub const MaxWorkerNumberLimit: u32 = 100;
    pub const MinUnstakingPeriodLimit: u32 = 43200;
    pub const ForumWorkingGroupRewardPeriod: u32 = 14400 + 10;
    pub const StorageWorkingGroupRewardPeriod: u32 = 14400 + 20;
    pub const ContentWorkingGroupRewardPeriod: u32 = 14400 + 30;
    pub const MembershipRewardPeriod: u32 = 14400 + 40;
    pub const GatewayRewardPeriod: u32 = 14400 + 50;
    pub const OperationsRewardPeriod: u32 = 14400 + 60;
    // This should be more costly than `apply_on_opening` fee with the current configuration
    // the base cost of `apply_on_opening` in tokens is 193. And has a very slight slope
    // with the lenght with the length of rationale, with 2000 stake we are probably safe.
    pub const MinimumApplicationStake: Balance = 2000;
    // This should be more costly than `add_opening` fee with the current configuration
    // the base cost of `add_opening` in tokens is 81. And has a very slight slope
    // with the lenght with the length of rationale, with 2000 stake we are probably safe.
    pub const LeaderOpeningStake: Balance = 2000;
}

// Staking managers type aliases.
pub type ForumWorkingGroupStakingManager =
    staking_handler::StakingManager<Runtime, ForumGroupLockId>;
pub type ContentDirectoryWorkingGroupStakingManager =
    staking_handler::StakingManager<Runtime, ContentWorkingGroupLockId>;
pub type StorageWorkingGroupStakingManager =
    staking_handler::StakingManager<Runtime, StorageWorkingGroupLockId>;
pub type MembershipWorkingGroupStakingManager =
    staking_handler::StakingManager<Runtime, MembershipWorkingGroupLockId>;
pub type InvitedMemberStakingManager =
    staking_handler::StakingManager<Runtime, InvitedMemberLockId>;
pub type StakingCandidateStakingHandler =
    staking_handler::StakingManager<Runtime, StakingCandidateLockId>;
pub type GatewayWorkingGroupStakingManager =
    staking_handler::StakingManager<Runtime, GatewayWorkingGroupLockId>;
pub type OperationsWorkingGroupStakingManager =
    staking_handler::StakingManager<Runtime, OperationsWorkingGroupLockId>;

// The forum working group instance alias.
pub type ForumWorkingGroupInstance = working_group::Instance1;

// The storage working group instance alias.
pub type StorageWorkingGroupInstance = working_group::Instance2;

// The content working group instance alias.
pub type ContentWorkingGroupInstance = working_group::Instance3;

// The distribution working group instance alias.
pub type DistributionWorkingGroupInstance = working_group::Instance6;

// The gateway working group instance alias.
pub type GatewayWorkingGroupInstance = working_group::Instance5;

<<<<<<< HEAD
// The membership working group instance alias.
pub type MembershipWorkingGroupInstance = working_group::Instance6;

impl working_group::Trait<ForumWorkingGroupInstance> for Runtime {
    type Event = Event;
    type MaxWorkerNumberLimit = MaxWorkerNumberLimit;
    type StakingHandler = ForumWorkingGroupStakingManager;
    type StakingAccountValidator = Members;
    type MemberOriginValidator = Members;
    type MinUnstakingPeriodLimit = MinUnstakingPeriodLimit;
    type RewardPeriod = ForumWorkingGroupRewardPeriod;
    type WeightInfo = weights::working_group::WeightInfo;
    type MinimumApplicationStake = MinimumApplicationStake;
    type LeaderOpeningStake = LeaderOpeningStake;
=======
// The operation working group alpha instance alias.
pub type OperationsWorkingGroupInstanceAlpha = working_group::Instance4;

// The operation working group beta instance alias .
pub type OperationsWorkingGroupInstanceBeta = working_group::Instance7;

// The operation working group gamma instance alias .
pub type OperationsWorkingGroupInstanceGamma = working_group::Instance8;

parameter_types! {
    pub const MaxWorkerNumberLimit: u32 = 100;
>>>>>>> f62058ba
}

impl working_group::Trait<StorageWorkingGroupInstance> for Runtime {
    type Event = Event;
    type MaxWorkerNumberLimit = MaxWorkerNumberLimit;
    type StakingHandler = StorageWorkingGroupStakingManager;
    type StakingAccountValidator = Members;
    type MemberOriginValidator = Members;
    type MinUnstakingPeriodLimit = MinUnstakingPeriodLimit;
    type RewardPeriod = StorageWorkingGroupRewardPeriod;
    type WeightInfo = weights::working_group::WeightInfo;
    type MinimumApplicationStake = MinimumApplicationStake;
    type LeaderOpeningStake = LeaderOpeningStake;
}

impl working_group::Trait<ContentWorkingGroupInstance> for Runtime {
    type Event = Event;
    type MaxWorkerNumberLimit = MaxWorkerNumberLimit;
    type StakingHandler = ContentDirectoryWorkingGroupStakingManager;
    type StakingAccountValidator = Members;
    type MemberOriginValidator = Members;
    type MinUnstakingPeriodLimit = MinUnstakingPeriodLimit;
    type RewardPeriod = ContentWorkingGroupRewardPeriod;
    type WeightInfo = weights::working_group::WeightInfo;
    type MinimumApplicationStake = MinimumApplicationStake;
    type LeaderOpeningStake = LeaderOpeningStake;
}

impl working_group::Trait<MembershipWorkingGroupInstance> for Runtime {
    type Event = Event;
    type MaxWorkerNumberLimit = MaxWorkerNumberLimit;
    type StakingHandler = MembershipWorkingGroupStakingManager;
    type StakingAccountValidator = Members;
    type MemberOriginValidator = Members;
    type MinUnstakingPeriodLimit = MinUnstakingPeriodLimit;
    type RewardPeriod = MembershipRewardPeriod;
    type WeightInfo = weights::working_group::WeightInfo;
    type MinimumApplicationStake = MinimumApplicationStake;
    type LeaderOpeningStake = LeaderOpeningStake;
}

impl working_group::Trait<DistributionWorkingGroupInstance> for Runtime {
    type Event = Event;
    type MaxWorkerNumberLimit = MaxWorkerNumberLimit;
}

impl working_group::Trait<OperationsWorkingGroupInstanceAlpha> for Runtime {
    type Event = Event;
    type MaxWorkerNumberLimit = MaxWorkerNumberLimit;
    type StakingHandler = OperationsWorkingGroupStakingManager;
    type StakingAccountValidator = Members;
    type MemberOriginValidator = Members;
    type MinUnstakingPeriodLimit = MinUnstakingPeriodLimit;
    type RewardPeriod = OperationsRewardPeriod;
    type WeightInfo = weights::working_group::WeightInfo;
    type MinimumApplicationStake = MinimumApplicationStake;
    type LeaderOpeningStake = LeaderOpeningStake;
}

impl working_group::Trait<GatewayWorkingGroupInstance> for Runtime {
    type Event = Event;
    type MaxWorkerNumberLimit = MaxWorkerNumberLimit;
    type StakingHandler = GatewayWorkingGroupStakingManager;
    type StakingAccountValidator = Members;
    type MemberOriginValidator = Members;
    type MinUnstakingPeriodLimit = MinUnstakingPeriodLimit;
    type RewardPeriod = GatewayRewardPeriod;
    type WeightInfo = weights::working_group::WeightInfo;
    type MinimumApplicationStake = MinimumApplicationStake;
    type LeaderOpeningStake = LeaderOpeningStake;
}

impl working_group::Trait<OperationsWorkingGroupInstanceBeta> for Runtime {
    type Event = Event;
    type MaxWorkerNumberLimit = MaxWorkerNumberLimit;
}

impl working_group::Trait<OperationsWorkingGroupInstanceGamma> for Runtime {
    type Event = Event;
    type MaxWorkerNumberLimit = MaxWorkerNumberLimit;
}

parameter_types! {
    pub const ProposalCancellationFee: u64 = 10000;
    pub const ProposalRejectionFee: u64 = 5000;
    pub const ProposalTitleMaxLength: u32 = 40;
    pub const ProposalDescriptionMaxLength: u32 = 3000;
    pub const ProposalMaxActiveProposalLimit: u32 = 20;
}

impl proposals_engine::Trait for Runtime {
    type Event = Event;
    type ProposerOriginValidator = Members;
    type CouncilOriginValidator = Council;
    type TotalVotersCounter = CouncilManager<Self>;
    type ProposalId = u32;
    type StakingHandler = staking_handler::StakingManager<Self, ProposalsLockId>;
    type CancellationFee = ProposalCancellationFee;
    type RejectionFee = ProposalRejectionFee;
    type TitleMaxLength = ProposalTitleMaxLength;
    type DescriptionMaxLength = ProposalDescriptionMaxLength;
    type MaxActiveProposalLimit = ProposalMaxActiveProposalLimit;
    type DispatchableCallCode = Call;
    type ProposalObserver = ProposalsCodex;
    type WeightInfo = weights::proposals_engine::WeightInfo;
    type StakingAccountValidator = Members;
}

impl Default for Call {
    fn default() -> Self {
        panic!("shouldn't call default for Call");
    }
}

parameter_types! {
    pub const MaxWhiteListSize: u32 = 20;
    pub const ProposalsPostDeposit: Balance = 2000;
    // module : proposals_discussion
    pub const ProposalsDiscussionModuleId: ModuleId = ModuleId(*b"mo:prdis");
    pub const ForumPostLifeTime: BlockNumber = 3600;
}

macro_rules! call_wg {
    ($working_group:ident, $function:ident $(,$x:expr)*) => {{
        match $working_group {
            WorkingGroup::Content => <ContentDirectoryWorkingGroup as WorkingGroupBudgetHandler<Runtime>>::$function($($x,)*),
            WorkingGroup::Storage => <StorageWorkingGroup as WorkingGroupBudgetHandler<Runtime>>::$function($($x,)*),
            WorkingGroup::Forum => <ForumWorkingGroup as WorkingGroupBudgetHandler<Runtime>>::$function($($x,)*),
            WorkingGroup::Membership => <MembershipWorkingGroup as WorkingGroupBudgetHandler<Runtime>>::$function($($x,)*),
            WorkingGroup::Gateway => <GatewayWorkingGroup as WorkingGroupBudgetHandler<Runtime>>::$function($($x,)*),
            WorkingGroup::Operations => <OperationsWorkingGroup as WorkingGroupBudgetHandler<Runtime>>::$function($($x,)*),
        }
    }};
}

impl proposals_discussion::Trait for Runtime {
    type Event = Event;
    type AuthorOriginValidator = Members;
    type CouncilOriginValidator = Council;
    type ThreadId = ThreadId;
    type PostId = PostId;
    type MaxWhiteListSize = MaxWhiteListSize;
    type WeightInfo = weights::proposals_discussion::WeightInfo;
    type PostDeposit = ProposalsPostDeposit;
    type ModuleId = ProposalsDiscussionModuleId;
    type PostLifeTime = ForumPostLifeTime;
}

impl joystream_utility::Trait for Runtime {
    type Event = Event;

    type WeightInfo = weights::joystream_utility::WeightInfo;

    fn get_working_group_budget(working_group: WorkingGroup) -> Balance {
        call_wg!(working_group, get_budget)
    }
    fn set_working_group_budget(working_group: WorkingGroup, budget: Balance) {
        call_wg!(working_group, set_budget, budget)
    }
}

parameter_types! {
    pub const RuntimeUpgradeWasmProposalMaxLength: u32 = 3_000_000;
}

impl proposals_codex::Trait for Runtime {
    type Event = Event;
    type MembershipOriginValidator = Members;
    type ProposalEncoder = ExtrinsicProposalEncoder;
    type SetMaxValidatorCountProposalParameters = SetMaxValidatorCountProposalParameters;
    type RuntimeUpgradeProposalParameters = RuntimeUpgradeProposalParameters;
    type SignalProposalParameters = SignalProposalParameters;
    type FundingRequestProposalParameters = FundingRequestProposalParameters;
    type CreateWorkingGroupLeadOpeningProposalParameters =
        CreateWorkingGroupLeadOpeningProposalParameters;
    type FillWorkingGroupLeadOpeningProposalParameters =
        FillWorkingGroupLeadOpeningProposalParameters;
    type UpdateWorkingGroupBudgetProposalParameters = UpdateWorkingGroupBudgetProposalParameters;
    type DecreaseWorkingGroupLeadStakeProposalParameters =
        DecreaseWorkingGroupLeadStakeProposalParameters;
    type SlashWorkingGroupLeadProposalParameters = SlashWorkingGroupLeadProposalParameters;
    type SetWorkingGroupLeadRewardProposalParameters = SetWorkingGroupLeadRewardProposalParameters;
    type TerminateWorkingGroupLeadProposalParameters = TerminateWorkingGroupLeadProposalParameters;
    type AmendConstitutionProposalParameters = AmendConstitutionProposalParameters;
    type CancelWorkingGroupLeadOpeningProposalParameters =
        CancelWorkingGroupLeadOpeningProposalParameters;
    type SetMembershipPriceProposalParameters = SetMembershipPriceProposalParameters;
    type SetCouncilBudgetIncrementProposalParameters = SetCouncilBudgetIncrementProposalParameters;
    type SetCouncilorRewardProposalParameters = SetCouncilorRewardProposalParameters;
    type SetInitialInvitationBalanceProposalParameters =
        SetInitialInvitationBalanceProposalParameters;
    type SetInvitationCountProposalParameters = SetInvitationCountProposalParameters;
    type SetMembershipLeadInvitationQuotaProposalParameters =
        SetMembershipLeadInvitationQuotaProposalParameters;
    type SetReferralCutProposalParameters = SetReferralCutProposalParameters;
    type CreateBlogPostProposalParameters = CreateBlogPostProposalParameters;
    type EditBlogPostProoposalParamters = EditBlogPostProoposalParamters;
    type LockBlogPostProposalParameters = LockBlogPostProposalParameters;
    type UnlockBlogPostProposalParameters = UnlockBlogPostProposalParameters;
    type VetoProposalProposalParameters = VetoProposalProposalParameters;
    type WeightInfo = weights::proposals_codex::WeightInfo;
}

impl pallet_constitution::Trait for Runtime {
    type Event = Event;
    type WeightInfo = weights::pallet_constitution::WeightInfo;
}

parameter_types! {
    pub const BountyModuleId: ModuleId = ModuleId(*b"m:bounty"); // module : bounty
    pub const ClosedContractSizeLimit: u32 = 50;
    pub const MinCherryLimit: Balance = 10;
    pub const MinFundingLimit: Balance = 10;
    pub const MinWorkEntrantStake: Balance = 100;
}

<<<<<<< HEAD
impl bounty::Trait for Runtime {
    type Event = Event;
    type ModuleId = BountyModuleId;
    type BountyId = u64;
    type Membership = Members;
    type WeightInfo = weights::bounty::WeightInfo;
    type CouncilBudgetManager = Council;
    type StakingHandler = staking_handler::StakingManager<Self, BountyLockId>;
    type EntryId = u64;
    type ClosedContractSizeLimit = ClosedContractSizeLimit;
    type MinCherryLimit = MinCherryLimit;
    type MinFundingLimit = MinFundingLimit;
    type MinWorkEntrantStake = MinWorkEntrantStake;
}

parameter_types! {
    pub const PostsMaxNumber: u64 = 20;
    pub const RepliesMaxNumber: u64 = 100;
    pub const ReplyDeposit: Balance = 2000;
    pub const BlogModuleId: ModuleId = ModuleId(*b"mod:blog"); // module : forum
    pub const ReplyLifetime: BlockNumber = 43_200;
}

pub type BlogInstance = blog::Instance1;
impl blog::Trait<BlogInstance> for Runtime {
    type Event = Event;
    type PostsMaxNumber = PostsMaxNumber;
    type ParticipantEnsureOrigin = Members;
    type WeightInfo = weights::blog::WeightInfo;
    type ReplyId = u64;
    type ReplyDeposit = ReplyDeposit;
    type ModuleId = BlogModuleId;
    type ReplyLifetime = ReplyLifetime;
}

/// Forum identifier for category
pub type CategoryId = u64;
=======
parameter_types! {
    pub const MaxDistributionBucketFamilyNumber: u64 = 200;
    pub const DataObjectDeletionPrize: Balance = 0; //TODO: Change during Olympia release
    pub const BlacklistSizeLimit: u64 = 10000; //TODO: adjust value
    pub const MaxRandomIterationNumber: u64 = 10; //TODO: adjust value
    pub const MaxNumberOfPendingInvitationsPerDistributionBucket: u64 = 20; //TODO: adjust value
    pub const StorageModuleId: ModuleId = ModuleId(*b"mstorage"); // module storage
    pub const StorageBucketsPerBagValueConstraint: storage::StorageBucketsPerBagValueConstraint =
        storage::StorageBucketsPerBagValueConstraint {min: 5, max_min_diff: 15}; //TODO: adjust value
    pub const DefaultMemberDynamicBagNumberOfStorageBuckets: u64 = 5; //TODO: adjust value
    pub const DefaultChannelDynamicBagNumberOfStorageBuckets: u64 = 5; //TODO: adjust value
    pub const DistributionBucketsPerBagValueConstraint: storage::DistributionBucketsPerBagValueConstraint =
        storage::DistributionBucketsPerBagValueConstraint {min: 1, max_min_diff: 100}; //TODO: adjust value
    pub const MaxDataObjectSize: u64 = 10 * 1024 * 1024 * 1024; // 10 GB
}

impl storage::Trait for Runtime {
    type Event = Event;
    type DataObjectId = DataObjectId;
    type StorageBucketId = StorageBucketId;
    type DistributionBucketIndex = DistributionBucketIndex;
    type DistributionBucketFamilyId = DistributionBucketFamilyId;
    type ChannelId = ChannelId;
    type DataObjectDeletionPrize = DataObjectDeletionPrize;
    type BlacklistSizeLimit = BlacklistSizeLimit;
    type ModuleId = StorageModuleId;
    type MemberOriginValidator = MembershipOriginValidator<Self>;
    type StorageBucketsPerBagValueConstraint = StorageBucketsPerBagValueConstraint;
    type DefaultMemberDynamicBagNumberOfStorageBuckets =
        DefaultMemberDynamicBagNumberOfStorageBuckets;
    type DefaultChannelDynamicBagNumberOfStorageBuckets =
        DefaultChannelDynamicBagNumberOfStorageBuckets;
    type Randomness = RandomnessCollectiveFlip;
    type MaxRandomIterationNumber = MaxRandomIterationNumber;
    type MaxDistributionBucketFamilyNumber = MaxDistributionBucketFamilyNumber;
    type DistributionBucketsPerBagValueConstraint = DistributionBucketsPerBagValueConstraint;
    type DistributionBucketOperatorId = DistributionBucketOperatorId;
    type MaxNumberOfPendingInvitationsPerDistributionBucket =
        MaxNumberOfPendingInvitationsPerDistributionBucket;
    type MaxDataObjectSize = MaxDataObjectSize;
    type ContentId = ContentId;

    fn ensure_storage_working_group_leader_origin(origin: Self::Origin) -> DispatchResult {
        StorageWorkingGroup::ensure_origin_is_active_leader(origin)
    }

    fn ensure_storage_worker_origin(origin: Self::Origin, worker_id: ActorId) -> DispatchResult {
        StorageWorkingGroup::ensure_worker_signed(origin, &worker_id).map(|_| ())
    }

    fn ensure_storage_worker_exists(worker_id: &ActorId) -> DispatchResult {
        StorageWorkingGroup::ensure_worker_exists(&worker_id)
            .map(|_| ())
            .map_err(|err| err.into())
    }

    fn ensure_distribution_working_group_leader_origin(origin: Self::Origin) -> DispatchResult {
        DistributionWorkingGroup::ensure_origin_is_active_leader(origin)
    }

    fn ensure_distribution_worker_origin(
        origin: Self::Origin,
        worker_id: ActorId,
    ) -> DispatchResult {
        DistributionWorkingGroup::ensure_worker_signed(origin, &worker_id).map(|_| ())
    }

    fn ensure_distribution_worker_exists(worker_id: &ActorId) -> DispatchResult {
        DistributionWorkingGroup::ensure_worker_exists(&worker_id)
            .map(|_| ())
            .map_err(|err| err.into())
    }
}
>>>>>>> f62058ba

/// Opaque types. These are used by the CLI to instantiate machinery that don't need to know
/// the specifics of the runtime. They can then be made to be agnostic over specific formats
/// of data like extrinsics, allowing for them to continue syncing the network through upgrades
/// to even the core datastructures.
pub mod opaque {
    use super::*;

    pub use sp_runtime::OpaqueExtrinsic as UncheckedExtrinsic;

    /// Opaque block header type.
    pub type Header = generic::Header<BlockNumber, BlakeTwo256>;
    /// Opaque block type.
    pub type Block = generic::Block<Header, UncheckedExtrinsic>;
    /// Opaque block identifier type.
    pub type BlockId = generic::BlockId<Block>;
}

construct_runtime!(
    pub enum Runtime where
        Block = Block,
        NodeBlock = opaque::Block,
        UncheckedExtrinsic = UncheckedExtrinsic
    {
        // Substrate
        System: frame_system::{Module, Call, Storage, Config, Event<T>},
        Utility: substrate_utility::{Module, Call, Event},
        Babe: pallet_babe::{Module, Call, Storage, Config, Inherent, ValidateUnsigned},
        Timestamp: pallet_timestamp::{Module, Call, Storage, Inherent},
        Authorship: pallet_authorship::{Module, Call, Storage, Inherent},
        Balances: pallet_balances::{Module, Call, Storage, Config<T>, Event<T>},
        TransactionPayment: pallet_transaction_payment::{Module, Storage},
        Staking: pallet_staking::{Module, Call, Config<T>, Storage, Event<T>, ValidateUnsigned},
        Session: pallet_session::{Module, Call, Storage, Event, Config<T>},
        Historical: pallet_session_historical::{Module},
        FinalityTracker: pallet_finality_tracker::{Module, Call, Inherent},
        Grandpa: pallet_grandpa::{Module, Call, Storage, Config, Event},
        ImOnline: pallet_im_online::{Module, Call, Storage, Event<T>, ValidateUnsigned, Config<T>},
        AuthorityDiscovery: pallet_authority_discovery::{Module, Call, Config},
        Offences: pallet_offences::{Module, Call, Storage, Event},
        RandomnessCollectiveFlip: pallet_randomness_collective_flip::{Module, Call, Storage},
        Sudo: pallet_sudo::{Module, Call, Config<T>, Storage, Event<T>},
        // Joystream
        Council: council::{Module, Call, Storage, Event<T>, Config<T>},
        Referendum: referendum::<Instance1>::{Module, Call, Storage, Event<T>, Config<T>},
        Memo: memo::{Module, Call, Storage, Event<T>},
        Members: membership::{Module, Call, Storage, Event<T>, Config<T>},
        Forum: forum::{Module, Call, Storage, Event<T>, Config<T>},
        Constitution: pallet_constitution::{Module, Call, Storage, Event},
        Bounty: bounty::{Module, Call, Storage, Event<T>},
        Blog: blog::<Instance1>::{Module, Call, Storage, Event<T>},
        JoystreamUtility: joystream_utility::{Module, Call, Event<T>},
        Content: content::{Module, Call, Storage, Event<T>, Config<T>},
        // --- Proposals
        ProposalsEngine: proposals_engine::{Module, Call, Storage, Event<T>},
        ProposalsDiscussion: proposals_discussion::{Module, Call, Storage, Event<T>},
<<<<<<< HEAD
        ProposalsCodex: proposals_codex::{Module, Call, Storage, Event<T>},
        // --- Working groups
        ForumWorkingGroup: working_group::<Instance1>::{Module, Call, Storage, Event<T>},
        StorageWorkingGroup: working_group::<Instance2>::{Module, Call, Storage, Event<T>},
        ContentDirectoryWorkingGroup: working_group::<Instance3>::{Module, Call, Storage, Event<T>},
        OperationsWorkingGroup: working_group::<Instance4>::{Module, Call, Storage, Event<T>},
        GatewayWorkingGroup: working_group::<Instance5>::{Module, Call, Storage, Event<T>},
        MembershipWorkingGroup: working_group::<Instance6>::{Module, Call, Storage, Event<T>},
=======
        ProposalsCodex: proposals_codex::{Module, Call, Storage, Config<T>},
        Storage: storage::{Module, Call, Storage, Event<T>},
        // --- Working groups
        // reserved for the future use: ForumWorkingGroup: working_group::<Instance1>::{Module, Call, Storage, Config<T>, Event<T>},
        StorageWorkingGroup: working_group::<Instance2>::{Module, Call, Storage, Config<T>, Event<T>},
        ContentWorkingGroup: working_group::<Instance3>::{Module, Call, Storage, Config<T>, Event<T>},
        OperationsWorkingGroupAlpha: working_group::<Instance4>::{Module, Call, Storage, Config<T>, Event<T>},
        GatewayWorkingGroup: working_group::<Instance5>::{Module, Call, Storage, Config<T>, Event<T>},
        DistributionWorkingGroup: working_group::<Instance6>::{Module, Call, Storage, Config<T>, Event<T>},
        OperationsWorkingGroupBeta: working_group::<Instance7>::{Module, Call, Storage, Config<T>, Event<T>},
        OperationsWorkingGroupGamma: working_group::<Instance8>::{Module, Call, Storage, Config<T>, Event<T>},
>>>>>>> f62058ba
    }
);<|MERGE_RESOLUTION|>--- conflicted
+++ resolved
@@ -35,17 +35,13 @@
 /// Weights for pallets used in the runtime.
 mod weights; // Runtime integration tests
 
-<<<<<<< HEAD
 #[macro_use]
 extern crate lazy_static; // for proposals_configuration module
 
+use frame_support::dispatch::DispatchResult;
 use frame_support::traits::{
     Currency, Imbalance, KeyOwnerProofSystem, LockIdentifier, OnUnbalanced,
 };
-=======
-use frame_support::dispatch::DispatchResult;
-use frame_support::traits::{Currency, KeyOwnerProofSystem, OnUnbalanced};
->>>>>>> f62058ba
 use frame_support::weights::{
     constants::{BlockExecutionWeight, ExtrinsicBaseWeight, RocksDbWeight},
     Weight,
@@ -74,18 +70,12 @@
 
 use integration::proposals::{CouncilManager, ExtrinsicProposalEncoder};
 
-<<<<<<< HEAD
-use common::working_group::{WorkingGroup, WorkingGroupBudgetHandler};
+use common::working_group::{WorkingGroup, WorkingGroupAuthenticator, WorkingGroupBudgetHandler};
 use council::ReferendumConnection;
 use referendum::{CastVote, OptionResult};
 use staking_handler::{LockComparator, StakingManager};
-use storage::data_object_storage_registry;
-=======
-use governance::{council, election};
->>>>>>> f62058ba
 
 // Node dependencies
-pub use codec::Encode;
 pub use common;
 pub use council;
 pub use forum;
@@ -94,14 +84,8 @@
 #[cfg(any(feature = "std", test))]
 pub use pallet_balances::Call as BalancesCall;
 pub use pallet_staking::StakerStatus;
-<<<<<<< HEAD
 pub use proposals_engine::ProposalParameters;
 pub use referendum;
-use storage::data_directory::Voucher;
-pub use storage::{data_directory, data_object_type_registry};
-=======
-pub use proposals_codex::ProposalsConfigParameters;
->>>>>>> f62058ba
 pub use working_group;
 
 pub use content;
@@ -111,13 +95,8 @@
 pub const VERSION: RuntimeVersion = RuntimeVersion {
     spec_name: create_runtime_str!("joystream-node"),
     impl_name: create_runtime_str!("joystream-node"),
-<<<<<<< HEAD
     authoring_version: 10,
     spec_version: 0,
-=======
-    authoring_version: 9,
-    spec_version: 14,
->>>>>>> f62058ba
     impl_version: 0,
     apis: crate::runtime_api::EXPORTED_RUNTIME_API_VERSIONS,
     transaction_version: 1,
@@ -373,8 +352,8 @@
 pallet_staking_reward_curve::build! {
     const REWARD_CURVE: PiecewiseLinear<'static> = curve!(
         min_inflation: 0_050_000,
-        max_inflation: 0_150_000,
-        ideal_stake: 0_250_000,
+        max_inflation: 0_750_000,
+        ideal_stake: 0_300_000,
         falloff: 0_050_000,
         max_piece_count: 100,
         test_precision: 0_005_000,
@@ -459,6 +438,10 @@
     type ReportLatency = ReportLatency;
 }
 
+impl common::currency::GovernanceCurrency for Runtime {
+    type Currency = pallet_balances::Module<Self>;
+}
+
 parameter_types! {
     pub const MaxNumberOfCuratorsPerGroup: MaxNumber = 50;
     pub const ChannelOwnershipPaymentEscrowId: [u8; 8] = *b"chescrow";
@@ -483,12 +466,6 @@
     type SeriesId = SeriesId;
     type ChannelOwnershipTransferRequestId = ChannelOwnershipTransferRequestId;
     type MaxNumberOfCuratorsPerGroup = MaxNumberOfCuratorsPerGroup;
-<<<<<<< HEAD
-    type StorageSystem = data_directory::Module<Self>;
-    type WorkingGroup = ContentDirectoryWorkingGroup;
-    type Membership = Members;
-    type CuratorGroupId = CuratorGroupId;
-=======
     type DataObjectStorage = Storage;
     type VideoPostId = VideoPostId;
     type ReactionId = ReactionId;
@@ -500,7 +477,6 @@
     type ModuleId = ContentModuleId;
     type VideosMigrationsEachBlock = VideosMigrationsEachBlock;
     type ChannelsMigrationsEachBlock = ChannelsMigrationsEachBlock;
->>>>>>> f62058ba
 }
 
 // The referendum instance alias.
@@ -551,7 +527,6 @@
         <CouncilModule as ReferendumConnection<Runtime>>::can_unlock_vote_stake(vote).is_ok()
     }
 
-<<<<<<< HEAD
     fn process_results(winners: &[OptionResult<Self::MemberId, Self::VotePower>]) {
         let tmp_winners: Vec<OptionResult<Self::MemberId, Self::VotePower>> = winners
             .iter()
@@ -568,41 +543,6 @@
     fn is_valid_option_id(option_index: &u64) -> bool {
         <CouncilModule as ReferendumConnection<Runtime>>::is_valid_candidate_id(option_index)
     }
-=======
-parameter_types! {
-    pub const StakePoolId: [u8; 8] = *b"joystake";
-}
-
-#[allow(clippy::type_complexity)]
-impl stake::Trait for Runtime {
-    type Currency = <Self as common::currency::GovernanceCurrency>::Currency;
-    type StakePoolId = StakePoolId;
-    type StakingEventsHandler = (
-        (
-            (
-                crate::integration::proposals::StakingEventsHandler<Self>,
-                crate::integration::working_group::ContentDirectoryWgStakingEventsHandler<Self>,
-            ),
-            (
-                crate::integration::working_group::StorageWgStakingEventsHandler<Self>,
-                crate::integration::working_group::OperationsWgStakingEventsHandlerAlpha<Self>,
-            ),
-        ),
-        (
-            (
-                crate::integration::working_group::OperationsWgStakingEventsHandlerBeta<Self>,
-                crate::integration::working_group::OperationsWgStakingEventsHandlerGamma<Self>,
-            ),
-            (
-                crate::integration::working_group::GatewayWgStakingEventsHandler<Self>,
-                crate::integration::working_group::DistributionWgStakingEventsHandler<Self>,
-            ),
-        ),
-    );
-    type StakeId = u64;
-    type SlashId = u64;
-}
->>>>>>> f62058ba
 
     fn get_option_power(option_id: &u64) -> Self::VotePower {
         <CouncilModule as ReferendumConnection<Runtime>>::get_option_power(option_id)
@@ -637,10 +577,6 @@
 
 impl common::StorageOwnership for Runtime {
     type ChannelId = ChannelId;
-<<<<<<< HEAD
-    type DAOId = DaoId;
-=======
->>>>>>> f62058ba
     type ContentId = ContentId;
     type DataObjectTypeId = DataObjectTypeId;
 }
@@ -650,25 +586,72 @@
 }
 
 parameter_types! {
-<<<<<<< HEAD
-    pub const DefaultVoucher: Voucher = Voucher::new(5000, 50);
-}
-
-impl storage::data_object_type_registry::Trait for Runtime {
-    type Event = Event;
-    type WorkingGroup = StorageWorkingGroup;
-}
-
-impl storage::data_directory::Trait for Runtime {
-    type Event = Event;
-    type IsActiveDataObjectType = DataObjectTypeRegistry;
-    type MembershipOriginValidator = Members;
-}
-
-impl storage::data_object_storage_registry::Trait for Runtime {
-    type Event = Event;
-    type DataObjectStorageRelationshipId = u64;
-    type ContentIdExists = DataDirectory;
+    pub const MaxDistributionBucketFamilyNumber: u64 = 200;
+    pub const DataObjectDeletionPrize: Balance = 0; //TODO: Change during Olympia release
+    pub const BlacklistSizeLimit: u64 = 10000; //TODO: adjust value
+    pub const MaxRandomIterationNumber: u64 = 10; //TODO: adjust value
+    pub const MaxNumberOfPendingInvitationsPerDistributionBucket: u64 = 20; //TODO: adjust value
+    pub const StorageModuleId: ModuleId = ModuleId(*b"mstorage"); // module storage
+    pub const StorageBucketsPerBagValueConstraint: storage::StorageBucketsPerBagValueConstraint =
+        storage::StorageBucketsPerBagValueConstraint {min: 5, max_min_diff: 15}; //TODO: adjust value
+    pub const DefaultMemberDynamicBagNumberOfStorageBuckets: u64 = 5; //TODO: adjust value
+    pub const DefaultChannelDynamicBagNumberOfStorageBuckets: u64 = 5; //TODO: adjust value
+    pub const DistributionBucketsPerBagValueConstraint: storage::DistributionBucketsPerBagValueConstraint =
+        storage::DistributionBucketsPerBagValueConstraint {min: 1, max_min_diff: 100}; //TODO: adjust value
+    pub const MaxDataObjectSize: u64 = 10 * 1024 * 1024 * 1024; // 10 GB
+}
+
+impl storage::Trait for Runtime {
+    type Event = Event;
+    type DataObjectId = DataObjectId;
+    type StorageBucketId = StorageBucketId;
+    type DistributionBucketIndex = DistributionBucketIndex;
+    type DistributionBucketFamilyId = DistributionBucketFamilyId;
+    type ChannelId = ChannelId;
+    type DataObjectDeletionPrize = DataObjectDeletionPrize;
+    type BlacklistSizeLimit = BlacklistSizeLimit;
+    type ModuleId = StorageModuleId;
+    type StorageBucketsPerBagValueConstraint = StorageBucketsPerBagValueConstraint;
+    type DefaultMemberDynamicBagNumberOfStorageBuckets =
+        DefaultMemberDynamicBagNumberOfStorageBuckets;
+    type DefaultChannelDynamicBagNumberOfStorageBuckets =
+        DefaultChannelDynamicBagNumberOfStorageBuckets;
+    type Randomness = RandomnessCollectiveFlip;
+    type MaxRandomIterationNumber = MaxRandomIterationNumber;
+    type MaxDistributionBucketFamilyNumber = MaxDistributionBucketFamilyNumber;
+    type DistributionBucketsPerBagValueConstraint = DistributionBucketsPerBagValueConstraint;
+    type DistributionBucketOperatorId = DistributionBucketOperatorId;
+    type MaxNumberOfPendingInvitationsPerDistributionBucket =
+        MaxNumberOfPendingInvitationsPerDistributionBucket;
+    type MaxDataObjectSize = MaxDataObjectSize;
+    type ContentId = ContentId;
+
+    fn ensure_storage_working_group_leader_origin(origin: Self::Origin) -> DispatchResult {
+        StorageWorkingGroup::ensure_leader_origin(origin)
+    }
+
+    fn ensure_storage_worker_origin(origin: Self::Origin, worker_id: ActorId) -> DispatchResult {
+        StorageWorkingGroup::ensure_worker_origin(origin, &worker_id)
+    }
+
+    fn ensure_storage_worker_exists(worker_id: &ActorId) -> DispatchResult {
+        StorageWorkingGroup::ensure_worker_exists(&worker_id)
+    }
+
+    fn ensure_distribution_working_group_leader_origin(origin: Self::Origin) -> DispatchResult {
+        DistributionWorkingGroup::ensure_leader_origin(origin)
+    }
+
+    fn ensure_distribution_worker_origin(
+        origin: Self::Origin,
+        worker_id: ActorId,
+    ) -> DispatchResult {
+        DistributionWorkingGroup::ensure_worker_origin(origin, &worker_id)
+    }
+
+    fn ensure_distribution_worker_exists(worker_id: &ActorId) -> DispatchResult {
+        DistributionWorkingGroup::ensure_worker_exists(&worker_id)
+    }
 }
 
 impl common::membership::MembershipTypes for Runtime {
@@ -682,14 +665,10 @@
     pub const DefaultInitialInvitationBalance: Balance = 100;
     // The candidate stake should be more than the transaction fee which currently is 53
     pub const CandidateStake: Balance = 200;
-=======
-    pub const ScreenedMemberMaxInitialBalance: u128 = 5000;
->>>>>>> f62058ba
 }
 
 impl membership::Trait for Runtime {
     type Event = Event;
-<<<<<<< HEAD
     type DefaultMembershipPrice = DefaultMembershipPrice;
     type DefaultInitialInvitationBalance = DefaultInitialInvitationBalance;
     type InvitedMemberStakingHandler = InvitedMemberStakingManager;
@@ -720,11 +699,6 @@
     type MaxModeratorsForCategory = MaxModeratorsForCategory;
     type MaxCategories = MaxCategories;
     type MaxPollAlternativesNumber = MaxPollAlternativesNumber;
-=======
-    type PaidTermId = u64;
-    type SubscriptionId = u64;
-    type ScreenedMemberMaxInitialBalance = ScreenedMemberMaxInitialBalance;
->>>>>>> f62058ba
 }
 
 impl forum::Trait for Runtime {
@@ -764,7 +738,10 @@
     pub const ContentWorkingGroupRewardPeriod: u32 = 14400 + 30;
     pub const MembershipRewardPeriod: u32 = 14400 + 40;
     pub const GatewayRewardPeriod: u32 = 14400 + 50;
-    pub const OperationsRewardPeriod: u32 = 14400 + 60;
+    pub const DistributionRewardPeriod: u32 = 14400 + 50;
+    pub const OperationsAlphaRewardPeriod: u32 = 14400 + 60;
+    pub const OperationsBetaRewardPeriod: u32 = 14400 + 70;
+    pub const OperationsGammaRewardPeriod: u32 = 14400 + 80;
     // This should be more costly than `apply_on_opening` fee with the current configuration
     // the base cost of `apply_on_opening` in tokens is 193. And has a very slight slope
     // with the lenght with the length of rationale, with 2000 stake we are probably safe.
@@ -778,7 +755,7 @@
 // Staking managers type aliases.
 pub type ForumWorkingGroupStakingManager =
     staking_handler::StakingManager<Runtime, ForumGroupLockId>;
-pub type ContentDirectoryWorkingGroupStakingManager =
+pub type ContentWorkingGroupStakingManager =
     staking_handler::StakingManager<Runtime, ContentWorkingGroupLockId>;
 pub type StorageWorkingGroupStakingManager =
     staking_handler::StakingManager<Runtime, StorageWorkingGroupLockId>;
@@ -790,8 +767,14 @@
     staking_handler::StakingManager<Runtime, StakingCandidateLockId>;
 pub type GatewayWorkingGroupStakingManager =
     staking_handler::StakingManager<Runtime, GatewayWorkingGroupLockId>;
-pub type OperationsWorkingGroupStakingManager =
-    staking_handler::StakingManager<Runtime, OperationsWorkingGroupLockId>;
+pub type OperationsWorkingGroupAlphaStakingManager =
+    staking_handler::StakingManager<Runtime, OperationsWorkingGroupAlphaLockId>;
+pub type OperationsWorkingGroupBetaStakingManager =
+    staking_handler::StakingManager<Runtime, OperationsWorkingGroupBetaLockId>;
+pub type OperationsWorkingGroupGammaStakingManager =
+    staking_handler::StakingManager<Runtime, OperationsWorkingGroupGammaLockId>;
+pub type DistributionWorkingGroupStakingManager =
+    staking_handler::StakingManager<Runtime, DistributionWorkingGroupLockId>;
 
 // The forum working group instance alias.
 pub type ForumWorkingGroupInstance = working_group::Instance1;
@@ -799,18 +782,26 @@
 // The storage working group instance alias.
 pub type StorageWorkingGroupInstance = working_group::Instance2;
 
-// The content working group instance alias.
+// The content directory working group instance alias.
 pub type ContentWorkingGroupInstance = working_group::Instance3;
 
-// The distribution working group instance alias.
-pub type DistributionWorkingGroupInstance = working_group::Instance6;
+// The builder working group instance alias.
+pub type OperationsWorkingGroupInstanceAlpha = working_group::Instance4;
 
 // The gateway working group instance alias.
 pub type GatewayWorkingGroupInstance = working_group::Instance5;
 
-<<<<<<< HEAD
 // The membership working group instance alias.
 pub type MembershipWorkingGroupInstance = working_group::Instance6;
+
+// The builder working group instance alias.
+pub type OperationsWorkingGroupInstanceBeta = working_group::Instance7;
+
+// The builder working group instance alias.
+pub type OperationsWorkingGroupInstanceGamma = working_group::Instance8;
+
+// The distribution working group instance alias.
+pub type DistributionWorkingGroupInstance = working_group::Instance9;
 
 impl working_group::Trait<ForumWorkingGroupInstance> for Runtime {
     type Event = Event;
@@ -823,19 +814,6 @@
     type WeightInfo = weights::working_group::WeightInfo;
     type MinimumApplicationStake = MinimumApplicationStake;
     type LeaderOpeningStake = LeaderOpeningStake;
-=======
-// The operation working group alpha instance alias.
-pub type OperationsWorkingGroupInstanceAlpha = working_group::Instance4;
-
-// The operation working group beta instance alias .
-pub type OperationsWorkingGroupInstanceBeta = working_group::Instance7;
-
-// The operation working group gamma instance alias .
-pub type OperationsWorkingGroupInstanceGamma = working_group::Instance8;
-
-parameter_types! {
-    pub const MaxWorkerNumberLimit: u32 = 100;
->>>>>>> f62058ba
 }
 
 impl working_group::Trait<StorageWorkingGroupInstance> for Runtime {
@@ -854,7 +832,7 @@
 impl working_group::Trait<ContentWorkingGroupInstance> for Runtime {
     type Event = Event;
     type MaxWorkerNumberLimit = MaxWorkerNumberLimit;
-    type StakingHandler = ContentDirectoryWorkingGroupStakingManager;
+    type StakingHandler = ContentWorkingGroupStakingManager;
     type StakingAccountValidator = Members;
     type MemberOriginValidator = Members;
     type MinUnstakingPeriodLimit = MinUnstakingPeriodLimit;
@@ -877,19 +855,14 @@
     type LeaderOpeningStake = LeaderOpeningStake;
 }
 
-impl working_group::Trait<DistributionWorkingGroupInstance> for Runtime {
+impl working_group::Trait<OperationsWorkingGroupInstanceAlpha> for Runtime {
     type Event = Event;
     type MaxWorkerNumberLimit = MaxWorkerNumberLimit;
-}
-
-impl working_group::Trait<OperationsWorkingGroupInstanceAlpha> for Runtime {
-    type Event = Event;
-    type MaxWorkerNumberLimit = MaxWorkerNumberLimit;
-    type StakingHandler = OperationsWorkingGroupStakingManager;
+    type StakingHandler = OperationsWorkingGroupAlphaStakingManager;
     type StakingAccountValidator = Members;
     type MemberOriginValidator = Members;
     type MinUnstakingPeriodLimit = MinUnstakingPeriodLimit;
-    type RewardPeriod = OperationsRewardPeriod;
+    type RewardPeriod = OperationsAlphaRewardPeriod;
     type WeightInfo = weights::working_group::WeightInfo;
     type MinimumApplicationStake = MinimumApplicationStake;
     type LeaderOpeningStake = LeaderOpeningStake;
@@ -911,11 +884,40 @@
 impl working_group::Trait<OperationsWorkingGroupInstanceBeta> for Runtime {
     type Event = Event;
     type MaxWorkerNumberLimit = MaxWorkerNumberLimit;
+    type StakingHandler = OperationsWorkingGroupBetaStakingManager;
+    type StakingAccountValidator = Members;
+    type MemberOriginValidator = Members;
+    type MinUnstakingPeriodLimit = MinUnstakingPeriodLimit;
+    type RewardPeriod = OperationsBetaRewardPeriod;
+    type WeightInfo = weights::working_group::WeightInfo;
+    type MinimumApplicationStake = MinimumApplicationStake;
+    type LeaderOpeningStake = LeaderOpeningStake;
 }
 
 impl working_group::Trait<OperationsWorkingGroupInstanceGamma> for Runtime {
     type Event = Event;
     type MaxWorkerNumberLimit = MaxWorkerNumberLimit;
+    type StakingHandler = OperationsWorkingGroupGammaStakingManager;
+    type StakingAccountValidator = Members;
+    type MemberOriginValidator = Members;
+    type MinUnstakingPeriodLimit = MinUnstakingPeriodLimit;
+    type RewardPeriod = OperationsGammaRewardPeriod;
+    type WeightInfo = weights::working_group::WeightInfo;
+    type MinimumApplicationStake = MinimumApplicationStake;
+    type LeaderOpeningStake = LeaderOpeningStake;
+}
+
+impl working_group::Trait<DistributionWorkingGroupInstance> for Runtime {
+    type Event = Event;
+    type MaxWorkerNumberLimit = MaxWorkerNumberLimit;
+    type StakingHandler = DistributionWorkingGroupStakingManager;
+    type StakingAccountValidator = Members;
+    type MemberOriginValidator = Members;
+    type MinUnstakingPeriodLimit = MinUnstakingPeriodLimit;
+    type RewardPeriod = DistributionRewardPeriod;
+    type WeightInfo = weights::working_group::WeightInfo;
+    type MinimumApplicationStake = MinimumApplicationStake;
+    type LeaderOpeningStake = LeaderOpeningStake;
 }
 
 parameter_types! {
@@ -961,12 +963,15 @@
 macro_rules! call_wg {
     ($working_group:ident, $function:ident $(,$x:expr)*) => {{
         match $working_group {
-            WorkingGroup::Content => <ContentDirectoryWorkingGroup as WorkingGroupBudgetHandler<Runtime>>::$function($($x,)*),
+            WorkingGroup::Content => <ContentWorkingGroup as WorkingGroupBudgetHandler<Runtime>>::$function($($x,)*),
             WorkingGroup::Storage => <StorageWorkingGroup as WorkingGroupBudgetHandler<Runtime>>::$function($($x,)*),
             WorkingGroup::Forum => <ForumWorkingGroup as WorkingGroupBudgetHandler<Runtime>>::$function($($x,)*),
             WorkingGroup::Membership => <MembershipWorkingGroup as WorkingGroupBudgetHandler<Runtime>>::$function($($x,)*),
             WorkingGroup::Gateway => <GatewayWorkingGroup as WorkingGroupBudgetHandler<Runtime>>::$function($($x,)*),
-            WorkingGroup::Operations => <OperationsWorkingGroup as WorkingGroupBudgetHandler<Runtime>>::$function($($x,)*),
+            WorkingGroup::Distribution => <DistributionWorkingGroup as WorkingGroupBudgetHandler<Runtime>>::$function($($x,)*),
+            WorkingGroup::OperationsAlpha => <OperationsWorkingGroupAlpha as WorkingGroupBudgetHandler<Runtime>>::$function($($x,)*),
+            WorkingGroup::OperationsBeta => <OperationsWorkingGroupBeta as WorkingGroupBudgetHandler<Runtime>>::$function($($x,)*),
+            WorkingGroup::OperationsGamma => <OperationsWorkingGroupGamma as WorkingGroupBudgetHandler<Runtime>>::$function($($x,)*),
         }
     }};
 }
@@ -1052,7 +1057,6 @@
     pub const MinWorkEntrantStake: Balance = 100;
 }
 
-<<<<<<< HEAD
 impl bounty::Trait for Runtime {
     type Event = Event;
     type ModuleId = BountyModuleId;
@@ -1090,81 +1094,6 @@
 
 /// Forum identifier for category
 pub type CategoryId = u64;
-=======
-parameter_types! {
-    pub const MaxDistributionBucketFamilyNumber: u64 = 200;
-    pub const DataObjectDeletionPrize: Balance = 0; //TODO: Change during Olympia release
-    pub const BlacklistSizeLimit: u64 = 10000; //TODO: adjust value
-    pub const MaxRandomIterationNumber: u64 = 10; //TODO: adjust value
-    pub const MaxNumberOfPendingInvitationsPerDistributionBucket: u64 = 20; //TODO: adjust value
-    pub const StorageModuleId: ModuleId = ModuleId(*b"mstorage"); // module storage
-    pub const StorageBucketsPerBagValueConstraint: storage::StorageBucketsPerBagValueConstraint =
-        storage::StorageBucketsPerBagValueConstraint {min: 5, max_min_diff: 15}; //TODO: adjust value
-    pub const DefaultMemberDynamicBagNumberOfStorageBuckets: u64 = 5; //TODO: adjust value
-    pub const DefaultChannelDynamicBagNumberOfStorageBuckets: u64 = 5; //TODO: adjust value
-    pub const DistributionBucketsPerBagValueConstraint: storage::DistributionBucketsPerBagValueConstraint =
-        storage::DistributionBucketsPerBagValueConstraint {min: 1, max_min_diff: 100}; //TODO: adjust value
-    pub const MaxDataObjectSize: u64 = 10 * 1024 * 1024 * 1024; // 10 GB
-}
-
-impl storage::Trait for Runtime {
-    type Event = Event;
-    type DataObjectId = DataObjectId;
-    type StorageBucketId = StorageBucketId;
-    type DistributionBucketIndex = DistributionBucketIndex;
-    type DistributionBucketFamilyId = DistributionBucketFamilyId;
-    type ChannelId = ChannelId;
-    type DataObjectDeletionPrize = DataObjectDeletionPrize;
-    type BlacklistSizeLimit = BlacklistSizeLimit;
-    type ModuleId = StorageModuleId;
-    type MemberOriginValidator = MembershipOriginValidator<Self>;
-    type StorageBucketsPerBagValueConstraint = StorageBucketsPerBagValueConstraint;
-    type DefaultMemberDynamicBagNumberOfStorageBuckets =
-        DefaultMemberDynamicBagNumberOfStorageBuckets;
-    type DefaultChannelDynamicBagNumberOfStorageBuckets =
-        DefaultChannelDynamicBagNumberOfStorageBuckets;
-    type Randomness = RandomnessCollectiveFlip;
-    type MaxRandomIterationNumber = MaxRandomIterationNumber;
-    type MaxDistributionBucketFamilyNumber = MaxDistributionBucketFamilyNumber;
-    type DistributionBucketsPerBagValueConstraint = DistributionBucketsPerBagValueConstraint;
-    type DistributionBucketOperatorId = DistributionBucketOperatorId;
-    type MaxNumberOfPendingInvitationsPerDistributionBucket =
-        MaxNumberOfPendingInvitationsPerDistributionBucket;
-    type MaxDataObjectSize = MaxDataObjectSize;
-    type ContentId = ContentId;
-
-    fn ensure_storage_working_group_leader_origin(origin: Self::Origin) -> DispatchResult {
-        StorageWorkingGroup::ensure_origin_is_active_leader(origin)
-    }
-
-    fn ensure_storage_worker_origin(origin: Self::Origin, worker_id: ActorId) -> DispatchResult {
-        StorageWorkingGroup::ensure_worker_signed(origin, &worker_id).map(|_| ())
-    }
-
-    fn ensure_storage_worker_exists(worker_id: &ActorId) -> DispatchResult {
-        StorageWorkingGroup::ensure_worker_exists(&worker_id)
-            .map(|_| ())
-            .map_err(|err| err.into())
-    }
-
-    fn ensure_distribution_working_group_leader_origin(origin: Self::Origin) -> DispatchResult {
-        DistributionWorkingGroup::ensure_origin_is_active_leader(origin)
-    }
-
-    fn ensure_distribution_worker_origin(
-        origin: Self::Origin,
-        worker_id: ActorId,
-    ) -> DispatchResult {
-        DistributionWorkingGroup::ensure_worker_signed(origin, &worker_id).map(|_| ())
-    }
-
-    fn ensure_distribution_worker_exists(worker_id: &ActorId) -> DispatchResult {
-        DistributionWorkingGroup::ensure_worker_exists(&worker_id)
-            .map(|_| ())
-            .map_err(|err| err.into())
-    }
-}
->>>>>>> f62058ba
 
 /// Opaque types. These are used by the CLI to instantiate machinery that don't need to know
 /// the specifics of the runtime. They can then be made to be agnostic over specific formats
@@ -1218,30 +1147,20 @@
         Blog: blog::<Instance1>::{Module, Call, Storage, Event<T>},
         JoystreamUtility: joystream_utility::{Module, Call, Event<T>},
         Content: content::{Module, Call, Storage, Event<T>, Config<T>},
+        Storage: storage::{Module, Call, Storage, Event<T>},
         // --- Proposals
         ProposalsEngine: proposals_engine::{Module, Call, Storage, Event<T>},
         ProposalsDiscussion: proposals_discussion::{Module, Call, Storage, Event<T>},
-<<<<<<< HEAD
         ProposalsCodex: proposals_codex::{Module, Call, Storage, Event<T>},
         // --- Working groups
         ForumWorkingGroup: working_group::<Instance1>::{Module, Call, Storage, Event<T>},
         StorageWorkingGroup: working_group::<Instance2>::{Module, Call, Storage, Event<T>},
-        ContentDirectoryWorkingGroup: working_group::<Instance3>::{Module, Call, Storage, Event<T>},
-        OperationsWorkingGroup: working_group::<Instance4>::{Module, Call, Storage, Event<T>},
+        ContentWorkingGroup: working_group::<Instance3>::{Module, Call, Storage, Event<T>},
+        OperationsWorkingGroupAlpha: working_group::<Instance4>::{Module, Call, Storage, Event<T>},
         GatewayWorkingGroup: working_group::<Instance5>::{Module, Call, Storage, Event<T>},
         MembershipWorkingGroup: working_group::<Instance6>::{Module, Call, Storage, Event<T>},
-=======
-        ProposalsCodex: proposals_codex::{Module, Call, Storage, Config<T>},
-        Storage: storage::{Module, Call, Storage, Event<T>},
-        // --- Working groups
-        // reserved for the future use: ForumWorkingGroup: working_group::<Instance1>::{Module, Call, Storage, Config<T>, Event<T>},
-        StorageWorkingGroup: working_group::<Instance2>::{Module, Call, Storage, Config<T>, Event<T>},
-        ContentWorkingGroup: working_group::<Instance3>::{Module, Call, Storage, Config<T>, Event<T>},
-        OperationsWorkingGroupAlpha: working_group::<Instance4>::{Module, Call, Storage, Config<T>, Event<T>},
-        GatewayWorkingGroup: working_group::<Instance5>::{Module, Call, Storage, Config<T>, Event<T>},
-        DistributionWorkingGroup: working_group::<Instance6>::{Module, Call, Storage, Config<T>, Event<T>},
-        OperationsWorkingGroupBeta: working_group::<Instance7>::{Module, Call, Storage, Config<T>, Event<T>},
-        OperationsWorkingGroupGamma: working_group::<Instance8>::{Module, Call, Storage, Config<T>, Event<T>},
->>>>>>> f62058ba
+        OperationsWorkingGroupBeta: working_group::<Instance7>::{Module, Call, Storage, Event<T>},
+        OperationsWorkingGroupGamma: working_group::<Instance8>::{Module, Call, Storage, Event<T>},
+        DistributionWorkingGroup: working_group::<Instance9>::{Module, Call, Storage, Event<T>},
     }
 );