--- conflicted
+++ resolved
@@ -34,7 +34,6 @@
 pub mod primitives;
 mod proposals_configuration;
 mod runtime_api;
-#[cfg(test)]
 mod tests;
 /// Generated voter bag information.
 mod voter_bags;
@@ -50,14 +49,14 @@
 };
 use frame_support::pallet_prelude::Get;
 use frame_support::traits::{
-    ConstU16, ConstU32, Currency, EnsureOneOf, Imbalance, KeyOwnerProofSystem, LockIdentifier,
-    OnUnbalanced,
+    ConstU16, ConstU32, Contains, Currency, EnsureOneOf, Imbalance, KeyOwnerProofSystem,
+    LockIdentifier, OnUnbalanced,
 };
 use frame_support::weights::{
     constants::{BlockExecutionWeight, ExtrinsicBaseWeight, RocksDbWeight, WEIGHT_PER_SECOND},
     ConstantMultiplier, DispatchClass, Weight,
 };
-use frame_support::weights::{WeightToFeeCoefficients, WeightToFeePolynomial};
+
 use frame_support::{construct_runtime, parameter_types, PalletId};
 use frame_system::limits::{BlockLength, BlockWeights};
 use frame_system::{EnsureRoot, EnsureSigned};
@@ -68,13 +67,9 @@
 use sp_authority_discovery::AuthorityId as AuthorityDiscoveryId;
 use sp_core::crypto::KeyTypeId;
 use sp_core::Hasher;
-use sp_io;
+
 use sp_runtime::curve::PiecewiseLinear;
-<<<<<<< HEAD
-use sp_runtime::traits::{BlakeTwo256, ConvertInto, IdentityLookup, OpaqueKeys, Saturating};
-=======
 use sp_runtime::traits::{BlakeTwo256, ConvertInto, IdentityLookup, OpaqueKeys};
->>>>>>> ad966611
 use sp_runtime::{
     create_runtime_str, generic, impl_opaque_keys, FixedPointNumber, Perbill, Perquintill,
 };
@@ -191,8 +186,48 @@
 
 const_assert!(NORMAL_DISPATCH_RATIO.deconstruct() >= AVERAGE_ON_INITIALIZE_RATIO.deconstruct());
 
+pub struct LockedDownBaseFilter {}
+
+// TODO: this will change after https://github.com/Joystream/joystream/pull/3986 is merged
+#[cfg(not(feature = "runtime-benchmarks"))]
+impl Contains<<Runtime as frame_system::Config>::Call> for LockedDownBaseFilter {
+    fn contains(call: &<Runtime as frame_system::Config>::Call) -> bool {
+        match call {
+            // TODO: adjust after Carthage
+            Call::Content(content::Call::<Runtime>::destroy_nft { .. }) => false,
+            Call::Content(content::Call::<Runtime>::toggle_nft_limits { .. }) => false,
+            Call::Content(content::Call::<Runtime>::update_curator_group_permissions {
+                ..
+            }) => false,
+            Call::Content(content::Call::<Runtime>::update_channel_privilege_level { .. }) => false,
+            Call::Content(content::Call::<Runtime>::update_channel_nft_limit { .. }) => false,
+            Call::Content(content::Call::<Runtime>::update_global_nft_limit { .. }) => false,
+            Call::Content(content::Call::<Runtime>::set_channel_paused_features_as_moderator {
+                ..
+            }) => false,
+            Call::Content(content::Call::<Runtime>::initialize_channel_transfer { .. }) => false,
+            Call::ProposalsCodex(proposals_codex::Call::<Runtime>::create_proposal {
+                general_proposal_parameters: _,
+                proposal_details,
+            }) => !matches!(
+                proposal_details,
+                proposals_codex::ProposalDetails::UpdateChannelPayouts(..)
+                    | proposals_codex::ProposalDetails::UpdateGlobalNftLimit(..)
+            ),
+            _ => true, // Enable all other calls
+        }
+    }
+}
+
+#[cfg(feature = "runtime-benchmarks")]
+impl Contains<<Runtime as frame_system::Config>::Call> for LockedDownBaseFilter {
+    fn contains(_call: &<Runtime as frame_system::Config>::Call) -> bool {
+        true
+    }
+}
+
 impl frame_system::Config for Runtime {
-    type BaseCallFilter = frame_support::traits::Everything;
+    type BaseCallFilter = LockedDownBaseFilter;
     type BlockWeights = RuntimeBlockWeights;
     type BlockLength = RuntimeBlockLength;
     type DbWeight = RocksDbWeight;
@@ -212,7 +247,7 @@
     type AccountData = pallet_balances::AccountData<Balance>;
     type OnNewAccount = ();
     type OnKilledAccount = ();
-    type SystemWeightInfo = frame_system::weights::SubstrateWeight<Runtime>;
+    type SystemWeightInfo = weights::frame_system::SubstrateWeight<Runtime>;
     type SS58Prefix = ConstU16<JOY_ADDRESS_PREFIX>;
     type OnSetCode = ();
     type MaxConsumers = ConstU32<16>;
@@ -224,7 +259,7 @@
     type Event = Event;
     type Call = Call;
     type PalletsOrigin = OriginCaller;
-    type WeightInfo = (); // weights::substrate_utility::WeightInfo;
+    type WeightInfo = weights::substrate_utility::SubstrateWeight<Runtime>;
 }
 
 parameter_types! {
@@ -323,7 +358,7 @@
     type Moment = Moment;
     type OnTimestampSet = Babe;
     type MinimumPeriod = MinimumPeriod;
-    type WeightInfo = pallet_timestamp::weights::SubstrateWeight<Runtime>;
+    type WeightInfo = weights::pallet_timestamp::SubstrateWeight<Runtime>;
 }
 
 parameter_types! {
@@ -342,7 +377,7 @@
     type Event = Event;
     type ExistentialDeposit = ExistentialDeposit;
     type AccountStore = System;
-    type WeightInfo = pallet_balances::weights::SubstrateWeight<Runtime>;
+    type WeightInfo = weights::pallet_balances::SubstrateWeight<Runtime>;
 }
 
 type NegativeImbalance = <Balances as Currency<AccountId>>::NegativeImbalance;
@@ -421,7 +456,7 @@
     type SessionManager = pallet_session::historical::NoteHistoricalRoot<Self, Staking>;
     type SessionHandler = <SessionKeys as OpaqueKeys>::KeyTypeIdProviders;
     type Keys = SessionKeys;
-    type WeightInfo = pallet_session::weights::SubstrateWeight<Runtime>;
+    type WeightInfo = weights::pallet_session::SubstrateWeight<Runtime>;
 }
 
 impl pallet_session::historical::Config for Runtime {
@@ -480,7 +515,7 @@
     type VoterList = BagsList;
     type MaxUnlockingChunks = ConstU32<32>;
     type OnStakerSlash = (); // NominationPools;
-    type WeightInfo = pallet_staking::weights::SubstrateWeight<Runtime>;
+    type WeightInfo = weights::pallet_staking::SubstrateWeight<Runtime>;
     type BenchmarkingConfig = StakingBenchmarkingConfig;
 }
 
@@ -490,9 +525,9 @@
     pub const UnsignedPhase: u32 = EPOCH_DURATION_IN_BLOCKS / 4;
 
     // signed config
-    pub const SignedRewardBase: Balance = 1 * currency::DOLLARS;
-    pub const SignedDepositBase: Balance = 1 * currency::DOLLARS;
-    pub const SignedDepositByte: Balance = 1 * currency::CENTS;
+    pub const SignedRewardBase: Balance = currency::DOLLARS;
+    pub const SignedDepositBase: Balance = currency::DOLLARS;
+    pub const SignedDepositByte: Balance = currency::CENTS;
 
     pub BetterUnsignedThreshold: Perbill = Perbill::from_rational(1u32, 10_000);
 
@@ -653,6 +688,7 @@
     pub const MaxPeerInHeartbeats: u32 = 10_000;
     pub const MaxPeerDataEncodingSize: u32 = 1_000;
 }
+
 impl pallet_im_online::Config for Runtime {
     type AuthorityId = ImOnlineId;
     type Event = Event;
@@ -660,7 +696,7 @@
     type ValidatorSet = Historical;
     type ReportUnresponsiveness = Offences;
     type UnsignedPriority = ImOnlineUnsignedPriority;
-    type WeightInfo = pallet_im_online::weights::SubstrateWeight<Runtime>;
+    type WeightInfo = weights::pallet_im_online::SubstrateWeight<Runtime>;
     type MaxKeys = MaxKeys;
     type MaxPeerInHeartbeats = MaxPeerInHeartbeats;
     type MaxPeerDataEncodingSize = MaxPeerDataEncodingSize;
@@ -698,8 +734,6 @@
         block_number_period: WEEKS,
         limit: 500,
     };  // TODO: update
-    pub const MinimumCashoutAllowedLimit: Balance = 1; // TODO: update
-    pub const MaximumCashoutAllowedLimit: Balance = 1_000_000; // TODO: update
 }
 
 impl content::Config for Runtime {
@@ -720,8 +754,7 @@
     type DefaultChannelDailyNftLimit = DefaultChannelDailyNftLimit;
     type DefaultChannelWeeklyNftLimit = DefaultChannelWeeklyNftLimit;
     type ProjectToken = ProjectToken;
-    type MinimumCashoutAllowedLimit = MinimumCashoutAllowedLimit;
-    type MaximumCashoutAllowedLimit = MaximumCashoutAllowedLimit;
+    type TransferId = TransferId;
 }
 
 parameter_types! {
@@ -835,7 +868,7 @@
     type VoteStageDuration = VoteStageDuration;
     type RevealStageDuration = RevealStageDuration;
     type MinimumStake = MinimumVotingStake;
-    type WeightInfo = weights::referendum::WeightInfo;
+    type WeightInfo = referendum::weights::SubstrateWeight<Runtime>;
     type MaxWinnerTargetCount = MaxWinnerTargetCount;
 
     fn calculate_vote_power(
@@ -889,7 +922,7 @@
     type ElectedMemberRewardPeriod = ElectedMemberRewardPeriod;
     type BudgetRefillPeriod = BudgetRefillPeriod;
     type MemberOriginValidator = Members;
-    type WeightInfo = weights::council::WeightInfo;
+    type WeightInfo = council::weights::SubstrateWeight<Runtime>;
 
     fn new_council_elected(_elected_members: &[council::CouncilMemberOf<Self>]) {
         <proposals_engine::Module<Runtime>>::reject_active_proposals();
@@ -903,18 +936,33 @@
     type DataObjectTypeId = DataObjectTypeId;
 }
 
+// Storage parameters independent of runtime profile
 parameter_types! {
     pub const MaxDistributionBucketFamilyNumber: u64 = 200;
     pub const BlacklistSizeLimit: u64 = 10000; //TODO: adjust value
     pub const MaxNumberOfPendingInvitationsPerDistributionBucket: u64 = 20; //TODO: adjust value
     pub const StorageModuleId: PalletId = PalletId(*b"mstorage"); // module storage
+    pub const DistributionBucketsPerBagValueConstraint: storage::DistributionBucketsPerBagValueConstraint =
+        storage::DistributionBucketsPerBagValueConstraint {min: 1, max_min_diff: 100}; //TODO: adjust value
+    pub const MaxDataObjectSize: u64 = 10 * 1024 * 1024 * 1024; // 10 GB
+}
+
+// Production storage parameters
+#[cfg(not(any(feature = "staging_runtime", feature = "testing_runtime")))]
+parameter_types! {
     pub const StorageBucketsPerBagValueConstraint: storage::StorageBucketsPerBagValueConstraint =
         storage::StorageBucketsPerBagValueConstraint {min: 5, max_min_diff: 15}; //TODO: adjust value
     pub const DefaultMemberDynamicBagNumberOfStorageBuckets: u64 = 5; //TODO: adjust value
     pub const DefaultChannelDynamicBagNumberOfStorageBuckets: u64 = 5; //TODO: adjust value
-    pub const DistributionBucketsPerBagValueConstraint: storage::DistributionBucketsPerBagValueConstraint =
-        storage::DistributionBucketsPerBagValueConstraint {min: 1, max_min_diff: 100}; //TODO: adjust value
-    pub const MaxDataObjectSize: u64 = 10 * 1024 * 1024 * 1024; // 10 GB
+}
+
+// Staging/testing storage parameters
+#[cfg(any(feature = "staging_runtime", feature = "testing_runtime"))]
+parameter_types! {
+    pub const StorageBucketsPerBagValueConstraint: storage::StorageBucketsPerBagValueConstraint =
+        storage::StorageBucketsPerBagValueConstraint {min: 1, max_min_diff: 15};
+    pub const DefaultMemberDynamicBagNumberOfStorageBuckets: u64 = 1;
+    pub const DefaultChannelDynamicBagNumberOfStorageBuckets: u64 = 1;
 }
 
 impl storage::Config for Runtime {
@@ -938,7 +986,7 @@
         MaxNumberOfPendingInvitationsPerDistributionBucket;
     type MaxDataObjectSize = MaxDataObjectSize;
     type ContentId = ContentId;
-    type WeightInfo = weights::storage::WeightInfo;
+    type WeightInfo = storage::weights::SubstrateWeight<Runtime>;
     type StorageWorkingGroup = StorageWorkingGroup;
     type DistributionWorkingGroup = DistributionWorkingGroup;
     type ModuleAccountInitialBalance = ExistentialDeposit;
@@ -964,7 +1012,7 @@
     type InvitedMemberStakingHandler = InvitedMemberStakingManager;
     type StakingCandidateStakingHandler = BoundStakingAccountStakingManager;
     type WorkingGroup = MembershipWorkingGroup;
-    type WeightInfo = weights::membership::WeightInfo;
+    type WeightInfo = membership::weights::SubstrateWeight<Runtime>;
     type ReferralCutMaximumPercent = ReferralCutMaximumPercent;
     type CandidateStake = CandidateStake;
 }
@@ -1002,7 +1050,7 @@
     type PostDeposit = PostDeposit;
     type ModuleId = ForumModuleId;
     type MapLimits = MapLimits;
-    type WeightInfo = weights::forum::WeightInfo;
+    type WeightInfo = forum::weights::SubstrateWeight<Runtime>;
     type WorkingGroup = ForumWorkingGroup;
     type MemberOriginValidator = Members;
     type PostLifeTime = PostLifeTime;
@@ -1106,7 +1154,7 @@
     type MemberOriginValidator = Members;
     type MinUnstakingPeriodLimit = MinUnstakingPeriodLimit;
     type RewardPeriod = ForumWorkingGroupRewardPeriod;
-    type WeightInfo = weights::working_group::WeightInfo;
+    type WeightInfo = working_group::weights::SubstrateWeight<Runtime>;
     type MinimumApplicationStake = MinimumApplicationStake;
     type LeaderOpeningStake = LeaderOpeningStake;
 }
@@ -1119,7 +1167,7 @@
     type MemberOriginValidator = Members;
     type MinUnstakingPeriodLimit = MinUnstakingPeriodLimit;
     type RewardPeriod = StorageWorkingGroupRewardPeriod;
-    type WeightInfo = weights::working_group::WeightInfo;
+    type WeightInfo = working_group::weights::SubstrateWeight<Runtime>;
     type MinimumApplicationStake = MinimumApplicationStake;
     type LeaderOpeningStake = LeaderOpeningStake;
 }
@@ -1132,7 +1180,7 @@
     type MemberOriginValidator = Members;
     type MinUnstakingPeriodLimit = MinUnstakingPeriodLimit;
     type RewardPeriod = ContentWorkingGroupRewardPeriod;
-    type WeightInfo = weights::working_group::WeightInfo;
+    type WeightInfo = working_group::weights::SubstrateWeight<Runtime>;
     type MinimumApplicationStake = MinimumApplicationStake;
     type LeaderOpeningStake = LeaderOpeningStake;
 }
@@ -1145,7 +1193,7 @@
     type MemberOriginValidator = Members;
     type MinUnstakingPeriodLimit = MinUnstakingPeriodLimit;
     type RewardPeriod = MembershipRewardPeriod;
-    type WeightInfo = weights::working_group::WeightInfo;
+    type WeightInfo = working_group::weights::SubstrateWeight<Runtime>;
     type MinimumApplicationStake = MinimumApplicationStake;
     type LeaderOpeningStake = LeaderOpeningStake;
 }
@@ -1158,7 +1206,7 @@
     type MemberOriginValidator = Members;
     type MinUnstakingPeriodLimit = MinUnstakingPeriodLimit;
     type RewardPeriod = OperationsAlphaRewardPeriod;
-    type WeightInfo = weights::working_group::WeightInfo;
+    type WeightInfo = working_group::weights::SubstrateWeight<Runtime>;
     type MinimumApplicationStake = MinimumApplicationStake;
     type LeaderOpeningStake = LeaderOpeningStake;
 }
@@ -1171,7 +1219,7 @@
     type MemberOriginValidator = Members;
     type MinUnstakingPeriodLimit = MinUnstakingPeriodLimit;
     type RewardPeriod = GatewayRewardPeriod;
-    type WeightInfo = weights::working_group::WeightInfo;
+    type WeightInfo = working_group::weights::SubstrateWeight<Runtime>;
     type MinimumApplicationStake = MinimumApplicationStake;
     type LeaderOpeningStake = LeaderOpeningStake;
 }
@@ -1184,7 +1232,7 @@
     type MemberOriginValidator = Members;
     type MinUnstakingPeriodLimit = MinUnstakingPeriodLimit;
     type RewardPeriod = OperationsBetaRewardPeriod;
-    type WeightInfo = weights::working_group::WeightInfo;
+    type WeightInfo = working_group::weights::SubstrateWeight<Runtime>;
     type MinimumApplicationStake = MinimumApplicationStake;
     type LeaderOpeningStake = LeaderOpeningStake;
 }
@@ -1197,7 +1245,7 @@
     type MemberOriginValidator = Members;
     type MinUnstakingPeriodLimit = MinUnstakingPeriodLimit;
     type RewardPeriod = OperationsGammaRewardPeriod;
-    type WeightInfo = weights::working_group::WeightInfo;
+    type WeightInfo = working_group::weights::SubstrateWeight<Runtime>;
     type MinimumApplicationStake = MinimumApplicationStake;
     type LeaderOpeningStake = LeaderOpeningStake;
 }
@@ -1210,7 +1258,7 @@
     type MemberOriginValidator = Members;
     type MinUnstakingPeriodLimit = MinUnstakingPeriodLimit;
     type RewardPeriod = DistributionRewardPeriod;
-    type WeightInfo = weights::working_group::WeightInfo;
+    type WeightInfo = working_group::weights::SubstrateWeight<Runtime>;
     type MinimumApplicationStake = MinimumApplicationStake;
     type LeaderOpeningStake = LeaderOpeningStake;
 }
@@ -1237,7 +1285,7 @@
     type MaxActiveProposalLimit = ProposalMaxActiveProposalLimit;
     type DispatchableCallCode = Call;
     type ProposalObserver = ProposalsCodex;
-    type WeightInfo = weights::proposals_engine::WeightInfo;
+    type WeightInfo = proposals_engine::weights::SubstrateWeight<Runtime>;
     type StakingAccountValidator = Members;
 }
 
@@ -1278,7 +1326,7 @@
     type ThreadId = ThreadId;
     type PostId = PostId;
     type MaxWhiteListSize = MaxWhiteListSize;
-    type WeightInfo = weights::proposals_discussion::WeightInfo;
+    type WeightInfo = proposals_discussion::weights::SubstrateWeight<Runtime>;
     type PostDeposit = ProposalsPostDeposit;
     type ModuleId = ProposalsDiscussionModuleId;
     type PostLifeTime = ForumPostLifeTime;
@@ -1287,7 +1335,7 @@
 impl joystream_utility::Config for Runtime {
     type Event = Event;
 
-    type WeightInfo = weights::joystream_utility::WeightInfo;
+    type WeightInfo = joystream_utility::weights::SubstrateWeight<Runtime>;
 
     fn get_working_group_budget(working_group: WorkingGroup) -> Balance {
         call_wg!(working_group, get_budget)
@@ -1335,12 +1383,12 @@
     type VetoProposalProposalParameters = VetoProposalProposalParameters;
     type UpdateGlobalNftLimitProposalParameters = UpdateGlobalNftLimitProposalParameters;
     type UpdateChannelPayoutsProposalParameters = UpdateChannelPayoutsProposalParameters;
-    type WeightInfo = weights::proposals_codex::WeightInfo;
+    type WeightInfo = proposals_codex::weights::SubstrateWeight<Runtime>;
 }
 
 impl pallet_constitution::Config for Runtime {
     type Event = Event;
-    type WeightInfo = weights::pallet_constitution::WeightInfo;
+    type WeightInfo = pallet_constitution::weights::SubstrateWeight<Runtime>;
 }
 
 // parameter_types! {
@@ -1378,7 +1426,7 @@
     type Currency = Balances;
     type BlockNumberToBalance = ConvertInto;
     type MinVestedTransfer = MinVestedTransfer;
-    type WeightInfo = pallet_vesting::weights::SubstrateWeight<Runtime>;
+    type WeightInfo = weights::pallet_vesting::SubstrateWeight<Runtime>;
     // `VestingInfo` encode length is 36bytes. 28 schedules gets encoded as 1009 bytes, which is the
     // highest number of schedules that encodes less than 2^10.
     const MAX_VESTING_SCHEDULES: u32 = 28;
