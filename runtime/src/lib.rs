//! The Joystream Substrate Node runtime.

#![cfg_attr(not(feature = "std"), no_std)]
// `construct_runtime!` does a lot of recursion and requires us to increase the limit to 256.
#![recursion_limit = "256"]
//Substrate internal issues.
#![allow(clippy::large_enum_variant)]
#![allow(clippy::unnecessary_mut_passed)]
#![allow(non_fmt_panics)]
#![allow(clippy::from_over_into)]

// Mutually exclusive feature check
#[cfg(all(feature = "staging_runtime", feature = "testing_runtime"))]
compile_error!("feature \"staging_runtime\" and feature \"testing_runtime\" cannot be enabled at the same time");

// Make the WASM binary available.
// This is required only by the node build.
// A dummy wasm_binary.rs will be built for the IDE.
#[cfg(feature = "std")]
include!(concat!(env!("OUT_DIR"), "/wasm_binary.rs"));

/// Wasm binary unwrapped. If built with `SKIP_WASM_BUILD`, the function panics.
#[cfg(feature = "std")]
pub fn wasm_binary_unwrap() -> &'static [u8] {
    WASM_BINARY.expect(
        "Development wasm binary is not available. This means the client is built with \
		 `SKIP_WASM_BUILD` flag and it is only usable for production chains. Please rebuild with \
		 the flag disabled.",
    )
}

pub mod constants;
mod integration;
pub mod primitives;
mod proposals_configuration;
mod runtime_api;
mod tests;
/// Generated voter bag information.
mod voter_bags;
/// Weights for pallets used in the runtime.
mod weights;

#[macro_use]
extern crate lazy_static; // for proposals_configuration module

use codec::Decode;
use frame_election_provider_support::{
    onchain, ElectionDataProvider, ExtendedBalance, SequentialPhragmen, VoteWeight,
};
use frame_support::pallet_prelude::Get;
use frame_support::traits::{
    ConstU16, ConstU32, Contains, Currency, EnsureOneOf, Imbalance, KeyOwnerProofSystem,
    LockIdentifier, OnUnbalanced,
};
use frame_support::weights::{
    constants::{BlockExecutionWeight, ExtrinsicBaseWeight, RocksDbWeight, WEIGHT_PER_SECOND},
    ConstantMultiplier, DispatchClass, Weight,
};

use frame_support::{construct_runtime, parameter_types, PalletId};
use frame_system::limits::{BlockLength, BlockWeights};
use frame_system::{EnsureRoot, EnsureSigned};
use pallet_grandpa::{AuthorityId as GrandpaId, AuthorityList as GrandpaAuthorityList};
use pallet_im_online::sr25519::AuthorityId as ImOnlineId;
use pallet_session::historical as pallet_session_historical;
use pallet_transaction_payment::{CurrencyAdapter, Multiplier};
use sp_authority_discovery::AuthorityId as AuthorityDiscoveryId;
use sp_core::crypto::KeyTypeId;
use sp_core::Hasher;

use sp_runtime::curve::PiecewiseLinear;
use sp_runtime::traits::{BlakeTwo256, ConvertInto, IdentityLookup, OpaqueKeys};
use sp_runtime::{
    create_runtime_str, generic, impl_opaque_keys, FixedPointNumber, Perbill, Perquintill,
};
use sp_std::boxed::Box;
use sp_std::convert::{TryFrom, TryInto};
use sp_std::{vec, vec::Vec};

#[cfg(feature = "runtime-benchmarks")]
#[macro_use]
extern crate frame_benchmarking;

#[cfg(feature = "std")]
use sp_version::NativeVersion;
use sp_version::RuntimeVersion;
use static_assertions::const_assert;

#[cfg(any(feature = "std", test))]
pub use frame_system::Call as SystemCall;
#[cfg(any(feature = "std", test))]
pub use pallet_balances::Call as BalancesCall;
pub use pallet_staking::StakerStatus;
#[cfg(any(feature = "std", test))]
pub use pallet_sudo::Call as SudoCall;
#[cfg(any(feature = "std", test))]
pub use sp_runtime::BuildStorage;

use constants::*;
pub use primitives::*;
pub use proposals_configuration::*;
pub use runtime_api::*;

use integration::proposals::{CouncilManager, ExtrinsicProposalEncoder};

use common::working_group::{WorkingGroup, WorkingGroupBudgetHandler};
use council::ReferendumConnection;
use referendum::{CastVote, OptionResult};
use staking_handler::{LockComparator, StakingManager};

// Node dependencies
pub use common;
pub use council;
pub use forum;
pub use membership;

pub use proposals_engine::ProposalParameters;
pub use referendum;
pub use working_group;

pub use content;
pub use content::LimitPerPeriod;
pub use content::MaxNumber;

/// This runtime version.
pub const VERSION: RuntimeVersion = RuntimeVersion {
    spec_name: create_runtime_str!("joystream-node"),
    impl_name: create_runtime_str!("joystream-node"),
    authoring_version: 11,
    spec_version: 0,
    impl_version: 0,
    apis: crate::runtime_api::EXPORTED_RUNTIME_API_VERSIONS,
    transaction_version: 1,
    state_version: 1,
};

/// The version information used to identify this runtime when compiled natively.
#[cfg(feature = "std")]
pub fn native_version() -> NativeVersion {
    NativeVersion {
        runtime_version: VERSION,
        can_author_with: Default::default(),
    }
}

/// The BABE epoch configuration at genesis.
pub const BABE_GENESIS_EPOCH_CONFIG: sp_consensus_babe::BabeEpochConfiguration =
    sp_consensus_babe::BabeEpochConfiguration {
        c: constants::PRIMARY_PROBABILITY,
        allowed_slots: sp_consensus_babe::AllowedSlots::PrimaryAndSecondaryPlainSlots,
    };

/// We assume that ~10% of the block weight is consumed by `on_initialize` handlers.
/// This is used to limit the maximal weight of a single extrinsic.
const AVERAGE_ON_INITIALIZE_RATIO: Perbill = Perbill::from_percent(10);
/// We allow `Normal` extrinsics to fill up the block up to 75%, the rest can be used
/// by  Operational  extrinsics.
const NORMAL_DISPATCH_RATIO: Perbill = Perbill::from_percent(75);
/// We allow for 2 seconds of compute with a 6 second average block time.
const MAXIMUM_BLOCK_WEIGHT: Weight = 2 * WEIGHT_PER_SECOND;

parameter_types! {
    pub const BlockHashCount: BlockNumber = 2400;
    pub const Version: RuntimeVersion = VERSION;
    pub RuntimeBlockLength: BlockLength =
        BlockLength::max_with_normal_ratio(5 * 1024 * 1024, NORMAL_DISPATCH_RATIO);
    pub RuntimeBlockWeights: BlockWeights = BlockWeights::builder()
        .base_block(BlockExecutionWeight::get())
        .for_class(DispatchClass::all(), |weights| {
            weights.base_extrinsic = ExtrinsicBaseWeight::get();
        })
        .for_class(DispatchClass::Normal, |weights| {
            weights.max_total = Some(NORMAL_DISPATCH_RATIO * MAXIMUM_BLOCK_WEIGHT);
        })
        .for_class(DispatchClass::Operational, |weights| {
            weights.max_total = Some(MAXIMUM_BLOCK_WEIGHT);
            // Operational transactions have some extra reserved space, so that they
            // are included even if block reached `MAXIMUM_BLOCK_WEIGHT`.
            weights.reserved = Some(
                MAXIMUM_BLOCK_WEIGHT - NORMAL_DISPATCH_RATIO * MAXIMUM_BLOCK_WEIGHT
            );
        })
        .avg_block_initialization(AVERAGE_ON_INITIALIZE_RATIO)
        .build_or_panic();
}

const_assert!(NORMAL_DISPATCH_RATIO.deconstruct() >= AVERAGE_ON_INITIALIZE_RATIO.deconstruct());

<<<<<<< HEAD
/// BaseCallFilter that disables all non-essential calls.
/// Allowing only calls for successful block authoring, staking, nominating.
/// Since balances calls are disabled, his means that stash and controller
/// accounts must already be funded. If this is not practical to setup at genesis
/// then consider enabling Balances calls?
/// This will be used at initial launch, and other calls will be enabled as we rollout.
pub enum LockedDownBaseFilter {}
impl Contains<<Runtime as frame_system::Config>::Call> for LockedDownBaseFilter {
    fn contains(call: &<Runtime as frame_system::Config>::Call) -> bool {
        match call {
            Call::System(method)=> {
                // All methods except the remark call
                match method {
                    remark => false,
                    _ => true,
                }
            }
            // confirmed that Utility.batch dispatch does not bypass filter.
            Call::Utility(_) => true,
            Call::Babe(_) => true,
            Call::Timestamp(_) => true,
            Call::Authorship(_) => true,
            Call::ElectionProviderMultiPhase(_) => true,
            Call::Staking(_) => true,
            Call::Session(_) => true,
            Call::Grandpa(_) => true,
            Call::ImOnline(_) => true,
            Call::Sudo(_) => true,
            Call::BagsList(_) => true,
            // Disable all other calls
            _ => false,
        }
    }
}

=======
pub struct LockedDownBaseFilter {}

// TODO: this will change after https://github.com/Joystream/joystream/pull/3986 is merged
#[cfg(not(feature = "runtime-benchmarks"))]
impl Contains<<Runtime as frame_system::Config>::Call> for LockedDownBaseFilter {
    fn contains(call: &<Runtime as frame_system::Config>::Call) -> bool {
        match call {
            // TODO: adjust after Carthage
            Call::Content(content::Call::<Runtime>::destroy_nft { .. }) => false,
            Call::Content(content::Call::<Runtime>::toggle_nft_limits { .. }) => false,
            Call::Content(content::Call::<Runtime>::update_curator_group_permissions {
                ..
            }) => false,
            Call::Content(content::Call::<Runtime>::update_channel_privilege_level { .. }) => false,
            Call::Content(content::Call::<Runtime>::update_channel_nft_limit { .. }) => false,
            Call::Content(content::Call::<Runtime>::update_global_nft_limit { .. }) => false,
            Call::Content(content::Call::<Runtime>::set_channel_paused_features_as_moderator {
                ..
            }) => false,
            Call::Content(content::Call::<Runtime>::initialize_channel_transfer { .. }) => false,
            Call::ProposalsCodex(proposals_codex::Call::<Runtime>::create_proposal {
                general_proposal_parameters: _,
                proposal_details,
            }) => !matches!(
                proposal_details,
                proposals_codex::ProposalDetails::UpdateChannelPayouts(..)
                    | proposals_codex::ProposalDetails::UpdateGlobalNftLimit(..)
            ),
            _ => true, // Enable all other calls
        }
    }
}

#[cfg(feature = "runtime-benchmarks")]
impl Contains<<Runtime as frame_system::Config>::Call> for LockedDownBaseFilter {
    fn contains(_call: &<Runtime as frame_system::Config>::Call) -> bool {
        true
    }
}

>>>>>>> 07005326
impl frame_system::Config for Runtime {
    type BaseCallFilter = LockedDownBaseFilter;
    type BlockWeights = RuntimeBlockWeights;
    type BlockLength = RuntimeBlockLength;
    type DbWeight = RocksDbWeight;
    type Origin = Origin;
    type Call = Call;
    type Index = Index;
    type BlockNumber = BlockNumber;
    type Hash = Hash;
    type Hashing = BlakeTwo256;
    type AccountId = AccountId;
    type Lookup = IdentityLookup<Self::AccountId>;
    type Header = generic::Header<BlockNumber, BlakeTwo256>;
    type Event = Event;
    type BlockHashCount = BlockHashCount;
    type Version = Version;
    type PalletInfo = PalletInfo;
    type AccountData = pallet_balances::AccountData<Balance>;
    type OnNewAccount = ();
    type OnKilledAccount = ();
    type SystemWeightInfo = weights::frame_system::SubstrateWeight<Runtime>;
    type SS58Prefix = ConstU16<JOY_ADDRESS_PREFIX>;
    type OnSetCode = ();
    type MaxConsumers = ConstU32<16>;
}

impl pallet_randomness_collective_flip::Config for Runtime {}

impl substrate_utility::Config for Runtime {
    type Event = Event;
    type Call = Call;
    type PalletsOrigin = OriginCaller;
    type WeightInfo = weights::substrate_utility::SubstrateWeight<Runtime>;
}

parameter_types! {
    // NOTE: Currently it is not possible to change the epoch duration after the chain has started.
    //       Attempting to do so will brick block production.
    pub const EpochDuration: u64 = EPOCH_DURATION_IN_SLOTS;
    pub const ExpectedBlockTime: Moment = MILLISECS_PER_BLOCK;
    pub const ReportLongevity: u64 =
        BondingDuration::get() as u64 * SessionsPerEra::get() as u64 * EpochDuration::get();
}

impl pallet_babe::Config for Runtime {
    type EpochDuration = EpochDuration;
    type ExpectedBlockTime = ExpectedBlockTime;
    type EpochChangeTrigger = pallet_babe::ExternalTrigger;
    type DisabledValidators = Session;

    type KeyOwnerProofSystem = Historical;

    type KeyOwnerProof = <Self::KeyOwnerProofSystem as KeyOwnerProofSystem<(
        KeyTypeId,
        pallet_babe::AuthorityId,
    )>>::Proof;

    type KeyOwnerIdentification = <Self::KeyOwnerProofSystem as KeyOwnerProofSystem<(
        KeyTypeId,
        pallet_babe::AuthorityId,
    )>>::IdentificationTuple;

    type HandleEquivocation =
        pallet_babe::EquivocationHandler<Self::KeyOwnerIdentification, Offences, ReportLongevity>;

    type WeightInfo = ();
    type MaxAuthorities = MaxAuthorities;
}

impl pallet_grandpa::Config for Runtime {
    type Event = Event;
    type Call = Call;

    type KeyOwnerProofSystem = Historical;

    type KeyOwnerProof =
        <Self::KeyOwnerProofSystem as KeyOwnerProofSystem<(KeyTypeId, GrandpaId)>>::Proof;

    type KeyOwnerIdentification = <Self::KeyOwnerProofSystem as KeyOwnerProofSystem<(
        KeyTypeId,
        GrandpaId,
    )>>::IdentificationTuple;

    type HandleEquivocation = pallet_grandpa::EquivocationHandler<
        Self::KeyOwnerIdentification,
        Offences,
        ReportLongevity,
    >;

    type WeightInfo = ();
    type MaxAuthorities = MaxAuthorities;
}

impl<LocalCall> frame_system::offchain::CreateSignedTransaction<LocalCall> for Runtime
where
    Call: From<LocalCall>,
{
    fn create_transaction<C: frame_system::offchain::AppCrypto<Self::Public, Self::Signature>>(
        call: Call,
        public: <Signature as sp_runtime::traits::Verify>::Signer,
        account: AccountId,
        nonce: Index,
    ) -> Option<(
        Call,
        <UncheckedExtrinsic as sp_runtime::traits::Extrinsic>::SignaturePayload,
    )> {
        integration::transactions::create_transaction::<C>(call, public, account, nonce)
    }
}

impl frame_system::offchain::SigningTypes for Runtime {
    type Public = <Signature as sp_runtime::traits::Verify>::Signer;
    type Signature = Signature;
}

impl<C> frame_system::offchain::SendTransactionTypes<C> for Runtime
where
    Call: From<C>,
{
    type Extrinsic = UncheckedExtrinsic;
    type OverarchingCall = Call;
}

parameter_types! {
    pub const MinimumPeriod: Moment = SLOT_DURATION / 2;
}

impl pallet_timestamp::Config for Runtime {
    type Moment = Moment;
    type OnTimestampSet = Babe;
    type MinimumPeriod = MinimumPeriod;
    type WeightInfo = weights::pallet_timestamp::SubstrateWeight<Runtime>;
}

parameter_types! {
    // For weight estimation, we assume that the most locks on an individual account will be 50.
    // This number may need to be adjusted in the future if this assumption no longer holds true.
    pub const MaxLocks: u32 = 50;
    pub const MaxReserves: u32 = 50;
}

impl pallet_balances::Config for Runtime {
    type MaxLocks = MaxLocks;
    type MaxReserves = MaxReserves;
    type ReserveIdentifier = [u8; 8];
    type Balance = Balance;
    type DustRemoval = ();
    type Event = Event;
    type ExistentialDeposit = ExistentialDeposit;
    type AccountStore = System;
    type WeightInfo = weights::pallet_balances::SubstrateWeight<Runtime>;
}

type NegativeImbalance = <Balances as Currency<AccountId>>::NegativeImbalance;

pub struct Author;
impl OnUnbalanced<NegativeImbalance> for Author {
    fn on_nonzero_unbalanced(amount: NegativeImbalance) {
        if let Some(author) = Authorship::author() {
            Balances::resolve_creating(&author, amount);
        }
    }
}

pub struct DealWithFees;
impl OnUnbalanced<NegativeImbalance> for DealWithFees {
    fn on_unbalanceds<B>(mut fees_then_tips: impl Iterator<Item = NegativeImbalance>) {
        if let Some(fees) = fees_then_tips.next() {
            // for fees, 20% to author, for now we don't have treasury so the 80% is ignored
            let mut split = fees.ration(80, 20);
            if let Some(tips) = fees_then_tips.next() {
                // For tips %100 are for the author
                tips.ration_merge_into(0, 100, &mut split);
            }
            Author::on_unbalanced(split.1);
        }
    }
}

parameter_types! {
    pub const TransactionByteFee: Balance = 1;
    pub const OperationalFeeMultiplier: u8 = 1;
    pub const TargetBlockFullness: Perquintill = Perquintill::from_percent(25);
    pub AdjustmentVariable: Multiplier = Multiplier::saturating_from_rational(1, 100_000);
    pub MinimumMultiplier: Multiplier = Multiplier::saturating_from_rational(1, 1_000_000_000u128);
}

impl pallet_transaction_payment::Config for Runtime {
    type OnChargeTransaction = CurrencyAdapter<Balances, DealWithFees>;
    type OperationalFeeMultiplier = OperationalFeeMultiplier;
    type WeightToFee = constants::fees::WeightToFee; // frame_support::weights::IdentityFee<Balance>;
    type LengthToFee = ConstantMultiplier<Balance, TransactionByteFee>;
    type FeeMultiplierUpdate = constants::fees::SlowAdjustingFeeUpdate<Self>; // (); // TargetedFeeAdjustment<Self, TargetBlockFullness, AdjustmentVariable, MinimumMultiplier>;
}

impl pallet_sudo::Config for Runtime {
    type Event = Event;
    type Call = Call;
}

parameter_types! {
    pub const UncleGenerations: BlockNumber = 0;
}

impl pallet_authorship::Config for Runtime {
    type FindAuthor = pallet_session::FindAccountFromAuthorIndex<Self, Babe>;
    type UncleGenerations = UncleGenerations;
    type FilterUncle = ();
    type EventHandler = (Staking, ImOnline);
}

impl_opaque_keys! {
    pub struct SessionKeys {
        pub grandpa: Grandpa,
        pub babe: Babe,
        pub im_online: ImOnline,
        pub authority_discovery: AuthorityDiscovery,
    }
}

impl pallet_session::Config for Runtime {
    type Event = Event;
    type ValidatorId = <Self as frame_system::Config>::AccountId;
    type ValidatorIdOf = pallet_staking::StashOf<Self>;
    type ShouldEndSession = Babe;
    type NextSessionRotation = Babe;
    type SessionManager = pallet_session::historical::NoteHistoricalRoot<Self, Staking>;
    type SessionHandler = <SessionKeys as OpaqueKeys>::KeyTypeIdProviders;
    type Keys = SessionKeys;
    type WeightInfo = weights::pallet_session::SubstrateWeight<Runtime>;
}

impl pallet_session::historical::Config for Runtime {
    type FullIdentification = pallet_staking::Exposure<AccountId, Balance>;
    type FullIdentificationOf = pallet_staking::ExposureOf<Runtime>;
}

pallet_staking_reward_curve::build! {
    const REWARD_CURVE: PiecewiseLinear<'static> = curve!(
        min_inflation: 0_050_000,
        max_inflation: 0_180_000,
        ideal_stake: 0_300_000,
        falloff: 0_050_000,
        max_piece_count: 100,
        test_precision: 0_005_000,
    );
}

parameter_types! {
    pub const SessionsPerEra: sp_staking::SessionIndex = 6;
    pub const BondingDuration: sp_staking::EraIndex = BONDING_DURATION;
    pub const SlashDeferDuration: sp_staking::EraIndex = BONDING_DURATION - 1;
    pub const RewardCurve: &'static PiecewiseLinear<'static> = &REWARD_CURVE;
    pub const MaxNominatorRewardedPerValidator: u32 = 256;
    pub const OffendingValidatorsThreshold: Perbill = Perbill::from_percent(17);
    pub OffchainRepeat: BlockNumber = 5;
}

pub struct StakingBenchmarkingConfig;
impl pallet_staking::BenchmarkingConfig for StakingBenchmarkingConfig {
    type MaxNominators = ConstU32<1000>;
    type MaxValidators = ConstU32<1000>;
}

impl pallet_staking::Config for Runtime {
    type MaxNominations = MaxNominations;
    type Currency = Balances;
    type CurrencyBalance = Balance;
    type UnixTime = Timestamp;
    type CurrencyToVote = frame_support::traits::SaturatingCurrencyToVote; // U128CurrencyToVote;
    type RewardRemainder = ();
    type Event = Event;
    type Slash = ();
    type Reward = (); // rewards are minted from the void
    type SessionsPerEra = SessionsPerEra;
    type BondingDuration = BondingDuration;
    type SlashDeferDuration = SlashDeferDuration;
    type SlashCancelOrigin = EnsureRoot<AccountId>;
    type SessionInterface = Self;
    type EraPayout = pallet_staking::ConvertCurve<RewardCurve>;
    type NextNewSession = Session;
    type MaxNominatorRewardedPerValidator = MaxNominatorRewardedPerValidator;
    type OffendingValidatorsThreshold = OffendingValidatorsThreshold;
    type ElectionProvider = ElectionProviderMultiPhase;
    type GenesisElectionProvider = onchain::UnboundedExecution<OnChainSeqPhragmen>;
    type VoterList = BagsList;
    type MaxUnlockingChunks = ConstU32<32>;
    type OnStakerSlash = (); // NominationPools;
    type WeightInfo = weights::pallet_staking::SubstrateWeight<Runtime>;
    type BenchmarkingConfig = StakingBenchmarkingConfig;
}

parameter_types! {
    // phase durations. 1/4 of the last session for each.
    pub const SignedPhase: u32 = EPOCH_DURATION_IN_BLOCKS / 4;
    pub const UnsignedPhase: u32 = EPOCH_DURATION_IN_BLOCKS / 4;

    // signed config
    pub const SignedRewardBase: Balance = currency::DOLLARS;
    pub const SignedDepositBase: Balance = currency::DOLLARS;
    pub const SignedDepositByte: Balance = currency::CENTS;

    pub BetterUnsignedThreshold: Perbill = Perbill::from_rational(1u32, 10_000);

    // miner configs
    pub const MultiPhaseUnsignedPriority: TransactionPriority = StakingUnsignedPriority::get() - 1u64;
    pub MinerMaxWeight: Weight = RuntimeBlockWeights::get()
        .get(DispatchClass::Normal)
        .max_extrinsic.expect("Normal extrinsics have a weight limit configured; qed")
        .saturating_sub(BlockExecutionWeight::get());
    // Solution can occupy 90% of normal block size
    pub MinerMaxLength: u32 = Perbill::from_rational(9u32, 10) *
        *RuntimeBlockLength::get()
        .max
        .get(DispatchClass::Normal);
}

frame_election_provider_support::generate_solution_type!(
    #[compact]
    pub struct NposSolution16::<
        VoterIndex = u32,
        TargetIndex = u16,
        Accuracy = sp_runtime::PerU16,
        MaxVoters = MaxElectingVoters,
    >(16)
);

parameter_types! {
    pub MaxNominations: u32 = <NposSolution16 as frame_election_provider_support::NposSolution>::LIMIT as u32;
    pub MaxElectingVoters: u32 = 10_000;
}

/// The numbers configured here could always be more than the the maximum limits of staking pallet
/// to ensure election snapshot will not run out of memory. For now, we set them to smaller values
/// since the staking is bounded and the weight pipeline takes hours for this single pallet.
pub struct ElectionProviderBenchmarkConfig;
impl pallet_election_provider_multi_phase::BenchmarkingConfig for ElectionProviderBenchmarkConfig {
    const VOTERS: [u32; 2] = [1000, 2000];
    const TARGETS: [u32; 2] = [500, 1000];
    const ACTIVE_VOTERS: [u32; 2] = [500, 800];
    const DESIRED_TARGETS: [u32; 2] = [200, 400];
    const SNAPSHOT_MAXIMUM_VOTERS: u32 = 1000;
    const MINER_MAXIMUM_VOTERS: u32 = 1000;
    const MAXIMUM_TARGETS: u32 = 300;
}

/// Maximum number of iterations for balancing that will be executed in the embedded OCW
/// miner of election provider multi phase.
pub const MINER_MAX_ITERATIONS: u32 = 10;

/// A source of random balance for NposSolver, which is meant to be run by the OCW election miner.
pub struct OffchainRandomBalancing;
impl Get<Option<(usize, ExtendedBalance)>> for OffchainRandomBalancing {
    fn get() -> Option<(usize, ExtendedBalance)> {
        use sp_runtime::traits::TrailingZeroInput;
        let iters = match MINER_MAX_ITERATIONS {
            0 => 0,
            max => {
                let seed = sp_io::offchain::random_seed();
                let random = <u32>::decode(&mut TrailingZeroInput::new(&seed))
                    .expect("input is padded with zeroes; qed")
                    % max.saturating_add(1);
                random as usize
            }
        };

        Some((iters, 0))
    }
}

pub struct OnChainSeqPhragmen;
impl onchain::Config for OnChainSeqPhragmen {
    type System = Runtime;
    type Solver = SequentialPhragmen<
        AccountId,
        pallet_election_provider_multi_phase::SolutionAccuracyOf<Runtime>,
    >;
    type DataProvider = <Runtime as pallet_election_provider_multi_phase::Config>::DataProvider;
    type WeightInfo = frame_election_provider_support::weights::SubstrateWeight<Runtime>;
}

impl onchain::BoundedConfig for OnChainSeqPhragmen {
    type VotersBound = MaxElectingVoters;
    type TargetsBound = ConstU32<2_000>;
}

impl pallet_election_provider_multi_phase::MinerConfig for Runtime {
    type AccountId = AccountId;
    type MaxLength = MinerMaxLength;
    type MaxWeight = MinerMaxWeight;
    type Solution = NposSolution16;
    type MaxVotesPerVoter =
	<<Self as pallet_election_provider_multi_phase::Config>::DataProvider as ElectionDataProvider>::MaxVotesPerVoter;

    // The unsigned submissions have to respect the weight of the submit_unsigned call, thus their
    // weight estimate function is wired to this call's weight.
    fn solution_weight(v: u32, t: u32, a: u32, d: u32) -> Weight {
        <
			<Self as pallet_election_provider_multi_phase::Config>::WeightInfo
			as
			pallet_election_provider_multi_phase::WeightInfo
		>::submit_unsigned(v, t, a, d)
    }
}

impl pallet_election_provider_multi_phase::Config for Runtime {
    type Event = Event;
    type Currency = Balances;
    type EstimateCallFee = TransactionPayment;
    type SignedPhase = SignedPhase;
    type UnsignedPhase = UnsignedPhase;
    type BetterUnsignedThreshold = BetterUnsignedThreshold;
    type BetterSignedThreshold = ();
    type OffchainRepeat = OffchainRepeat;
    type MinerTxPriority = MultiPhaseUnsignedPriority;
    type MinerConfig = Self;
    type SignedMaxSubmissions = ConstU32<10>;
    type SignedRewardBase = SignedRewardBase;
    type SignedDepositBase = SignedDepositBase;
    type SignedDepositByte = SignedDepositByte;
    type SignedMaxRefunds = ConstU32<3>;
    type SignedDepositWeight = ();
    type SignedMaxWeight = MinerMaxWeight;
    type SlashHandler = (); // burn slashes
    type RewardHandler = (); // nothing to do upon rewards
    type DataProvider = Staking;
    type Fallback = onchain::BoundedExecution<OnChainSeqPhragmen>;
    type GovernanceFallback = onchain::BoundedExecution<OnChainSeqPhragmen>;
    type Solver = SequentialPhragmen<
        AccountId,
        pallet_election_provider_multi_phase::SolutionAccuracyOf<Self>,
        OffchainRandomBalancing,
    >;
    type ForceOrigin = EnsureRoot<AccountId>; // EnsureRootOrHalfCouncil;
    type MaxElectableTargets = ConstU16<{ u16::MAX }>;
    type MaxElectingVoters = MaxElectingVoters;
    type BenchmarkingConfig = ElectionProviderBenchmarkConfig;
    type WeightInfo = pallet_election_provider_multi_phase::weights::SubstrateWeight<Self>;
}

parameter_types! {
    pub const BagThresholds: &'static [u64] = &voter_bags::THRESHOLDS;
}

impl pallet_bags_list::Config for Runtime {
    type Event = Event;
    type ScoreProvider = Staking;
    type WeightInfo = pallet_bags_list::weights::SubstrateWeight<Runtime>;
    type BagThresholds = BagThresholds;
    type Score = VoteWeight;
}

parameter_types! {
    pub const ImOnlineUnsignedPriority: TransactionPriority = TransactionPriority::max_value();
    /// We prioritize im-online heartbeats over election solution submission.
    pub const StakingUnsignedPriority: TransactionPriority = TransactionPriority::max_value() / 2;
    pub const MaxAuthorities: u32 = 100;
    pub const MaxKeys: u32 = 10_000;
    pub const MaxPeerInHeartbeats: u32 = 10_000;
    pub const MaxPeerDataEncodingSize: u32 = 1_000;
}

impl pallet_im_online::Config for Runtime {
    type AuthorityId = ImOnlineId;
    type Event = Event;
    type NextSessionRotation = Babe;
    type ValidatorSet = Historical;
    type ReportUnresponsiveness = Offences;
    type UnsignedPriority = ImOnlineUnsignedPriority;
    type WeightInfo = weights::pallet_im_online::SubstrateWeight<Runtime>;
    type MaxKeys = MaxKeys;
    type MaxPeerInHeartbeats = MaxPeerInHeartbeats;
    type MaxPeerDataEncodingSize = MaxPeerDataEncodingSize;
}

impl pallet_offences::Config for Runtime {
    type Event = Event;
    type IdentificationTuple = pallet_session::historical::IdentificationTuple<Self>;
    type OnOffenceHandler = Staking;
}

impl pallet_authority_discovery::Config for Runtime {
    type MaxAuthorities = MaxAuthorities;
}

parameter_types! {
    pub const MaxNumberOfCuratorsPerGroup: MaxNumber = 50;
    pub const PricePerByte: u32 = 2; // TODO: update
    pub const ContentModuleId: PalletId = PalletId(*b"mContent"); // module content
    pub const BagDeletionPrize: Balance = 0; // TODO: update
    pub const MaxKeysPerCuratorGroupPermissionsByLevelMap: u8 = 25;
    pub const DefaultGlobalDailyNftLimit: LimitPerPeriod<BlockNumber> = LimitPerPeriod {
        block_number_period: DAYS,
        limit: 10000,
    };  // TODO: update
    pub const DefaultGlobalWeeklyNftLimit: LimitPerPeriod<BlockNumber> = LimitPerPeriod {
        block_number_period: WEEKS,
        limit: 50000,
    };  // TODO: update
    pub const DefaultChannelDailyNftLimit: LimitPerPeriod<BlockNumber> = LimitPerPeriod {
        block_number_period: DAYS,
        limit: 100,
    };  // TODO: update
    pub const DefaultChannelWeeklyNftLimit: LimitPerPeriod<BlockNumber> = LimitPerPeriod {
        block_number_period: WEEKS,
        limit: 500,
    };  // TODO: update
    pub const MinimumCashoutAllowedLimit: Balance = 1; // TODO: update
    pub const MaximumCashoutAllowedLimit: Balance = 1_000_000; // TODO: update
}

impl content::Config for Runtime {
    type Event = Event;
    type VideoId = VideoId;
    type OpenAuctionId = OpenAuctionId;
    type MaxNumberOfCuratorsPerGroup = MaxNumberOfCuratorsPerGroup;
    type DataObjectStorage = Storage;
    type PricePerByte = PricePerByte;
    type ModuleId = ContentModuleId;
    type MemberAuthenticator = Members;
    type MaxKeysPerCuratorGroupPermissionsByLevelMap = MaxKeysPerCuratorGroupPermissionsByLevelMap;
    type ChannelPrivilegeLevel = ChannelPrivilegeLevel;
    type CouncilBudgetManager = Council;
    type ContentWorkingGroup = ContentWorkingGroup;
    type DefaultGlobalDailyNftLimit = DefaultGlobalDailyNftLimit;
    type DefaultGlobalWeeklyNftLimit = DefaultGlobalWeeklyNftLimit;
    type DefaultChannelDailyNftLimit = DefaultChannelDailyNftLimit;
    type DefaultChannelWeeklyNftLimit = DefaultChannelWeeklyNftLimit;
    type ProjectToken = ProjectToken;
    type TransferId = TransferId;
    type MinimumCashoutAllowedLimit = MinimumCashoutAllowedLimit;
    type MaximumCashoutAllowedLimit = MaximumCashoutAllowedLimit;
}

parameter_types! {
    pub const ProjectTokenModuleId: PalletId = PalletId(*b"mo:token"); // module: token
    pub const MaxVestingSchedulesPerAccountPerToken: u8 = 5; // TODO: adjust
    pub const BlocksPerYear: u32 = 5259600; // 365,25 * 24 * 60 * 60 / 6
}

impl project_token::Config for Runtime {
    type Event = Event;
    type Balance = Balance;
    type TokenId = TokenId;
    type BlockNumberToBalance = BlockNumberToBalance;
    type DataObjectStorage = Storage;
    type ModuleId = ProjectTokenModuleId;
    type MaxVestingSchedulesPerAccountPerToken = MaxVestingSchedulesPerAccountPerToken;
    type JoyExistentialDeposit = ExistentialDeposit;
    type BlocksPerYear = BlocksPerYear;
    type MemberOriginValidator = Members;
    type MembershipInfoProvider = Members;
    type WeightInfo = project_token::weights::SubstrateWeight<Runtime>;
}

// The referendum instance alias.
pub type ReferendumInstance = referendum::Instance1;
pub type ReferendumModule = referendum::Module<Runtime, ReferendumInstance>;
pub type CouncilModule = council::Module<Runtime>;

// Production coucil and elections configuration
#[cfg(not(any(feature = "staging_runtime", feature = "testing_runtime")))]
parameter_types! {
    // referendum parameters
    pub const MaxSaltLength: u64 = 32;
    pub const VoteStageDuration: BlockNumber = 14400;
    pub const RevealStageDuration: BlockNumber = 14400;
    pub const MinimumVotingStake: u64 = 10000;

    // council parameteres
    pub const MinNumberOfExtraCandidates: u64 = 1;
    pub const AnnouncingPeriodDuration: BlockNumber = 14400;
    pub const IdlePeriodDuration: BlockNumber = 57600;
    pub const CouncilSize: u64 = 5;
    pub const MinCandidateStake: u64 = 11000;
    pub const ElectedMemberRewardPeriod: BlockNumber = 14400;
    pub const DefaultBudgetIncrement: u64 = 5000000;
    pub const BudgetRefillPeriod: BlockNumber = 14400;
    pub const MaxWinnerTargetCount: u64 = 10; // should be greater than council size
}

// Common staging and playground coucil and elections configuration
// CouncilSize is defined separately
#[cfg(feature = "staging_runtime")]
parameter_types! {
    // referendum parameters
    pub const MaxSaltLength: u64 = 32;
    pub const VoteStageDuration: BlockNumber = 100;
    pub const RevealStageDuration: BlockNumber = 50;
    pub const MinimumVotingStake: u64 = 10000;

    // council parameteres
    pub const MinNumberOfExtraCandidates: u64 = 1;
    pub const AnnouncingPeriodDuration: BlockNumber = 200;
    pub const IdlePeriodDuration: BlockNumber = 400;
    pub const MinCandidateStake: u64 = 11000;
    pub const ElectedMemberRewardPeriod: BlockNumber = 14400;
    pub const DefaultBudgetIncrement: u64 = 10000000;
    pub const BudgetRefillPeriod: BlockNumber = 1000;
    pub const MaxWinnerTargetCount: u64 = 10;
}

// Staging council size
#[cfg(feature = "staging_runtime")]
#[cfg(not(feature = "playground_runtime"))]
parameter_types! {
    pub const CouncilSize: u64 = 5;
}

// Playground council size
#[cfg(feature = "staging_runtime")]
#[cfg(feature = "playground_runtime")]
parameter_types! {
    pub const CouncilSize: u64 = 1;
}

// Testing config
#[cfg(feature = "testing_runtime")]
parameter_types! {
    // referendum parameters
    pub const MaxSaltLength: u64 = 32;
    pub const VoteStageDuration: BlockNumber = 20;
    pub const RevealStageDuration: BlockNumber = 20;
    pub const MinimumVotingStake: u64 = 10000;

    // council parameteres
    pub const MinNumberOfExtraCandidates: u64 = 1;
    pub const AnnouncingPeriodDuration: BlockNumber = 20;
    pub const IdlePeriodDuration: BlockNumber = 20;
    pub const CouncilSize: u64 = 5;
    pub const MinCandidateStake: u64 = 11000;
    pub const ElectedMemberRewardPeriod: BlockNumber = 14400;
    pub const DefaultBudgetIncrement: u64 = 10000000;
    pub const BudgetRefillPeriod: BlockNumber = 1000;
    pub const MaxWinnerTargetCount: u64 = 10;
}

impl referendum::Config<ReferendumInstance> for Runtime {
    type Event = Event;
    type MaxSaltLength = MaxSaltLength;
    type StakingHandler = VotingStakingManager;
    type ManagerOrigin = EnsureOneOf<EnsureSigned<Self::AccountId>, EnsureRoot<Self::AccountId>>;
    type VotePower = Balance;
    type VoteStageDuration = VoteStageDuration;
    type RevealStageDuration = RevealStageDuration;
    type MinimumStake = MinimumVotingStake;
    type WeightInfo = referendum::weights::SubstrateWeight<Runtime>;
    type MaxWinnerTargetCount = MaxWinnerTargetCount;

    fn calculate_vote_power(
        _account_id: &<Self as frame_system::Config>::AccountId,
        stake: &Balance,
    ) -> Self::VotePower {
        *stake
    }

    fn can_unlock_vote_stake(vote: &CastVote<Self::Hash, Balance, Self::MemberId>) -> bool {
        <CouncilModule as ReferendumConnection<Runtime>>::can_unlock_vote_stake(vote).is_ok()
    }

    fn process_results(winners: &[OptionResult<Self::MemberId, Self::VotePower>]) {
        let tmp_winners: Vec<OptionResult<Self::MemberId, Self::VotePower>> = winners
            .iter()
            .map(|item| OptionResult {
                option_id: item.option_id,
                vote_power: item.vote_power,
            })
            .collect();
        <CouncilModule as ReferendumConnection<Runtime>>::recieve_referendum_results(
            tmp_winners.as_slice(),
        );
    }

    fn is_valid_option_id(option_index: &u64) -> bool {
        <CouncilModule as ReferendumConnection<Runtime>>::is_valid_candidate_id(option_index)
    }

    fn get_option_power(option_id: &u64) -> Self::VotePower {
        <CouncilModule as ReferendumConnection<Runtime>>::get_option_power(option_id)
    }

    fn increase_option_power(option_id: &u64, amount: &Self::VotePower) {
        <CouncilModule as ReferendumConnection<Runtime>>::increase_option_power(option_id, amount);
    }
}

impl council::Config for Runtime {
    type Event = Event;
    type Referendum = ReferendumModule;
    type MinNumberOfExtraCandidates = MinNumberOfExtraCandidates;
    type CouncilSize = CouncilSize;
    type AnnouncingPeriodDuration = AnnouncingPeriodDuration;
    type IdlePeriodDuration = IdlePeriodDuration;
    type MinCandidateStake = MinCandidateStake;
    type CandidacyLock = StakingManager<Self, CandidacyLockId>;
    type CouncilorLock = StakingManager<Self, CouncilorLockId>;
    type StakingAccountValidator = Members;
    type ElectedMemberRewardPeriod = ElectedMemberRewardPeriod;
    type BudgetRefillPeriod = BudgetRefillPeriod;
    type MemberOriginValidator = Members;
    type WeightInfo = council::weights::SubstrateWeight<Runtime>;

    fn new_council_elected(_elected_members: &[council::CouncilMemberOf<Self>]) {
        <proposals_engine::Module<Runtime>>::reject_active_proposals();
        <proposals_engine::Module<Runtime>>::reactivate_pending_constitutionality_proposals();
    }
}

impl common::StorageOwnership for Runtime {
    type ChannelId = ChannelId;
    type ContentId = ContentId;
    type DataObjectTypeId = DataObjectTypeId;
}

// Storage parameters independent of runtime profile
parameter_types! {
    pub const MaxDistributionBucketFamilyNumber: u64 = 200;
    pub const BlacklistSizeLimit: u64 = 10000; //TODO: adjust value
    pub const MaxNumberOfPendingInvitationsPerDistributionBucket: u64 = 20; //TODO: adjust value
    pub const StorageModuleId: PalletId = PalletId(*b"mstorage"); // module storage
    pub const DistributionBucketsPerBagValueConstraint: storage::DistributionBucketsPerBagValueConstraint =
        storage::DistributionBucketsPerBagValueConstraint {min: 1, max_min_diff: 100}; //TODO: adjust value
    pub const MaxDataObjectSize: u64 = 10 * 1024 * 1024 * 1024; // 10 GB
}

// Production storage parameters
#[cfg(not(any(feature = "staging_runtime", feature = "testing_runtime")))]
parameter_types! {
    pub const StorageBucketsPerBagValueConstraint: storage::StorageBucketsPerBagValueConstraint =
        storage::StorageBucketsPerBagValueConstraint {min: 5, max_min_diff: 15}; //TODO: adjust value
    pub const DefaultMemberDynamicBagNumberOfStorageBuckets: u64 = 5; //TODO: adjust value
    pub const DefaultChannelDynamicBagNumberOfStorageBuckets: u64 = 5; //TODO: adjust value
}

// Staging/testing storage parameters
#[cfg(any(feature = "staging_runtime", feature = "testing_runtime"))]
parameter_types! {
    pub const StorageBucketsPerBagValueConstraint: storage::StorageBucketsPerBagValueConstraint =
        storage::StorageBucketsPerBagValueConstraint {min: 1, max_min_diff: 15};
    pub const DefaultMemberDynamicBagNumberOfStorageBuckets: u64 = 1;
    pub const DefaultChannelDynamicBagNumberOfStorageBuckets: u64 = 1;
}

impl storage::Config for Runtime {
    type Event = Event;
    type DataObjectId = DataObjectId;
    type StorageBucketId = StorageBucketId;
    type DistributionBucketIndex = DistributionBucketIndex;
    type DistributionBucketFamilyId = DistributionBucketFamilyId;
    type ChannelId = ChannelId;
    type BlacklistSizeLimit = BlacklistSizeLimit;
    type ModuleId = StorageModuleId;
    type StorageBucketsPerBagValueConstraint = StorageBucketsPerBagValueConstraint;
    type DefaultMemberDynamicBagNumberOfStorageBuckets =
        DefaultMemberDynamicBagNumberOfStorageBuckets;
    type DefaultChannelDynamicBagNumberOfStorageBuckets =
        DefaultChannelDynamicBagNumberOfStorageBuckets;
    type MaxDistributionBucketFamilyNumber = MaxDistributionBucketFamilyNumber;
    type DistributionBucketsPerBagValueConstraint = DistributionBucketsPerBagValueConstraint;
    type DistributionBucketOperatorId = DistributionBucketOperatorId;
    type MaxNumberOfPendingInvitationsPerDistributionBucket =
        MaxNumberOfPendingInvitationsPerDistributionBucket;
    type MaxDataObjectSize = MaxDataObjectSize;
    type ContentId = ContentId;
    type WeightInfo = storage::weights::SubstrateWeight<Runtime>;
    type StorageWorkingGroup = StorageWorkingGroup;
    type DistributionWorkingGroup = DistributionWorkingGroup;
    type ModuleAccountInitialBalance = ExistentialDeposit;
}

impl common::membership::MembershipTypes for Runtime {
    type MemberId = MemberId;
    type ActorId = ActorId;
}

parameter_types! {
    pub const DefaultMembershipPrice: Balance = 100;
    pub const ReferralCutMaximumPercent: u8 = 50;
    pub const DefaultInitialInvitationBalance: Balance = 100;
    // The candidate stake should be more than the transaction fee which currently is 53
    pub const CandidateStake: Balance = 200;
}

impl membership::Config for Runtime {
    type Event = Event;
    type DefaultMembershipPrice = DefaultMembershipPrice;
    type DefaultInitialInvitationBalance = DefaultInitialInvitationBalance;
    type InvitedMemberStakingHandler = InvitedMemberStakingManager;
    type StakingCandidateStakingHandler = BoundStakingAccountStakingManager;
    type WorkingGroup = MembershipWorkingGroup;
    type WeightInfo = membership::weights::SubstrateWeight<Runtime>;
    type ReferralCutMaximumPercent = ReferralCutMaximumPercent;
    type CandidateStake = CandidateStake;
}

parameter_types! {
    pub const MaxCategoryDepth: u64 = 6;
    pub const MaxSubcategories: u64 = 40;
    pub const MaxThreadsInCategory: u64 = 20;
    pub const MaxPostsInThread: u64 = 20;
    pub const MaxModeratorsForCategory: u64 = 20;
    pub const MaxCategories: u64 = 40;
    pub const ThreadDeposit: u64 = 30;
    pub const PostDeposit: u64 = 10;
    pub const ForumModuleId: PalletId = PalletId(*b"mo:forum"); // module : forum
    pub const PostLifeTime: BlockNumber = 3600;
}

pub struct MapLimits;
impl forum::StorageLimits for MapLimits {
    type MaxSubcategories = MaxSubcategories;
    type MaxModeratorsForCategory = MaxModeratorsForCategory;
    type MaxCategories = MaxCategories;
}

impl forum::Config for Runtime {
    type Event = Event;
    type ThreadId = ThreadId;
    type PostId = PostId;
    type CategoryId = u64;
    type PostReactionId = u64;
    type MaxCategoryDepth = MaxCategoryDepth;
    type ThreadDeposit = ThreadDeposit;
    type PostDeposit = PostDeposit;
    type ModuleId = ForumModuleId;
    type MapLimits = MapLimits;
    type WeightInfo = forum::weights::SubstrateWeight<Runtime>;
    type WorkingGroup = ForumWorkingGroup;
    type MemberOriginValidator = Members;
    type PostLifeTime = PostLifeTime;

    fn calculate_hash(text: &[u8]) -> Self::Hash {
        Self::Hashing::hash(text)
    }
}

impl LockComparator<<Runtime as pallet_balances::Config>::Balance> for Runtime {
    fn are_locks_conflicting(new_lock: &LockIdentifier, existing_locks: &[LockIdentifier]) -> bool {
        let other_locks_present = !existing_locks.is_empty();
        let new_lock_is_rivalrous = !NON_RIVALROUS_LOCKS.contains(new_lock);
        let existing_locks_contain_rivalrous_lock = existing_locks
            .iter()
            .any(|lock_id| !NON_RIVALROUS_LOCKS.contains(lock_id));

        other_locks_present && new_lock_is_rivalrous && existing_locks_contain_rivalrous_lock
    }
}

parameter_types! {
    pub const MaxWorkerNumberLimit: u32 = 100;
    pub const MinUnstakingPeriodLimit: u32 = 43200;
    pub const ForumWorkingGroupRewardPeriod: u32 = 14400 + 10;
    pub const StorageWorkingGroupRewardPeriod: u32 = 14400 + 20;
    pub const ContentWorkingGroupRewardPeriod: u32 = 14400 + 30;
    pub const MembershipRewardPeriod: u32 = 14400 + 40;
    pub const GatewayRewardPeriod: u32 = 14400 + 50;
    pub const OperationsAlphaRewardPeriod: u32 = 14400 + 60;
    pub const OperationsBetaRewardPeriod: u32 = 14400 + 70;
    pub const OperationsGammaRewardPeriod: u32 = 14400 + 80;
    pub const DistributionRewardPeriod: u32 = 14400 + 90;
    // This should be more costly than `apply_on_opening` fee with the current configuration
    // the base cost of `apply_on_opening` in tokens is 193. And has a very slight slope
    // with the lenght with the length of rationale, with 2000 stake we are probably safe.
    pub const MinimumApplicationStake: Balance = 2000;
    // This should be more costly than `add_opening` fee with the current configuration
    // the base cost of `add_opening` in tokens is 81. And has a very slight slope
    // with the lenght with the length of rationale, with 2000 stake we are probably safe.
    pub const LeaderOpeningStake: Balance = 2000;
}

// Staking managers type aliases.
pub type ForumWorkingGroupStakingManager =
    staking_handler::StakingManager<Runtime, ForumGroupLockId>;
pub type VotingStakingManager = staking_handler::StakingManager<Runtime, VotingLockId>;
pub type ContentWorkingGroupStakingManager =
    staking_handler::StakingManager<Runtime, ContentWorkingGroupLockId>;
pub type StorageWorkingGroupStakingManager =
    staking_handler::StakingManager<Runtime, StorageWorkingGroupLockId>;
pub type MembershipWorkingGroupStakingManager =
    staking_handler::StakingManager<Runtime, MembershipWorkingGroupLockId>;
pub type InvitedMemberStakingManager =
    staking_handler::StakingManager<Runtime, InvitedMemberLockId>;
pub type BoundStakingAccountStakingManager =
    staking_handler::StakingManager<Runtime, BoundStakingAccountLockId>;
pub type GatewayWorkingGroupStakingManager =
    staking_handler::StakingManager<Runtime, GatewayWorkingGroupLockId>;
pub type OperationsWorkingGroupAlphaStakingManager =
    staking_handler::StakingManager<Runtime, OperationsWorkingGroupAlphaLockId>;
pub type OperationsWorkingGroupBetaStakingManager =
    staking_handler::StakingManager<Runtime, OperationsWorkingGroupBetaLockId>;
pub type OperationsWorkingGroupGammaStakingManager =
    staking_handler::StakingManager<Runtime, OperationsWorkingGroupGammaLockId>;
pub type DistributionWorkingGroupStakingManager =
    staking_handler::StakingManager<Runtime, DistributionWorkingGroupLockId>;

// The forum working group instance alias.
pub type ForumWorkingGroupInstance = working_group::Instance1;

// The storage working group instance alias.
pub type StorageWorkingGroupInstance = working_group::Instance2;

// The content directory working group instance alias.
pub type ContentWorkingGroupInstance = working_group::Instance3;

// The builder working group instance alias.
pub type OperationsWorkingGroupInstanceAlpha = working_group::Instance4;

// The gateway working group instance alias.
pub type GatewayWorkingGroupInstance = working_group::Instance5;

// The membership working group instance alias.
pub type MembershipWorkingGroupInstance = working_group::Instance6;

// The builder working group instance alias.
pub type OperationsWorkingGroupInstanceBeta = working_group::Instance7;

// The builder working group instance alias.
pub type OperationsWorkingGroupInstanceGamma = working_group::Instance8;

// The distribution working group instance alias.
pub type DistributionWorkingGroupInstance = working_group::Instance9;

impl working_group::Config<ForumWorkingGroupInstance> for Runtime {
    type Event = Event;
    type MaxWorkerNumberLimit = MaxWorkerNumberLimit;
    type StakingHandler = ForumWorkingGroupStakingManager;
    type StakingAccountValidator = Members;
    type MemberOriginValidator = Members;
    type MinUnstakingPeriodLimit = MinUnstakingPeriodLimit;
    type RewardPeriod = ForumWorkingGroupRewardPeriod;
    type WeightInfo = working_group::weights::SubstrateWeight<Runtime>;
    type MinimumApplicationStake = MinimumApplicationStake;
    type LeaderOpeningStake = LeaderOpeningStake;
}

impl working_group::Config<StorageWorkingGroupInstance> for Runtime {
    type Event = Event;
    type MaxWorkerNumberLimit = MaxWorkerNumberLimit;
    type StakingHandler = StorageWorkingGroupStakingManager;
    type StakingAccountValidator = Members;
    type MemberOriginValidator = Members;
    type MinUnstakingPeriodLimit = MinUnstakingPeriodLimit;
    type RewardPeriod = StorageWorkingGroupRewardPeriod;
    type WeightInfo = working_group::weights::SubstrateWeight<Runtime>;
    type MinimumApplicationStake = MinimumApplicationStake;
    type LeaderOpeningStake = LeaderOpeningStake;
}

impl working_group::Config<ContentWorkingGroupInstance> for Runtime {
    type Event = Event;
    type MaxWorkerNumberLimit = MaxWorkerNumberLimit;
    type StakingHandler = ContentWorkingGroupStakingManager;
    type StakingAccountValidator = Members;
    type MemberOriginValidator = Members;
    type MinUnstakingPeriodLimit = MinUnstakingPeriodLimit;
    type RewardPeriod = ContentWorkingGroupRewardPeriod;
    type WeightInfo = working_group::weights::SubstrateWeight<Runtime>;
    type MinimumApplicationStake = MinimumApplicationStake;
    type LeaderOpeningStake = LeaderOpeningStake;
}

impl working_group::Config<MembershipWorkingGroupInstance> for Runtime {
    type Event = Event;
    type MaxWorkerNumberLimit = MaxWorkerNumberLimit;
    type StakingHandler = MembershipWorkingGroupStakingManager;
    type StakingAccountValidator = Members;
    type MemberOriginValidator = Members;
    type MinUnstakingPeriodLimit = MinUnstakingPeriodLimit;
    type RewardPeriod = MembershipRewardPeriod;
    type WeightInfo = working_group::weights::SubstrateWeight<Runtime>;
    type MinimumApplicationStake = MinimumApplicationStake;
    type LeaderOpeningStake = LeaderOpeningStake;
}

impl working_group::Config<OperationsWorkingGroupInstanceAlpha> for Runtime {
    type Event = Event;
    type MaxWorkerNumberLimit = MaxWorkerNumberLimit;
    type StakingHandler = OperationsWorkingGroupAlphaStakingManager;
    type StakingAccountValidator = Members;
    type MemberOriginValidator = Members;
    type MinUnstakingPeriodLimit = MinUnstakingPeriodLimit;
    type RewardPeriod = OperationsAlphaRewardPeriod;
    type WeightInfo = working_group::weights::SubstrateWeight<Runtime>;
    type MinimumApplicationStake = MinimumApplicationStake;
    type LeaderOpeningStake = LeaderOpeningStake;
}

impl working_group::Config<GatewayWorkingGroupInstance> for Runtime {
    type Event = Event;
    type MaxWorkerNumberLimit = MaxWorkerNumberLimit;
    type StakingHandler = GatewayWorkingGroupStakingManager;
    type StakingAccountValidator = Members;
    type MemberOriginValidator = Members;
    type MinUnstakingPeriodLimit = MinUnstakingPeriodLimit;
    type RewardPeriod = GatewayRewardPeriod;
    type WeightInfo = working_group::weights::SubstrateWeight<Runtime>;
    type MinimumApplicationStake = MinimumApplicationStake;
    type LeaderOpeningStake = LeaderOpeningStake;
}

impl working_group::Config<OperationsWorkingGroupInstanceBeta> for Runtime {
    type Event = Event;
    type MaxWorkerNumberLimit = MaxWorkerNumberLimit;
    type StakingHandler = OperationsWorkingGroupBetaStakingManager;
    type StakingAccountValidator = Members;
    type MemberOriginValidator = Members;
    type MinUnstakingPeriodLimit = MinUnstakingPeriodLimit;
    type RewardPeriod = OperationsBetaRewardPeriod;
    type WeightInfo = working_group::weights::SubstrateWeight<Runtime>;
    type MinimumApplicationStake = MinimumApplicationStake;
    type LeaderOpeningStake = LeaderOpeningStake;
}

impl working_group::Config<OperationsWorkingGroupInstanceGamma> for Runtime {
    type Event = Event;
    type MaxWorkerNumberLimit = MaxWorkerNumberLimit;
    type StakingHandler = OperationsWorkingGroupGammaStakingManager;
    type StakingAccountValidator = Members;
    type MemberOriginValidator = Members;
    type MinUnstakingPeriodLimit = MinUnstakingPeriodLimit;
    type RewardPeriod = OperationsGammaRewardPeriod;
    type WeightInfo = working_group::weights::SubstrateWeight<Runtime>;
    type MinimumApplicationStake = MinimumApplicationStake;
    type LeaderOpeningStake = LeaderOpeningStake;
}

impl working_group::Config<DistributionWorkingGroupInstance> for Runtime {
    type Event = Event;
    type MaxWorkerNumberLimit = MaxWorkerNumberLimit;
    type StakingHandler = DistributionWorkingGroupStakingManager;
    type StakingAccountValidator = Members;
    type MemberOriginValidator = Members;
    type MinUnstakingPeriodLimit = MinUnstakingPeriodLimit;
    type RewardPeriod = DistributionRewardPeriod;
    type WeightInfo = working_group::weights::SubstrateWeight<Runtime>;
    type MinimumApplicationStake = MinimumApplicationStake;
    type LeaderOpeningStake = LeaderOpeningStake;
}

parameter_types! {
    pub const ProposalCancellationFee: u64 = 10000;
    pub const ProposalRejectionFee: u64 = 5000;
    pub const ProposalTitleMaxLength: u32 = 40;
    pub const ProposalDescriptionMaxLength: u32 = 3000;
    pub const ProposalMaxActiveProposalLimit: u32 = 20;
}

impl proposals_engine::Config for Runtime {
    type Event = Event;
    type ProposerOriginValidator = Members;
    type CouncilOriginValidator = Council;
    type TotalVotersCounter = CouncilManager<Self>;
    type ProposalId = u32;
    type StakingHandler = staking_handler::StakingManager<Self, ProposalsLockId>;
    type CancellationFee = ProposalCancellationFee;
    type RejectionFee = ProposalRejectionFee;
    type TitleMaxLength = ProposalTitleMaxLength;
    type DescriptionMaxLength = ProposalDescriptionMaxLength;
    type MaxActiveProposalLimit = ProposalMaxActiveProposalLimit;
    type DispatchableCallCode = Call;
    type ProposalObserver = ProposalsCodex;
    type WeightInfo = proposals_engine::weights::SubstrateWeight<Runtime>;
    type StakingAccountValidator = Members;
}

impl Default for Call {
    fn default() -> Self {
        panic!("shouldn't call default for Call");
    }
}

parameter_types! {
    pub const MaxWhiteListSize: u32 = 20;
    pub const ProposalsPostDeposit: Balance = 2000;
    // module : proposals_discussion
    pub const ProposalsDiscussionModuleId: PalletId = PalletId(*b"mo:prdis");
    pub const ForumPostLifeTime: BlockNumber = 3600;
}

macro_rules! call_wg {
    ($working_group:ident, $function:ident $(,$x:expr)*) => {{
        match $working_group {
            WorkingGroup::Content => <ContentWorkingGroup as WorkingGroupBudgetHandler<AccountId, Balance>>::$function($($x,)*),
            WorkingGroup::Storage => <StorageWorkingGroup as WorkingGroupBudgetHandler<AccountId, Balance>>::$function($($x,)*),
            WorkingGroup::Forum => <ForumWorkingGroup as WorkingGroupBudgetHandler<AccountId, Balance>>::$function($($x,)*),
            WorkingGroup::Membership => <MembershipWorkingGroup as WorkingGroupBudgetHandler<AccountId, Balance>>::$function($($x,)*),
            WorkingGroup::Gateway => <GatewayWorkingGroup as WorkingGroupBudgetHandler<AccountId, Balance>>::$function($($x,)*),
            WorkingGroup::Distribution => <DistributionWorkingGroup as WorkingGroupBudgetHandler<AccountId, Balance>>::$function($($x,)*),
            WorkingGroup::OperationsAlpha => <OperationsWorkingGroupAlpha as WorkingGroupBudgetHandler<AccountId, Balance>>::$function($($x,)*),
            WorkingGroup::OperationsBeta => <OperationsWorkingGroupBeta as WorkingGroupBudgetHandler<AccountId, Balance>>::$function($($x,)*),
            WorkingGroup::OperationsGamma => <OperationsWorkingGroupGamma as WorkingGroupBudgetHandler<AccountId, Balance>>::$function($($x,)*),
        }
    }};
}

impl proposals_discussion::Config for Runtime {
    type Event = Event;
    type AuthorOriginValidator = Members;
    type CouncilOriginValidator = Council;
    type ThreadId = ThreadId;
    type PostId = PostId;
    type MaxWhiteListSize = MaxWhiteListSize;
    type WeightInfo = proposals_discussion::weights::SubstrateWeight<Runtime>;
    type PostDeposit = ProposalsPostDeposit;
    type ModuleId = ProposalsDiscussionModuleId;
    type PostLifeTime = ForumPostLifeTime;
}

impl joystream_utility::Config for Runtime {
    type Event = Event;

    type WeightInfo = joystream_utility::weights::SubstrateWeight<Runtime>;

    fn get_working_group_budget(working_group: WorkingGroup) -> Balance {
        call_wg!(working_group, get_budget)
    }
    fn set_working_group_budget(working_group: WorkingGroup, budget: Balance) {
        call_wg!(working_group, set_budget, budget)
    }
}

parameter_types! {
    // Make sure to stay below MAX_BLOCK_SIZE of substrate consensus of ~4MB
    pub const RuntimeUpgradeWasmProposalMaxLength: u32 = 3_500_000;
}

impl proposals_codex::Config for Runtime {
    type Event = Event;
    type MembershipOriginValidator = Members;
    type ProposalEncoder = ExtrinsicProposalEncoder;
    type SetMaxValidatorCountProposalParameters = SetMaxValidatorCountProposalParameters;
    type RuntimeUpgradeProposalParameters = RuntimeUpgradeProposalParameters;
    type SignalProposalParameters = SignalProposalParameters;
    type FundingRequestProposalParameters = FundingRequestProposalParameters;
    type CreateWorkingGroupLeadOpeningProposalParameters =
        CreateWorkingGroupLeadOpeningProposalParameters;
    type FillWorkingGroupLeadOpeningProposalParameters =
        FillWorkingGroupLeadOpeningProposalParameters;
    type UpdateWorkingGroupBudgetProposalParameters = UpdateWorkingGroupBudgetProposalParameters;
    type DecreaseWorkingGroupLeadStakeProposalParameters =
        DecreaseWorkingGroupLeadStakeProposalParameters;
    type SlashWorkingGroupLeadProposalParameters = SlashWorkingGroupLeadProposalParameters;
    type SetWorkingGroupLeadRewardProposalParameters = SetWorkingGroupLeadRewardProposalParameters;
    type TerminateWorkingGroupLeadProposalParameters = TerminateWorkingGroupLeadProposalParameters;
    type AmendConstitutionProposalParameters = AmendConstitutionProposalParameters;
    type CancelWorkingGroupLeadOpeningProposalParameters =
        CancelWorkingGroupLeadOpeningProposalParameters;
    type SetMembershipPriceProposalParameters = SetMembershipPriceProposalParameters;
    type SetCouncilBudgetIncrementProposalParameters = SetCouncilBudgetIncrementProposalParameters;
    type SetCouncilorRewardProposalParameters = SetCouncilorRewardProposalParameters;
    type SetInitialInvitationBalanceProposalParameters =
        SetInitialInvitationBalanceProposalParameters;
    type SetInvitationCountProposalParameters = SetInvitationCountProposalParameters;
    type SetMembershipLeadInvitationQuotaProposalParameters =
        SetMembershipLeadInvitationQuotaProposalParameters;
    type SetReferralCutProposalParameters = SetReferralCutProposalParameters;
    type VetoProposalProposalParameters = VetoProposalProposalParameters;
    type UpdateGlobalNftLimitProposalParameters = UpdateGlobalNftLimitProposalParameters;
    type UpdateChannelPayoutsProposalParameters = UpdateChannelPayoutsProposalParameters;
    type WeightInfo = proposals_codex::weights::SubstrateWeight<Runtime>;
}

impl pallet_constitution::Config for Runtime {
    type Event = Event;
    type WeightInfo = pallet_constitution::weights::SubstrateWeight<Runtime>;
}

// parameter_types! {
//     pub const BountyModuleId: PalletId = PalletId(*b"m:bounty"); // module : bounty
//     pub const ClosedContractSizeLimit: u32 = 50;
//     pub const MinCherryLimit: Balance = 1000;
//     pub const MinFundingLimit: Balance = 1000;
//     pub const MinWorkEntrantStake: Balance = 1000;
// }

// impl bounty::Config for Runtime {
//     type Event = Event;
//     type ModuleId = BountyModuleId;
//     type BountyId = u64;
//     type Membership = Members;
//     type WeightInfo = weights::bounty::WeightInfo;
//     type CouncilBudgetManager = Council;
//     type StakingHandler = staking_handler::StakingManager<Self, BountyLockId>;
//     type EntryId = u64;
//     type ClosedContractSizeLimit = ClosedContractSizeLimit;
//     type MinCherryLimit = MinCherryLimit;
//     type MinFundingLimit = MinFundingLimit;
//     type MinWorkEntrantStake = MinWorkEntrantStake;
// }

/// Forum identifier for category
pub type CategoryId = u64;

parameter_types! {
    pub const MinVestedTransfer: Balance = 100; // TODO: Adjust value
}

impl pallet_vesting::Config for Runtime {
    type Event = Event;
    type Currency = Balances;
    type BlockNumberToBalance = ConvertInto;
    type MinVestedTransfer = MinVestedTransfer;
    type WeightInfo = weights::pallet_vesting::SubstrateWeight<Runtime>;
    // `VestingInfo` encode length is 36bytes. 28 schedules gets encoded as 1009 bytes, which is the
    // highest number of schedules that encodes less than 2^10.
    const MAX_VESTING_SCHEDULES: u32 = 28;
}

/// Opaque types. These are used by the CLI to instantiate machinery that don't need to know
/// the specifics of the runtime. They can then be made to be agnostic over specific formats
/// of data like extrinsics, allowing for them to continue syncing the network through upgrades
/// to even the core datastructures.
pub mod opaque {
    use super::*;

    pub use sp_runtime::OpaqueExtrinsic as UncheckedExtrinsic;

    /// Opaque block header type.
    pub type Header = generic::Header<BlockNumber, BlakeTwo256>;
    /// Opaque block type.
    pub type Block = generic::Block<Header, UncheckedExtrinsic>;
    /// Opaque block identifier type.
    pub type BlockId = generic::BlockId<Block>;
}

construct_runtime!(
    pub enum Runtime where
        Block = Block,
        NodeBlock = opaque::Block,
        UncheckedExtrinsic = UncheckedExtrinsic,
    {
        // Substrate
        System: frame_system,
        Utility: substrate_utility,
        Babe: pallet_babe,
        Timestamp: pallet_timestamp,
        // Authorship must be before session in order to note author in the correct session and era
        // for im-online and staking
        Authorship: pallet_authorship,
        Balances: pallet_balances,
        TransactionPayment: pallet_transaction_payment,
        ElectionProviderMultiPhase: pallet_election_provider_multi_phase,
        Staking: pallet_staking,
        Session: pallet_session,
        Historical: pallet_session_historical,
        Grandpa: pallet_grandpa,
        AuthorityDiscovery: pallet_authority_discovery,
        ImOnline: pallet_im_online,
        Offences: pallet_offences,
        RandomnessCollectiveFlip: pallet_randomness_collective_flip,
        Sudo: pallet_sudo,
        BagsList: pallet_bags_list,
        Vesting: pallet_vesting,
        // Joystream
        Council: council::{Pallet, Call, Storage, Event<T>, Config<T>},
        Referendum: referendum::<Instance1>::{Pallet, Call, Storage, Event<T>, Config<T>},
        Members: membership::{Pallet, Call, Storage, Event<T>, Config<T>},
        Forum: forum::{Pallet, Call, Storage, Event<T>, Config<T>},
        Constitution: pallet_constitution::{Pallet, Call, Storage, Event},
        // Bounty: bounty::{Pallet, Call, Storage, Event<T>},
        JoystreamUtility: joystream_utility::{Pallet, Call, Event<T>},
        Content: content::{Pallet, Call, Storage, Event<T>, Config<T>},
        Storage: storage::{Pallet, Call, Storage, Event<T>},
        ProjectToken: project_token::{Pallet, Call, Storage, Event<T>, Config<T>},
        // --- Proposals
        ProposalsEngine: proposals_engine::{Pallet, Call, Storage, Event<T>},
        ProposalsDiscussion: proposals_discussion::{Pallet, Call, Storage, Event<T>},
        ProposalsCodex: proposals_codex::{Pallet, Call, Storage, Event<T>},
        // --- Working groups
        ForumWorkingGroup: working_group::<Instance1>::{Pallet, Call, Storage, Event<T>},
        StorageWorkingGroup: working_group::<Instance2>::{Pallet, Call, Storage, Event<T>},
        ContentWorkingGroup: working_group::<Instance3>::{Pallet, Call, Storage, Event<T>},
        OperationsWorkingGroupAlpha: working_group::<Instance4>::{Pallet, Call, Storage, Event<T>},
        GatewayWorkingGroup: working_group::<Instance5>::{Pallet, Call, Storage, Event<T>},
        MembershipWorkingGroup: working_group::<Instance6>::{Pallet, Call, Storage, Event<T>},
        OperationsWorkingGroupBeta: working_group::<Instance7>::{Pallet, Call, Storage, Event<T>},
        OperationsWorkingGroupGamma: working_group::<Instance8>::{Pallet, Call, Storage, Event<T>},
        DistributionWorkingGroup: working_group::<Instance9>::{Pallet, Call, Storage, Event<T>},
    }
);<|MERGE_RESOLUTION|>--- conflicted
+++ resolved
@@ -186,86 +186,104 @@
 
 const_assert!(NORMAL_DISPATCH_RATIO.deconstruct() >= AVERAGE_ON_INITIALIZE_RATIO.deconstruct());
 
-<<<<<<< HEAD
-/// BaseCallFilter that disables all non-essential calls.
+/// Our extrinsics call filter
+pub enum CallFilter {}
+
+/// Filter that disables all non-essential calls.
 /// Allowing only calls for successful block authoring, staking, nominating.
 /// Since balances calls are disabled, his means that stash and controller
 /// accounts must already be funded. If this is not practical to setup at genesis
 /// then consider enabling Balances calls?
 /// This will be used at initial launch, and other calls will be enabled as we rollout.
-pub enum LockedDownBaseFilter {}
-impl Contains<<Runtime as frame_system::Config>::Call> for LockedDownBaseFilter {
+#[cfg(not(any(
+    feature = "staging_runtime",
+    feature = "testing_runtime",
+    feature = "runtime-benchmarks"
+)))]
+fn filter_non_essential(call: &<Runtime as frame_system::Config>::Call) -> bool {
+    match call {
+        Call::System(method) => {
+            // All methods except the remark call
+            match method {
+                frame_system::Call::<Runtime>::remark { .. } => false,
+                _ => true,
+            }
+        }
+        // confirmed that Utility.batch dispatch does not bypass filter.
+        Call::Utility(_) => true,
+        Call::Babe(_) => true,
+        Call::Timestamp(_) => true,
+        Call::Authorship(_) => true,
+        Call::ElectionProviderMultiPhase(_) => true,
+        Call::Staking(_) => true,
+        Call::Session(_) => true,
+        Call::Grandpa(_) => true,
+        Call::ImOnline(_) => true,
+        Call::Sudo(_) => true,
+        Call::BagsList(_) => true,
+        // Disable all other calls
+        _ => false,
+    }
+}
+
+// TODO: this will change after https://github.com/Joystream/joystream/pull/3986 is merged
+// Filter out a subset of calls on content pallet and some specific proposals
+#[cfg(not(feature = "runtime-benchmarks"))]
+fn filter_content_and_proposals(call: &<Runtime as frame_system::Config>::Call) -> bool {
+    match call {
+        // TODO: adjust after Carthage
+        Call::Content(content::Call::<Runtime>::destroy_nft { .. }) => false,
+        Call::Content(content::Call::<Runtime>::toggle_nft_limits { .. }) => false,
+        Call::Content(content::Call::<Runtime>::update_curator_group_permissions { .. }) => false,
+        Call::Content(content::Call::<Runtime>::update_channel_privilege_level { .. }) => false,
+        Call::Content(content::Call::<Runtime>::update_channel_nft_limit { .. }) => false,
+        Call::Content(content::Call::<Runtime>::update_global_nft_limit { .. }) => false,
+        Call::Content(content::Call::<Runtime>::set_channel_paused_features_as_moderator {
+            ..
+        }) => false,
+        Call::Content(content::Call::<Runtime>::initialize_channel_transfer { .. }) => false,
+        Call::ProposalsCodex(proposals_codex::Call::<Runtime>::create_proposal {
+            general_proposal_parameters: _,
+            proposal_details,
+        }) => !matches!(
+            proposal_details,
+            proposals_codex::ProposalDetails::UpdateChannelPayouts(..)
+                | proposals_codex::ProposalDetails::UpdateGlobalNftLimit(..)
+        ),
+        _ => true, // Enable all other calls
+    }
+}
+
+// Live Production config
+#[cfg(not(any(
+    feature = "staging_runtime",
+    feature = "testing_runtime",
+    feature = "runtime-benchmarks"
+)))]
+impl Contains<<Runtime as frame_system::Config>::Call> for CallFilter {
     fn contains(call: &<Runtime as frame_system::Config>::Call) -> bool {
-        match call {
-            Call::System(method)=> {
-                // All methods except the remark call
-                match method {
-                    remark => false,
-                    _ => true,
-                }
-            }
-            // confirmed that Utility.batch dispatch does not bypass filter.
-            Call::Utility(_) => true,
-            Call::Babe(_) => true,
-            Call::Timestamp(_) => true,
-            Call::Authorship(_) => true,
-            Call::ElectionProviderMultiPhase(_) => true,
-            Call::Staking(_) => true,
-            Call::Session(_) => true,
-            Call::Grandpa(_) => true,
-            Call::ImOnline(_) => true,
-            Call::Sudo(_) => true,
-            Call::BagsList(_) => true,
-            // Disable all other calls
-            _ => false,
-        }
-    }
-}
-
-=======
-pub struct LockedDownBaseFilter {}
-
-// TODO: this will change after https://github.com/Joystream/joystream/pull/3986 is merged
-#[cfg(not(feature = "runtime-benchmarks"))]
-impl Contains<<Runtime as frame_system::Config>::Call> for LockedDownBaseFilter {
-    fn contains(call: &<Runtime as frame_system::Config>::Call) -> bool {
-        match call {
-            // TODO: adjust after Carthage
-            Call::Content(content::Call::<Runtime>::destroy_nft { .. }) => false,
-            Call::Content(content::Call::<Runtime>::toggle_nft_limits { .. }) => false,
-            Call::Content(content::Call::<Runtime>::update_curator_group_permissions {
-                ..
-            }) => false,
-            Call::Content(content::Call::<Runtime>::update_channel_privilege_level { .. }) => false,
-            Call::Content(content::Call::<Runtime>::update_channel_nft_limit { .. }) => false,
-            Call::Content(content::Call::<Runtime>::update_global_nft_limit { .. }) => false,
-            Call::Content(content::Call::<Runtime>::set_channel_paused_features_as_moderator {
-                ..
-            }) => false,
-            Call::Content(content::Call::<Runtime>::initialize_channel_transfer { .. }) => false,
-            Call::ProposalsCodex(proposals_codex::Call::<Runtime>::create_proposal {
-                general_proposal_parameters: _,
-                proposal_details,
-            }) => !matches!(
-                proposal_details,
-                proposals_codex::ProposalDetails::UpdateChannelPayouts(..)
-                    | proposals_codex::ProposalDetails::UpdateGlobalNftLimit(..)
-            ),
-            _ => true, // Enable all other calls
-        }
-    }
-}
-
+        filter_non_essential(call) && filter_content_and_proposals(call)
+    }
+}
+
+// Do not filter any calls when building benchmarks so we can benchmark everything
 #[cfg(feature = "runtime-benchmarks")]
-impl Contains<<Runtime as frame_system::Config>::Call> for LockedDownBaseFilter {
+impl Contains<<Runtime as frame_system::Config>::Call> for CallFilter {
     fn contains(_call: &<Runtime as frame_system::Config>::Call) -> bool {
         true
     }
 }
 
->>>>>>> 07005326
+// Staging and Testing - filter joystream pallet calls only to test they are properly disabled
+#[cfg(any(feature = "staging_runtime", feature = "testing_runtime"))]
+impl Contains<<Runtime as frame_system::Config>::Call> for CallFilter {
+    fn contains(call: &<Runtime as frame_system::Config>::Call) -> bool {
+        filter_content_and_proposals(call)
+    }
+}
+
 impl frame_system::Config for Runtime {
-    type BaseCallFilter = LockedDownBaseFilter;
+    type BaseCallFilter = CallFilter;
     type BlockWeights = RuntimeBlockWeights;
     type BlockLength = RuntimeBlockLength;
     type DbWeight = RocksDbWeight;
