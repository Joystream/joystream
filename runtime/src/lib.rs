--- conflicted
+++ resolved
@@ -228,47 +228,9 @@
 /// Our extrinsics call filter
 pub enum CallFilter {}
 
-<<<<<<< HEAD
-=======
-/// Stage 1: Filter all non-essential calls.
-/// Allow only calls that are essential for successful block authoring, staking, nominating.
-/// Since balances calls are disabled, this means that stash and controller
-/// accounts must already be funded.
-/// This will be used at initial launch, and other calls will be enabled as we rollout.
-#[cfg(not(any(
-    feature = "playground-runtime",
-    feature = "testing-runtime",
-    feature = "runtime-benchmarks"
-)))]
-fn filter_stage_1(call: &<Runtime as frame_system::Config>::Call) -> bool {
-    match call {
-        Call::System(method) =>
-        // All methods except the remark call
-        {
-            !matches!(method, frame_system::Call::<Runtime>::remark { .. })
-        }
-        // confirmed that Utility.batch dispatch does not bypass filter.
-        Call::Utility(_) => true,
-        Call::Babe(_) => true,
-        Call::Timestamp(_) => true,
-        Call::Authorship(_) => true,
-        Call::ElectionProviderMultiPhase(_) => true,
-        Call::Staking(_) => true,
-        Call::Session(_) => true,
-        Call::Grandpa(_) => true,
-        Call::ImOnline(_) => true,
-        Call::Sudo(_) => true,
-        Call::BagsList(_) => true,
-        Call::Multisig(_) => true,
-        // Disable all other calls
-        _ => false,
-    }
-}
-
->>>>>>> 57b3e838
 // Stage 2: Filter out only a subset of calls on content pallet, some specific proposals
 // and the bounty creation call.
-#[cfg(any(feature = "playground-runtime", feature = "testing-runtime"))]
+#[cfg(not(feature = "runtime-benchmarks"))]
 fn filter_stage_2(call: &<Runtime as frame_system::Config>::Call) -> bool {
     // TODO: adjust after Carthage
     match call {
@@ -295,18 +257,10 @@
 }
 
 // Production config
-#[cfg(not(any(
-    feature = "playground-runtime",
-    feature = "testing-runtime",
-    feature = "runtime-benchmarks"
-)))]
+#[cfg(not(feature = "runtime-benchmarks"))]
 impl Contains<<Runtime as frame_system::Config>::Call> for CallFilter {
     fn contains(call: &<Runtime as frame_system::Config>::Call) -> bool {
-<<<<<<< HEAD
         filter_stage_2(call)
-=======
-        filter_stage_1(call)
->>>>>>> 57b3e838
     }
 }
 
@@ -315,14 +269,6 @@
 impl Contains<<Runtime as frame_system::Config>::Call> for CallFilter {
     fn contains(_call: &<Runtime as frame_system::Config>::Call) -> bool {
         true
-    }
-}
-
-// Playground and Testing - filter joystream pallet calls only to test they are properly disabled
-#[cfg(any(feature = "playground-runtime", feature = "testing-runtime"))]
-impl Contains<<Runtime as frame_system::Config>::Call> for CallFilter {
-    fn contains(call: &<Runtime as frame_system::Config>::Call) -> bool {
-        filter_stage_2(call)
     }
 }
 
