--- conflicted
+++ resolved
@@ -508,10 +508,7 @@
 
 impl common::StorageOwnership for Runtime {
     type ChannelId = ChannelId;
-<<<<<<< HEAD
-=======
     type DaoId = DaoId;
->>>>>>> 6c9a0e5f
     type ContentId = ContentId;
     type DataObjectTypeId = DataObjectTypeId;
 }
@@ -536,10 +533,8 @@
 
 impl membership::Trait for Runtime {
     type Event = Event;
-    type MemberId = MemberId;
     type PaidTermId = u64;
     type SubscriptionId = u64;
-    type ActorId = ActorId;
     type ScreenedMemberMaxInitialBalance = ScreenedMemberMaxInitialBalance;
 }
 
@@ -566,10 +561,10 @@
 pub type OperationsWorkingGroupInstanceAlpha = working_group::Instance4;
 
 // The operation working group beta instance alias .
-pub type OperationsWorkingGroupInstanceBeta = working_group::Instance6;
+pub type OperationsWorkingGroupInstanceBeta = working_group::Instance7;
 
 // The operation working group gamma instance alias .
-pub type OperationsWorkingGroupInstanceGamma = working_group::Instance7;
+pub type OperationsWorkingGroupInstanceGamma = working_group::Instance8;
 
 parameter_types! {
     pub const MaxWorkerNumberLimit: u32 = 100;
@@ -809,23 +804,15 @@
         ProposalsEngine: proposals_engine::{Module, Call, Storage, Event<T>},
         ProposalsDiscussion: proposals_discussion::{Module, Call, Storage, Event<T>},
         ProposalsCodex: proposals_codex::{Module, Call, Storage, Config<T>},
+        Storage: storage::{Module, Call, Storage, Event<T>},
         // --- Working groups
         // reserved for the future use: ForumWorkingGroup: working_group::<Instance1>::{Module, Call, Storage, Config<T>, Event<T>},
         StorageWorkingGroup: working_group::<Instance2>::{Module, Call, Storage, Config<T>, Event<T>},
-<<<<<<< HEAD
         ContentWorkingGroup: working_group::<Instance3>::{Module, Call, Storage, Config<T>, Event<T>},
-        OperationsWorkingGroup: working_group::<Instance4>::{Module, Call, Storage, Config<T>, Event<T>},
+        OperationsWorkingGroupAlpha: working_group::<Instance4>::{Module, Call, Storage, Config<T>, Event<T>},
         GatewayWorkingGroup: working_group::<Instance5>::{Module, Call, Storage, Config<T>, Event<T>},
         DistributionWorkingGroup: working_group::<Instance6>::{Module, Call, Storage, Config<T>, Event<T>},
-        //
-        Storage: storage::{Module, Call, Storage, Event<T>},
-=======
-        ContentDirectoryWorkingGroup: working_group::<Instance3>::{Module, Call, Storage, Config<T>, Event<T>},
-        GatewayWorkingGroup: working_group::<Instance5>::{Module, Call, Storage, Config<T>, Event<T>},
-        OperationsWorkingGroupAlpha: working_group::<Instance4>::{Module, Call, Storage, Config<T>, Event<T>},
-        OperationsWorkingGroupBeta: working_group::<Instance6>::{Module, Call, Storage, Config<T>, Event<T>},
-        OperationsWorkingGroupGamma: working_group::<Instance7>::{Module, Call, Storage, Config<T>, Event<T>},
-
->>>>>>> 6c9a0e5f
+        OperationsWorkingGroupBeta: working_group::<Instance7>::{Module, Call, Storage, Config<T>, Event<T>},
+        OperationsWorkingGroupGamma: working_group::<Instance8>::{Module, Call, Storage, Config<T>, Event<T>},
     }
 );