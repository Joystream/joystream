--- conflicted
+++ resolved
@@ -68,7 +68,6 @@
 }
 
 #[test]
-<<<<<<< HEAD
 fn incompatible_stakes_for_staking_pallet() {
     use crate::Staking;
     use sp_staking::StakingInterface;
@@ -110,7 +109,10 @@
         assert!(
             !ContentWorkingGroupStakingManager::is_account_free_of_conflicting_stakes(&validator_1)
         );
-=======
+    });
+}
+
+#[test]
 fn vesting_lock_is_both_misc_frozen_and_fee_frozen() {
     initial_test_ext().execute_with(|| {
         let src = account_from_member_id(0);
@@ -128,6 +130,5 @@
 
         assert_eq!(dst_account_info.misc_frozen, amount);
         assert_eq!(dst_account_info.fee_frozen, amount);
->>>>>>> 2dd6de3d
     });
 }