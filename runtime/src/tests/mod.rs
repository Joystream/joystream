//! The Joystream Substrate Node runtime integration tests.

#![cfg(test)]
#[macro_use]

mod proposals_integration;
mod storage_integration;

use crate::{BlockNumber, ReferendumInstance, Runtime};
use frame_support::traits::{Currency, OnFinalize, OnInitialize};
use frame_system::RawOrigin;
use referendum::ReferendumManager;
use sp_runtime::{AccountId32, BuildStorage};

type Membership = membership::Module<Runtime>;
type System = frame_system::Module<Runtime>;
type ProposalsEngine = proposals_engine::Module<Runtime>;
type Council = council::Module<Runtime>;
type Referendum = referendum::Module<Runtime, ReferendumInstance>;

pub(crate) fn initial_test_ext() -> sp_io::TestExternalities {
    let mut t = frame_system::GenesisConfig::default()
        .build_storage::<Runtime>()
        .unwrap();

    // build the council config to initialize the mint
    let council_config = council::GenesisConfig::<crate::Runtime>::default()
        .build_storage()
        .unwrap();

    council_config.assimilate_storage(&mut t).unwrap();

    t.into()
}

fn get_account_membership(account: AccountId32, i: usize) -> u64 {
    if !Membership::is_member_account(&account) {
        insert_member(account.clone());
        set_staking_account(account, i as u64);
    }

    i as u64
}

pub(crate) fn elect_council(council: Vec<AccountId32>, cycle_id: u64) {
    let mut voters = Vec::<AccountId32>::new();

    let councilor_stake: u128 = <Runtime as council::Trait>::MinCandidateStake::get().into();
    let extra_candidates = <Runtime as council::Trait>::MinNumberOfExtraCandidates::get() + 1;
    let mut council_member_ids = Vec::new();

    for (i, councilor) in council.iter().enumerate() {
        increase_total_balance_issuance_using_account_id(
            councilor.clone().into(),
            councilor_stake + 1,
        );

        let member_id = get_account_membership(councilor.clone(), i);

        Council::announce_candidacy(
            RawOrigin::Signed(councilor.clone()).into(),
            member_id,
            councilor.clone(),
            councilor.clone(),
            councilor_stake,
        )
        .unwrap();
        voters.push([council.len() as u8 + extra_candidates as u8 + i as u8; 32].into());
        council_member_ids.push(member_id);
    }

    for i in council.len()..(council.len() + extra_candidates as usize) {
        let extra_councilor: AccountId32 = [i as u8; 32].into();

        let member_id = get_account_membership(extra_councilor.clone(), i);
        Council::release_candidacy_stake(
            RawOrigin::Signed(extra_councilor.clone()).into(),
            member_id,
        )
        .unwrap_or_else(|err| assert_eq!(err, council::Error::NoStake));
        increase_total_balance_issuance_using_account_id(
            extra_councilor.clone().into(),
            councilor_stake + 1,
        );

        Council::announce_candidacy(
            RawOrigin::Signed(extra_councilor.clone()).into(),
            member_id,
            extra_councilor.clone(),
            extra_councilor.clone(),
            councilor_stake,
        )
        .unwrap();
    }

    let current_block = System::block_number();
    run_to_block(current_block + <Runtime as council::Trait>::AnnouncingPeriodDuration::get());

    let voter_stake: u128 =
        <Runtime as referendum::Trait<ReferendumInstance>>::MinimumStake::get().into();
    for (i, voter) in voters.iter().enumerate() {
        increase_total_balance_issuance_using_account_id(voter.clone().into(), voter_stake + 1);
<<<<<<< HEAD
=======

>>>>>>> 3eaecb10
        let commitment = Referendum::calculate_commitment(
            voter.into(),
            &[0u8],
            &cycle_id,
            &council_member_ids[i],
<<<<<<< HEAD
        ); //TODO: fixme
=======
        );

>>>>>>> 3eaecb10
        Referendum::vote(
            RawOrigin::Signed(voter.clone()).into(),
            commitment,
            voter_stake,
        )
        .unwrap();
    }

    let current_block = System::block_number();
    run_to_block(
        current_block
            + <Runtime as referendum::Trait<ReferendumInstance>>::VoteStageDuration::get(),
    );

    for (i, voter) in voters.iter().enumerate() {
        Referendum::reveal_vote(
            RawOrigin::Signed(voter.clone()).into(),
            vec![0u8],
            council_member_ids[i].clone(),
        )
        .unwrap();
    }

    let current_block = System::block_number();
    run_to_block(
        current_block
            + <Runtime as referendum::Trait<ReferendumInstance>>::RevealStageDuration::get(),
    );

    let council_members = council::Module::<Runtime>::council_members();
    assert_eq!(
        council_members
            .iter()
            .map(|m| *m.member_id())
            .collect::<Vec<_>>(),
        council_member_ids
    );
}

pub(crate) fn insert_member(account_id: AccountId32) {
    increase_total_balance_issuance_using_account_id(
        account_id.clone(),
        crate::DefaultMembershipPrice::get(),
    );
    let handle: &[u8] = account_id.as_ref();

    let params = membership::BuyMembershipParameters {
        root_account: account_id.clone(),
        controller_account: account_id.clone(),
        name: None,
        handle: Some(handle.to_vec()),
        avatar_uri: None,
        about: None,
        referrer_id: None,
    };

    Membership::buy_membership(RawOrigin::Signed(account_id.clone()).into(), params).unwrap();
}

pub(crate) fn set_staking_account(account_id: AccountId32, member_id: u64) {
    membership::Module::<Runtime>::add_staking_account_candidate(
        RawOrigin::Signed(account_id.clone()).into(),
        member_id,
    )
    .unwrap();

    membership::Module::<Runtime>::confirm_staking_account(
        RawOrigin::Signed(account_id.clone()).into(),
        member_id,
        account_id.clone(),
    )
    .unwrap();
}

// Recommendation from Parity on testing on_finalize
// https://substrate.dev/docs/en/next/development/module/tests
pub(crate) fn run_to_block(n: BlockNumber) {
    while System::block_number() < n {
        <System as OnFinalize<BlockNumber>>::on_finalize(System::block_number());
        <Council as OnFinalize<BlockNumber>>::on_finalize(System::block_number());
        <Referendum as OnFinalize<BlockNumber>>::on_finalize(System::block_number());
        <ProposalsEngine as OnFinalize<BlockNumber>>::on_finalize(System::block_number());
        System::set_block_number(System::block_number() + 1);
        <System as OnInitialize<BlockNumber>>::on_initialize(System::block_number());
        <Council as OnInitialize<BlockNumber>>::on_initialize(System::block_number());
        <Referendum as OnInitialize<BlockNumber>>::on_initialize(System::block_number());
        <ProposalsEngine as OnInitialize<BlockNumber>>::on_initialize(System::block_number());
    }
}

pub(crate) fn increase_total_balance_issuance_using_account_id(
    account_id: AccountId32,
    balance: u128,
) {
    type Balances = pallet_balances::Module<Runtime>;
    let initial_balance = Balances::total_issuance();
    {
        let _ = Balances::deposit_creating(&account_id, balance);
    }
    assert_eq!(Balances::total_issuance(), initial_balance + balance);
}<|MERGE_RESOLUTION|>--- conflicted
+++ resolved
@@ -100,21 +100,14 @@
         <Runtime as referendum::Trait<ReferendumInstance>>::MinimumStake::get().into();
     for (i, voter) in voters.iter().enumerate() {
         increase_total_balance_issuance_using_account_id(voter.clone().into(), voter_stake + 1);
-<<<<<<< HEAD
-=======
-
->>>>>>> 3eaecb10
+
         let commitment = Referendum::calculate_commitment(
             voter.into(),
             &[0u8],
             &cycle_id,
             &council_member_ids[i],
-<<<<<<< HEAD
-        ); //TODO: fixme
-=======
         );
 
->>>>>>> 3eaecb10
         Referendum::vote(
             RawOrigin::Signed(voter.clone()).into(),
             commitment,
