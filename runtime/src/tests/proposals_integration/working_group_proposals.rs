#![allow(unnameable_test_items)]
#![allow(dead_code)]

use super::*;

use common::working_group::WorkingGroup;
use common::BalanceKind;
use frame_support::traits::LockIdentifier;
use frame_system::RawOrigin;
use proposals_codex::CreateOpeningParameters;
<<<<<<< HEAD
=======
use sp_runtime::SaturatedConversion;
>>>>>>> d9d9b49b
use strum::IntoEnumIterator;
use working_group::StakeParameters;

use crate::primitives::{ActorId, MemberId};
use crate::tests::run_to_block;
use crate::{
    Balance, BlockNumber, ContentWorkingGroup, ContentWorkingGroupInstance,
    ContentWorkingGroupStakingManager, DistributionWorkingGroup, DistributionWorkingGroupInstance,
    DistributionWorkingGroupStakingManager, ForumWorkingGroup, ForumWorkingGroupInstance,
    ForumWorkingGroupStakingManager, GatewayWorkingGroup, GatewayWorkingGroupInstance,
    GatewayWorkingGroupStakingManager, MembershipWorkingGroup, MembershipWorkingGroupInstance,
    MembershipWorkingGroupStakingManager, OperationsWorkingGroupAlpha,
    OperationsWorkingGroupAlphaStakingManager, OperationsWorkingGroupBeta,
    OperationsWorkingGroupBetaStakingManager, OperationsWorkingGroupGamma,
    OperationsWorkingGroupGammaStakingManager, OperationsWorkingGroupInstanceAlpha,
    OperationsWorkingGroupInstanceBeta, OperationsWorkingGroupInstanceGamma, StorageWorkingGroup,
    StorageWorkingGroupInstance, StorageWorkingGroupStakingManager,
};

type WorkingGroupInstance<T, I> = working_group::Pallet<T, I>;

fn add_opening(
    member_id: MemberId,
    account_id: [u8; 32],
    stake_policy: working_group::StakePolicy<BlockNumber, Balance>,
    sequence_number: u32, // action sequence number to align with other actions
    group: WorkingGroup,
) -> u64 {
    let expected_proposal_id = sequence_number;

    let opening_id = match group {
        WorkingGroup::Content => {
            let opening_id = ContentWorkingGroup::next_opening_id();
            assert!(!<working_group::OpeningById<
                Runtime,
                ContentWorkingGroupInstance,
            >>::contains_key(opening_id));
            opening_id
        }
        WorkingGroup::Storage => {
            let opening_id = StorageWorkingGroup::next_opening_id();
            assert!(!<working_group::OpeningById<
                Runtime,
                StorageWorkingGroupInstance,
            >>::contains_key(opening_id));
            opening_id
        }
        WorkingGroup::Forum => {
            let opening_id = ForumWorkingGroup::next_opening_id();
            assert!(!<working_group::OpeningById<
                Runtime,
                ForumWorkingGroupInstance,
            >>::contains_key(opening_id));
            opening_id
        }
        WorkingGroup::Membership => {
            let opening_id = MembershipWorkingGroup::next_opening_id();
            assert!(!<working_group::OpeningById<
                Runtime,
                MembershipWorkingGroupInstance,
            >>::contains_key(opening_id));
            opening_id
        }
        WorkingGroup::Distribution => {
            let opening_id = DistributionWorkingGroup::next_opening_id();
            assert!(!<working_group::OpeningById<
                Runtime,
                DistributionWorkingGroupInstance,
            >>::contains_key(opening_id));
            opening_id
        }
        WorkingGroup::OperationsAlpha => {
            let opening_id = OperationsWorkingGroupAlpha::next_opening_id();
            assert!(!<working_group::OpeningById<
                Runtime,
                OperationsWorkingGroupInstanceAlpha,
            >>::contains_key(opening_id));
            opening_id
        }
        WorkingGroup::OperationsBeta => {
            let opening_id = OperationsWorkingGroupBeta::next_opening_id();
            assert!(!<working_group::OpeningById<
                Runtime,
                OperationsWorkingGroupInstanceBeta,
            >>::contains_key(opening_id));
            opening_id
        }
        WorkingGroup::OperationsGamma => {
            let opening_id = OperationsWorkingGroupGamma::next_opening_id();
            assert!(!<working_group::OpeningById<
                Runtime,
                OperationsWorkingGroupInstanceGamma,
            >>::contains_key(opening_id));
            opening_id
        }
        WorkingGroup::Gateway => {
            let opening_id = GatewayWorkingGroup::next_opening_id();
            assert!(!<working_group::OpeningById<
                Runtime,
                GatewayWorkingGroupInstance,
            >>::contains_key(opening_id));
            opening_id
        }
    };

    let codex_extrinsic_test_fixture = CodexProposalTestFixture::default_for_call(|| {
        let staking_account_id: [u8; 32] = [221u8; 32];
        increase_total_balance_issuance_using_account_id(
            staking_account_id.clone().into(),
            1_500_000,
        );

        set_staking_account(
            account_id.clone().into(),
            staking_account_id.clone().into(),
            member_id,
        );

        let general_proposal_parameters = GeneralProposalParameters::<Runtime> {
            member_id: member_id.into(),
            title: b"title".to_vec(),
            description: b"body".to_vec(),
            staking_account_id: Some(staking_account_id.into()),
            exact_execution_block: None,
        };

        ProposalsCodex::create_proposal(
            RawOrigin::Signed(account_id.into()).into(),
            general_proposal_parameters,
            ProposalDetails::CreateWorkingGroupLeadOpening(CreateOpeningParameters {
                description: Vec::new(),
                stake_policy: stake_policy.clone(),
                reward_per_block: None,
                group,
            }),
        )
    })
    .with_expected_proposal_id(expected_proposal_id);

    codex_extrinsic_test_fixture.call_extrinsic_and_assert();

    match group {
        WorkingGroup::Content => assert!(working_group::OpeningById::<
            Runtime,
            ContentWorkingGroupInstance,
        >::contains_key(opening_id)),
        WorkingGroup::Storage => assert!(working_group::OpeningById::<
            Runtime,
            StorageWorkingGroupInstance,
        >::contains_key(opening_id)),
        WorkingGroup::Forum => assert!(working_group::OpeningById::<
            Runtime,
            ForumWorkingGroupInstance,
        >::contains_key(opening_id)),
        WorkingGroup::Membership => assert!(working_group::OpeningById::<
            Runtime,
            MembershipWorkingGroupInstance,
        >::contains_key(opening_id)),
        WorkingGroup::Gateway => assert!(working_group::OpeningById::<
            Runtime,
            GatewayWorkingGroupInstance,
        >::contains_key(opening_id)),
        WorkingGroup::OperationsAlpha => assert!(working_group::OpeningById::<
            Runtime,
            OperationsWorkingGroupInstanceAlpha,
        >::contains_key(opening_id)),
        WorkingGroup::OperationsBeta => assert!(working_group::OpeningById::<
            Runtime,
            OperationsWorkingGroupInstanceBeta,
        >::contains_key(opening_id)),
        WorkingGroup::OperationsGamma => assert!(working_group::OpeningById::<
            Runtime,
            OperationsWorkingGroupInstanceGamma,
        >::contains_key(opening_id)),
        WorkingGroup::Distribution => assert!(working_group::OpeningById::<
            Runtime,
            DistributionWorkingGroupInstance,
        >::contains_key(opening_id)),
    }
    opening_id
}

fn fill_opening(
    member_id: MemberId,
    account_id: [u8; 32],
    opening_id: u64,
    application_id: u64,
    sequence_number: u32, // action sequence number to align with other actions
    working_group: WorkingGroup,
) {
    let expected_proposal_id = sequence_number;

    let staking_account_id: [u8; 32] = [220u8; 32];
    increase_total_balance_issuance_using_account_id(staking_account_id.into(), 1_500_000);
    set_staking_account(account_id.into(), staking_account_id.into(), member_id);

    let codex_extrinsic_test_fixture = CodexProposalTestFixture::default_for_call(|| {
        let general_proposal_parameters = GeneralProposalParameters::<Runtime> {
            member_id: member_id.into(),
            title: b"title".to_vec(),
            description: b"body".to_vec(),
            staking_account_id: Some(staking_account_id.into()),
            exact_execution_block: None,
        };

        ProposalsCodex::create_proposal(
            RawOrigin::Signed(account_id.into()).into(),
            general_proposal_parameters,
            ProposalDetails::FillWorkingGroupLeadOpening(proposals_codex::FillOpeningParameters {
                opening_id,
                application_id,
                working_group,
            }),
        )
    })
    .disable_setup_enviroment()
    .with_expected_proposal_id(expected_proposal_id);

    codex_extrinsic_test_fixture.call_extrinsic_and_assert();
}

fn decrease_stake(
    member_id: u64,
    account_id: [u8; 32],
    leader_worker_id: u64,
    stake_amount: Balance,
    sequence_number: u32, // action sequence number to align with other actions
    working_group: WorkingGroup,
) {
    let expected_proposal_id = sequence_number;

    let staking_account_id: [u8; 32] = [227u8; 32];
    increase_total_balance_issuance_using_account_id(staking_account_id.into(), 1_500_000);
    set_staking_account(account_id.into(), staking_account_id.into(), member_id);

    let codex_extrinsic_test_fixture = CodexProposalTestFixture::default_for_call(|| {
        let general_proposal_parameters = GeneralProposalParameters::<Runtime> {
            member_id: member_id.into(),
            title: b"title".to_vec(),
            description: b"body".to_vec(),
            staking_account_id: Some(staking_account_id.into()),
            exact_execution_block: None,
        };

        ProposalsCodex::create_proposal(
            RawOrigin::Signed(account_id.into()).into(),
            general_proposal_parameters,
            ProposalDetails::DecreaseWorkingGroupLeadStake(
                leader_worker_id,
                stake_amount,
                working_group,
            ),
        )
    })
    .disable_setup_enviroment()
    .with_expected_proposal_id(expected_proposal_id);

    codex_extrinsic_test_fixture.call_extrinsic_and_assert();
}

fn slash_stake(
    member_id: MemberId,
    account_id: [u8; 32],
    staking_account_id: [u8; 32],
    leader_worker_id: ActorId,
    stake_amount: Balance,
    sequence_number: u32, // action sequence number to align with other actions
    working_group: WorkingGroup,
) {
    let expected_proposal_id = sequence_number;

    let codex_extrinsic_test_fixture = CodexProposalTestFixture::default_for_call(|| {
        let general_proposal_parameters = GeneralProposalParameters::<Runtime> {
            member_id: member_id.into(),
            title: b"title".to_vec(),
            description: b"body".to_vec(),
            staking_account_id: Some(staking_account_id.into()),
            exact_execution_block: None,
        };

        ProposalsCodex::create_proposal(
            RawOrigin::Signed(account_id.into()).into(),
            general_proposal_parameters,
            ProposalDetails::SlashWorkingGroupLead(leader_worker_id, stake_amount, working_group),
        )
    })
    .disable_setup_enviroment()
    .with_expected_proposal_id(expected_proposal_id);

    codex_extrinsic_test_fixture.call_extrinsic_and_assert();
}

fn set_reward(
    member_id: MemberId,
    account_id: [u8; 32],
    leader_worker_id: u64,
    reward_amount: Balance,
    sequence_number: u32, // action sequence number to align with other actions
    working_group: WorkingGroup,
) {
    let expected_proposal_id = sequence_number;

    let staking_account_id: [u8; 32] = [228u8; 32];
    increase_total_balance_issuance_using_account_id(staking_account_id.into(), 1_500_000);
    set_staking_account(account_id.into(), staking_account_id.into(), member_id);

    let codex_extrinsic_test_fixture = CodexProposalTestFixture::default_for_call(|| {
        let general_proposal_parameters = GeneralProposalParameters::<Runtime> {
            member_id: member_id.into(),
            title: b"title".to_vec(),
            description: b"body".to_vec(),
            staking_account_id: Some(staking_account_id.into()),
            exact_execution_block: None,
        };

        ProposalsCodex::create_proposal(
            RawOrigin::Signed(account_id.into()).into(),
            general_proposal_parameters,
            ProposalDetails::SetWorkingGroupLeadReward(
                leader_worker_id,
                Some(reward_amount),
                working_group,
            ),
        )
    })
    .disable_setup_enviroment()
    .with_expected_proposal_id(expected_proposal_id);

    codex_extrinsic_test_fixture.call_extrinsic_and_assert();
}

fn set_mint_capacity<
    T: working_group::Config<I> + frame_system::Config,
    I: frame_support::traits::Instance,
>(
    member_id: MemberId,
    account_id: [u8; 32],
    mint_capacity: Balance,
    sequence_number: u32, // action sequence number to align with other actions
    setup_environment: bool,
    working_group: WorkingGroup,
    balance_kind: BalanceKind,
) {
    let expected_proposal_id = sequence_number;

    let staking_account_id: [u8; 32] = [224u8; 32];
    increase_total_balance_issuance_using_account_id(staking_account_id.into(), 1_500_000);
    set_staking_account(account_id.into(), staking_account_id.into(), member_id);

    let codex_extrinsic_test_fixture = CodexProposalTestFixture::default_for_call(|| {
        let general_proposal_parameters = GeneralProposalParameters::<Runtime> {
            member_id: member_id.into(),
            title: b"title".to_vec(),
            description: b"body".to_vec(),
            staking_account_id: Some(staking_account_id.into()),
            exact_execution_block: None,
        };

        ProposalsCodex::create_proposal(
            RawOrigin::Signed(account_id.into()).into(),
            general_proposal_parameters,
            ProposalDetails::UpdateWorkingGroupBudget(mint_capacity, working_group, balance_kind),
        )
    })
    .with_setup_enviroment(setup_environment)
    .with_expected_proposal_id(expected_proposal_id);

    codex_extrinsic_test_fixture.call_extrinsic_and_assert();
}

fn terminate_role(
    member_id: MemberId,
    account_id: [u8; 32],
    leader_worker_id: u64,
    slashing_amount: Option<Balance>,
    sequence_number: u32, // action sequence number to align with other actions
    group: WorkingGroup,
) {
    let expected_proposal_id = sequence_number;

    let staking_account_id: [u8; 32] = [223u8; 32];
    increase_total_balance_issuance_using_account_id(staking_account_id.into(), 1_500_000);
    set_staking_account(account_id.into(), staking_account_id.into(), member_id);

    let codex_extrinsic_test_fixture = CodexProposalTestFixture::default_for_call(|| {
        let general_proposal_parameters = GeneralProposalParameters::<Runtime> {
            member_id: member_id.into(),
            title: b"title".to_vec(),
            description: b"body".to_vec(),
            staking_account_id: Some(staking_account_id.into()),
            exact_execution_block: None,
        };

        ProposalsCodex::create_proposal(
            RawOrigin::Signed(account_id.into()).into(),
            general_proposal_parameters,
            ProposalDetails::TerminateWorkingGroupLead(proposals_codex::TerminateRoleParameters {
                worker_id: leader_worker_id,
                slashing_amount: slashing_amount.clone(),
                group,
            }),
        )
    })
    .disable_setup_enviroment()
    .with_expected_proposal_id(expected_proposal_id);

    codex_extrinsic_test_fixture.call_extrinsic_and_assert();
}

#[test]
fn create_add_working_group_leader_opening_proposal_execution_succeeds() {
    // This uses strum crate for enum iteration
    for group in WorkingGroup::iter() {
        match group {
            WorkingGroup::Content => {
                run_create_add_working_group_leader_opening_proposal_execution_succeeds::<
                    Runtime,
                    ContentWorkingGroupInstance,
                >(group);
            }
            WorkingGroup::Storage => {
                run_create_add_working_group_leader_opening_proposal_execution_succeeds::<
                    Runtime,
                    StorageWorkingGroupInstance,
                >(group);
            }
            WorkingGroup::Forum => {
                run_create_add_working_group_leader_opening_proposal_execution_succeeds::<
                    Runtime,
                    ForumWorkingGroupInstance,
                >(group);
            }
            WorkingGroup::Membership => {
                run_create_add_working_group_leader_opening_proposal_execution_succeeds::<
                    Runtime,
                    MembershipWorkingGroupInstance,
                >(group);
            }
            WorkingGroup::Distribution => {
                run_create_add_working_group_leader_opening_proposal_execution_succeeds::<
                    Runtime,
                    DistributionWorkingGroupInstance,
                >(group);
            }
            WorkingGroup::OperationsAlpha => {
                run_create_add_working_group_leader_opening_proposal_execution_succeeds::<
                    Runtime,
                    OperationsWorkingGroupInstanceAlpha,
                >(group);
            }
            WorkingGroup::OperationsBeta => {
                run_create_add_working_group_leader_opening_proposal_execution_succeeds::<
                    Runtime,
                    OperationsWorkingGroupInstanceBeta,
                >(group);
            }
            WorkingGroup::OperationsGamma => {
                run_create_add_working_group_leader_opening_proposal_execution_succeeds::<
                    Runtime,
                    OperationsWorkingGroupInstanceGamma,
                >(group);
            }
            WorkingGroup::Gateway => {
                run_create_add_working_group_leader_opening_proposal_execution_succeeds::<
                    Runtime,
                    GatewayWorkingGroupInstance,
                >(group);
            }
        }
    }
}

fn run_create_add_working_group_leader_opening_proposal_execution_succeeds<
    T: working_group::Config<I> + frame_system::Config,
    I: frame_support::traits::Instance,
>(
    working_group: WorkingGroup,
) where
<<<<<<< HEAD
    <T as common::membership::Config>::MemberId: From<u64>,
=======
    <T as common::membership::MembershipTypes>::MemberId: From<u64>,
>>>>>>> d9d9b49b
{
    initial_test_ext().execute_with(|| {
        let member_id: MemberId = create_new_members(1)[0];
        let account_id: [u8; 32] = account_from_member_id(member_id).into();

        let next_opening_id = WorkingGroupInstance::<T, I>::next_opening_id();

        assert!(!<working_group::OpeningById<T, I>>::contains_key(
            next_opening_id
        ));

        let opening_id: working_group::OpeningId =
            add_opening(
                member_id,
                account_id,
                StakePolicy {
                    stake_amount: <Runtime as working_group::Config<
                        MembershipWorkingGroupInstance,
                    >>::MinimumApplicationStake::get() as u128,
                    leaving_unstaking_period: 1_000_000,
                },
                1,
                working_group,
            )
            .into();

        // Check for expected opening id.
        assert_eq!(opening_id, next_opening_id);

        // Check for the new opening creation.
        assert!(<working_group::OpeningById<T, I>>::contains_key(opening_id));
    });
}

#[test]
fn create_fill_working_group_leader_opening_proposal_execution_succeeds() {
    // This uses strum crate for enum iteration
    for group in WorkingGroup::iter() {
        match group {
            WorkingGroup::Content => {
                run_create_fill_working_group_leader_opening_proposal_execution_succeeds::<
                    Runtime,
                    ContentWorkingGroupInstance,
                >(group);
            }
            WorkingGroup::Storage => {
                run_create_fill_working_group_leader_opening_proposal_execution_succeeds::<
                    Runtime,
                    StorageWorkingGroupInstance,
                >(group);
            }
            WorkingGroup::Forum => {
                run_create_fill_working_group_leader_opening_proposal_execution_succeeds::<
                    Runtime,
                    ForumWorkingGroupInstance,
                >(group);
            }
            WorkingGroup::Membership => {
                run_create_fill_working_group_leader_opening_proposal_execution_succeeds::<
                    Runtime,
                    MembershipWorkingGroupInstance,
                >(group);
            }
            WorkingGroup::Distribution => {
                run_create_fill_working_group_leader_opening_proposal_execution_succeeds::<
                    Runtime,
                    DistributionWorkingGroupInstance,
                >(group);
            }
            WorkingGroup::OperationsAlpha => {
                run_create_fill_working_group_leader_opening_proposal_execution_succeeds::<
                    Runtime,
                    OperationsWorkingGroupInstanceAlpha,
                >(group);
            }
            WorkingGroup::OperationsBeta => {
                run_create_fill_working_group_leader_opening_proposal_execution_succeeds::<
                    Runtime,
                    OperationsWorkingGroupInstanceBeta,
                >(group);
            }
            WorkingGroup::OperationsGamma => {
                run_create_fill_working_group_leader_opening_proposal_execution_succeeds::<
                    Runtime,
                    OperationsWorkingGroupInstanceGamma,
                >(group);
            }
            WorkingGroup::Gateway => {
                run_create_fill_working_group_leader_opening_proposal_execution_succeeds::<
                    Runtime,
                    GatewayWorkingGroupInstance,
                >(group);
            }
        }
    }
}

fn run_create_fill_working_group_leader_opening_proposal_execution_succeeds<
    T: working_group::Config<I> + frame_system::Config,
    I: frame_support::traits::Instance,
>(
    working_group: WorkingGroup,
) where
<<<<<<< HEAD
    <T as frame_system::Config>::AccountId: From<[u8; 32]>,
    <T as common::membership::Config>::MemberId: From<u64>,
=======
    <T as frame_system::Trait>::AccountId: From<[u8; 32]>,
    <T as common::membership::MembershipTypes>::MemberId: From<u64>,
>>>>>>> d9d9b49b
    common::MemberId<T>: From<u64>,
{
    initial_test_ext().execute_with(|| {
        let member_id: u64 = create_new_members(1)[0];
        let account_id: [u8; 32] = account_from_member_id(member_id).into();

        increase_total_balance_issuance_using_account_id(account_id.clone().into(), 1_500_000);

        let opening_id =
            add_opening(
                member_id,
                account_id,
                StakePolicy {
                    stake_amount: <Runtime as working_group::Config<
                        MembershipWorkingGroupInstance,
                    >>::MinimumApplicationStake::get() as u128,
                    leaving_unstaking_period: 1_000_000,
                },
                1,
                working_group,
            );

<<<<<<< HEAD
        let apply_result = WorkingGroupInstance::<T, I>::apply_on_opening(
            RawOrigin::Signed(account_id.into()).into(),
            working_group::ApplyOnOpeningParameters::<T> {
                member_id: member_id.into(),
                opening_id,
                role_account_id: account_id.into(),
                reward_account_id: account_id.into(),
                description: Vec::new(),
                stake_parameters: StakeParameters {
                    stake: T::Balance::from(<Runtime as working_group::Config<
                        MembershipWorkingGroupInstance,
                    >>::MinimumApplicationStake::get()
                        as u32),
                    staking_account_id: account_id.into(),
=======
        let apply_result =
            WorkingGroupInstance::<T, I>::apply_on_opening(
                RawOrigin::Signed(account_id.into()).into(),
                working_group::ApplyOnOpeningParameters::<T> {
                    member_id: member_id.into(),
                    opening_id,
                    role_account_id: account_id.into(),
                    reward_account_id: account_id.into(),
                    description: Vec::new(),
                    stake_parameters:
                        StakeParameters {
                            stake:
                                //T::Balance::from(
                                    <Runtime as working_group::Trait<
                                        MembershipWorkingGroupInstance,
                                    >>::MinimumApplicationStake::get(
                                    )
                                    .saturated_into(),
                              //  ),
                            staking_account_id: account_id.into(),
                        },
>>>>>>> d9d9b49b
                },
            },
        );

        assert_eq!(apply_result, Ok(()));

        let expected_application_id = 0;

        let lead = WorkingGroupInstance::<T, I>::current_lead();
        assert!(lead.is_none());

        fill_opening(
            member_id,
            account_id.clone(),
            opening_id,
            expected_application_id,
            2,
            working_group,
        );

        run_to_block(30);

        let lead = WorkingGroupInstance::<T, I>::current_lead();
        assert!(lead.is_some());
    });
}

#[test]
fn create_decrease_group_leader_stake_proposal_execution_succeeds() {
    // This uses strum crate for enum iteration
    for group in WorkingGroup::iter() {
        match group {
            WorkingGroup::Content => {
                run_create_decrease_group_leader_stake_proposal_execution_succeeds::<
                    Runtime,
                    ContentWorkingGroupInstance,
                    ContentWorkingGroupStakingManager,
                >(group);
            }
            WorkingGroup::Storage => {
                run_create_decrease_group_leader_stake_proposal_execution_succeeds::<
                    Runtime,
                    StorageWorkingGroupInstance,
                    StorageWorkingGroupStakingManager,
                >(group);
            }
            WorkingGroup::Forum => {
                run_create_decrease_group_leader_stake_proposal_execution_succeeds::<
                    Runtime,
                    ForumWorkingGroupInstance,
                    ForumWorkingGroupStakingManager,
                >(group);
            }
            WorkingGroup::Membership => {
                run_create_decrease_group_leader_stake_proposal_execution_succeeds::<
                    Runtime,
                    MembershipWorkingGroupInstance,
                    MembershipWorkingGroupStakingManager,
                >(group);
            }
            WorkingGroup::Gateway => {
                run_create_decrease_group_leader_stake_proposal_execution_succeeds::<
                    Runtime,
                    GatewayWorkingGroupInstance,
                    GatewayWorkingGroupStakingManager,
                >(group);
            }
            WorkingGroup::Distribution => {
                run_create_decrease_group_leader_stake_proposal_execution_succeeds::<
                    Runtime,
                    DistributionWorkingGroupInstance,
                    DistributionWorkingGroupStakingManager,
                >(group);
            }
            WorkingGroup::OperationsAlpha => {
                run_create_decrease_group_leader_stake_proposal_execution_succeeds::<
                    Runtime,
                    OperationsWorkingGroupInstanceAlpha,
                    OperationsWorkingGroupAlphaStakingManager,
                >(group);
            }
            WorkingGroup::OperationsBeta => {
                run_create_decrease_group_leader_stake_proposal_execution_succeeds::<
                    Runtime,
                    OperationsWorkingGroupInstanceBeta,
                    OperationsWorkingGroupBetaStakingManager,
                >(group);
            }
            WorkingGroup::OperationsGamma => {
                run_create_decrease_group_leader_stake_proposal_execution_succeeds::<
                    Runtime,
                    OperationsWorkingGroupInstanceGamma,
                    OperationsWorkingGroupGammaStakingManager,
                >(group);
            }
        }
    }
}

fn run_create_decrease_group_leader_stake_proposal_execution_succeeds<
<<<<<<< HEAD
    T: working_group::Config<I>
        + frame_system::Config
        + common::membership::Config
        + pallet_balances::Config,
    I: frame_support::traits::Instance,
    SM: staking_handler::StakingHandler<
        <T as frame_system::Config>::AccountId,
        <T as pallet_balances::Config>::Balance,
        <T as common::membership::Config>::MemberId,
=======
    T: working_group::Trait<I>
        + frame_system::Trait
        + common::membership::MembershipTypes
        + pallet_balances::Trait,
    I: frame_support::traits::Instance,
    SM: staking_handler::StakingHandler<
        <T as frame_system::Trait>::AccountId,
        <T as pallet_balances::Trait>::Balance,
        <T as common::membership::MembershipTypes>::MemberId,
        LockIdentifier,
>>>>>>> d9d9b49b
    >,
>(
    working_group: WorkingGroup,
) where
<<<<<<< HEAD
    <T as frame_system::Config>::AccountId: From<[u8; 32]>,
    <T as common::membership::Config>::MemberId: From<u64>,
    <T as common::membership::Config>::ActorId: Into<u64>,
    <T as pallet_balances::Config>::Balance: From<u128>,
=======
    <T as frame_system::Trait>::AccountId: From<[u8; 32]>,
    <T as common::membership::MembershipTypes>::MemberId: From<u64>,
    <T as common::membership::MembershipTypes>::ActorId: Into<u64>,
    <T as pallet_balances::Trait>::Balance: From<u128>,
>>>>>>> d9d9b49b
{
    initial_test_ext().execute_with(|| {
        let member_id: u64 = create_new_members(1)[0];
        let account_id: [u8; 32] = account_from_member_id(member_id).into();
        let stake_amount: Balance = 10_000;

        increase_total_balance_issuance_using_account_id(account_id.into(), 1_500_000);

        let stake_policy = working_group::StakePolicy {
            stake_amount,
            leaving_unstaking_period: 45000, // more than min value
        };

        let opening_id = add_opening(member_id, account_id, stake_policy, 1, working_group);

        let staking_account_id: [u8; 32] = [22u8; 32];
        increase_total_balance_issuance_using_account_id(staking_account_id.into(), 1_500_000);
        set_staking_account(account_id.into(), staking_account_id.into(), member_id);
        let stake_parameters = StakeParameters::<T::AccountId, working_group::BalanceOf<T>> {
            stake: stake_amount.into(),
            staking_account_id: staking_account_id.into(),
        };

        let old_balance = Balances::free_balance(&account_id.into());

        let apply_result = WorkingGroupInstance::<T, I>::apply_on_opening(
            RawOrigin::Signed(account_id.into()).into(),
            working_group::ApplyOnOpeningParameters::<T> {
                member_id: member_id.into(),
                opening_id,
                role_account_id: account_id.into(),
                reward_account_id: account_id.into(),
                description: Vec::new(),
                stake_parameters,
            },
        );

        assert_eq!(apply_result, Ok(()));

        let expected_application_id = 0;

        let lead = WorkingGroupInstance::<T, I>::current_lead();
        assert!(lead.is_none());

        fill_opening(
            member_id,
            account_id.clone(),
            opening_id,
            expected_application_id,
            2,
            working_group,
        );

        let new_balance = Balances::usable_balance(&staking_account_id.into());
        let stake: working_group::BalanceOf<T> =
            SM::current_stake(&staking_account_id.into()).into();

        let leader_worker_id = WorkingGroupInstance::<T, I>::current_lead().unwrap();

        assert_eq!(
            WorkingGroupInstance::<T, I>::worker_by_id(leader_worker_id).staking_account_id,
            staking_account_id.into()
        );

        assert_eq!(stake, working_group::BalanceOf::<T>::from(stake_amount));
        assert_eq!(new_balance, old_balance - stake_amount);

        let old_balance = new_balance;

        let decreasing_stake_amount = 30;
        decrease_stake(
            member_id,
            account_id,
            leader_worker_id.into(),
            decreasing_stake_amount,
            3,
            working_group,
        );

        let new_balance = Balances::usable_balance(&staking_account_id.into());
        let new_stake: working_group::BalanceOf<T> =
            SM::current_stake(&staking_account_id.into()).into();
        let converted_stake_amount: working_group::BalanceOf<T> = stake_amount.into();

        assert_eq!(
            new_stake,
            converted_stake_amount - decreasing_stake_amount.into()
        );
        assert_eq!(new_balance, old_balance + decreasing_stake_amount);
    });
}

#[test]
fn create_slash_group_leader_stake_proposal_execution_succeeds() {
    // This uses strum crate for enum iteration
    for group in WorkingGroup::iter() {
        match group {
            WorkingGroup::Content => {
                run_create_slash_group_leader_stake_proposal_execution_succeeds::<
                    Runtime,
                    ContentWorkingGroupInstance,
                    ContentWorkingGroupStakingManager,
                >(group)
            }
            WorkingGroup::Storage => {
                run_create_slash_group_leader_stake_proposal_execution_succeeds::<
                    Runtime,
                    StorageWorkingGroupInstance,
                    StorageWorkingGroupStakingManager,
                >(group)
            }
            WorkingGroup::Forum => {
                run_create_slash_group_leader_stake_proposal_execution_succeeds::<
                    Runtime,
                    ForumWorkingGroupInstance,
                    ForumWorkingGroupStakingManager,
                >(group)
            }
            WorkingGroup::Membership => {
                run_create_slash_group_leader_stake_proposal_execution_succeeds::<
                    Runtime,
                    MembershipWorkingGroupInstance,
                    MembershipWorkingGroupStakingManager,
                >(group)
            }
            WorkingGroup::Gateway => {
                run_create_slash_group_leader_stake_proposal_execution_succeeds::<
                    Runtime,
                    GatewayWorkingGroupInstance,
                    GatewayWorkingGroupStakingManager,
                >(group)
            }
            WorkingGroup::Distribution => {
                run_create_slash_group_leader_stake_proposal_execution_succeeds::<
                    Runtime,
                    DistributionWorkingGroupInstance,
                    DistributionWorkingGroupStakingManager,
                >(group)
            }
            WorkingGroup::OperationsAlpha => {
                run_create_slash_group_leader_stake_proposal_execution_succeeds::<
                    Runtime,
                    OperationsWorkingGroupInstanceAlpha,
                    OperationsWorkingGroupAlphaStakingManager,
                >(group)
            }
            WorkingGroup::OperationsBeta => {
                run_create_slash_group_leader_stake_proposal_execution_succeeds::<
                    Runtime,
                    OperationsWorkingGroupInstanceBeta,
                    OperationsWorkingGroupBetaStakingManager,
                >(group)
            }
            WorkingGroup::OperationsGamma => {
                run_create_slash_group_leader_stake_proposal_execution_succeeds::<
                    Runtime,
                    OperationsWorkingGroupInstanceGamma,
                    OperationsWorkingGroupGammaStakingManager,
                >(group)
            }
        }
    }
}

fn run_create_slash_group_leader_stake_proposal_execution_succeeds<
    T: working_group::Config<I> + frame_system::Config,
    I: frame_support::traits::Instance,
    SM: staking_handler::StakingHandler<
<<<<<<< HEAD
        <T as frame_system::Config>::AccountId,
        <T as pallet_balances::Config>::Balance,
        <T as common::membership::Config>::MemberId,
=======
        <T as frame_system::Trait>::AccountId,
        <T as pallet_balances::Trait>::Balance,
        <T as common::membership::MembershipTypes>::MemberId,
        LockIdentifier,
>>>>>>> d9d9b49b
    >,
>(
    working_group: WorkingGroup,
) where
<<<<<<< HEAD
    <T as frame_system::Config>::AccountId: From<[u8; 32]>,
    <T as common::membership::Config>::MemberId: From<u64>,
    <T as common::membership::Config>::ActorId: Into<u64>,
    <T as pallet_balances::Config>::Balance: From<u128>,
=======
    <T as frame_system::Trait>::AccountId: From<[u8; 32]>,
    <T as common::membership::MembershipTypes>::MemberId: From<u64>,
    <T as common::membership::MembershipTypes>::ActorId: Into<u64>,
    <T as pallet_balances::Trait>::Balance: From<u128>,
>>>>>>> d9d9b49b
{
    initial_test_ext().execute_with(|| {
        let member_id: u64 = create_new_members(1)[0];
        let account_id: [u8; 32] = account_from_member_id(member_id).into();
        let stake_amount: Balance = 10_000;

        let stake_policy = working_group::StakePolicy {
            stake_amount,
            leaving_unstaking_period: 45000, // more than min value
        };

        increase_total_balance_issuance_using_account_id(account_id.clone().into(), 1_500_000);

        let opening_id = add_opening(member_id, account_id, stake_policy, 1, working_group);

        // Setup staking account
        let staking_account_id: [u8; 32] = [33u8; 32];
        increase_total_balance_issuance_using_account_id(staking_account_id.into(), 1_500_000);
        set_staking_account(account_id.into(), staking_account_id.into(), member_id);
        let stake_parameters = StakeParameters::<T::AccountId, working_group::BalanceOf<T>> {
            stake: stake_amount.into(),
            staking_account_id: staking_account_id.into(),
        };

        let apply_result = WorkingGroupInstance::<T, I>::apply_on_opening(
            RawOrigin::Signed(account_id.into()).into(),
            working_group::ApplyOnOpeningParameters::<T> {
                member_id: member_id.into(),
                opening_id,
                role_account_id: account_id.into(),
                reward_account_id: account_id.into(),
                description: Vec::new(),
                stake_parameters,
            },
        );

        assert_eq!(apply_result, Ok(()));

        let expected_application_id = 0;

        let lead = WorkingGroupInstance::<T, I>::current_lead();

        assert!(lead.is_none());

        fill_opening(
            member_id,
            account_id,
            opening_id,
            expected_application_id,
            2,
            working_group,
        );

        let leader_worker_id = WorkingGroupInstance::<T, I>::current_lead().unwrap();

        let old_balance = Balances::usable_balance(&staking_account_id.into());
        let old_stake = SM::current_stake(&staking_account_id.into());

        assert_eq!(old_stake, stake_amount.into());

        // Setup staking account for slashing
        let staking_account_id_for_slashing: [u8; 32] = [22u8; 32];
        increase_total_balance_issuance_using_account_id(
            staking_account_id_for_slashing.into(),
            1_500_000,
        );
        set_staking_account(
            account_id.into(),
            staking_account_id_for_slashing.into(),
            member_id,
        );

        let slashing_stake_amount = 30;
        slash_stake(
            member_id,
            account_id.clone(),
            staking_account_id_for_slashing.clone(),
            leader_worker_id.into(),
            slashing_stake_amount,
            3,
            working_group,
        );

        let new_balance = Balances::usable_balance(&staking_account_id.into());
        let new_stake: working_group::BalanceOf<T> =
            SM::current_stake(&staking_account_id.into()).into();
        let converted_stake_amount: working_group::BalanceOf<T> = stake_amount.into();

        assert_eq!(
            new_stake,
            converted_stake_amount - slashing_stake_amount.into()
        );
        assert_eq!(new_balance, old_balance);
    });
}

#[test]
fn create_set_working_group_mint_capacity_proposal_execution_succeeds() {
    // This uses strum crate for enum iteration
    for group in WorkingGroup::iter() {
        match group {
            WorkingGroup::Content => {
                run_create_set_working_group_mint_capacity_proposal_execution_succeeds::<
                    Runtime,
                    ContentWorkingGroupInstance,
                >(group);
            }
            WorkingGroup::Storage => {
                run_create_set_working_group_mint_capacity_proposal_execution_succeeds::<
                    Runtime,
                    StorageWorkingGroupInstance,
                >(group);
            }
            WorkingGroup::Forum => {
                run_create_set_working_group_mint_capacity_proposal_execution_succeeds::<
                    Runtime,
                    ForumWorkingGroupInstance,
                >(group);
            }
            WorkingGroup::Membership => {
                run_create_set_working_group_mint_capacity_proposal_execution_succeeds::<
                    Runtime,
                    MembershipWorkingGroupInstance,
                >(group);
            }
            WorkingGroup::Gateway => {
                run_create_set_working_group_mint_capacity_proposal_execution_succeeds::<
                    Runtime,
                    GatewayWorkingGroupInstance,
                >(group);
            }
            WorkingGroup::Distribution => {
                run_create_set_working_group_mint_capacity_proposal_execution_succeeds::<
                    Runtime,
                    DistributionWorkingGroupInstance,
                >(group);
            }
            WorkingGroup::OperationsAlpha => {
                run_create_set_working_group_mint_capacity_proposal_execution_succeeds::<
                    Runtime,
                    OperationsWorkingGroupInstanceAlpha,
                >(group);
            }
            WorkingGroup::OperationsBeta => {
                run_create_set_working_group_mint_capacity_proposal_execution_succeeds::<
                    Runtime,
                    OperationsWorkingGroupInstanceBeta,
                >(group);
            }
            WorkingGroup::OperationsGamma => {
                run_create_set_working_group_mint_capacity_proposal_execution_succeeds::<
                    Runtime,
                    OperationsWorkingGroupInstanceGamma,
                >(group);
            }
        }
    }
}

fn run_create_set_working_group_mint_capacity_proposal_execution_succeeds<
    T: working_group::Config<I> + frame_system::Config,
    I: frame_support::traits::Instance,
>(
    working_group: WorkingGroup,
) where
<<<<<<< HEAD
    <T as frame_system::Config>::AccountId: From<[u8; 32]>,
    <T as common::membership::Config>::MemberId: From<u64>,
=======
    <T as frame_system::Trait>::AccountId: From<[u8; 32]>,
    <T as common::membership::MembershipTypes>::MemberId: From<u64>,
>>>>>>> d9d9b49b
    working_group::BalanceOf<T>: From<u128>,
{
    initial_test_ext().execute_with(|| {
        setup_new_council(0);

        let member_id: MemberId = create_new_members(1)[0];
        let account_id: [u8; 32] = account_from_member_id(member_id).into();

        let mint_capacity = 999999;

        increase_total_balance_issuance_using_account_id(account_id.clone().into(), 1_500_000);

        Council::set_budget(RawOrigin::Root.into(), 5_000_000).unwrap();

        set_mint_capacity::<T, I>(
            member_id,
            account_id,
            mint_capacity,
            1,
            false,
            working_group,
            BalanceKind::Positive,
        );

        assert_eq!(
            working_group::Module::<T, I>::budget(),
            mint_capacity.into()
        );
    });
}

fn run_create_syphon_working_group_mint_capacity_proposal_execution_succeeds<
    T: working_group::Config<I> + frame_system::Config,
    I: frame_support::traits::Instance,
>(
    working_group: WorkingGroup,
) where
<<<<<<< HEAD
    <T as frame_system::Config>::AccountId: From<[u8; 32]>,
    <T as common::membership::Config>::MemberId: From<u64>,
=======
    <T as frame_system::Trait>::AccountId: From<[u8; 32]>,
    <T as common::membership::MembershipTypes>::MemberId: From<u64>,
>>>>>>> d9d9b49b
    working_group::BalanceOf<T>: From<u128>,
{
    initial_test_ext().execute_with(|| {
        let member_id: u64 = create_new_members(1)[0];
        let account_id: [u8; 32] = account_from_member_id(member_id).into();

        increase_total_balance_issuance_using_account_id(account_id.clone().into(), 1_500_000);

        let funding = 999999;
        let mint_capacity = 5_000_000;

        let opening_id =
            add_opening(
                member_id,
                account_id,
                StakePolicy {
                    stake_amount: <Runtime as working_group::Config<
                        MembershipWorkingGroupInstance,
                    >>::MinimumApplicationStake::get() as u128,
                    leaving_unstaking_period: 1_000_000,
                },
                1,
                working_group,
            );

        let stake_parameters =
            StakeParameters {
                stake: <Runtime as working_group::Config<
                    MembershipWorkingGroupInstance,
                >>::MinimumApplicationStake::get()
                .into(),
                staking_account_id: account_id.into(),
            }
        ;

        let apply_result = WorkingGroupInstance::<T, I>::apply_on_opening(
            RawOrigin::Signed(account_id.into()).into(),
            working_group::ApplyOnOpeningParameters::<T> {
                member_id: member_id.into(),
                opening_id,
                role_account_id: account_id.into(),
                reward_account_id: account_id.into(),
                description: Vec::new(),
                stake_parameters,
            },
        );

        assert_eq!(apply_result, Ok(()));
        working_group::Module::<T, I>::set_budget(RawOrigin::Root.into(), mint_capacity.into())
            .unwrap();

        assert_eq!(
            working_group::Module::<T, I>::budget(),
            mint_capacity.into()
        );

        set_mint_capacity::<T, I>(
            member_id,
            account_id,
            funding,
            2,
            false,
            working_group,
            BalanceKind::Negative,
        );

        assert_eq!(
            working_group::Module::<T, I>::budget(),
            (mint_capacity - funding).into()
        );
    });
}

#[test]
fn create_set_group_leader_reward_proposal_execution_succeeds() {
    // This uses strum crate for enum iteration
    for group in WorkingGroup::iter() {
        match group {
            WorkingGroup::Content => {
                run_create_set_group_leader_reward_proposal_execution_succeeds::<
                    Runtime,
                    ContentWorkingGroupInstance,
                >(group);
            }
            WorkingGroup::Storage => {
                run_create_set_group_leader_reward_proposal_execution_succeeds::<
                    Runtime,
                    StorageWorkingGroupInstance,
                >(group);
            }
            WorkingGroup::Forum => {
                run_create_set_group_leader_reward_proposal_execution_succeeds::<
                    Runtime,
                    ForumWorkingGroupInstance,
                >(group);
            }
            WorkingGroup::Membership => {
                run_create_set_group_leader_reward_proposal_execution_succeeds::<
                    Runtime,
                    MembershipWorkingGroupInstance,
                >(group);
            }
            WorkingGroup::Gateway => {
                run_create_set_group_leader_reward_proposal_execution_succeeds::<
                    Runtime,
                    GatewayWorkingGroupInstance,
                >(group);
            }
            WorkingGroup::Distribution => {
                run_create_set_group_leader_reward_proposal_execution_succeeds::<
                    Runtime,
                    DistributionWorkingGroupInstance,
                >(group);
            }
            WorkingGroup::OperationsAlpha => {
                run_create_set_group_leader_reward_proposal_execution_succeeds::<
                    Runtime,
                    OperationsWorkingGroupInstanceAlpha,
                >(group);
            }
            WorkingGroup::OperationsBeta => {
                run_create_set_group_leader_reward_proposal_execution_succeeds::<
                    Runtime,
                    OperationsWorkingGroupInstanceBeta,
                >(group);
            }
            WorkingGroup::OperationsGamma => {
                run_create_set_group_leader_reward_proposal_execution_succeeds::<
                    Runtime,
                    OperationsWorkingGroupInstanceGamma,
                >(group);
            }
        }
    }
}

#[test]
fn create_syphon_working_group_mint_capacity_proposal_execution_succeeds() {
    // This uses strum crate for enum iteration
    for group in WorkingGroup::iter() {
        match group {
            WorkingGroup::Content => {
                run_create_syphon_working_group_mint_capacity_proposal_execution_succeeds::<
                    Runtime,
                    ContentWorkingGroupInstance,
                >(group);
            }
            WorkingGroup::Storage => {
                run_create_syphon_working_group_mint_capacity_proposal_execution_succeeds::<
                    Runtime,
                    StorageWorkingGroupInstance,
                >(group);
            }
            WorkingGroup::Forum => {
                run_create_syphon_working_group_mint_capacity_proposal_execution_succeeds::<
                    Runtime,
                    ForumWorkingGroupInstance,
                >(group);
            }
            WorkingGroup::Membership => {
                run_create_syphon_working_group_mint_capacity_proposal_execution_succeeds::<
                    Runtime,
                    MembershipWorkingGroupInstance,
                >(group);
            }
            WorkingGroup::Gateway => {
                run_create_syphon_working_group_mint_capacity_proposal_execution_succeeds::<
                    Runtime,
                    GatewayWorkingGroupInstance,
                >(group);
            }
            WorkingGroup::Distribution => {
                run_create_syphon_working_group_mint_capacity_proposal_execution_succeeds::<
                    Runtime,
                    DistributionWorkingGroupInstance,
                >(group);
            }
            WorkingGroup::OperationsAlpha => {
                run_create_syphon_working_group_mint_capacity_proposal_execution_succeeds::<
                    Runtime,
                    OperationsWorkingGroupInstanceAlpha,
                >(group);
            }
            WorkingGroup::OperationsBeta => {
                run_create_syphon_working_group_mint_capacity_proposal_execution_succeeds::<
                    Runtime,
                    OperationsWorkingGroupInstanceBeta,
                >(group);
            }
            WorkingGroup::OperationsGamma => {
                run_create_syphon_working_group_mint_capacity_proposal_execution_succeeds::<
                    Runtime,
                    OperationsWorkingGroupInstanceGamma,
                >(group);
            }
        }
    }
}

fn run_create_set_group_leader_reward_proposal_execution_succeeds<
    T: working_group::Config<I> + frame_system::Config,
    I: frame_support::traits::Instance,
>(
    working_group: WorkingGroup,
) where
<<<<<<< HEAD
    <T as frame_system::Config>::AccountId: From<[u8; 32]>,
    <T as common::membership::Config>::MemberId: From<u64>,
    <T as common::membership::Config>::ActorId: Into<u64>,
=======
    <T as frame_system::Trait>::AccountId: From<[u8; 32]>,
    <T as common::membership::MembershipTypes>::MemberId: From<u64>,
    <T as common::membership::MembershipTypes>::ActorId: Into<u64>,
>>>>>>> d9d9b49b
    working_group::BalanceOf<T>: From<u128>,
{
    initial_test_ext().execute_with(|| {
        let member_id: u64 = create_new_members(1)[0];
        let account_id: [u8; 32] = account_from_member_id(member_id).into();

        increase_total_balance_issuance_using_account_id(account_id.clone().into(), 1_500_000);

        let stake_parameters =
            StakeParameters {
                stake: <Runtime as working_group::Config<
                    MembershipWorkingGroupInstance,
                >>::MinimumApplicationStake::get()
                .into(),
                staking_account_id: account_id.into(),
            }
        ;

        let opening_id =
            add_opening(
                member_id,
                account_id,
                StakePolicy {
                    stake_amount: <Runtime as working_group::Config<
                        MembershipWorkingGroupInstance,
                    >>::MinimumApplicationStake::get() as u128,
                    leaving_unstaking_period: 1_000_000,
                },
                1,
                working_group,
            );

        let apply_result = WorkingGroupInstance::<T, I>::apply_on_opening(
            RawOrigin::Signed(account_id.into()).into(),
            working_group::ApplyOnOpeningParameters::<T> {
                member_id: member_id.into(),
                opening_id,
                role_account_id: account_id.into(),
                reward_account_id: account_id.into(),
                description: Vec::new(),
                stake_parameters,
            },
        );

        assert_eq!(apply_result, Ok(()));

        let expected_application_id = 0;

        let lead = WorkingGroupInstance::<T, I>::current_lead();
        assert!(lead.is_none());

        set_mint_capacity::<T, I>(
            member_id,
            account_id,
            999999,
            2,
            false,
            working_group,
            BalanceKind::Positive,
        );

        fill_opening(
            member_id,
            account_id.clone(),
            opening_id,
            expected_application_id,
            3,
            working_group,
        );

        let leader_worker_id = WorkingGroupInstance::<T, I>::current_lead().unwrap();

        let new_reward_amount = 999;
        set_reward(
            member_id,
            account_id,
            leader_worker_id.into(),
            new_reward_amount,
            4,
            working_group,
        );

        let worker = WorkingGroupInstance::<T, I>::worker_by_id(leader_worker_id);

        assert_eq!(worker.reward_per_block, Some(new_reward_amount.into()));
    });
}

#[test]
fn create_terminate_group_leader_role_proposal_execution_succeeds() {
    // This uses strum crate for enum iteration
    for group in WorkingGroup::iter() {
        match group {
            WorkingGroup::Content => {
                run_create_terminate_group_leader_role_proposal_execution_succeeds::<
                    Runtime,
                    ContentWorkingGroupInstance,
                    ContentWorkingGroupStakingManager,
                >(group);
            }
            WorkingGroup::Storage => {
                run_create_terminate_group_leader_role_proposal_execution_succeeds::<
                    Runtime,
                    StorageWorkingGroupInstance,
                    StorageWorkingGroupStakingManager,
                >(group);
            }
            WorkingGroup::Forum => {
                run_create_terminate_group_leader_role_proposal_execution_succeeds::<
                    Runtime,
                    ForumWorkingGroupInstance,
                    ForumWorkingGroupStakingManager,
                >(group);
            }
            WorkingGroup::Membership => {
                run_create_terminate_group_leader_role_proposal_execution_succeeds::<
                    Runtime,
                    MembershipWorkingGroupInstance,
                    MembershipWorkingGroupStakingManager,
                >(group);
            }
            WorkingGroup::Gateway => {
                run_create_terminate_group_leader_role_proposal_execution_succeeds::<
                    Runtime,
                    GatewayWorkingGroupInstance,
                    GatewayWorkingGroupStakingManager,
                >(group);
            }
            WorkingGroup::Distribution => {
                run_create_terminate_group_leader_role_proposal_execution_succeeds::<
                    Runtime,
                    DistributionWorkingGroupInstance,
                    DistributionWorkingGroupStakingManager,
                >(group);
            }
            WorkingGroup::OperationsAlpha => {
                run_create_terminate_group_leader_role_proposal_execution_succeeds::<
                    Runtime,
                    OperationsWorkingGroupInstanceAlpha,
                    OperationsWorkingGroupAlphaStakingManager,
                >(group);
            }
            WorkingGroup::OperationsBeta => {
                run_create_terminate_group_leader_role_proposal_execution_succeeds::<
                    Runtime,
                    OperationsWorkingGroupInstanceBeta,
                    OperationsWorkingGroupBetaStakingManager,
                >(group);
            }
            WorkingGroup::OperationsGamma => {
                run_create_terminate_group_leader_role_proposal_execution_succeeds::<
                    Runtime,
                    OperationsWorkingGroupInstanceGamma,
                    OperationsWorkingGroupGammaStakingManager,
                >(group);
            }
        }
    }
}

fn run_create_terminate_group_leader_role_proposal_execution_succeeds<
    T: working_group::Config<I> + frame_system::Config,
    I: frame_support::traits::Instance,
    SM: staking_handler::StakingHandler<
<<<<<<< HEAD
        <T as frame_system::Config>::AccountId,
        <T as pallet_balances::Config>::Balance,
        <T as common::membership::Config>::MemberId,
=======
        <T as frame_system::Trait>::AccountId,
        <T as pallet_balances::Trait>::Balance,
        <T as common::membership::MembershipTypes>::MemberId,
        LockIdentifier,
>>>>>>> d9d9b49b
    >,
>(
    working_group: WorkingGroup,
) where
<<<<<<< HEAD
    <T as frame_system::Config>::AccountId: From<[u8; 32]>,
    <T as common::membership::Config>::MemberId: From<u64>,
    common::MemberId<T>: From<u64>,
    <T as common::membership::Config>::ActorId: Into<u64>,
    <T as pallet_balances::Config>::Balance: From<u128>,
=======
    <T as frame_system::Trait>::AccountId: From<[u8; 32]>,
    <T as common::membership::MembershipTypes>::MemberId: From<u64>,
    common::MemberId<T>: From<u64>,
    <T as common::membership::MembershipTypes>::ActorId: Into<u64>,
    <T as pallet_balances::Trait>::Balance: From<u128>,
>>>>>>> d9d9b49b
{
    initial_test_ext().execute_with(|| {
        let member_id: u64 = create_new_members(1)[0];
        let account_id: [u8; 32] = account_from_member_id(member_id).into();
        let stake_amount = 100_000_u128;

        let stake_policy = working_group::StakePolicy {
            stake_amount,
            leaving_unstaking_period: 45000, // more than min value
        };

        increase_total_balance_issuance_using_account_id(account_id.clone().into(), 1_500_000);

        let stake_parameters = StakeParameters::<T::AccountId, working_group::BalanceOf<T>> {
            stake: stake_amount.into(),
            staking_account_id: account_id.into(),
        };

        let opening_id = add_opening(member_id, account_id, stake_policy, 1, working_group);

        let apply_result = WorkingGroupInstance::<T, I>::apply_on_opening(
            RawOrigin::Signed(account_id.into()).into(),
            working_group::ApplyOnOpeningParameters::<T> {
                member_id: member_id.into(),
                opening_id,
                role_account_id: account_id.into(),
                reward_account_id: account_id.into(),
                description: Vec::new(),
                stake_parameters,
            },
        );

        assert_eq!(apply_result, Ok(()));

        let expected_application_id = 0;

        let lead = WorkingGroupInstance::<T, I>::current_lead();
        assert!(lead.is_none());

        set_mint_capacity::<T, I>(
            member_id,
            account_id,
            999999,
            2,
            false,
            working_group,
            BalanceKind::Positive,
        );

        fill_opening(
            member_id,
            account_id.clone(),
            opening_id,
            expected_application_id,
            3,
            working_group,
        );

        let old_balance = Balances::usable_balance(&account_id.into());
        let old_stake = SM::current_stake(&account_id.into());

        assert_eq!(old_stake, stake_amount.into());

        let leader_worker_id = WorkingGroupInstance::<T, I>::current_lead().unwrap();

        terminate_role(
            member_id,
            account_id,
            leader_worker_id.into(),
            None,
            4,
            working_group,
        );

        assert!(WorkingGroupInstance::<T, I>::current_lead().is_none());

        let new_balance = Balances::usable_balance(&account_id.into());
        let new_stake: working_group::BalanceOf<T> = SM::current_stake(&account_id.into()).into();

        assert_eq!(new_stake, 0.into());
        assert_eq!(
            new_balance,
            old_balance + stake_amount - <Runtime as membership::Config>::CandidateStake::get()
        );
    });
}

#[test]
fn create_terminate_group_leader_role_proposal_with_slashing_execution_succeeds() {
    // This uses strum crate for enum iteration
    for group in WorkingGroup::iter() {
        match group {
            WorkingGroup::Content => {
                run_create_terminate_group_leader_role_proposal_with_slashing_execution_succeeds::<
                    Runtime,
                    ContentWorkingGroupInstance,
                    ContentWorkingGroupStakingManager,
                >(group);
            }
            WorkingGroup::Storage => {
                run_create_terminate_group_leader_role_proposal_with_slashing_execution_succeeds::<
                    Runtime,
                    StorageWorkingGroupInstance,
                    StorageWorkingGroupStakingManager,
                >(group);
            }
            WorkingGroup::Forum => {
                run_create_terminate_group_leader_role_proposal_with_slashing_execution_succeeds::<
                    Runtime,
                    ForumWorkingGroupInstance,
                    ForumWorkingGroupStakingManager,
                >(group);
            }
            WorkingGroup::Membership => {
                run_create_terminate_group_leader_role_proposal_with_slashing_execution_succeeds::<
                    Runtime,
                    MembershipWorkingGroupInstance,
                    MembershipWorkingGroupStakingManager,
                >(group);
            }
            WorkingGroup::Gateway => {
                run_create_terminate_group_leader_role_proposal_with_slashing_execution_succeeds::<
                    Runtime,
                    GatewayWorkingGroupInstance,
                    GatewayWorkingGroupStakingManager,
                >(group);
            }
            WorkingGroup::Distribution => {
                run_create_terminate_group_leader_role_proposal_with_slashing_execution_succeeds::<
                    Runtime,
                    DistributionWorkingGroupInstance,
                    DistributionWorkingGroupStakingManager,
                >(group);
            }
            WorkingGroup::OperationsAlpha => {
                run_create_terminate_group_leader_role_proposal_with_slashing_execution_succeeds::<
                    Runtime,
                    OperationsWorkingGroupInstanceAlpha,
                    OperationsWorkingGroupAlphaStakingManager,
                >(group);
            }
            WorkingGroup::OperationsBeta => {
                run_create_terminate_group_leader_role_proposal_with_slashing_execution_succeeds::<
                    Runtime,
                    OperationsWorkingGroupInstanceBeta,
                    OperationsWorkingGroupBetaStakingManager,
                >(group);
            }
            WorkingGroup::OperationsGamma => {
                run_create_terminate_group_leader_role_proposal_with_slashing_execution_succeeds::<
                    Runtime,
                    OperationsWorkingGroupInstanceGamma,
                    OperationsWorkingGroupGammaStakingManager,
                >(group);
            }
        }
    }
}

fn run_create_terminate_group_leader_role_proposal_with_slashing_execution_succeeds<
    T: working_group::Config<I> + frame_system::Config,
    I: frame_support::traits::Instance,
    SM: staking_handler::StakingHandler<
<<<<<<< HEAD
        <T as frame_system::Config>::AccountId,
        <T as pallet_balances::Config>::Balance,
        <T as common::membership::Config>::MemberId,
=======
        <T as frame_system::Trait>::AccountId,
        <T as pallet_balances::Trait>::Balance,
        <T as common::membership::MembershipTypes>::MemberId,
        LockIdentifier,
>>>>>>> d9d9b49b
    >,
>(
    working_group: WorkingGroup,
) where
<<<<<<< HEAD
    <T as frame_system::Config>::AccountId: From<[u8; 32]>,
    <T as common::membership::Config>::MemberId: From<u64>,
    <T as common::membership::Config>::ActorId: Into<u64>,
    <T as pallet_balances::Config>::Balance: From<u128>,
=======
    <T as frame_system::Trait>::AccountId: From<[u8; 32]>,
    <T as common::membership::MembershipTypes>::MemberId: From<u64>,
    <T as common::membership::MembershipTypes>::ActorId: Into<u64>,
    <T as pallet_balances::Trait>::Balance: From<u128>,
>>>>>>> d9d9b49b
{
    initial_test_ext().execute_with(|| {
        let member_id: u64 = create_new_members(1)[0];
        let account_id: [u8; 32] = account_from_member_id(member_id).into();
        let stake_amount = 100_000_u128;

        let stake_policy = working_group::StakePolicy {
            stake_amount,
            leaving_unstaking_period: 45000, // more than min value
        };

        increase_total_balance_issuance_using_account_id(account_id.clone().into(), 1_500_000);

        let stake_parameters = StakeParameters {
            stake: stake_amount.into(),
            staking_account_id: account_id.into(),
        };

        let opening_id = add_opening(member_id, account_id, stake_policy, 1, working_group);

        let apply_result = WorkingGroupInstance::<T, I>::apply_on_opening(
            RawOrigin::Signed(account_id.into()).into(),
            working_group::ApplyOnOpeningParameters::<T> {
                member_id: member_id.into(),
                opening_id,
                role_account_id: account_id.into(),
                reward_account_id: account_id.into(),
                description: Vec::new(),
                stake_parameters,
            },
        );

        assert_eq!(apply_result, Ok(()));

        let expected_application_id = 0;

        let lead = WorkingGroupInstance::<T, I>::current_lead();
        assert!(lead.is_none());

        set_mint_capacity::<T, I>(
            member_id,
            account_id,
            999999,
            2,
            false,
            working_group,
            BalanceKind::Positive,
        );

        fill_opening(
            member_id,
            account_id.clone(),
            opening_id,
            expected_application_id,
            3,
            working_group,
        );

        let old_balance = Balances::usable_balance(&account_id.into());
        let old_stake = SM::current_stake(&account_id.into());

        assert_eq!(old_stake, stake_amount.into());

        let leader_worker_id = WorkingGroupInstance::<T, I>::current_lead().unwrap();

        terminate_role(
            member_id,
            account_id,
            leader_worker_id.into(),
            stake_amount.into(),
            4,
            working_group,
        );

        assert!(WorkingGroupInstance::<T, I>::current_lead().is_none());

        let new_balance = Balances::usable_balance(&account_id.into());
        let new_stake: working_group::BalanceOf<T> = SM::current_stake(&account_id.into()).into();

        assert_eq!(new_stake, 0.into());
        assert_eq!(
            new_balance,
            old_balance - <Runtime as membership::Config>::CandidateStake::get()
        );
    });
}<|MERGE_RESOLUTION|>--- conflicted
+++ resolved
@@ -8,10 +8,7 @@
 use frame_support::traits::LockIdentifier;
 use frame_system::RawOrigin;
 use proposals_codex::CreateOpeningParameters;
-<<<<<<< HEAD
-=======
 use sp_runtime::SaturatedConversion;
->>>>>>> d9d9b49b
 use strum::IntoEnumIterator;
 use working_group::StakeParameters;
 
@@ -31,7 +28,7 @@
     StorageWorkingGroupInstance, StorageWorkingGroupStakingManager,
 };
 
-type WorkingGroupInstance<T, I> = working_group::Pallet<T, I>;
+type WorkingGroupInstance<T, I> = working_group::Module<T, I>;
 
 fn add_opening(
     member_id: MemberId,
@@ -490,11 +487,7 @@
 >(
     working_group: WorkingGroup,
 ) where
-<<<<<<< HEAD
-    <T as common::membership::Config>::MemberId: From<u64>,
-=======
     <T as common::membership::MembershipTypes>::MemberId: From<u64>,
->>>>>>> d9d9b49b
 {
     initial_test_ext().execute_with(|| {
         let member_id: MemberId = create_new_members(1)[0];
@@ -598,13 +591,8 @@
 >(
     working_group: WorkingGroup,
 ) where
-<<<<<<< HEAD
     <T as frame_system::Config>::AccountId: From<[u8; 32]>,
-    <T as common::membership::Config>::MemberId: From<u64>,
-=======
-    <T as frame_system::Trait>::AccountId: From<[u8; 32]>,
     <T as common::membership::MembershipTypes>::MemberId: From<u64>,
->>>>>>> d9d9b49b
     common::MemberId<T>: From<u64>,
 {
     initial_test_ext().execute_with(|| {
@@ -627,22 +615,6 @@
                 working_group,
             );
 
-<<<<<<< HEAD
-        let apply_result = WorkingGroupInstance::<T, I>::apply_on_opening(
-            RawOrigin::Signed(account_id.into()).into(),
-            working_group::ApplyOnOpeningParameters::<T> {
-                member_id: member_id.into(),
-                opening_id,
-                role_account_id: account_id.into(),
-                reward_account_id: account_id.into(),
-                description: Vec::new(),
-                stake_parameters: StakeParameters {
-                    stake: T::Balance::from(<Runtime as working_group::Config<
-                        MembershipWorkingGroupInstance,
-                    >>::MinimumApplicationStake::get()
-                        as u32),
-                    staking_account_id: account_id.into(),
-=======
         let apply_result =
             WorkingGroupInstance::<T, I>::apply_on_opening(
                 RawOrigin::Signed(account_id.into()).into(),
@@ -656,7 +628,7 @@
                         StakeParameters {
                             stake:
                                 //T::Balance::from(
-                                    <Runtime as working_group::Trait<
+                                    <Runtime as working_group::Config<
                                         MembershipWorkingGroupInstance,
                                     >>::MinimumApplicationStake::get(
                                     )
@@ -664,7 +636,6 @@
                               //  ),
                             staking_account_id: account_id.into(),
                         },
->>>>>>> d9d9b49b
                 },
             },
         );
@@ -765,43 +736,24 @@
 }
 
 fn run_create_decrease_group_leader_stake_proposal_execution_succeeds<
-<<<<<<< HEAD
     T: working_group::Config<I>
         + frame_system::Config
-        + common::membership::Config
+        + common::membership::MembershipTypes
         + pallet_balances::Config,
     I: frame_support::traits::Instance,
     SM: staking_handler::StakingHandler<
         <T as frame_system::Config>::AccountId,
         <T as pallet_balances::Config>::Balance,
-        <T as common::membership::Config>::MemberId,
-=======
-    T: working_group::Trait<I>
-        + frame_system::Trait
-        + common::membership::MembershipTypes
-        + pallet_balances::Trait,
-    I: frame_support::traits::Instance,
-    SM: staking_handler::StakingHandler<
-        <T as frame_system::Trait>::AccountId,
-        <T as pallet_balances::Trait>::Balance,
         <T as common::membership::MembershipTypes>::MemberId,
         LockIdentifier,
->>>>>>> d9d9b49b
     >,
 >(
     working_group: WorkingGroup,
 ) where
-<<<<<<< HEAD
     <T as frame_system::Config>::AccountId: From<[u8; 32]>,
-    <T as common::membership::Config>::MemberId: From<u64>,
-    <T as common::membership::Config>::ActorId: Into<u64>,
-    <T as pallet_balances::Config>::Balance: From<u128>,
-=======
-    <T as frame_system::Trait>::AccountId: From<[u8; 32]>,
     <T as common::membership::MembershipTypes>::MemberId: From<u64>,
     <T as common::membership::MembershipTypes>::ActorId: Into<u64>,
-    <T as pallet_balances::Trait>::Balance: From<u128>,
->>>>>>> d9d9b49b
+    <T as pallet_balances::Config>::Balance: From<u128>,
 {
     initial_test_ext().execute_with(|| {
         let member_id: u64 = create_new_members(1)[0];
@@ -970,31 +922,18 @@
     T: working_group::Config<I> + frame_system::Config,
     I: frame_support::traits::Instance,
     SM: staking_handler::StakingHandler<
-<<<<<<< HEAD
         <T as frame_system::Config>::AccountId,
         <T as pallet_balances::Config>::Balance,
-        <T as common::membership::Config>::MemberId,
-=======
-        <T as frame_system::Trait>::AccountId,
-        <T as pallet_balances::Trait>::Balance,
         <T as common::membership::MembershipTypes>::MemberId,
         LockIdentifier,
->>>>>>> d9d9b49b
     >,
 >(
     working_group: WorkingGroup,
 ) where
-<<<<<<< HEAD
     <T as frame_system::Config>::AccountId: From<[u8; 32]>,
-    <T as common::membership::Config>::MemberId: From<u64>,
-    <T as common::membership::Config>::ActorId: Into<u64>,
-    <T as pallet_balances::Config>::Balance: From<u128>,
-=======
-    <T as frame_system::Trait>::AccountId: From<[u8; 32]>,
     <T as common::membership::MembershipTypes>::MemberId: From<u64>,
     <T as common::membership::MembershipTypes>::ActorId: Into<u64>,
-    <T as pallet_balances::Trait>::Balance: From<u128>,
->>>>>>> d9d9b49b
+    <T as pallet_balances::Config>::Balance: From<u128>,
 {
     initial_test_ext().execute_with(|| {
         let member_id: u64 = create_new_members(1)[0];
@@ -1160,13 +1099,8 @@
 >(
     working_group: WorkingGroup,
 ) where
-<<<<<<< HEAD
     <T as frame_system::Config>::AccountId: From<[u8; 32]>,
-    <T as common::membership::Config>::MemberId: From<u64>,
-=======
-    <T as frame_system::Trait>::AccountId: From<[u8; 32]>,
     <T as common::membership::MembershipTypes>::MemberId: From<u64>,
->>>>>>> d9d9b49b
     working_group::BalanceOf<T>: From<u128>,
 {
     initial_test_ext().execute_with(|| {
@@ -1204,13 +1138,8 @@
 >(
     working_group: WorkingGroup,
 ) where
-<<<<<<< HEAD
     <T as frame_system::Config>::AccountId: From<[u8; 32]>,
-    <T as common::membership::Config>::MemberId: From<u64>,
-=======
-    <T as frame_system::Trait>::AccountId: From<[u8; 32]>,
     <T as common::membership::MembershipTypes>::MemberId: From<u64>,
->>>>>>> d9d9b49b
     working_group::BalanceOf<T>: From<u128>,
 {
     initial_test_ext().execute_with(|| {
@@ -1416,15 +1345,9 @@
 >(
     working_group: WorkingGroup,
 ) where
-<<<<<<< HEAD
     <T as frame_system::Config>::AccountId: From<[u8; 32]>,
-    <T as common::membership::Config>::MemberId: From<u64>,
-    <T as common::membership::Config>::ActorId: Into<u64>,
-=======
-    <T as frame_system::Trait>::AccountId: From<[u8; 32]>,
     <T as common::membership::MembershipTypes>::MemberId: From<u64>,
     <T as common::membership::MembershipTypes>::ActorId: Into<u64>,
->>>>>>> d9d9b49b
     working_group::BalanceOf<T>: From<u128>,
 {
     initial_test_ext().execute_with(|| {
@@ -1589,33 +1512,19 @@
     T: working_group::Config<I> + frame_system::Config,
     I: frame_support::traits::Instance,
     SM: staking_handler::StakingHandler<
-<<<<<<< HEAD
         <T as frame_system::Config>::AccountId,
         <T as pallet_balances::Config>::Balance,
-        <T as common::membership::Config>::MemberId,
-=======
-        <T as frame_system::Trait>::AccountId,
-        <T as pallet_balances::Trait>::Balance,
         <T as common::membership::MembershipTypes>::MemberId,
         LockIdentifier,
->>>>>>> d9d9b49b
     >,
 >(
     working_group: WorkingGroup,
 ) where
-<<<<<<< HEAD
     <T as frame_system::Config>::AccountId: From<[u8; 32]>,
-    <T as common::membership::Config>::MemberId: From<u64>,
-    common::MemberId<T>: From<u64>,
-    <T as common::membership::Config>::ActorId: Into<u64>,
-    <T as pallet_balances::Config>::Balance: From<u128>,
-=======
-    <T as frame_system::Trait>::AccountId: From<[u8; 32]>,
     <T as common::membership::MembershipTypes>::MemberId: From<u64>,
     common::MemberId<T>: From<u64>,
     <T as common::membership::MembershipTypes>::ActorId: Into<u64>,
-    <T as pallet_balances::Trait>::Balance: From<u128>,
->>>>>>> d9d9b49b
+    <T as pallet_balances::Config>::Balance: From<u128>,
 {
     initial_test_ext().execute_with(|| {
         let member_id: u64 = create_new_members(1)[0];
@@ -1779,31 +1688,18 @@
     T: working_group::Config<I> + frame_system::Config,
     I: frame_support::traits::Instance,
     SM: staking_handler::StakingHandler<
-<<<<<<< HEAD
         <T as frame_system::Config>::AccountId,
         <T as pallet_balances::Config>::Balance,
-        <T as common::membership::Config>::MemberId,
-=======
-        <T as frame_system::Trait>::AccountId,
-        <T as pallet_balances::Trait>::Balance,
         <T as common::membership::MembershipTypes>::MemberId,
         LockIdentifier,
->>>>>>> d9d9b49b
     >,
 >(
     working_group: WorkingGroup,
 ) where
-<<<<<<< HEAD
     <T as frame_system::Config>::AccountId: From<[u8; 32]>,
-    <T as common::membership::Config>::MemberId: From<u64>,
-    <T as common::membership::Config>::ActorId: Into<u64>,
-    <T as pallet_balances::Config>::Balance: From<u128>,
-=======
-    <T as frame_system::Trait>::AccountId: From<[u8; 32]>,
     <T as common::membership::MembershipTypes>::MemberId: From<u64>,
     <T as common::membership::MembershipTypes>::ActorId: Into<u64>,
-    <T as pallet_balances::Trait>::Balance: From<u128>,
->>>>>>> d9d9b49b
+    <T as pallet_balances::Config>::Balance: From<u128>,
 {
     initial_test_ext().execute_with(|| {
         let member_id: u64 = create_new_members(1)[0];
