#![allow(unnameable_test_items)]
#![allow(dead_code)]

use super::*;

<<<<<<< HEAD
=======
use frame_system::RawOrigin;

>>>>>>> b2765ec0
use common::working_group::WorkingGroup;
use common::BalanceKind;
use frame_system::RawOrigin;
use proposals_codex::CreateOpeningParameters;
use sp_std::convert::TryInto;
use strum::IntoEnumIterator;
use working_group::StakeParameters;

use crate::primitives::{ActorId, MemberId};
use crate::tests::run_to_block;
use crate::{
    Balance, BlockNumber, ContentDirectoryWorkingGroup, ContentDirectoryWorkingGroupInstance,
<<<<<<< HEAD
    ContentDirectoryWorkingGroupStakingManager, ForumWorkingGroup, ForumWorkingGroupInstance,
    ForumWorkingGroupStakingManager, MembershipWorkingGroup, MembershipWorkingGroupInstance,
    MembershipWorkingGroupStakingManager, StorageWorkingGroup, StorageWorkingGroupInstance,
    StorageWorkingGroupStakingManager,
=======
    GatewayWorkingGroup, GatewayWorkingGroupInstance, OperationsWorkingGroup,
    OperationsWorkingGroupInstance, StorageWorkingGroup, StorageWorkingGroupInstance,
>>>>>>> b2765ec0
};

type WorkingGroupInstance<T, I> = working_group::Module<T, I>;

fn add_opening(
    member_id: MemberId,
    account_id: [u8; 32],
    stake_policy: working_group::StakePolicy<BlockNumber, Balance>,
    sequence_number: u32, // action sequence number to align with other actions
    group: WorkingGroup,
) -> u64 {
    let expected_proposal_id = sequence_number;

    let opening_id = match group {
        WorkingGroup::Content => {
            let opening_id = ContentDirectoryWorkingGroup::next_opening_id();
            assert!(!<working_group::OpeningById<
                Runtime,
                ContentDirectoryWorkingGroupInstance,
            >>::contains_key(opening_id));
            opening_id
        }
        WorkingGroup::Storage => {
            let opening_id = StorageWorkingGroup::next_opening_id();
            assert!(!<working_group::OpeningById<
                Runtime,
                StorageWorkingGroupInstance,
            >>::contains_key(opening_id));
            opening_id
        }
<<<<<<< HEAD
        WorkingGroup::Forum => {
            let opening_id = ForumWorkingGroup::next_opening_id();
            assert!(!<working_group::OpeningById<
                Runtime,
                ForumWorkingGroupInstance,
            >>::contains_key(opening_id));
            opening_id
        }
        WorkingGroup::Membership => {
            let opening_id = MembershipWorkingGroup::next_opening_id();
            assert!(!<working_group::OpeningById<
                Runtime,
                MembershipWorkingGroupInstance,
=======
        WorkingGroup::Operations => {
            let opening_id = OperationsWorkingGroup::next_opening_id();
            assert!(!<working_group::OpeningById<
                Runtime,
                OperationsWorkingGroupInstance,
            >>::contains_key(opening_id));
            opening_id
        }
        WorkingGroup::Gateway => {
            let opening_id = GatewayWorkingGroup::next_opening_id();
            assert!(!<working_group::OpeningById<
                Runtime,
                GatewayWorkingGroupInstance,
>>>>>>> b2765ec0
            >>::contains_key(opening_id));
            opening_id
        }
    };

    let codex_extrinsic_test_fixture = CodexProposalTestFixture::default_for_call(|| {
        let staking_account_id: [u8; 32] = [221u8; 32];
        increase_total_balance_issuance_using_account_id(
            staking_account_id.clone().into(),
            1_500_000,
        );

        set_staking_account(
            account_id.clone().into(),
            staking_account_id.clone().into(),
            member_id,
        );

        let general_proposal_parameters = GeneralProposalParameters::<Runtime> {
            member_id: member_id.into(),
            title: b"title".to_vec(),
            description: b"body".to_vec(),
            staking_account_id: Some(staking_account_id.into()),
            exact_execution_block: None,
        };

        ProposalCodex::create_proposal(
            RawOrigin::Signed(account_id.into()).into(),
            general_proposal_parameters,
            ProposalDetails::CreateWorkingGroupLeadOpening(CreateOpeningParameters {
                description: Vec::new(),
                stake_policy: stake_policy.clone(),
                reward_per_block: None,
                group,
            }),
        )
    })
    .with_expected_proposal_id(expected_proposal_id);

    codex_extrinsic_test_fixture.call_extrinsic_and_assert();

    match group {
        WorkingGroup::Content => assert!(working_group::OpeningById::<
            Runtime,
            ContentDirectoryWorkingGroupInstance,
        >::contains_key(opening_id)),
        WorkingGroup::Storage => assert!(working_group::OpeningById::<
            Runtime,
            StorageWorkingGroupInstance,
        >::contains_key(opening_id)),
        WorkingGroup::Forum => assert!(working_group::OpeningById::<
            Runtime,
            ForumWorkingGroupInstance,
        >::contains_key(opening_id)),
        WorkingGroup::Membership => assert!(working_group::OpeningById::<
            Runtime,
            MembershipWorkingGroupInstance,
        >::contains_key(opening_id)),
    }
    opening_id
}

fn fill_opening(
    member_id: MemberId,
    account_id: [u8; 32],
    opening_id: u64,
    application_id: u64,
    sequence_number: u32, // action sequence number to align with other actions
    working_group: WorkingGroup,
) {
    let expected_proposal_id = sequence_number;

    let staking_account_id: [u8; 32] = [220u8; 32];
    increase_total_balance_issuance_using_account_id(staking_account_id.into(), 1_500_000);
    set_staking_account(account_id.into(), staking_account_id.into(), member_id);

    let codex_extrinsic_test_fixture = CodexProposalTestFixture::default_for_call(|| {
        let general_proposal_parameters = GeneralProposalParameters::<Runtime> {
            member_id: member_id.into(),
            title: b"title".to_vec(),
            description: b"body".to_vec(),
            staking_account_id: Some(staking_account_id.into()),
            exact_execution_block: None,
        };

        ProposalCodex::create_proposal(
            RawOrigin::Signed(account_id.into()).into(),
            general_proposal_parameters,
            ProposalDetails::FillWorkingGroupLeadOpening(proposals_codex::FillOpeningParameters {
                opening_id,
                application_id,
                working_group,
            }),
        )
    })
    .disable_setup_enviroment()
    .with_expected_proposal_id(expected_proposal_id);

    codex_extrinsic_test_fixture.call_extrinsic_and_assert();
}

fn decrease_stake(
    member_id: u64,
    account_id: [u8; 32],
    leader_worker_id: u64,
    stake_amount: Balance,
    sequence_number: u32, // action sequence number to align with other actions
    working_group: WorkingGroup,
) {
    let expected_proposal_id = sequence_number;

    let staking_account_id: [u8; 32] = [227u8; 32];
    increase_total_balance_issuance_using_account_id(staking_account_id.into(), 1_500_000);
    set_staking_account(account_id.into(), staking_account_id.into(), member_id);

    let codex_extrinsic_test_fixture = CodexProposalTestFixture::default_for_call(|| {
        let general_proposal_parameters = GeneralProposalParameters::<Runtime> {
            member_id: member_id.into(),
            title: b"title".to_vec(),
            description: b"body".to_vec(),
            staking_account_id: Some(staking_account_id.into()),
            exact_execution_block: None,
        };

        ProposalCodex::create_proposal(
            RawOrigin::Signed(account_id.into()).into(),
            general_proposal_parameters,
            ProposalDetails::DecreaseWorkingGroupLeadStake(
                leader_worker_id,
                stake_amount,
                working_group,
            ),
        )
    })
    .disable_setup_enviroment()
    .with_expected_proposal_id(expected_proposal_id);

    codex_extrinsic_test_fixture.call_extrinsic_and_assert();
}

fn slash_stake(
    member_id: MemberId,
    account_id: [u8; 32],
    staking_account_id: [u8; 32],
    leader_worker_id: ActorId,
    stake_amount: Balance,
    sequence_number: u32, // action sequence number to align with other actions
    working_group: WorkingGroup,
) {
    let expected_proposal_id = sequence_number;

    let codex_extrinsic_test_fixture = CodexProposalTestFixture::default_for_call(|| {
        let general_proposal_parameters = GeneralProposalParameters::<Runtime> {
            member_id: member_id.into(),
            title: b"title".to_vec(),
            description: b"body".to_vec(),
            staking_account_id: Some(staking_account_id.into()),
            exact_execution_block: None,
        };

        ProposalCodex::create_proposal(
            RawOrigin::Signed(account_id.into()).into(),
            general_proposal_parameters,
            ProposalDetails::SlashWorkingGroupLead(leader_worker_id, stake_amount, working_group),
        )
    })
    .disable_setup_enviroment()
    .with_expected_proposal_id(expected_proposal_id);

    codex_extrinsic_test_fixture.call_extrinsic_and_assert();
}

fn set_reward(
    member_id: MemberId,
    account_id: [u8; 32],
    leader_worker_id: u64,
    reward_amount: Balance,
    sequence_number: u32, // action sequence number to align with other actions
    working_group: WorkingGroup,
) {
    let expected_proposal_id = sequence_number;

    let staking_account_id: [u8; 32] = [228u8; 32];
    increase_total_balance_issuance_using_account_id(staking_account_id.into(), 1_500_000);
    set_staking_account(account_id.into(), staking_account_id.into(), member_id);

    let codex_extrinsic_test_fixture = CodexProposalTestFixture::default_for_call(|| {
        let general_proposal_parameters = GeneralProposalParameters::<Runtime> {
            member_id: member_id.into(),
            title: b"title".to_vec(),
            description: b"body".to_vec(),
            staking_account_id: Some(staking_account_id.into()),
            exact_execution_block: None,
        };

        ProposalCodex::create_proposal(
            RawOrigin::Signed(account_id.into()).into(),
            general_proposal_parameters,
            ProposalDetails::SetWorkingGroupLeadReward(
                leader_worker_id,
                Some(reward_amount),
                working_group,
            ),
        )
    })
    .disable_setup_enviroment()
    .with_expected_proposal_id(expected_proposal_id);

    codex_extrinsic_test_fixture.call_extrinsic_and_assert();
}

fn set_mint_capacity<
<<<<<<< HEAD
    T: working_group::Trait<I> + frame_system::Trait,
=======
    T: working_group::Trait<I> + frame_system::Trait + minting::Trait,
>>>>>>> b2765ec0
    I: frame_support::traits::Instance,
>(
    member_id: MemberId,
    account_id: [u8; 32],
    mint_capacity: Balance,
    sequence_number: u32, // action sequence number to align with other actions
    setup_environment: bool,
    working_group: WorkingGroup,
    balance_kind: BalanceKind,
) {
    let expected_proposal_id = sequence_number;

    let staking_account_id: [u8; 32] = [224u8; 32];
    increase_total_balance_issuance_using_account_id(staking_account_id.into(), 1_500_000);
    set_staking_account(account_id.into(), staking_account_id.into(), member_id);

    let codex_extrinsic_test_fixture = CodexProposalTestFixture::default_for_call(|| {
        let general_proposal_parameters = GeneralProposalParameters::<Runtime> {
            member_id: member_id.into(),
            title: b"title".to_vec(),
            description: b"body".to_vec(),
            staking_account_id: Some(staking_account_id.into()),
            exact_execution_block: None,
        };

        ProposalCodex::create_proposal(
            RawOrigin::Signed(account_id.into()).into(),
            general_proposal_parameters,
            ProposalDetails::UpdateWorkingGroupBudget(mint_capacity, working_group, balance_kind),
        )
    })
    .with_setup_enviroment(setup_environment)
    .with_expected_proposal_id(expected_proposal_id);

    codex_extrinsic_test_fixture.call_extrinsic_and_assert();
}

fn terminate_role(
    member_id: MemberId,
    account_id: [u8; 32],
    leader_worker_id: u64,
    slashing_amount: Option<Balance>,
    sequence_number: u32, // action sequence number to align with other actions
    group: WorkingGroup,
) {
    let expected_proposal_id = sequence_number;

    let staking_account_id: [u8; 32] = [223u8; 32];
    increase_total_balance_issuance_using_account_id(staking_account_id.into(), 1_500_000);
    set_staking_account(account_id.into(), staking_account_id.into(), member_id);

    let codex_extrinsic_test_fixture = CodexProposalTestFixture::default_for_call(|| {
        let general_proposal_parameters = GeneralProposalParameters::<Runtime> {
            member_id: member_id.into(),
            title: b"title".to_vec(),
            description: b"body".to_vec(),
            staking_account_id: Some(staking_account_id.into()),
            exact_execution_block: None,
        };

        ProposalCodex::create_proposal(
            RawOrigin::Signed(account_id.into()).into(),
            general_proposal_parameters,
            ProposalDetails::TerminateWorkingGroupLead(proposals_codex::TerminateRoleParameters {
                worker_id: leader_worker_id,
                slashing_amount: slashing_amount.clone(),
                group,
            }),
        )
    })
    .disable_setup_enviroment()
    .with_expected_proposal_id(expected_proposal_id);

    codex_extrinsic_test_fixture.call_extrinsic_and_assert();
}

#[test]
fn create_add_working_group_leader_opening_proposal_execution_succeeds() {
    // This uses strum crate for enum iteration
    for group in WorkingGroup::iter() {
        match group {
            WorkingGroup::Content => {
                run_create_add_working_group_leader_opening_proposal_execution_succeeds::<
                    Runtime,
                    ContentDirectoryWorkingGroupInstance,
                >(group);
            }
            WorkingGroup::Storage => {
                run_create_add_working_group_leader_opening_proposal_execution_succeeds::<
                    Runtime,
                    StorageWorkingGroupInstance,
                >(group);
            }
<<<<<<< HEAD
            WorkingGroup::Forum => {
                run_create_add_working_group_leader_opening_proposal_execution_succeeds::<
                    Runtime,
                    ForumWorkingGroupInstance,
                >(group);
            }
            WorkingGroup::Membership => {
                run_create_add_working_group_leader_opening_proposal_execution_succeeds::<
                    Runtime,
                    MembershipWorkingGroupInstance,
=======
            WorkingGroup::Operations => {
                run_create_add_working_group_leader_opening_proposal_execution_succeeds::<
                    Runtime,
                    OperationsWorkingGroupInstance,
                >(group);
            }
            WorkingGroup::Gateway => {
                run_create_add_working_group_leader_opening_proposal_execution_succeeds::<
                    Runtime,
                    GatewayWorkingGroupInstance,
>>>>>>> b2765ec0
                >(group);
            }
        }
    }
}

fn run_create_add_working_group_leader_opening_proposal_execution_succeeds<
<<<<<<< HEAD
    T: working_group::Trait<I> + frame_system::Trait,
=======
    T: working_group::Trait<I> + frame_system::Trait + stake::Trait,
>>>>>>> b2765ec0
    I: frame_support::traits::Instance,
>(
    working_group: WorkingGroup,
) where
    <T as common::membership::Trait>::MemberId: From<u64>,
{
    initial_test_ext().execute_with(|| {
        let member_id: MemberId = 1;
        let account_id: [u8; 32] = [member_id as u8; 32];

        let next_opening_id = WorkingGroupInstance::<T, I>::next_opening_id();

        assert!(!<working_group::OpeningById<T, I>>::contains_key(
            next_opening_id
        ));

        let opening_id: working_group::OpeningId =
            add_opening(
                member_id,
                account_id,
                StakePolicy {
                    stake_amount: <Runtime as working_group::Trait<
                        MembershipWorkingGroupInstance,
                    >>::MinimumApplicationStake::get() as u128,
                    leaving_unstaking_period: 1_000_000,
                },
                1,
                working_group,
            )
            .into();

        // Check for expected opening id.
        assert_eq!(opening_id, next_opening_id);

        // Check for the new opening creation.
        assert!(<working_group::OpeningById<T, I>>::contains_key(opening_id));
    });
}

#[test]
fn create_fill_working_group_leader_opening_proposal_execution_succeeds() {
    // This uses strum crate for enum iteration
    for group in WorkingGroup::iter() {
        match group {
            WorkingGroup::Content => {
                run_create_fill_working_group_leader_opening_proposal_execution_succeeds::<
                    Runtime,
                    ContentDirectoryWorkingGroupInstance,
                >(group);
            }
            WorkingGroup::Storage => {
                run_create_fill_working_group_leader_opening_proposal_execution_succeeds::<
                    Runtime,
                    StorageWorkingGroupInstance,
                >(group);
            }
            WorkingGroup::Forum => {
                run_create_fill_working_group_leader_opening_proposal_execution_succeeds::<
                    Runtime,
                    ForumWorkingGroupInstance,
                >(group);
            }
            WorkingGroup::Membership => {
                run_create_fill_working_group_leader_opening_proposal_execution_succeeds::<
                    Runtime,
                    MembershipWorkingGroupInstance,
                >(group);
            }
            WorkingGroup::Operations => {
                run_create_begin_review_working_group_leader_applications_proposal_execution_succeeds::<
                Runtime,
                OperationsWorkingGroupInstance,
            >(group);
            }
            WorkingGroup::Gateway => {
                run_create_begin_review_working_group_leader_applications_proposal_execution_succeeds::<
                Runtime,
                GatewayWorkingGroupInstance,
            >(group);
            }
        }
    }
}

<<<<<<< HEAD
fn run_create_fill_working_group_leader_opening_proposal_execution_succeeds<
    T: working_group::Trait<I> + frame_system::Trait,
=======
fn run_create_begin_review_working_group_leader_applications_proposal_execution_succeeds<
    T: working_group::Trait<I> + frame_system::Trait + stake::Trait,
>>>>>>> b2765ec0
    I: frame_support::traits::Instance,
>(
    working_group: WorkingGroup,
) where
    <T as frame_system::Trait>::AccountId: From<[u8; 32]>,
    <T as common::membership::Trait>::MemberId: From<u64>,
    common::MemberId<T>: From<u64>,
{
    initial_test_ext().execute_with(|| {
        let member_id: u64 = 14;
        let account_id: [u8; 32] = [member_id as u8; 32];

        increase_total_balance_issuance_using_account_id(account_id.clone().into(), 1_500_000);

        let opening_id =
            add_opening(
                member_id,
                account_id,
                StakePolicy {
                    stake_amount: <Runtime as working_group::Trait<
                        MembershipWorkingGroupInstance,
                    >>::MinimumApplicationStake::get() as u128,
                    leaving_unstaking_period: 1_000_000,
                },
                1,
                working_group,
            );

        let apply_result =
            WorkingGroupInstance::<T, I>::apply_on_opening(
                RawOrigin::Signed(account_id.into()).into(),
                working_group::ApplyOnOpeningParameters::<T> {
                    member_id: member_id.into(),
                    opening_id,
                    role_account_id: account_id.into(),
                    reward_account_id: account_id.into(),
                    description: Vec::new(),
                    stake_parameters:
                        StakeParameters {
                            stake:
                                T::Balance::from(
                                    <Runtime as working_group::Trait<
                                        MembershipWorkingGroupInstance,
                                    >>::MinimumApplicationStake::get(
                                    )
                                    .try_into()
                                    .unwrap(),
                                ),
                            staking_account_id: account_id.into(),
                        },
                },
            );

        assert_eq!(apply_result, Ok(()));

        let expected_application_id = 0;

        let lead = WorkingGroupInstance::<T, I>::current_lead();
        assert!(lead.is_none());

        fill_opening(
            member_id,
            account_id.clone(),
            opening_id,
            expected_application_id,
            2,
            working_group,
        );

        run_to_block(30);

        let lead = WorkingGroupInstance::<T, I>::current_lead();
        assert!(lead.is_some());
    });
}

#[test]
fn create_decrease_group_leader_stake_proposal_execution_succeeds() {
    // This uses strum crate for enum iteration
    for group in WorkingGroup::iter() {
        match group {
            WorkingGroup::Content => {
                run_create_decrease_group_leader_stake_proposal_execution_succeeds::<
                    Runtime,
                    ContentDirectoryWorkingGroupInstance,
                    ContentDirectoryWorkingGroupStakingManager,
                >(group);
            }
            WorkingGroup::Storage => {
                run_create_decrease_group_leader_stake_proposal_execution_succeeds::<
                    Runtime,
                    StorageWorkingGroupInstance,
                    StorageWorkingGroupStakingManager,
                >(group);
            }
<<<<<<< HEAD
            WorkingGroup::Forum => {
                run_create_decrease_group_leader_stake_proposal_execution_succeeds::<
                    Runtime,
                    ForumWorkingGroupInstance,
                    ForumWorkingGroupStakingManager,
                >(group);
            }
            WorkingGroup::Membership => {
                run_create_decrease_group_leader_stake_proposal_execution_succeeds::<
                    Runtime,
                    MembershipWorkingGroupInstance,
                    MembershipWorkingGroupStakingManager,
                >(group);
=======
            WorkingGroup::Operations => {
                run_create_fill_working_group_leader_opening_proposal_execution_succeeds::<
                    Runtime,
                    OperationsWorkingGroupInstance,
                >(group);
            }
            WorkingGroup::Gateway => {
                run_create_fill_working_group_leader_opening_proposal_execution_succeeds::<
                    Runtime,
                    GatewayWorkingGroupInstance,
                >(group);
            }
        }
    }

    fn run_create_fill_working_group_leader_opening_proposal_execution_succeeds<
        T: working_group::Trait<I> + frame_system::Trait + stake::Trait,
        I: frame_support::traits::Instance,
    >(
        working_group: WorkingGroup,
    ) where
        <T as frame_system::Trait>::AccountId: From<[u8; 32]>,
        <T as membership::Trait>::MemberId: From<u64>,
        <T as hiring::Trait>::OpeningId: From<u64>,
    {
        initial_test_ext().execute_with(|| {
            let member_id: MemberId = 1;
            let account_id: [u8; 32] = [member_id as u8; 32];

            let opening_id = add_opening(
                member_id,
                account_id,
                ActivateOpeningAt::CurrentBlock,
                None,
                1,
                working_group,
            );

            let apply_result = WorkingGroupInstance::<T, I>::apply_on_opening(
                RawOrigin::Signed(account_id.into()).into(),
                member_id.into(),
                opening_id.into(),
                account_id.into(),
                None,
                None,
                Vec::new(),
            );

            assert_eq!(apply_result, Ok(()));

            let expected_application_id = 0;

            begin_review_applications(member_id, account_id, opening_id, 2, working_group);

            let lead = WorkingGroupInstance::<T, I>::current_lead();
            assert!(lead.is_none());

            fill_opening(
                member_id,
                account_id,
                opening_id,
                expected_application_id,
                None,
                3,
                working_group,
            );

            let lead = WorkingGroupInstance::<T, I>::current_lead();
            assert!(lead.is_some());
        });
    }

    #[test]
    fn create_decrease_group_leader_stake_proposal_execution_succeeds() {
        // This uses strum crate for enum iteration
        for group in WorkingGroup::iter() {
            match group {
                WorkingGroup::Content => {
                    run_create_decrease_group_leader_stake_proposal_execution_succeeds::<
                        Runtime,
                        ContentDirectoryWorkingGroupInstance,
                    >(group);
                }
                WorkingGroup::Storage => {
                    run_create_decrease_group_leader_stake_proposal_execution_succeeds::<
                        Runtime,
                        StorageWorkingGroupInstance,
                    >(group);
                }
                WorkingGroup::Operations => {
                    run_create_decrease_group_leader_stake_proposal_execution_succeeds::<
                        Runtime,
                        OperationsWorkingGroupInstance,
                    >(group);
                }
                WorkingGroup::Gateway => {
                    run_create_decrease_group_leader_stake_proposal_execution_succeeds::<
                        Runtime,
                        GatewayWorkingGroupInstance,
                    >(group);
                }
>>>>>>> b2765ec0
            }
        }
    }
}

<<<<<<< HEAD
fn run_create_decrease_group_leader_stake_proposal_execution_succeeds<
    T: working_group::Trait<I>
        + frame_system::Trait
        + common::membership::Trait
        + pallet_balances::Trait,
    I: frame_support::traits::Instance,
    SM: staking_handler::StakingHandler<
        <T as frame_system::Trait>::AccountId,
        <T as pallet_balances::Trait>::Balance,
        <T as common::membership::Trait>::MemberId,
    >,
>(
    working_group: WorkingGroup,
) where
    <T as frame_system::Trait>::AccountId: From<[u8; 32]>,
    <T as common::membership::Trait>::MemberId: From<u64>,
    <T as common::membership::Trait>::ActorId: Into<u64>,
    <T as pallet_balances::Trait>::Balance: From<u128>,
{
    initial_test_ext().execute_with(|| {
        // Don't use the same member id as a councilor, can lead to conflicting stakes
        let member_id: MemberId = 14;
=======
    fn run_create_decrease_group_leader_stake_proposal_execution_succeeds<
        T: working_group::Trait<I> + frame_system::Trait + stake::Trait,
        I: frame_support::traits::Instance,
    >(
        working_group: WorkingGroup,
    ) where
        <T as frame_system::Trait>::AccountId: From<[u8; 32]>,
        <T as hiring::Trait>::OpeningId: From<u64>,
        <T as membership::Trait>::MemberId: From<u64>,
        <T as membership::Trait>::ActorId: Into<u64>,
        <<T as stake::Trait>::Currency as traits::Currency<
            <T as frame_system::Trait>::AccountId,
        >>::Balance: From<u128>,
    {
        initial_test_ext().execute_with(|| {
            let member_id: MemberId = 1;
            let account_id: [u8; 32] = [member_id as u8; 32];
            let stake_amount: Balance = 100;

            let opening_policy_commitment = OpeningPolicyCommitment {
                role_staking_policy: Some(hiring::StakingPolicy {
                    amount: 100,
                    amount_mode: hiring::StakingAmountLimitMode::AtLeast,
                    crowded_out_unstaking_period_length: None,
                    review_period_expired_unstaking_period_length: None,
                }),
                ..OpeningPolicyCommitment::default()
            };

            let opening_id = add_opening(
                member_id,
                account_id,
                ActivateOpeningAt::CurrentBlock,
                Some(opening_policy_commitment),
                1,
                working_group,
            );
>>>>>>> b2765ec0

        let account_id: [u8; 32] = [member_id as u8; 32];
        let stake_amount: Balance = 10_000;

        increase_total_balance_issuance_using_account_id(account_id.into(), 1_500_000);

        let stake_policy = working_group::StakePolicy {
            stake_amount,
            leaving_unstaking_period: 45000, // more than min value
        };

        let opening_id = add_opening(member_id, account_id, stake_policy, 1, working_group);

        let staking_account_id: [u8; 32] = [22u8; 32];
        increase_total_balance_issuance_using_account_id(staking_account_id.into(), 1_500_000);
        set_staking_account(account_id.into(), staking_account_id.into(), member_id);
        let stake_parameters = StakeParameters::<T::AccountId, working_group::BalanceOf<T>> {
            stake: stake_amount.into(),
            staking_account_id: staking_account_id.into(),
        };

        let old_balance = Balances::free_balance(&account_id.into());

        let apply_result = WorkingGroupInstance::<T, I>::apply_on_opening(
            RawOrigin::Signed(account_id.into()).into(),
            working_group::ApplyOnOpeningParameters::<T> {
                member_id: member_id.into(),
                opening_id,
                role_account_id: account_id.into(),
                reward_account_id: account_id.into(),
                description: Vec::new(),
                stake_parameters,
            },
        );

        assert_eq!(apply_result, Ok(()));

        let expected_application_id = 0;

        let lead = WorkingGroupInstance::<T, I>::current_lead();
        assert!(lead.is_none());

        fill_opening(
            member_id,
            account_id.clone(),
            opening_id,
            expected_application_id,
            2,
            working_group,
        );

        let new_balance = Balances::usable_balance(&staking_account_id.into());
        let stake: working_group::BalanceOf<T> =
            SM::current_stake(&staking_account_id.into()).into();

        let leader_worker_id = WorkingGroupInstance::<T, I>::current_lead().unwrap();

        assert_eq!(
            WorkingGroupInstance::<T, I>::worker_by_id(leader_worker_id).staking_account_id,
            staking_account_id.into()
        );

        assert_eq!(stake, working_group::BalanceOf::<T>::from(stake_amount));
        assert_eq!(new_balance, old_balance - stake_amount);

        let old_balance = new_balance;

        let decreasing_stake_amount = 30;
        decrease_stake(
            member_id,
            account_id,
            leader_worker_id.into(),
            decreasing_stake_amount,
            3,
            working_group,
        );

        let new_balance = Balances::usable_balance(&staking_account_id.into());
        let new_stake: working_group::BalanceOf<T> =
            SM::current_stake(&staking_account_id.into()).into();
        let converted_stake_amount: working_group::BalanceOf<T> = stake_amount.into();

        assert_eq!(
            new_stake,
            converted_stake_amount - decreasing_stake_amount.into()
        );
        assert_eq!(new_balance, old_balance + decreasing_stake_amount);
    });
}

<<<<<<< HEAD
#[test]
fn create_slash_group_leader_stake_proposal_execution_succeeds() {
    // This uses strum crate for enum iteration
    for group in WorkingGroup::iter() {
        match group {
            WorkingGroup::Content => {
                run_create_slash_group_leader_stake_proposal_execution_succeeds::<
                    Runtime,
                    ContentDirectoryWorkingGroupInstance,
                    ContentDirectoryWorkingGroupStakingManager,
                >(group)
            }
            WorkingGroup::Storage => {
                run_create_slash_group_leader_stake_proposal_execution_succeeds::<
                    Runtime,
                    StorageWorkingGroupInstance,
                    StorageWorkingGroupStakingManager,
                >(group)
            }
            WorkingGroup::Forum => {
                run_create_slash_group_leader_stake_proposal_execution_succeeds::<
                    Runtime,
                    ForumWorkingGroupInstance,
                    ForumWorkingGroupStakingManager,
                >(group)
            }
            WorkingGroup::Membership => {
                run_create_slash_group_leader_stake_proposal_execution_succeeds::<
                    Runtime,
                    MembershipWorkingGroupInstance,
                    MembershipWorkingGroupStakingManager,
                >(group)
=======
    #[test]
    fn create_slash_group_leader_stake_proposal_execution_succeeds() {
        // This uses strum crate for enum iteration
        for group in WorkingGroup::iter() {
            match group {
                WorkingGroup::Content => {
                    run_create_slash_group_leader_stake_proposal_execution_succeeds::<
                        Runtime,
                        ContentDirectoryWorkingGroupInstance,
                    >(group)
                }
                WorkingGroup::Storage => {
                    run_create_slash_group_leader_stake_proposal_execution_succeeds::<
                        Runtime,
                        StorageWorkingGroupInstance,
                    >(group)
                }
                WorkingGroup::Operations => {
                    run_create_slash_group_leader_stake_proposal_execution_succeeds::<
                        Runtime,
                        OperationsWorkingGroupInstance,
                    >(group)
                }
                WorkingGroup::Gateway => {
                    run_create_slash_group_leader_stake_proposal_execution_succeeds::<
                        Runtime,
                        GatewayWorkingGroupInstance,
                    >(group)
                }
>>>>>>> b2765ec0
            }
        }
    }
}

<<<<<<< HEAD
fn run_create_slash_group_leader_stake_proposal_execution_succeeds<
    T: working_group::Trait<I> + frame_system::Trait,
    I: frame_support::traits::Instance,
    SM: staking_handler::StakingHandler<
        <T as frame_system::Trait>::AccountId,
        <T as pallet_balances::Trait>::Balance,
        <T as common::membership::Trait>::MemberId,
    >,
>(
    working_group: WorkingGroup,
) where
    <T as frame_system::Trait>::AccountId: From<[u8; 32]>,
    <T as common::membership::Trait>::MemberId: From<u64>,
    <T as common::membership::Trait>::ActorId: Into<u64>,
    <T as pallet_balances::Trait>::Balance: From<u128>,
{
    initial_test_ext().execute_with(|| {
        // Don't use the same member id as a councilor, can lead to conflicting stakes
        let member_id: MemberId = 14;
=======
    fn run_create_slash_group_leader_stake_proposal_execution_succeeds<
        T: working_group::Trait<I> + frame_system::Trait + stake::Trait,
        I: frame_support::traits::Instance,
    >(
        working_group: WorkingGroup,
    ) where
        <T as frame_system::Trait>::AccountId: From<[u8; 32]>,
        <T as hiring::Trait>::OpeningId: From<u64>,
        <T as membership::Trait>::MemberId: From<u64>,
        <T as membership::Trait>::ActorId: Into<u64>,
        <<T as stake::Trait>::Currency as traits::Currency<
            <T as frame_system::Trait>::AccountId,
        >>::Balance: From<u128>,
    {
        initial_test_ext().execute_with(|| {
            let member_id: MemberId = 1;
            let account_id: [u8; 32] = [member_id as u8; 32];
            let stake_amount: Balance = 100;

            let opening_policy_commitment = OpeningPolicyCommitment {
                role_staking_policy: Some(hiring::StakingPolicy {
                    amount: 100,
                    amount_mode: hiring::StakingAmountLimitMode::AtLeast,
                    crowded_out_unstaking_period_length: None,
                    review_period_expired_unstaking_period_length: None,
                }),
                ..OpeningPolicyCommitment::default()
            };

            let opening_id = add_opening(
                member_id,
                account_id,
                ActivateOpeningAt::CurrentBlock,
                Some(opening_policy_commitment),
                1,
                working_group,
            );

            let apply_result = WorkingGroupInstance::<T, I>::apply_on_opening(
                RawOrigin::Signed(account_id.into()).into(),
                member_id.into(),
                opening_id.into(),
                account_id.into(),
                Some(stake_amount.into()),
                None,
                Vec::new(),
            );
>>>>>>> b2765ec0

        let account_id: [u8; 32] = [member_id as u8; 32];
        let stake_amount: Balance = 10_000;

        let stake_policy = working_group::StakePolicy {
            stake_amount,
            leaving_unstaking_period: 45000, // more than min value
        };

        increase_total_balance_issuance_using_account_id(account_id.clone().into(), 1_500_000);

        let opening_id = add_opening(member_id, account_id, stake_policy, 1, working_group);

        // Setup staking account
        let staking_account_id: [u8; 32] = [33u8; 32];
        increase_total_balance_issuance_using_account_id(staking_account_id.into(), 1_500_000);
        set_staking_account(account_id.into(), staking_account_id.into(), member_id);
        let stake_parameters = StakeParameters::<T::AccountId, working_group::BalanceOf<T>> {
            stake: stake_amount.into(),
            staking_account_id: staking_account_id.into(),
        };

        let apply_result = WorkingGroupInstance::<T, I>::apply_on_opening(
            RawOrigin::Signed(account_id.into()).into(),
            working_group::ApplyOnOpeningParameters::<T> {
                member_id: member_id.into(),
                opening_id,
                role_account_id: account_id.into(),
                reward_account_id: account_id.into(),
                description: Vec::new(),
                stake_parameters,
            },
        );

        assert_eq!(apply_result, Ok(()));

        let expected_application_id = 0;

        let lead = WorkingGroupInstance::<T, I>::current_lead();

        assert!(lead.is_none());

        fill_opening(
            member_id,
            account_id,
            opening_id,
            expected_application_id,
            2,
            working_group,
        );

        let leader_worker_id = WorkingGroupInstance::<T, I>::current_lead().unwrap();

        let old_balance = Balances::usable_balance(&staking_account_id.into());
        let old_stake = SM::current_stake(&staking_account_id.into());

        assert_eq!(old_stake, stake_amount.into());

        // Setup staking account for slashing
        let staking_account_id_for_slashing: [u8; 32] = [22u8; 32];
        increase_total_balance_issuance_using_account_id(
            staking_account_id_for_slashing.into(),
            1_500_000,
        );
        set_staking_account(
            account_id.into(),
            staking_account_id_for_slashing.into(),
            member_id,
        );

        let slashing_stake_amount = 30;
        slash_stake(
            member_id,
            account_id.clone(),
            staking_account_id_for_slashing.clone(),
            leader_worker_id.into(),
            slashing_stake_amount,
            3,
            working_group,
        );

        let new_balance = Balances::usable_balance(&staking_account_id.into());
        let new_stake: working_group::BalanceOf<T> =
            SM::current_stake(&staking_account_id.into()).into();
        let converted_stake_amount: working_group::BalanceOf<T> = stake_amount.into();

        assert_eq!(
            new_stake,
            converted_stake_amount - slashing_stake_amount.into()
        );
        assert_eq!(new_balance, old_balance);
    });
}

#[test]
fn create_set_working_group_mint_capacity_proposal_execution_succeeds() {
    // This uses strum crate for enum iteration
    for group in WorkingGroup::iter() {
        match group {
            WorkingGroup::Content => {
                run_create_set_working_group_mint_capacity_proposal_execution_succeeds::<
                    Runtime,
                    ContentDirectoryWorkingGroupInstance,
                >(group);
            }
            WorkingGroup::Storage => {
                run_create_set_working_group_mint_capacity_proposal_execution_succeeds::<
                    Runtime,
                    StorageWorkingGroupInstance,
                >(group);
            }
            WorkingGroup::Forum => {
                run_create_set_working_group_mint_capacity_proposal_execution_succeeds::<
                    Runtime,
                    ForumWorkingGroupInstance,
                >(group);
            }
            WorkingGroup::Membership => {
                run_create_set_working_group_mint_capacity_proposal_execution_succeeds::<
                    Runtime,
                    MembershipWorkingGroupInstance,
                >(group);
            }
        }
    }
}

fn run_create_set_working_group_mint_capacity_proposal_execution_succeeds<
    T: working_group::Trait<I> + frame_system::Trait,
    I: frame_support::traits::Instance,
>(
    working_group: WorkingGroup,
) where
    <T as frame_system::Trait>::AccountId: From<[u8; 32]>,
    <T as common::membership::Trait>::MemberId: From<u64>,
    working_group::BalanceOf<T>: From<u128>,
{
    initial_test_ext().execute_with(|| {
        let member_id: MemberId = 1;
        let account_id: [u8; 32] = [member_id as u8; 32];

        let mint_capacity = 999999;

        setup_members(15);
        setup_council(0);

        increase_total_balance_issuance_using_account_id(account_id.clone().into(), 1_500_000);

        Council::set_budget(RawOrigin::Root.into(), 5_000_000).unwrap();

        set_mint_capacity::<T, I>(
            member_id,
            account_id,
            mint_capacity,
            1,
            false,
            working_group,
            BalanceKind::Positive,
        );

        assert_eq!(
            working_group::Module::<T, I>::budget(),
            mint_capacity.into()
        );
    });
}

fn run_create_syphon_working_group_mint_capacity_proposal_execution_succeeds<
    T: working_group::Trait<I> + frame_system::Trait,
    I: frame_support::traits::Instance,
>(
    working_group: WorkingGroup,
) where
    <T as frame_system::Trait>::AccountId: From<[u8; 32]>,
    <T as common::membership::Trait>::MemberId: From<u64>,
    working_group::BalanceOf<T>: From<u128>,
{
    initial_test_ext().execute_with(|| {
        let member_id: MemberId = 14;
        let account_id: [u8; 32] = [member_id as u8; 32];

        increase_total_balance_issuance_using_account_id(account_id.clone().into(), 1_500_000);

        let funding = 999999;
        let mint_capacity = 5_000_000;

        let opening_id =
            add_opening(
                member_id,
                account_id,
                StakePolicy {
                    stake_amount: <Runtime as working_group::Trait<
                        MembershipWorkingGroupInstance,
                    >>::MinimumApplicationStake::get() as u128,
                    leaving_unstaking_period: 1_000_000,
                },
                1,
                working_group,
            );

        let stake_parameters =
            StakeParameters {
                stake: <Runtime as working_group::Trait<
                    MembershipWorkingGroupInstance,
                >>::MinimumApplicationStake::get()
                .into(),
                staking_account_id: account_id.into(),
            }
        ;

        let apply_result = WorkingGroupInstance::<T, I>::apply_on_opening(
            RawOrigin::Signed(account_id.into()).into(),
            working_group::ApplyOnOpeningParameters::<T> {
                member_id: member_id.into(),
                opening_id,
                role_account_id: account_id.into(),
                reward_account_id: account_id.into(),
                description: Vec::new(),
                stake_parameters,
            },
        );

<<<<<<< HEAD
        assert_eq!(apply_result, Ok(()));
        working_group::Module::<T, I>::set_budget(RawOrigin::Root.into(), mint_capacity.into())
            .unwrap();

        assert_eq!(
            working_group::Module::<T, I>::budget(),
            mint_capacity.into()
        );

        set_mint_capacity::<T, I>(
            member_id,
            account_id,
            funding,
            2,
            false,
            working_group,
            BalanceKind::Negative,
        );

        assert_eq!(
            working_group::Module::<T, I>::budget(),
            (mint_capacity - funding).into()
        );
    });
}

#[test]
fn create_set_group_leader_reward_proposal_execution_succeeds() {
    // This uses strum crate for enum iteration
    for group in WorkingGroup::iter() {
        match group {
            WorkingGroup::Content => {
                run_create_set_group_leader_reward_proposal_execution_succeeds::<
                    Runtime,
                    ContentDirectoryWorkingGroupInstance,
                >(group);
            }
            WorkingGroup::Storage => {
                run_create_set_group_leader_reward_proposal_execution_succeeds::<
                    Runtime,
                    StorageWorkingGroupInstance,
                >(group);
            }
            WorkingGroup::Forum => {
                run_create_set_group_leader_reward_proposal_execution_succeeds::<
                    Runtime,
                    ForumWorkingGroupInstance,
                >(group);
            }
            WorkingGroup::Membership => {
                run_create_set_group_leader_reward_proposal_execution_succeeds::<
                    Runtime,
                    MembershipWorkingGroupInstance,
                >(group);
=======
    #[test]
    fn create_set_working_group_mint_capacity_proposal_execution_succeeds() {
        // This uses strum crate for enum iteration
        for group in WorkingGroup::iter() {
            match group {
                WorkingGroup::Content => {
                    run_create_set_working_group_mint_capacity_proposal_execution_succeeds::<
                        Runtime,
                        ContentDirectoryWorkingGroupInstance,
                    >(group);
                }
                WorkingGroup::Storage => {
                    run_create_set_working_group_mint_capacity_proposal_execution_succeeds::<
                        Runtime,
                        StorageWorkingGroupInstance,
                    >(group);
                }
                WorkingGroup::Operations => {
                    run_create_set_working_group_mint_capacity_proposal_execution_succeeds::<
                        Runtime,
                        OperationsWorkingGroupInstance,
                    >(group);
                }
                WorkingGroup::Gateway => {
                    run_create_set_working_group_mint_capacity_proposal_execution_succeeds::<
                        Runtime,
                        GatewayWorkingGroupInstance,
                    >(group);
                }
            }
        }

        fn run_create_set_working_group_mint_capacity_proposal_execution_succeeds<
            T: working_group::Trait<I> + frame_system::Trait + minting::Trait,
            I: frame_support::traits::Instance,
        >(
            working_group: WorkingGroup,
        ) where
            <T as frame_system::Trait>::AccountId: From<[u8; 32]>,
            <T as membership::Trait>::MemberId: From<u64>,
            <T as minting::Trait>::MintId: From<u64>,
            <<T as minting::Trait>::Currency as traits::Currency<
                <T as frame_system::Trait>::AccountId,
            >>::Balance: From<u128>,
        {
            initial_test_ext().execute_with(|| {
                let member_id: MemberId = 1;
                let account_id: [u8; 32] = [member_id as u8; 32];

                assert_eq!(WorkingGroupInstance::<T, I>::mint(), 0.into());

                let mint_capacity = 999999;
                set_mint_capacity::<T, I>(
                    member_id,
                    account_id,
                    mint_capacity,
                    1,
                    true,
                    working_group,
                );

                let mint_id = WorkingGroupInstance::<T, I>::mint();
                let mint = <minting::Module<T>>::mints(mint_id);

                assert_eq!(mint.capacity(), mint_capacity.into());
            });
        }

        #[test]
        fn create_set_group_leader_reward_proposal_execution_succeeds() {
            // This uses strum crate for enum iteration
            for group in WorkingGroup::iter() {
                match group {
                    WorkingGroup::Content => {
                        run_create_set_working_group_mint_capacity_proposal_execution_succeeds::<
                            Runtime,
                            ContentDirectoryWorkingGroupInstance,
                        >(group);
                    }
                    WorkingGroup::Storage => {
                        run_create_set_working_group_mint_capacity_proposal_execution_succeeds::<
                            Runtime,
                            StorageWorkingGroupInstance,
                        >(group);
                    }
                    WorkingGroup::Operations => {
                        run_create_set_working_group_mint_capacity_proposal_execution_succeeds::<
                            Runtime,
                            OperationsWorkingGroupInstance,
                        >(group);
                    }
                    WorkingGroup::Gateway => {
                        run_create_set_working_group_mint_capacity_proposal_execution_succeeds::<
                            Runtime,
                            GatewayWorkingGroupInstance,
                        >(group);
                    }
                }
>>>>>>> b2765ec0
            }
        }
    }
}

<<<<<<< HEAD
#[test]
fn create_syphon_working_group_mint_capacity_proposal_execution_succeeds() {
    // This uses strum crate for enum iteration
    for group in WorkingGroup::iter() {
        match group {
            WorkingGroup::Content => {
                run_create_syphon_working_group_mint_capacity_proposal_execution_succeeds::<
                    Runtime,
                    ContentDirectoryWorkingGroupInstance,
                >(group);
            }
            WorkingGroup::Storage => {
                run_create_syphon_working_group_mint_capacity_proposal_execution_succeeds::<
                    Runtime,
                    StorageWorkingGroupInstance,
                >(group);
            }
            WorkingGroup::Forum => {
                run_create_syphon_working_group_mint_capacity_proposal_execution_succeeds::<
                    Runtime,
                    ForumWorkingGroupInstance,
                >(group);
            }
            WorkingGroup::Membership => {
                run_create_syphon_working_group_mint_capacity_proposal_execution_succeeds::<
                    Runtime,
                    MembershipWorkingGroupInstance,
                >(group);
            }
=======
        fn run_create_set_group_leader_reward_proposal_execution_succeeds<
            T: working_group::Trait<I> + frame_system::Trait + minting::Trait,
            I: frame_support::traits::Instance,
        >(
            working_group: WorkingGroup,
        ) where
            <T as frame_system::Trait>::AccountId: From<[u8; 32]>,
            <T as membership::Trait>::MemberId: From<u64>,
            <T as membership::Trait>::ActorId: Into<u64>,
            <T as minting::Trait>::MintId: From<u64>,
            <T as hiring::Trait>::OpeningId: From<u64>,
            <<T as minting::Trait>::Currency as traits::Currency<
                <T as frame_system::Trait>::AccountId,
            >>::Balance: From<u128>,
        {
            initial_test_ext().execute_with(|| {
                let member_id: MemberId = 1;
                let account_id: [u8; 32] = [member_id as u8; 32];
                let stake_amount = 100u32;

                let opening_policy_commitment = OpeningPolicyCommitment {
                    role_staking_policy: Some(hiring::StakingPolicy {
                        amount: 100,
                        amount_mode: hiring::StakingAmountLimitMode::AtLeast,
                        crowded_out_unstaking_period_length: None,
                        review_period_expired_unstaking_period_length: None,
                    }),
                    ..OpeningPolicyCommitment::default()
                };

                let opening_id = add_opening(
                    member_id,
                    account_id,
                    ActivateOpeningAt::CurrentBlock,
                    Some(opening_policy_commitment),
                    1,
                    working_group,
                );

                let apply_result = WorkingGroupInstance::<T, I>::apply_on_opening(
                    RawOrigin::Signed(account_id.into()).into(),
                    member_id.into(),
                    opening_id.into(),
                    account_id.into(),
                    Some(stake_amount.into()),
                    None,
                    Vec::new(),
                );

                assert_eq!(apply_result, Ok(()));

                let expected_application_id = 0;

                begin_review_applications(member_id, account_id, opening_id, 2, working_group);

                let lead = WorkingGroupInstance::<T, I>::current_lead();
                assert!(lead.is_none());

                let old_reward_amount = 100;
                let reward_policy = Some(RewardPolicy {
                    amount_per_payout: old_reward_amount,
                    next_payment_at_block: 9999,
                    payout_interval: None,
                });

                set_mint_capacity::<T, I>(member_id, account_id, 999999, 3, false, working_group);

                fill_opening(
                    member_id,
                    account_id,
                    opening_id,
                    expected_application_id,
                    reward_policy,
                    4,
                    working_group,
                );

                let leader_worker_id = WorkingGroupInstance::<T, I>::current_lead().unwrap();

                let worker = WorkingGroupInstance::<T, I>::worker_by_id(leader_worker_id);
                let relationship_id = worker.reward_relationship.unwrap();

                let relationship =
                    recurring_rewards::RewardRelationships::<T>::get(relationship_id);
                assert_eq!(relationship.amount_per_payout, old_reward_amount.into());

                let new_reward_amount = 999;
                set_reward(
                    member_id,
                    account_id,
                    leader_worker_id.into(),
                    new_reward_amount,
                    5,
                    working_group,
                );

                let relationship =
                    recurring_rewards::RewardRelationships::<T>::get(relationship_id);
                assert_eq!(relationship.amount_per_payout, new_reward_amount.into());
            });
>>>>>>> b2765ec0
        }
    }
}

fn run_create_set_group_leader_reward_proposal_execution_succeeds<
    T: working_group::Trait<I> + frame_system::Trait,
    I: frame_support::traits::Instance,
>(
    working_group: WorkingGroup,
) where
    <T as frame_system::Trait>::AccountId: From<[u8; 32]>,
    <T as common::membership::Trait>::MemberId: From<u64>,
    <T as common::membership::Trait>::ActorId: Into<u64>,
    working_group::BalanceOf<T>: From<u128>,
{
    initial_test_ext().execute_with(|| {
        let member_id: MemberId = 14;
        let account_id: [u8; 32] = [member_id as u8; 32];

<<<<<<< HEAD
        increase_total_balance_issuance_using_account_id(account_id.clone().into(), 1_500_000);

        let stake_parameters =
            StakeParameters {
                stake: <Runtime as working_group::Trait<
                    MembershipWorkingGroupInstance,
                >>::MinimumApplicationStake::get()
                .into(),
                staking_account_id: account_id.into(),
=======
        #[test]
        fn create_terminate_group_leader_role_proposal_execution_succeeds() {
            // This uses strum crate for enum iteration
            for group in WorkingGroup::iter() {
                match group {
                    WorkingGroup::Content => {
                        run_create_terminate_group_leader_role_proposal_execution_succeeds::<
                            Runtime,
                            ContentDirectoryWorkingGroupInstance,
                        >(group);
                    }
                    WorkingGroup::Storage => {
                        run_create_terminate_group_leader_role_proposal_execution_succeeds::<
                            Runtime,
                            StorageWorkingGroupInstance,
                        >(group);
                    }
                    WorkingGroup::Operations => {
                        run_create_terminate_group_leader_role_proposal_execution_succeeds::<
                            Runtime,
                            OperationsWorkingGroupInstance,
                        >(group);
                    }
                    WorkingGroup::Gateway => {
                        run_create_terminate_group_leader_role_proposal_execution_succeeds::<
                            Runtime,
                            GatewayWorkingGroupInstance,
                        >(group);
                    }
                }
>>>>>>> b2765ec0
            }
        ;

<<<<<<< HEAD
        let opening_id =
            add_opening(
                member_id,
                account_id,
                StakePolicy {
                    stake_amount: <Runtime as working_group::Trait<
                        MembershipWorkingGroupInstance,
                    >>::MinimumApplicationStake::get() as u128,
                    leaving_unstaking_period: 1_000_000,
                },
                1,
                working_group,
            );

        let apply_result = WorkingGroupInstance::<T, I>::apply_on_opening(
            RawOrigin::Signed(account_id.into()).into(),
            working_group::ApplyOnOpeningParameters::<T> {
                member_id: member_id.into(),
                opening_id,
                role_account_id: account_id.into(),
                reward_account_id: account_id.into(),
                description: Vec::new(),
                stake_parameters,
            },
        );

        assert_eq!(apply_result, Ok(()));
=======
        fn run_create_terminate_group_leader_role_proposal_execution_succeeds<
            T: working_group::Trait<I> + frame_system::Trait + minting::Trait,
            I: frame_support::traits::Instance,
        >(
            working_group: WorkingGroup,
        ) where
            <T as frame_system::Trait>::AccountId: From<[u8; 32]>,
            <T as membership::Trait>::MemberId: From<u64>,
            <T as membership::Trait>::ActorId: Into<u64>,
            <T as minting::Trait>::MintId: From<u64>,
            <T as hiring::Trait>::OpeningId: From<u64>,
            <<T as stake::Trait>::Currency as traits::Currency<
                <T as frame_system::Trait>::AccountId,
            >>::Balance: From<u128>,
        {
            initial_test_ext().execute_with(|| {
                let member_id: MemberId = 1;
                let account_id: [u8; 32] = [0; 32];
                let stake_amount = 100_u128;

                let opening_policy_commitment = OpeningPolicyCommitment {
                    role_staking_policy: Some(hiring::StakingPolicy {
                        amount: 100,
                        amount_mode: hiring::StakingAmountLimitMode::AtLeast,
                        crowded_out_unstaking_period_length: None,
                        review_period_expired_unstaking_period_length: None,
                    }),
                    ..OpeningPolicyCommitment::default()
                };

                let opening_id = add_opening(
                    member_id.into(),
                    account_id,
                    ActivateOpeningAt::CurrentBlock,
                    Some(opening_policy_commitment),
                    1,
                    working_group,
                );

                let apply_result = WorkingGroupInstance::<T, I>::apply_on_opening(
                    RawOrigin::Signed(account_id.into()).into(),
                    member_id.into(),
                    opening_id.into(),
                    account_id.into(),
                    Some(stake_amount.into()),
                    None,
                    Vec::new(),
                );

                assert_eq!(apply_result, Ok(()));

                let expected_application_id = 0;

                begin_review_applications(member_id, account_id, opening_id, 2, working_group);

                let lead = WorkingGroupInstance::<T, I>::current_lead();
                assert!(lead.is_none());

                let old_reward_amount = 100;
                let reward_policy = Some(RewardPolicy {
                    amount_per_payout: old_reward_amount,
                    next_payment_at_block: 9999,
                    payout_interval: None,
                });

                set_mint_capacity::<T, I>(member_id, account_id, 999999, 3, false, working_group);

                fill_opening(
                    member_id,
                    account_id,
                    opening_id,
                    expected_application_id,
                    reward_policy,
                    4,
                    working_group,
                );
>>>>>>> b2765ec0

        let expected_application_id = 0;

        let lead = WorkingGroupInstance::<T, I>::current_lead();
        assert!(lead.is_none());

        set_mint_capacity::<T, I>(
            member_id,
            account_id,
            999999,
            2,
            false,
            working_group,
            BalanceKind::Positive,
        );

        fill_opening(
            member_id,
            account_id.clone(),
            opening_id,
            expected_application_id,
            3,
            working_group,
        );

        let leader_worker_id = WorkingGroupInstance::<T, I>::current_lead().unwrap();

        let new_reward_amount = 999;
        set_reward(
            member_id,
            account_id,
            leader_worker_id.into(),
            new_reward_amount,
            4,
            working_group,
        );

        let worker = WorkingGroupInstance::<T, I>::worker_by_id(leader_worker_id);

        assert_eq!(worker.reward_per_block, Some(new_reward_amount.into()));
    });
}

<<<<<<< HEAD
#[test]
fn create_terminate_group_leader_role_proposal_execution_succeeds() {
    // This uses strum crate for enum iteration
    for group in WorkingGroup::iter() {
        match group {
            WorkingGroup::Content => {
                run_create_terminate_group_leader_role_proposal_execution_succeeds::<
                    Runtime,
                    ContentDirectoryWorkingGroupInstance,
                    ContentDirectoryWorkingGroupStakingManager,
                >(group);
            }
            WorkingGroup::Storage => {
                run_create_terminate_group_leader_role_proposal_execution_succeeds::<
                    Runtime,
                    StorageWorkingGroupInstance,
                    StorageWorkingGroupStakingManager,
                >(group);
            }
            WorkingGroup::Forum => {
                run_create_terminate_group_leader_role_proposal_execution_succeeds::<
                    Runtime,
                    ForumWorkingGroupInstance,
                    ForumWorkingGroupStakingManager,
                >(group);
            }
            WorkingGroup::Membership => {
                run_create_terminate_group_leader_role_proposal_execution_succeeds::<
                    Runtime,
                    MembershipWorkingGroupInstance,
                    MembershipWorkingGroupStakingManager,
                >(group);
=======
        #[test]
        fn create_terminate_group_leader_role_proposal_with_slashing_execution_succeeds() {
            // This uses strum crate for enum iteration
            for group in WorkingGroup::iter() {
                match group {
                    WorkingGroup::Content => {
                        run_create_terminate_group_leader_role_proposal_with_slashing_execution_succeeds::<Runtime, ContentDirectoryWorkingGroupInstance>(group);
                    }
                    WorkingGroup::Storage => {
                        run_create_terminate_group_leader_role_proposal_with_slashing_execution_succeeds::<Runtime, StorageWorkingGroupInstance>(group);
                    }
                    WorkingGroup::Operations => {
                        run_create_terminate_group_leader_role_proposal_with_slashing_execution_succeeds::<Runtime, OperationsWorkingGroupInstance>(group);
                    }
                    WorkingGroup::Gateway => {
                        run_create_terminate_group_leader_role_proposal_with_slashing_execution_succeeds::<Runtime, GatewayWorkingGroupInstance>(group);
                    }
                }
>>>>>>> b2765ec0
            }
        }
    }
}

<<<<<<< HEAD
fn run_create_terminate_group_leader_role_proposal_execution_succeeds<
    T: working_group::Trait<I> + frame_system::Trait,
    I: frame_support::traits::Instance,
    SM: staking_handler::StakingHandler<
        <T as frame_system::Trait>::AccountId,
        <T as pallet_balances::Trait>::Balance,
        <T as common::membership::Trait>::MemberId,
    >,
>(
    working_group: WorkingGroup,
) where
    <T as frame_system::Trait>::AccountId: From<[u8; 32]>,
    <T as common::membership::Trait>::MemberId: From<u64>,
    common::MemberId<T>: From<u64>,
    <T as common::membership::Trait>::ActorId: Into<u64>,
    <T as pallet_balances::Trait>::Balance: From<u128>,
{
    initial_test_ext().execute_with(|| {
        // Don't use the same member id as a councilor, can lead to conflicting stakes
        let member_id: MemberId = 14;

        let account_id: [u8; 32] = [member_id as u8; 32];
        let stake_amount = 100_000_u128;
=======
        fn run_create_terminate_group_leader_role_proposal_with_slashing_execution_succeeds<
            T: working_group::Trait<I> + frame_system::Trait + minting::Trait,
            I: frame_support::traits::Instance,
        >(
            working_group: WorkingGroup,
        ) where
            <T as frame_system::Trait>::AccountId: From<[u8; 32]>,
            <T as membership::Trait>::MemberId: From<u64>,
            <T as membership::Trait>::ActorId: Into<u64>,
            <T as minting::Trait>::MintId: From<u64>,
            <T as hiring::Trait>::OpeningId: From<u64>,
            <<T as stake::Trait>::Currency as traits::Currency<
                <T as frame_system::Trait>::AccountId,
            >>::Balance: From<u128>,
        {
            initial_test_ext().execute_with(|| {
                let member_id: MemberId = 1;
                let account_id: [u8; 32] = [0; 32];
                let stake_amount = 100_u128;

                let opening_policy_commitment = OpeningPolicyCommitment {
                    role_staking_policy: Some(hiring::StakingPolicy {
                        amount: 100,
                        amount_mode: hiring::StakingAmountLimitMode::AtLeast,
                        crowded_out_unstaking_period_length: None,
                        review_period_expired_unstaking_period_length: None,
                    }),
                    ..OpeningPolicyCommitment::default()
                };

                let opening_id = add_opening(
                    member_id,
                    account_id,
                    ActivateOpeningAt::CurrentBlock,
                    Some(opening_policy_commitment),
                    1,
                    working_group,
                );

                let apply_result = WorkingGroupInstance::<T, I>::apply_on_opening(
                    RawOrigin::Signed(account_id.into()).into(),
                    member_id.into(),
                    opening_id.into(),
                    account_id.into(),
                    Some(stake_amount.into()),
                    None,
                    Vec::new(),
                );

                assert_eq!(apply_result, Ok(()));

                let expected_application_id = 0;

                begin_review_applications(
                    member_id,
                    account_id,
                    opening_id.into(),
                    2,
                    working_group,
                );

                let lead = WorkingGroupInstance::<T, I>::current_lead();
                assert!(lead.is_none());

                let old_reward_amount = 100;
                let reward_policy = Some(RewardPolicy {
                    amount_per_payout: old_reward_amount,
                    next_payment_at_block: 9999,
                    payout_interval: None,
                });

                set_mint_capacity::<T, I>(member_id, account_id, 999999, 3, false, working_group);

                fill_opening(
                    member_id,
                    account_id,
                    opening_id,
                    expected_application_id,
                    reward_policy,
                    4,
                    working_group,
                );
>>>>>>> b2765ec0

        let stake_policy = working_group::StakePolicy {
            stake_amount,
            leaving_unstaking_period: 45000, // more than min value
        };

        increase_total_balance_issuance_using_account_id(account_id.clone().into(), 1_500_000);

        let stake_parameters = StakeParameters::<T::AccountId, working_group::BalanceOf<T>> {
            stake: stake_amount.into(),
            staking_account_id: account_id.into(),
        };

        let opening_id = add_opening(member_id, account_id, stake_policy, 1, working_group);

        let apply_result = WorkingGroupInstance::<T, I>::apply_on_opening(
            RawOrigin::Signed(account_id.into()).into(),
            working_group::ApplyOnOpeningParameters::<T> {
                member_id: member_id.into(),
                opening_id,
                role_account_id: account_id.into(),
                reward_account_id: account_id.into(),
                description: Vec::new(),
                stake_parameters,
            },
        );

        assert_eq!(apply_result, Ok(()));

        let expected_application_id = 0;

        let lead = WorkingGroupInstance::<T, I>::current_lead();
        assert!(lead.is_none());

        set_mint_capacity::<T, I>(
            member_id,
            account_id,
            999999,
            2,
            false,
            working_group,
            BalanceKind::Positive,
        );

        fill_opening(
            member_id,
            account_id.clone(),
            opening_id,
            expected_application_id,
            3,
            working_group,
        );

        let old_balance = Balances::usable_balance(&account_id.into());
        let old_stake = SM::current_stake(&account_id.into());

        assert_eq!(old_stake, stake_amount.into());

        let leader_worker_id = WorkingGroupInstance::<T, I>::current_lead().unwrap();

        terminate_role(
            member_id,
            account_id,
            leader_worker_id.into(),
            None,
            4,
            working_group,
        );

        assert!(WorkingGroupInstance::<T, I>::current_lead().is_none());

        let new_balance = Balances::usable_balance(&account_id.into());
        let new_stake: working_group::BalanceOf<T> = SM::current_stake(&account_id.into()).into();

        assert_eq!(new_stake, 0.into());
        assert_eq!(
            new_balance,
            old_balance + stake_amount - <Runtime as membership::Trait>::CandidateStake::get()
        );
    });
}

#[test]
fn create_terminate_group_leader_role_proposal_with_slashing_execution_succeeds() {
    // This uses strum crate for enum iteration
    for group in WorkingGroup::iter() {
        match group {
            WorkingGroup::Content => {
                run_create_terminate_group_leader_role_proposal_with_slashing_execution_succeeds::<
                    Runtime,
                    ContentDirectoryWorkingGroupInstance,
                    ContentDirectoryWorkingGroupStakingManager,
                >(group);
            }
            WorkingGroup::Storage => {
                run_create_terminate_group_leader_role_proposal_with_slashing_execution_succeeds::<
                    Runtime,
                    StorageWorkingGroupInstance,
                    StorageWorkingGroupStakingManager,
                >(group);
            }
            WorkingGroup::Forum => {
                run_create_terminate_group_leader_role_proposal_with_slashing_execution_succeeds::<
                    Runtime,
                    ForumWorkingGroupInstance,
                    ForumWorkingGroupStakingManager,
                >(group);
            }
            WorkingGroup::Membership => {
                run_create_terminate_group_leader_role_proposal_with_slashing_execution_succeeds::<
                    Runtime,
                    MembershipWorkingGroupInstance,
                    MembershipWorkingGroupStakingManager,
                >(group);
            }
        }
    }
}

fn run_create_terminate_group_leader_role_proposal_with_slashing_execution_succeeds<
    T: working_group::Trait<I> + frame_system::Trait,
    I: frame_support::traits::Instance,
    SM: staking_handler::StakingHandler<
        <T as frame_system::Trait>::AccountId,
        <T as pallet_balances::Trait>::Balance,
        <T as common::membership::Trait>::MemberId,
    >,
>(
    working_group: WorkingGroup,
) where
    <T as frame_system::Trait>::AccountId: From<[u8; 32]>,
    <T as common::membership::Trait>::MemberId: From<u64>,
    <T as common::membership::Trait>::ActorId: Into<u64>,
    <T as pallet_balances::Trait>::Balance: From<u128>,
{
    initial_test_ext().execute_with(|| {
        // Don't use the same member id as a councilor, can lead to conflicting stakes
        let member_id: MemberId = 14;

        let account_id: [u8; 32] = [member_id as u8; 32];
        let stake_amount = 100_000_u128;

        let stake_policy = working_group::StakePolicy {
            stake_amount,
            leaving_unstaking_period: 45000, // more than min value
        };

        increase_total_balance_issuance_using_account_id(account_id.clone().into(), 1_500_000);

        let stake_parameters = StakeParameters {
            stake: stake_amount.into(),
            staking_account_id: account_id.into(),
        };

        let opening_id = add_opening(member_id, account_id, stake_policy, 1, working_group);

        let apply_result = WorkingGroupInstance::<T, I>::apply_on_opening(
            RawOrigin::Signed(account_id.into()).into(),
            working_group::ApplyOnOpeningParameters::<T> {
                member_id: member_id.into(),
                opening_id,
                role_account_id: account_id.into(),
                reward_account_id: account_id.into(),
                description: Vec::new(),
                stake_parameters,
            },
        );

        assert_eq!(apply_result, Ok(()));

        let expected_application_id = 0;

        let lead = WorkingGroupInstance::<T, I>::current_lead();
        assert!(lead.is_none());

        set_mint_capacity::<T, I>(
            member_id,
            account_id,
            999999,
            2,
            false,
            working_group,
            BalanceKind::Positive,
        );

        fill_opening(
            member_id,
            account_id.clone(),
            opening_id,
            expected_application_id,
            3,
            working_group,
        );

        let old_balance = Balances::usable_balance(&account_id.into());
        let old_stake = SM::current_stake(&account_id.into());

        assert_eq!(old_stake, stake_amount.into());

        let leader_worker_id = WorkingGroupInstance::<T, I>::current_lead().unwrap();

        terminate_role(
            member_id,
            account_id,
            leader_worker_id.into(),
            stake_amount.into(),
            4,
            working_group,
        );

        assert!(WorkingGroupInstance::<T, I>::current_lead().is_none());

        let new_balance = Balances::usable_balance(&account_id.into());
        let new_stake: working_group::BalanceOf<T> = SM::current_stake(&account_id.into()).into();

        assert_eq!(new_stake, 0.into());
        assert_eq!(
            new_balance,
            old_balance - <Runtime as membership::Trait>::CandidateStake::get()
        );
    });
}<|MERGE_RESOLUTION|>--- conflicted
+++ resolved
@@ -3,33 +3,17 @@
 
 use super::*;
 
-<<<<<<< HEAD
-=======
-use frame_system::RawOrigin;
-
->>>>>>> b2765ec0
 use common::working_group::WorkingGroup;
 use common::BalanceKind;
 use frame_system::RawOrigin;
 use proposals_codex::CreateOpeningParameters;
-use sp_std::convert::TryInto;
+use sp_runtime::SaturatedConversion;
 use strum::IntoEnumIterator;
 use working_group::StakeParameters;
 
 use crate::primitives::{ActorId, MemberId};
 use crate::tests::run_to_block;
-use crate::{
-    Balance, BlockNumber, ContentDirectoryWorkingGroup, ContentDirectoryWorkingGroupInstance,
-<<<<<<< HEAD
-    ContentDirectoryWorkingGroupStakingManager, ForumWorkingGroup, ForumWorkingGroupInstance,
-    ForumWorkingGroupStakingManager, MembershipWorkingGroup, MembershipWorkingGroupInstance,
-    MembershipWorkingGroupStakingManager, StorageWorkingGroup, StorageWorkingGroupInstance,
-    StorageWorkingGroupStakingManager,
-=======
-    GatewayWorkingGroup, GatewayWorkingGroupInstance, OperationsWorkingGroup,
-    OperationsWorkingGroupInstance, StorageWorkingGroup, StorageWorkingGroupInstance,
->>>>>>> b2765ec0
-};
+use crate::{Balance, BlockNumber, ContentDirectoryWorkingGroup, ContentDirectoryWorkingGroupInstance, ContentDirectoryWorkingGroupStakingManager, ForumWorkingGroup, ForumWorkingGroupInstance, ForumWorkingGroupStakingManager, MembershipWorkingGroup, MembershipWorkingGroupInstance, MembershipWorkingGroupStakingManager, StorageWorkingGroup, StorageWorkingGroupInstance, StorageWorkingGroupStakingManager, GatewayWorkingGroupInstance, OperationsWorkingGroupInstance, GatewayWorkingGroup, OperationsWorkingGroup, GatewayWorkingGroupStakingManager, OperationsWorkingGroupStakingManager};
 
 type WorkingGroupInstance<T, I> = working_group::Module<T, I>;
 
@@ -59,7 +43,6 @@
             >>::contains_key(opening_id));
             opening_id
         }
-<<<<<<< HEAD
         WorkingGroup::Forum => {
             let opening_id = ForumWorkingGroup::next_opening_id();
             assert!(!<working_group::OpeningById<
@@ -73,12 +56,6 @@
             assert!(!<working_group::OpeningById<
                 Runtime,
                 MembershipWorkingGroupInstance,
-=======
-        WorkingGroup::Operations => {
-            let opening_id = OperationsWorkingGroup::next_opening_id();
-            assert!(!<working_group::OpeningById<
-                Runtime,
-                OperationsWorkingGroupInstance,
             >>::contains_key(opening_id));
             opening_id
         }
@@ -87,7 +64,14 @@
             assert!(!<working_group::OpeningById<
                 Runtime,
                 GatewayWorkingGroupInstance,
->>>>>>> b2765ec0
+            >>::contains_key(opening_id));
+            opening_id
+        }
+        WorkingGroup::Operations => {
+            let opening_id = OperationsWorkingGroup::next_opening_id();
+            assert!(!<working_group::OpeningById<
+                Runtime,
+                OperationsWorkingGroupInstance,
             >>::contains_key(opening_id));
             opening_id
         }
@@ -146,6 +130,14 @@
             Runtime,
             MembershipWorkingGroupInstance,
         >::contains_key(opening_id)),
+        WorkingGroup::Gateway => assert!(working_group::OpeningById::<
+            Runtime,
+            GatewayWorkingGroupInstance,
+        >::contains_key(opening_id)),
+        WorkingGroup::Operations => assert!(working_group::OpeningById::<
+            Runtime,
+            OperationsWorkingGroupInstance,
+        >::contains_key(opening_id)),
     }
     opening_id
 }
@@ -300,11 +292,7 @@
 }
 
 fn set_mint_capacity<
-<<<<<<< HEAD
     T: working_group::Trait<I> + frame_system::Trait,
-=======
-    T: working_group::Trait<I> + frame_system::Trait + minting::Trait,
->>>>>>> b2765ec0
     I: frame_support::traits::Instance,
 >(
     member_id: MemberId,
@@ -398,7 +386,6 @@
                     StorageWorkingGroupInstance,
                 >(group);
             }
-<<<<<<< HEAD
             WorkingGroup::Forum => {
                 run_create_add_working_group_leader_opening_proposal_execution_succeeds::<
                     Runtime,
@@ -409,35 +396,31 @@
                 run_create_add_working_group_leader_opening_proposal_execution_succeeds::<
                     Runtime,
                     MembershipWorkingGroupInstance,
-=======
+                >(group);
+            }
+            WorkingGroup::Gateway => {
+                run_create_add_working_group_leader_opening_proposal_execution_succeeds::<
+                    Runtime,
+                    GatewayWorkingGroupInstance,
+                >(group);
+            }
             WorkingGroup::Operations => {
                 run_create_add_working_group_leader_opening_proposal_execution_succeeds::<
                     Runtime,
                     OperationsWorkingGroupInstance,
                 >(group);
             }
-            WorkingGroup::Gateway => {
-                run_create_add_working_group_leader_opening_proposal_execution_succeeds::<
-                    Runtime,
-                    GatewayWorkingGroupInstance,
->>>>>>> b2765ec0
-                >(group);
-            }
         }
     }
 }
 
 fn run_create_add_working_group_leader_opening_proposal_execution_succeeds<
-<<<<<<< HEAD
     T: working_group::Trait<I> + frame_system::Trait,
-=======
-    T: working_group::Trait<I> + frame_system::Trait + stake::Trait,
->>>>>>> b2765ec0
     I: frame_support::traits::Instance,
 >(
     working_group: WorkingGroup,
 ) where
-    <T as common::membership::Trait>::MemberId: From<u64>,
+    <T as common::membership::MembershipTypes>::MemberId: From<u64>,
 {
     initial_test_ext().execute_with(|| {
         let member_id: MemberId = 1;
@@ -501,35 +484,30 @@
                     MembershipWorkingGroupInstance,
                 >(group);
             }
+            WorkingGroup::Gateway => {
+                run_create_fill_working_group_leader_opening_proposal_execution_succeeds::<
+                    Runtime,
+                    GatewayWorkingGroupInstance,
+                >(group);
+            }
             WorkingGroup::Operations => {
-                run_create_begin_review_working_group_leader_applications_proposal_execution_succeeds::<
-                Runtime,
-                OperationsWorkingGroupInstance,
-            >(group);
-            }
-            WorkingGroup::Gateway => {
-                run_create_begin_review_working_group_leader_applications_proposal_execution_succeeds::<
-                Runtime,
-                GatewayWorkingGroupInstance,
-            >(group);
+                run_create_fill_working_group_leader_opening_proposal_execution_succeeds::<
+                    Runtime,
+                    OperationsWorkingGroupInstance,
+                >(group);
             }
         }
     }
 }
 
-<<<<<<< HEAD
 fn run_create_fill_working_group_leader_opening_proposal_execution_succeeds<
     T: working_group::Trait<I> + frame_system::Trait,
-=======
-fn run_create_begin_review_working_group_leader_applications_proposal_execution_succeeds<
-    T: working_group::Trait<I> + frame_system::Trait + stake::Trait,
->>>>>>> b2765ec0
     I: frame_support::traits::Instance,
 >(
     working_group: WorkingGroup,
 ) where
     <T as frame_system::Trait>::AccountId: From<[u8; 32]>,
-    <T as common::membership::Trait>::MemberId: From<u64>,
+    <T as common::membership::MembershipTypes>::MemberId: From<u64>,
     common::MemberId<T>: From<u64>,
 {
     initial_test_ext().execute_with(|| {
@@ -564,14 +542,13 @@
                     stake_parameters:
                         StakeParameters {
                             stake:
-                                T::Balance::from(
+                                //T::Balance::from(
                                     <Runtime as working_group::Trait<
                                         MembershipWorkingGroupInstance,
                                     >>::MinimumApplicationStake::get(
                                     )
-                                    .try_into()
-                                    .unwrap(),
-                                ),
+                                    .saturated_into(),
+                              //  ),
                             staking_account_id: account_id.into(),
                         },
                 },
@@ -619,7 +596,6 @@
                     StorageWorkingGroupStakingManager,
                 >(group);
             }
-<<<<<<< HEAD
             WorkingGroup::Forum => {
                 run_create_decrease_group_leader_stake_proposal_execution_succeeds::<
                     Runtime,
@@ -633,176 +609,47 @@
                     MembershipWorkingGroupInstance,
                     MembershipWorkingGroupStakingManager,
                 >(group);
-=======
+            }
+            WorkingGroup::Gateway => {
+                run_create_decrease_group_leader_stake_proposal_execution_succeeds::<
+                    Runtime,
+                    GatewayWorkingGroupInstance,
+                    GatewayWorkingGroupStakingManager,
+                >(group);
+            }
             WorkingGroup::Operations => {
-                run_create_fill_working_group_leader_opening_proposal_execution_succeeds::<
+                run_create_decrease_group_leader_stake_proposal_execution_succeeds::<
                     Runtime,
                     OperationsWorkingGroupInstance,
-                >(group);
-            }
-            WorkingGroup::Gateway => {
-                run_create_fill_working_group_leader_opening_proposal_execution_succeeds::<
-                    Runtime,
-                    GatewayWorkingGroupInstance,
+                    OperationsWorkingGroupStakingManager,
                 >(group);
             }
         }
     }
-
-    fn run_create_fill_working_group_leader_opening_proposal_execution_succeeds<
-        T: working_group::Trait<I> + frame_system::Trait + stake::Trait,
-        I: frame_support::traits::Instance,
-    >(
-        working_group: WorkingGroup,
-    ) where
-        <T as frame_system::Trait>::AccountId: From<[u8; 32]>,
-        <T as membership::Trait>::MemberId: From<u64>,
-        <T as hiring::Trait>::OpeningId: From<u64>,
-    {
-        initial_test_ext().execute_with(|| {
-            let member_id: MemberId = 1;
-            let account_id: [u8; 32] = [member_id as u8; 32];
-
-            let opening_id = add_opening(
-                member_id,
-                account_id,
-                ActivateOpeningAt::CurrentBlock,
-                None,
-                1,
-                working_group,
-            );
-
-            let apply_result = WorkingGroupInstance::<T, I>::apply_on_opening(
-                RawOrigin::Signed(account_id.into()).into(),
-                member_id.into(),
-                opening_id.into(),
-                account_id.into(),
-                None,
-                None,
-                Vec::new(),
-            );
-
-            assert_eq!(apply_result, Ok(()));
-
-            let expected_application_id = 0;
-
-            begin_review_applications(member_id, account_id, opening_id, 2, working_group);
-
-            let lead = WorkingGroupInstance::<T, I>::current_lead();
-            assert!(lead.is_none());
-
-            fill_opening(
-                member_id,
-                account_id,
-                opening_id,
-                expected_application_id,
-                None,
-                3,
-                working_group,
-            );
-
-            let lead = WorkingGroupInstance::<T, I>::current_lead();
-            assert!(lead.is_some());
-        });
-    }
-
-    #[test]
-    fn create_decrease_group_leader_stake_proposal_execution_succeeds() {
-        // This uses strum crate for enum iteration
-        for group in WorkingGroup::iter() {
-            match group {
-                WorkingGroup::Content => {
-                    run_create_decrease_group_leader_stake_proposal_execution_succeeds::<
-                        Runtime,
-                        ContentDirectoryWorkingGroupInstance,
-                    >(group);
-                }
-                WorkingGroup::Storage => {
-                    run_create_decrease_group_leader_stake_proposal_execution_succeeds::<
-                        Runtime,
-                        StorageWorkingGroupInstance,
-                    >(group);
-                }
-                WorkingGroup::Operations => {
-                    run_create_decrease_group_leader_stake_proposal_execution_succeeds::<
-                        Runtime,
-                        OperationsWorkingGroupInstance,
-                    >(group);
-                }
-                WorkingGroup::Gateway => {
-                    run_create_decrease_group_leader_stake_proposal_execution_succeeds::<
-                        Runtime,
-                        GatewayWorkingGroupInstance,
-                    >(group);
-                }
->>>>>>> b2765ec0
-            }
-        }
-    }
-}
-
-<<<<<<< HEAD
+}
+
 fn run_create_decrease_group_leader_stake_proposal_execution_succeeds<
     T: working_group::Trait<I>
         + frame_system::Trait
-        + common::membership::Trait
+        + common::membership::MembershipTypes
         + pallet_balances::Trait,
     I: frame_support::traits::Instance,
     SM: staking_handler::StakingHandler<
         <T as frame_system::Trait>::AccountId,
         <T as pallet_balances::Trait>::Balance,
-        <T as common::membership::Trait>::MemberId,
+        <T as common::membership::MembershipTypes>::MemberId,
     >,
 >(
     working_group: WorkingGroup,
 ) where
     <T as frame_system::Trait>::AccountId: From<[u8; 32]>,
-    <T as common::membership::Trait>::MemberId: From<u64>,
-    <T as common::membership::Trait>::ActorId: Into<u64>,
+    <T as common::membership::MembershipTypes>::MemberId: From<u64>,
+    <T as common::membership::MembershipTypes>::ActorId: Into<u64>,
     <T as pallet_balances::Trait>::Balance: From<u128>,
 {
     initial_test_ext().execute_with(|| {
         // Don't use the same member id as a councilor, can lead to conflicting stakes
         let member_id: MemberId = 14;
-=======
-    fn run_create_decrease_group_leader_stake_proposal_execution_succeeds<
-        T: working_group::Trait<I> + frame_system::Trait + stake::Trait,
-        I: frame_support::traits::Instance,
-    >(
-        working_group: WorkingGroup,
-    ) where
-        <T as frame_system::Trait>::AccountId: From<[u8; 32]>,
-        <T as hiring::Trait>::OpeningId: From<u64>,
-        <T as membership::Trait>::MemberId: From<u64>,
-        <T as membership::Trait>::ActorId: Into<u64>,
-        <<T as stake::Trait>::Currency as traits::Currency<
-            <T as frame_system::Trait>::AccountId,
-        >>::Balance: From<u128>,
-    {
-        initial_test_ext().execute_with(|| {
-            let member_id: MemberId = 1;
-            let account_id: [u8; 32] = [member_id as u8; 32];
-            let stake_amount: Balance = 100;
-
-            let opening_policy_commitment = OpeningPolicyCommitment {
-                role_staking_policy: Some(hiring::StakingPolicy {
-                    amount: 100,
-                    amount_mode: hiring::StakingAmountLimitMode::AtLeast,
-                    crowded_out_unstaking_period_length: None,
-                    review_period_expired_unstaking_period_length: None,
-                }),
-                ..OpeningPolicyCommitment::default()
-            };
-
-            let opening_id = add_opening(
-                member_id,
-                account_id,
-                ActivateOpeningAt::CurrentBlock,
-                Some(opening_policy_commitment),
-                1,
-                working_group,
-            );
->>>>>>> b2765ec0
 
         let account_id: [u8; 32] = [member_id as u8; 32];
         let stake_amount: Balance = 10_000;
@@ -893,7 +740,6 @@
     });
 }
 
-<<<<<<< HEAD
 #[test]
 fn create_slash_group_leader_stake_proposal_execution_succeeds() {
     // This uses strum crate for enum iteration
@@ -926,111 +772,44 @@
                     MembershipWorkingGroupInstance,
                     MembershipWorkingGroupStakingManager,
                 >(group)
-=======
-    #[test]
-    fn create_slash_group_leader_stake_proposal_execution_succeeds() {
-        // This uses strum crate for enum iteration
-        for group in WorkingGroup::iter() {
-            match group {
-                WorkingGroup::Content => {
-                    run_create_slash_group_leader_stake_proposal_execution_succeeds::<
-                        Runtime,
-                        ContentDirectoryWorkingGroupInstance,
-                    >(group)
-                }
-                WorkingGroup::Storage => {
-                    run_create_slash_group_leader_stake_proposal_execution_succeeds::<
-                        Runtime,
-                        StorageWorkingGroupInstance,
-                    >(group)
-                }
-                WorkingGroup::Operations => {
-                    run_create_slash_group_leader_stake_proposal_execution_succeeds::<
-                        Runtime,
-                        OperationsWorkingGroupInstance,
-                    >(group)
-                }
-                WorkingGroup::Gateway => {
-                    run_create_slash_group_leader_stake_proposal_execution_succeeds::<
-                        Runtime,
-                        GatewayWorkingGroupInstance,
-                    >(group)
-                }
->>>>>>> b2765ec0
+            }
+            WorkingGroup::Gateway => {
+                run_create_slash_group_leader_stake_proposal_execution_succeeds::<
+                    Runtime,
+                    GatewayWorkingGroupInstance,
+                    GatewayWorkingGroupStakingManager,
+                >(group)
+            }
+            WorkingGroup::Operations => {
+                run_create_slash_group_leader_stake_proposal_execution_succeeds::<
+                    Runtime,
+                    OperationsWorkingGroupInstance,
+                    OperationsWorkingGroupStakingManager,
+                >(group)
             }
         }
     }
 }
 
-<<<<<<< HEAD
 fn run_create_slash_group_leader_stake_proposal_execution_succeeds<
     T: working_group::Trait<I> + frame_system::Trait,
     I: frame_support::traits::Instance,
     SM: staking_handler::StakingHandler<
         <T as frame_system::Trait>::AccountId,
         <T as pallet_balances::Trait>::Balance,
-        <T as common::membership::Trait>::MemberId,
+        <T as common::membership::MembershipTypes>::MemberId,
     >,
 >(
     working_group: WorkingGroup,
 ) where
     <T as frame_system::Trait>::AccountId: From<[u8; 32]>,
-    <T as common::membership::Trait>::MemberId: From<u64>,
-    <T as common::membership::Trait>::ActorId: Into<u64>,
+    <T as common::membership::MembershipTypes>::MemberId: From<u64>,
+    <T as common::membership::MembershipTypes>::ActorId: Into<u64>,
     <T as pallet_balances::Trait>::Balance: From<u128>,
 {
     initial_test_ext().execute_with(|| {
         // Don't use the same member id as a councilor, can lead to conflicting stakes
         let member_id: MemberId = 14;
-=======
-    fn run_create_slash_group_leader_stake_proposal_execution_succeeds<
-        T: working_group::Trait<I> + frame_system::Trait + stake::Trait,
-        I: frame_support::traits::Instance,
-    >(
-        working_group: WorkingGroup,
-    ) where
-        <T as frame_system::Trait>::AccountId: From<[u8; 32]>,
-        <T as hiring::Trait>::OpeningId: From<u64>,
-        <T as membership::Trait>::MemberId: From<u64>,
-        <T as membership::Trait>::ActorId: Into<u64>,
-        <<T as stake::Trait>::Currency as traits::Currency<
-            <T as frame_system::Trait>::AccountId,
-        >>::Balance: From<u128>,
-    {
-        initial_test_ext().execute_with(|| {
-            let member_id: MemberId = 1;
-            let account_id: [u8; 32] = [member_id as u8; 32];
-            let stake_amount: Balance = 100;
-
-            let opening_policy_commitment = OpeningPolicyCommitment {
-                role_staking_policy: Some(hiring::StakingPolicy {
-                    amount: 100,
-                    amount_mode: hiring::StakingAmountLimitMode::AtLeast,
-                    crowded_out_unstaking_period_length: None,
-                    review_period_expired_unstaking_period_length: None,
-                }),
-                ..OpeningPolicyCommitment::default()
-            };
-
-            let opening_id = add_opening(
-                member_id,
-                account_id,
-                ActivateOpeningAt::CurrentBlock,
-                Some(opening_policy_commitment),
-                1,
-                working_group,
-            );
-
-            let apply_result = WorkingGroupInstance::<T, I>::apply_on_opening(
-                RawOrigin::Signed(account_id.into()).into(),
-                member_id.into(),
-                opening_id.into(),
-                account_id.into(),
-                Some(stake_amount.into()),
-                None,
-                Vec::new(),
-            );
->>>>>>> b2765ec0
 
         let account_id: [u8; 32] = [member_id as u8; 32];
         let stake_amount: Balance = 10_000;
@@ -1154,6 +933,18 @@
                     MembershipWorkingGroupInstance,
                 >(group);
             }
+            WorkingGroup::Gateway => {
+                run_create_set_working_group_mint_capacity_proposal_execution_succeeds::<
+                    Runtime,
+                    GatewayWorkingGroupInstance,
+                >(group);
+            }
+            WorkingGroup::Operations => {
+                run_create_set_working_group_mint_capacity_proposal_execution_succeeds::<
+                    Runtime,
+                    OperationsWorkingGroupInstance,
+                >(group);
+            }
         }
     }
 }
@@ -1165,7 +956,7 @@
     working_group: WorkingGroup,
 ) where
     <T as frame_system::Trait>::AccountId: From<[u8; 32]>,
-    <T as common::membership::Trait>::MemberId: From<u64>,
+    <T as common::membership::MembershipTypes>::MemberId: From<u64>,
     working_group::BalanceOf<T>: From<u128>,
 {
     initial_test_ext().execute_with(|| {
@@ -1205,7 +996,7 @@
     working_group: WorkingGroup,
 ) where
     <T as frame_system::Trait>::AccountId: From<[u8; 32]>,
-    <T as common::membership::Trait>::MemberId: From<u64>,
+    <T as common::membership::MembershipTypes>::MemberId: From<u64>,
     working_group::BalanceOf<T>: From<u128>,
 {
     initial_test_ext().execute_with(|| {
@@ -1253,7 +1044,6 @@
             },
         );
 
-<<<<<<< HEAD
         assert_eq!(apply_result, Ok(()));
         working_group::Module::<T, I>::set_budget(RawOrigin::Root.into(), mint_capacity.into())
             .unwrap();
@@ -1308,112 +1098,23 @@
                     Runtime,
                     MembershipWorkingGroupInstance,
                 >(group);
-=======
-    #[test]
-    fn create_set_working_group_mint_capacity_proposal_execution_succeeds() {
-        // This uses strum crate for enum iteration
-        for group in WorkingGroup::iter() {
-            match group {
-                WorkingGroup::Content => {
-                    run_create_set_working_group_mint_capacity_proposal_execution_succeeds::<
-                        Runtime,
-                        ContentDirectoryWorkingGroupInstance,
-                    >(group);
-                }
-                WorkingGroup::Storage => {
-                    run_create_set_working_group_mint_capacity_proposal_execution_succeeds::<
-                        Runtime,
-                        StorageWorkingGroupInstance,
-                    >(group);
-                }
-                WorkingGroup::Operations => {
-                    run_create_set_working_group_mint_capacity_proposal_execution_succeeds::<
-                        Runtime,
-                        OperationsWorkingGroupInstance,
-                    >(group);
-                }
-                WorkingGroup::Gateway => {
-                    run_create_set_working_group_mint_capacity_proposal_execution_succeeds::<
-                        Runtime,
-                        GatewayWorkingGroupInstance,
-                    >(group);
-                }
-            }
-        }
-
-        fn run_create_set_working_group_mint_capacity_proposal_execution_succeeds<
-            T: working_group::Trait<I> + frame_system::Trait + minting::Trait,
-            I: frame_support::traits::Instance,
-        >(
-            working_group: WorkingGroup,
-        ) where
-            <T as frame_system::Trait>::AccountId: From<[u8; 32]>,
-            <T as membership::Trait>::MemberId: From<u64>,
-            <T as minting::Trait>::MintId: From<u64>,
-            <<T as minting::Trait>::Currency as traits::Currency<
-                <T as frame_system::Trait>::AccountId,
-            >>::Balance: From<u128>,
-        {
-            initial_test_ext().execute_with(|| {
-                let member_id: MemberId = 1;
-                let account_id: [u8; 32] = [member_id as u8; 32];
-
-                assert_eq!(WorkingGroupInstance::<T, I>::mint(), 0.into());
-
-                let mint_capacity = 999999;
-                set_mint_capacity::<T, I>(
-                    member_id,
-                    account_id,
-                    mint_capacity,
-                    1,
-                    true,
-                    working_group,
-                );
-
-                let mint_id = WorkingGroupInstance::<T, I>::mint();
-                let mint = <minting::Module<T>>::mints(mint_id);
-
-                assert_eq!(mint.capacity(), mint_capacity.into());
-            });
-        }
-
-        #[test]
-        fn create_set_group_leader_reward_proposal_execution_succeeds() {
-            // This uses strum crate for enum iteration
-            for group in WorkingGroup::iter() {
-                match group {
-                    WorkingGroup::Content => {
-                        run_create_set_working_group_mint_capacity_proposal_execution_succeeds::<
-                            Runtime,
-                            ContentDirectoryWorkingGroupInstance,
-                        >(group);
-                    }
-                    WorkingGroup::Storage => {
-                        run_create_set_working_group_mint_capacity_proposal_execution_succeeds::<
-                            Runtime,
-                            StorageWorkingGroupInstance,
-                        >(group);
-                    }
-                    WorkingGroup::Operations => {
-                        run_create_set_working_group_mint_capacity_proposal_execution_succeeds::<
-                            Runtime,
-                            OperationsWorkingGroupInstance,
-                        >(group);
-                    }
-                    WorkingGroup::Gateway => {
-                        run_create_set_working_group_mint_capacity_proposal_execution_succeeds::<
-                            Runtime,
-                            GatewayWorkingGroupInstance,
-                        >(group);
-                    }
-                }
->>>>>>> b2765ec0
+            }
+            WorkingGroup::Gateway => {
+                run_create_set_group_leader_reward_proposal_execution_succeeds::<
+                    Runtime,
+                    GatewayWorkingGroupInstance,
+                >(group);
+            }
+            WorkingGroup::Operations => {
+                run_create_set_group_leader_reward_proposal_execution_succeeds::<
+                    Runtime,
+                    OperationsWorkingGroupInstance,
+                >(group);
             }
         }
     }
 }
 
-<<<<<<< HEAD
 #[test]
 fn create_syphon_working_group_mint_capacity_proposal_execution_succeeds() {
     // This uses strum crate for enum iteration
@@ -1443,108 +1144,18 @@
                     MembershipWorkingGroupInstance,
                 >(group);
             }
-=======
-        fn run_create_set_group_leader_reward_proposal_execution_succeeds<
-            T: working_group::Trait<I> + frame_system::Trait + minting::Trait,
-            I: frame_support::traits::Instance,
-        >(
-            working_group: WorkingGroup,
-        ) where
-            <T as frame_system::Trait>::AccountId: From<[u8; 32]>,
-            <T as membership::Trait>::MemberId: From<u64>,
-            <T as membership::Trait>::ActorId: Into<u64>,
-            <T as minting::Trait>::MintId: From<u64>,
-            <T as hiring::Trait>::OpeningId: From<u64>,
-            <<T as minting::Trait>::Currency as traits::Currency<
-                <T as frame_system::Trait>::AccountId,
-            >>::Balance: From<u128>,
-        {
-            initial_test_ext().execute_with(|| {
-                let member_id: MemberId = 1;
-                let account_id: [u8; 32] = [member_id as u8; 32];
-                let stake_amount = 100u32;
-
-                let opening_policy_commitment = OpeningPolicyCommitment {
-                    role_staking_policy: Some(hiring::StakingPolicy {
-                        amount: 100,
-                        amount_mode: hiring::StakingAmountLimitMode::AtLeast,
-                        crowded_out_unstaking_period_length: None,
-                        review_period_expired_unstaking_period_length: None,
-                    }),
-                    ..OpeningPolicyCommitment::default()
-                };
-
-                let opening_id = add_opening(
-                    member_id,
-                    account_id,
-                    ActivateOpeningAt::CurrentBlock,
-                    Some(opening_policy_commitment),
-                    1,
-                    working_group,
-                );
-
-                let apply_result = WorkingGroupInstance::<T, I>::apply_on_opening(
-                    RawOrigin::Signed(account_id.into()).into(),
-                    member_id.into(),
-                    opening_id.into(),
-                    account_id.into(),
-                    Some(stake_amount.into()),
-                    None,
-                    Vec::new(),
-                );
-
-                assert_eq!(apply_result, Ok(()));
-
-                let expected_application_id = 0;
-
-                begin_review_applications(member_id, account_id, opening_id, 2, working_group);
-
-                let lead = WorkingGroupInstance::<T, I>::current_lead();
-                assert!(lead.is_none());
-
-                let old_reward_amount = 100;
-                let reward_policy = Some(RewardPolicy {
-                    amount_per_payout: old_reward_amount,
-                    next_payment_at_block: 9999,
-                    payout_interval: None,
-                });
-
-                set_mint_capacity::<T, I>(member_id, account_id, 999999, 3, false, working_group);
-
-                fill_opening(
-                    member_id,
-                    account_id,
-                    opening_id,
-                    expected_application_id,
-                    reward_policy,
-                    4,
-                    working_group,
-                );
-
-                let leader_worker_id = WorkingGroupInstance::<T, I>::current_lead().unwrap();
-
-                let worker = WorkingGroupInstance::<T, I>::worker_by_id(leader_worker_id);
-                let relationship_id = worker.reward_relationship.unwrap();
-
-                let relationship =
-                    recurring_rewards::RewardRelationships::<T>::get(relationship_id);
-                assert_eq!(relationship.amount_per_payout, old_reward_amount.into());
-
-                let new_reward_amount = 999;
-                set_reward(
-                    member_id,
-                    account_id,
-                    leader_worker_id.into(),
-                    new_reward_amount,
-                    5,
-                    working_group,
-                );
-
-                let relationship =
-                    recurring_rewards::RewardRelationships::<T>::get(relationship_id);
-                assert_eq!(relationship.amount_per_payout, new_reward_amount.into());
-            });
->>>>>>> b2765ec0
+            WorkingGroup::Gateway => {
+                run_create_syphon_working_group_mint_capacity_proposal_execution_succeeds::<
+                    Runtime,
+                    GatewayWorkingGroupInstance,
+                >(group);
+            }
+            WorkingGroup::Operations => {
+                run_create_syphon_working_group_mint_capacity_proposal_execution_succeeds::<
+                    Runtime,
+                    OperationsWorkingGroupInstance,
+                >(group);
+            }
         }
     }
 }
@@ -1556,15 +1167,14 @@
     working_group: WorkingGroup,
 ) where
     <T as frame_system::Trait>::AccountId: From<[u8; 32]>,
-    <T as common::membership::Trait>::MemberId: From<u64>,
-    <T as common::membership::Trait>::ActorId: Into<u64>,
+    <T as common::membership::MembershipTypes>::MemberId: From<u64>,
+    <T as common::membership::MembershipTypes>::ActorId: Into<u64>,
     working_group::BalanceOf<T>: From<u128>,
 {
     initial_test_ext().execute_with(|| {
         let member_id: MemberId = 14;
         let account_id: [u8; 32] = [member_id as u8; 32];
 
-<<<<<<< HEAD
         increase_total_balance_issuance_using_account_id(account_id.clone().into(), 1_500_000);
 
         let stake_parameters =
@@ -1574,42 +1184,9 @@
                 >>::MinimumApplicationStake::get()
                 .into(),
                 staking_account_id: account_id.into(),
-=======
-        #[test]
-        fn create_terminate_group_leader_role_proposal_execution_succeeds() {
-            // This uses strum crate for enum iteration
-            for group in WorkingGroup::iter() {
-                match group {
-                    WorkingGroup::Content => {
-                        run_create_terminate_group_leader_role_proposal_execution_succeeds::<
-                            Runtime,
-                            ContentDirectoryWorkingGroupInstance,
-                        >(group);
-                    }
-                    WorkingGroup::Storage => {
-                        run_create_terminate_group_leader_role_proposal_execution_succeeds::<
-                            Runtime,
-                            StorageWorkingGroupInstance,
-                        >(group);
-                    }
-                    WorkingGroup::Operations => {
-                        run_create_terminate_group_leader_role_proposal_execution_succeeds::<
-                            Runtime,
-                            OperationsWorkingGroupInstance,
-                        >(group);
-                    }
-                    WorkingGroup::Gateway => {
-                        run_create_terminate_group_leader_role_proposal_execution_succeeds::<
-                            Runtime,
-                            GatewayWorkingGroupInstance,
-                        >(group);
-                    }
-                }
->>>>>>> b2765ec0
             }
         ;
 
-<<<<<<< HEAD
         let opening_id =
             add_opening(
                 member_id,
@@ -1637,84 +1214,6 @@
         );
 
         assert_eq!(apply_result, Ok(()));
-=======
-        fn run_create_terminate_group_leader_role_proposal_execution_succeeds<
-            T: working_group::Trait<I> + frame_system::Trait + minting::Trait,
-            I: frame_support::traits::Instance,
-        >(
-            working_group: WorkingGroup,
-        ) where
-            <T as frame_system::Trait>::AccountId: From<[u8; 32]>,
-            <T as membership::Trait>::MemberId: From<u64>,
-            <T as membership::Trait>::ActorId: Into<u64>,
-            <T as minting::Trait>::MintId: From<u64>,
-            <T as hiring::Trait>::OpeningId: From<u64>,
-            <<T as stake::Trait>::Currency as traits::Currency<
-                <T as frame_system::Trait>::AccountId,
-            >>::Balance: From<u128>,
-        {
-            initial_test_ext().execute_with(|| {
-                let member_id: MemberId = 1;
-                let account_id: [u8; 32] = [0; 32];
-                let stake_amount = 100_u128;
-
-                let opening_policy_commitment = OpeningPolicyCommitment {
-                    role_staking_policy: Some(hiring::StakingPolicy {
-                        amount: 100,
-                        amount_mode: hiring::StakingAmountLimitMode::AtLeast,
-                        crowded_out_unstaking_period_length: None,
-                        review_period_expired_unstaking_period_length: None,
-                    }),
-                    ..OpeningPolicyCommitment::default()
-                };
-
-                let opening_id = add_opening(
-                    member_id.into(),
-                    account_id,
-                    ActivateOpeningAt::CurrentBlock,
-                    Some(opening_policy_commitment),
-                    1,
-                    working_group,
-                );
-
-                let apply_result = WorkingGroupInstance::<T, I>::apply_on_opening(
-                    RawOrigin::Signed(account_id.into()).into(),
-                    member_id.into(),
-                    opening_id.into(),
-                    account_id.into(),
-                    Some(stake_amount.into()),
-                    None,
-                    Vec::new(),
-                );
-
-                assert_eq!(apply_result, Ok(()));
-
-                let expected_application_id = 0;
-
-                begin_review_applications(member_id, account_id, opening_id, 2, working_group);
-
-                let lead = WorkingGroupInstance::<T, I>::current_lead();
-                assert!(lead.is_none());
-
-                let old_reward_amount = 100;
-                let reward_policy = Some(RewardPolicy {
-                    amount_per_payout: old_reward_amount,
-                    next_payment_at_block: 9999,
-                    payout_interval: None,
-                });
-
-                set_mint_capacity::<T, I>(member_id, account_id, 999999, 3, false, working_group);
-
-                fill_opening(
-                    member_id,
-                    account_id,
-                    opening_id,
-                    expected_application_id,
-                    reward_policy,
-                    4,
-                    working_group,
-                );
->>>>>>> b2765ec0
 
         let expected_application_id = 0;
 
@@ -1758,7 +1257,6 @@
     });
 }
 
-<<<<<<< HEAD
 #[test]
 fn create_terminate_group_leader_role_proposal_execution_succeeds() {
     // This uses strum crate for enum iteration
@@ -1791,47 +1289,40 @@
                     MembershipWorkingGroupInstance,
                     MembershipWorkingGroupStakingManager,
                 >(group);
-=======
-        #[test]
-        fn create_terminate_group_leader_role_proposal_with_slashing_execution_succeeds() {
-            // This uses strum crate for enum iteration
-            for group in WorkingGroup::iter() {
-                match group {
-                    WorkingGroup::Content => {
-                        run_create_terminate_group_leader_role_proposal_with_slashing_execution_succeeds::<Runtime, ContentDirectoryWorkingGroupInstance>(group);
-                    }
-                    WorkingGroup::Storage => {
-                        run_create_terminate_group_leader_role_proposal_with_slashing_execution_succeeds::<Runtime, StorageWorkingGroupInstance>(group);
-                    }
-                    WorkingGroup::Operations => {
-                        run_create_terminate_group_leader_role_proposal_with_slashing_execution_succeeds::<Runtime, OperationsWorkingGroupInstance>(group);
-                    }
-                    WorkingGroup::Gateway => {
-                        run_create_terminate_group_leader_role_proposal_with_slashing_execution_succeeds::<Runtime, GatewayWorkingGroupInstance>(group);
-                    }
-                }
->>>>>>> b2765ec0
+            }
+            WorkingGroup::Gateway => {
+                run_create_terminate_group_leader_role_proposal_execution_succeeds::<
+                    Runtime,
+                    GatewayWorkingGroupInstance,
+                    GatewayWorkingGroupStakingManager,
+                >(group);
+            }
+            WorkingGroup::Operations => {
+                run_create_terminate_group_leader_role_proposal_execution_succeeds::<
+                    Runtime,
+                    OperationsWorkingGroupInstance,
+                    OperationsWorkingGroupStakingManager,
+                >(group);
             }
         }
     }
 }
 
-<<<<<<< HEAD
 fn run_create_terminate_group_leader_role_proposal_execution_succeeds<
     T: working_group::Trait<I> + frame_system::Trait,
     I: frame_support::traits::Instance,
     SM: staking_handler::StakingHandler<
         <T as frame_system::Trait>::AccountId,
         <T as pallet_balances::Trait>::Balance,
-        <T as common::membership::Trait>::MemberId,
+        <T as common::membership::MembershipTypes>::MemberId,
     >,
 >(
     working_group: WorkingGroup,
 ) where
     <T as frame_system::Trait>::AccountId: From<[u8; 32]>,
-    <T as common::membership::Trait>::MemberId: From<u64>,
+    <T as common::membership::MembershipTypes>::MemberId: From<u64>,
     common::MemberId<T>: From<u64>,
-    <T as common::membership::Trait>::ActorId: Into<u64>,
+    <T as common::membership::MembershipTypes>::ActorId: Into<u64>,
     <T as pallet_balances::Trait>::Balance: From<u128>,
 {
     initial_test_ext().execute_with(|| {
@@ -1840,90 +1331,6 @@
 
         let account_id: [u8; 32] = [member_id as u8; 32];
         let stake_amount = 100_000_u128;
-=======
-        fn run_create_terminate_group_leader_role_proposal_with_slashing_execution_succeeds<
-            T: working_group::Trait<I> + frame_system::Trait + minting::Trait,
-            I: frame_support::traits::Instance,
-        >(
-            working_group: WorkingGroup,
-        ) where
-            <T as frame_system::Trait>::AccountId: From<[u8; 32]>,
-            <T as membership::Trait>::MemberId: From<u64>,
-            <T as membership::Trait>::ActorId: Into<u64>,
-            <T as minting::Trait>::MintId: From<u64>,
-            <T as hiring::Trait>::OpeningId: From<u64>,
-            <<T as stake::Trait>::Currency as traits::Currency<
-                <T as frame_system::Trait>::AccountId,
-            >>::Balance: From<u128>,
-        {
-            initial_test_ext().execute_with(|| {
-                let member_id: MemberId = 1;
-                let account_id: [u8; 32] = [0; 32];
-                let stake_amount = 100_u128;
-
-                let opening_policy_commitment = OpeningPolicyCommitment {
-                    role_staking_policy: Some(hiring::StakingPolicy {
-                        amount: 100,
-                        amount_mode: hiring::StakingAmountLimitMode::AtLeast,
-                        crowded_out_unstaking_period_length: None,
-                        review_period_expired_unstaking_period_length: None,
-                    }),
-                    ..OpeningPolicyCommitment::default()
-                };
-
-                let opening_id = add_opening(
-                    member_id,
-                    account_id,
-                    ActivateOpeningAt::CurrentBlock,
-                    Some(opening_policy_commitment),
-                    1,
-                    working_group,
-                );
-
-                let apply_result = WorkingGroupInstance::<T, I>::apply_on_opening(
-                    RawOrigin::Signed(account_id.into()).into(),
-                    member_id.into(),
-                    opening_id.into(),
-                    account_id.into(),
-                    Some(stake_amount.into()),
-                    None,
-                    Vec::new(),
-                );
-
-                assert_eq!(apply_result, Ok(()));
-
-                let expected_application_id = 0;
-
-                begin_review_applications(
-                    member_id,
-                    account_id,
-                    opening_id.into(),
-                    2,
-                    working_group,
-                );
-
-                let lead = WorkingGroupInstance::<T, I>::current_lead();
-                assert!(lead.is_none());
-
-                let old_reward_amount = 100;
-                let reward_policy = Some(RewardPolicy {
-                    amount_per_payout: old_reward_amount,
-                    next_payment_at_block: 9999,
-                    payout_interval: None,
-                });
-
-                set_mint_capacity::<T, I>(member_id, account_id, 999999, 3, false, working_group);
-
-                fill_opening(
-                    member_id,
-                    account_id,
-                    opening_id,
-                    expected_application_id,
-                    reward_policy,
-                    4,
-                    working_group,
-                );
->>>>>>> b2765ec0
 
         let stake_policy = working_group::StakePolicy {
             stake_amount,
@@ -2039,6 +1446,20 @@
                     MembershipWorkingGroupStakingManager,
                 >(group);
             }
+            WorkingGroup::Gateway => {
+                run_create_terminate_group_leader_role_proposal_with_slashing_execution_succeeds::<
+                    Runtime,
+                    GatewayWorkingGroupInstance,
+                    GatewayWorkingGroupStakingManager,
+                >(group);
+            }
+            WorkingGroup::Operations => {
+                run_create_terminate_group_leader_role_proposal_with_slashing_execution_succeeds::<
+                    Runtime,
+                    OperationsWorkingGroupInstance,
+                    OperationsWorkingGroupStakingManager,
+                >(group);
+            }
         }
     }
 }
@@ -2049,14 +1470,14 @@
     SM: staking_handler::StakingHandler<
         <T as frame_system::Trait>::AccountId,
         <T as pallet_balances::Trait>::Balance,
-        <T as common::membership::Trait>::MemberId,
+        <T as common::membership::MembershipTypes>::MemberId,
     >,
 >(
     working_group: WorkingGroup,
 ) where
     <T as frame_system::Trait>::AccountId: From<[u8; 32]>,
-    <T as common::membership::Trait>::MemberId: From<u64>,
-    <T as common::membership::Trait>::ActorId: Into<u64>,
+    <T as common::membership::MembershipTypes>::MemberId: From<u64>,
+    <T as common::membership::MembershipTypes>::ActorId: Into<u64>,
     <T as pallet_balances::Trait>::Balance: From<u128>,
 {
     initial_test_ext().execute_with(|| {
