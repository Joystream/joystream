//! Low-level types used throughout the Substrate code.

#![warn(missing_docs)]
#![cfg_attr(not(feature = "std"), no_std)]

use sp_runtime::{
    traits::{IdentifyAccount, Verify},
    MultiSignature,
};

/// Priority for a transaction. Additive. Higher is better.
pub type TransactionPriority = u64;

/// Alias for ContentId, used in various places.
pub type ContentId = sp_core::H256;

<<<<<<< HEAD
#[allow(clippy::upper_case_acronyms)]
/// Alias for DAOId, used in various places.
pub type DAOId = u64;
=======
/// Alias for DaoId, used in various places.
pub type DaoId = u64;
>>>>>>> 6c9a0e5f

/// Alias for DataObjectTypeId, used in various places.
pub type DataObjectTypeId = u64;

/// An index to a block.
pub type BlockNumber = u32;

/// Alias to 512-bit hash when used in the context of a transaction signature on the chain.
pub type Signature = MultiSignature;

/// Some way of identifying an account on the chain. We intentionally make it equivalent
/// to the public key of our transaction signing scheme.
pub type AccountId = <<Signature as Verify>::Signer as IdentifyAccount>::AccountId;

/// The type for looking up accounts. We don't expect more than 4 billion of them, but you
/// never know...
pub type AccountIndex = u32;

/// Balance of an account.
pub type Balance = u128;

/// Index of a transaction in the chain.
pub type Index = u32;

/// A hash of some data used by the chain.
pub type Hash = sp_core::H256;

/// Moment type
pub type Moment = u64;

/// Content Directory Channel identifier.
pub type ChannelId = u64;

/// Content Directory Channel Category identifier.
pub type ChannelCategoryId = u64;

/// Content Directory Video identifier.
pub type VideoId = u64;

/// Content Directory Video Category identifier.
pub type VideoCategoryId = u64;

/// Content Directory Playlist identifier.
pub type PlaylistId = u64;

/// Content Directory Person identifier.
pub type PersonId = u64;

/// Content Directory Series identifier.
pub type SeriesId = u64;

/// Content Directory Channel transfer request identifier.
pub type ChannelOwnershipTransferRequestId = u64;

/// Represents a thread identifier for both Forum and Proposals Discussion
///
/// Note: Both modules expose type names ThreadId and PostId (which are defined on their Trait) and
/// used in state storage and dispatchable method's argument types,
/// and are therefore part of the public API/metadata of the runtime.
/// In the current version the polkadot-js/api that is used and is compatible with the runtime,
/// the type registry has flat namespace and its not possible
/// to register identically named types from different modules, separately. And so we MUST configure
/// the underlying types to be identicaly to avoid issues with encoding/decoding these types on the client side.
pub type ThreadId = u64;

/// Represents a post identifier for both Forum and Proposals Discussion
///
/// See the Note about ThreadId
pub type PostId = u64;

/// Represent an actor in membership group, which is the same in the working groups.
pub type ActorId = u64;

/// Represent an member in membership group, which is the same in the working groups.
pub type MemberId = u64;

/// Represent a data object from the storage pallet.
pub type DataObjectId = u64;

/// Represent a storage bucket from the storage pallet.
pub type StorageBucketId = u64;

/// Represent a distribution bucket from the storage pallet.
pub type DistributionBucketId = u64;

/// Represent a distribution bucket family from the storage pallet.
pub type DistributionBucketFamilyId = u64;

/// Represent relationships between distribution buckets and distribution working group workers.
pub type DistributionBucketOperatorId = u64;

/// App-specific crypto used for reporting equivocation/misbehavior in BABE and
/// GRANDPA. Any rewards for misbehavior reporting will be paid out to this
/// account.
pub mod report {
    use super::{Signature, Verify};
    use frame_system::offchain::AppCrypto;
    use sp_core::crypto::{key_types, KeyTypeId};

    /// Key type for the reporting module. Used for reporting BABE and GRANDPA
    /// equivocations.
    pub const KEY_TYPE: KeyTypeId = key_types::REPORTING;

    mod app {
        use sp_application_crypto::{app_crypto, sr25519};
        app_crypto!(sr25519, super::KEY_TYPE);
    }

    /// Identity of the equivocation/misbehavior reporter.
    pub type ReporterId = app::Public;

    /// An `AppCrypto` type to allow submitting signed transactions using the reporting
    /// application key as signer.
    pub struct ReporterAppCrypto;

    impl AppCrypto<<Signature as Verify>::Signer, Signature> for ReporterAppCrypto {
        type RuntimeAppPublic = ReporterId;
        type GenericSignature = sp_core::sr25519::Signature;
        type GenericPublic = sp_core::sr25519::Public;
    }
}<|MERGE_RESOLUTION|>--- conflicted
+++ resolved
@@ -14,14 +14,8 @@
 /// Alias for ContentId, used in various places.
 pub type ContentId = sp_core::H256;
 
-<<<<<<< HEAD
-#[allow(clippy::upper_case_acronyms)]
-/// Alias for DAOId, used in various places.
-pub type DAOId = u64;
-=======
 /// Alias for DaoId, used in various places.
 pub type DaoId = u64;
->>>>>>> 6c9a0e5f
 
 /// Alias for DataObjectTypeId, used in various places.
 pub type DataObjectTypeId = u64;
