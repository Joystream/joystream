//! This module defines a set of the parameters for each proposal in the runtime like
//! _SetValidatorCountProposalParameters_.

#![allow(clippy::field_reassign_with_default)]

use crate::{Balance, BlockNumber, ProposalParameters};
use frame_support::parameter_types;

// This is the default configuration, so only include it if neither staging or testing runtime feature is enabled
#[cfg(not(any(
    feature = "staging-runtime",
    feature = "playground-runtime",
    feature = "testing-runtime"
)))]
mod defaults;
#[cfg(not(any(
    feature = "staging-runtime",
    feature = "playground-runtime",
    feature = "testing-runtime"
)))]
use defaults::*;

#[cfg(feature = "staging-runtime")]
mod staging;
#[cfg(feature = "staging-runtime")]
use staging::*;

#[cfg(feature = "testing-runtime")]
mod testing;
#[cfg(feature = "testing-runtime")]
use testing::*;

#[cfg(feature = "playground-runtime")]
mod playground;
#[cfg(feature = "playground-runtime")]
use playground::*;

/////////// Proposal parameters definition

parameter_types! {
    pub SetMaxValidatorCountProposalParameters: ProposalParameters<BlockNumber, Balance> =
        set_max_validator_count_proposal();

    pub RuntimeUpgradeProposalParameters: ProposalParameters<BlockNumber, Balance> =
        runtime_upgrade_proposal();

    pub SignalProposalParameters: ProposalParameters<BlockNumber, Balance> =
        signal_proposal();

    pub FundingRequestProposalParameters: ProposalParameters<BlockNumber, Balance> =
        funding_request_proposal();

    pub CreateWorkingGroupLeadOpeningProposalParameters: ProposalParameters<BlockNumber, Balance> =
        create_working_group_lead_opening_proposal();

    pub FillWorkingGroupLeadOpeningProposalParameters: ProposalParameters<BlockNumber, Balance> =
        fill_working_group_lead_opening_proposal();

    pub UpdateWorkingGroupBudgetProposalParameters: ProposalParameters<BlockNumber, Balance> =
        update_working_group_budget_proposal();

    pub DecreaseWorkingGroupLeadStakeProposalParameters: ProposalParameters<BlockNumber, Balance> =
        decrease_working_group_lead_stake_proposal();

    pub const SlashWorkingGroupLeadProposalParameters: ProposalParameters<BlockNumber, Balance> =
        slash_working_group_lead_proposal();

    pub SetWorkingGroupLeadRewardProposalParameters: ProposalParameters<BlockNumber, Balance> =
        set_working_group_lead_reward_proposal();

    pub TerminateWorkingGroupLeadProposalParameters: ProposalParameters<BlockNumber, Balance> =
        terminate_working_group_lead_proposal();

    pub AmendConstitutionProposalParameters: ProposalParameters<BlockNumber, Balance> =
        amend_constitution_proposal();

    pub CancelWorkingGroupLeadOpeningProposalParameters: ProposalParameters<BlockNumber, Balance> =
        cancel_working_group_lead_opening_proposal();

    pub SetMembershipPriceProposalParameters: ProposalParameters<BlockNumber, Balance> =
        set_membership_price_proposal();

    pub SetCouncilBudgetIncrementProposalParameters: ProposalParameters<BlockNumber, Balance> =
        set_council_budget_increment_proposal();

    pub SetCouncilorRewardProposalParameters: ProposalParameters<BlockNumber, Balance> =
        set_councilor_reward_proposal();

    pub SetInitialInvitationBalanceProposalParameters: ProposalParameters<BlockNumber, Balance> =
        set_initial_invitation_balance_proposal();

    pub SetMembershipLeadInvitationQuotaProposalParameters: ProposalParameters<BlockNumber, Balance> =
        set_membership_lead_invitation_quota_proposal();

    pub SetReferralCutProposalParameters: ProposalParameters<BlockNumber, Balance> =
        set_referral_cut_proposal();

    pub SetInvitationCountProposalParameters: ProposalParameters<BlockNumber, Balance> =
        set_invitation_count_proposal();

    pub VetoProposalProposalParameters: ProposalParameters<BlockNumber, Balance> =
        veto_proposal_proposal();

    pub UpdateGlobalNftLimitProposalParameters: ProposalParameters<BlockNumber, Balance> =
        update_global_nft_limit_proposal();

    pub UpdateChannelPayoutsProposalParameters: ProposalParameters<BlockNumber, Balance> =
        update_channel_payouts_proposal();

    pub SetPalletFozenStatusProposalParameters: ProposalParameters<BlockNumber, Balance> =
        freeze_pallet_proposal();

<<<<<<< HEAD
    pub UpdateTokenPalletGovernanceParameters: ProposalParameters<BlockNumber, Balance> =
        update_token_pallet_token_governance_parameters();
=======
    pub DecreaseCouncilBudgetProposalParameters: ProposalParameters<BlockNumber, Balance> =
        decrease_council_budget();
>>>>>>> fff9f89e
}<|MERGE_RESOLUTION|>--- conflicted
+++ resolved
@@ -110,11 +110,9 @@
     pub SetPalletFozenStatusProposalParameters: ProposalParameters<BlockNumber, Balance> =
         freeze_pallet_proposal();
 
-<<<<<<< HEAD
     pub UpdateTokenPalletGovernanceParameters: ProposalParameters<BlockNumber, Balance> =
         update_token_pallet_token_governance_parameters();
-=======
+
     pub DecreaseCouncilBudgetProposalParameters: ProposalParameters<BlockNumber, Balance> =
         decrease_council_budget();
->>>>>>> fff9f89e
 }