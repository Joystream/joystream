--- conflicted
+++ resolved
@@ -37,15 +37,11 @@
 pub const BONDING_DURATION: u32 = 4 * 28; // 4 * 28 eras = 28 days (since 1 era = 6h)
 pub const SLASH_DEFER_DURATION: u32 = BONDING_DURATION - 1;
 
-<<<<<<< HEAD
 #[cfg(feature = "testing_runtime")] // 30 seconds sessions for faster tests
 pub const EPOCH_DURATION_IN_BLOCKS: BlockNumber = MINUTES / 2;
 #[cfg(not(feature = "testing_runtime"))]
-pub const EPOCH_DURATION_IN_BLOCKS: BlockNumber = 10 * MINUTES;
-
-=======
 pub const EPOCH_DURATION_IN_BLOCKS: BlockNumber = HOURS;
->>>>>>> 1e189610
+
 pub const EPOCH_DURATION_IN_SLOTS: u64 = {
     const SLOT_FILL_RATE: f64 = MILLISECS_PER_BLOCK as f64 / SLOT_DURATION as f64;
 
