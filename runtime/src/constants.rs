--- conflicted
+++ resolved
@@ -113,34 +113,6 @@
     }
 }
 
-<<<<<<< HEAD
-parameter_types! {
-    pub const VotingLockId: LockIdentifier = *b"voting  ";
-    pub const CandidacyLockId: LockIdentifier = *b"candidac";
-    pub const CouncilorLockId: LockIdentifier = *b"councilo";
-    pub const ProposalsLockId: LockIdentifier = *b"proposal";
-    pub const StorageWorkingGroupLockId: LockIdentifier = *b"wg-storg";
-    pub const ContentWorkingGroupLockId: LockIdentifier = *b"wg-contt";
-    pub const ForumGroupLockId: LockIdentifier = *b"wg-forum";
-    pub const MembershipWorkingGroupLockId: LockIdentifier = *b"wg-membr";
-    pub const InvitedMemberLockId: LockIdentifier = *b"invitemb";
-    pub const BoundStakingAccountLockId: LockIdentifier = *b"boundsta";
-    pub const BountyLockId: LockIdentifier = *b"bounty  ";
-    pub const OperationsWorkingGroupAlphaLockId: LockIdentifier = *b"wg-opera";
-    pub const GatewayWorkingGroupLockId: LockIdentifier = *b"wg-gatew";
-    pub const OperationsWorkingGroupBetaLockId: LockIdentifier = *b"wg-operb";
-    pub const OperationsWorkingGroupGammaLockId: LockIdentifier = *b"wg-operg";
-    pub const DistributionWorkingGroupLockId: LockIdentifier = *b"wg-distr";
-}
-
-// Staking lock ID used on stash accounts of validators and nominators in the staking pallet.
-// This is a copy because the current Substrate staking lock ID is not exported.
-pub const STAKING_LOCK_ID: LockIdentifier = *b"staking ";
-
-pub const VESTING_LOCK_ID: LockIdentifier = *b"vesting ";
-
-=======
->>>>>>> 9a33ea47
 lazy_static! {
     pub static ref NON_RIVALROUS_LOCKS: Vec<LockIdentifier> = [
         VotingLockId::get(),
