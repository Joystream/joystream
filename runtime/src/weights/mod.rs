// Copyright (C) 2020 Parity Technologies (UK) Ltd.
// SPDX-License-Identifier: Apache-2.0

// Licensed under the Apache License, Version 2.0 (the "License");
// you may not use this file except in compliance with the License.
// You may obtain a copy of the License at
//
// 	http://www.apache.org/licenses/LICENSE-2.0
//
// Unless required by applicable law or agreed to in writing, software
// distributed under the License is distributed on an "AS IS" BASIS,
// WITHOUT WARRANTIES OR CONDITIONS OF ANY KIND, either express or implied.
// See the License for the specific language governing permissions and
// limitations under the License.

//! A list of the different weight modules for our runtime.

// Disable lints for Auto-generated code.
#![allow(clippy::unnecessary_cast)]

// FRAME pallets
<<<<<<< HEAD
pub mod frame_system;
pub mod pallet_balances;
pub mod pallet_session;
pub mod pallet_staking;
pub mod pallet_timestamp;
pub mod pallet_vesting;
pub mod substrate_utility;
=======
// pub mod frame_system;
// pub mod pallet_balances;
// pub mod pallet_session;
// pub mod pallet_staking;
// pub mod pallet_timestamp;
// pub mod substrate_utility;
>>>>>>> cb9e9295

// Joystream pallets
pub mod blog;
// pub mod bounty;
pub mod council;
pub mod forum;
pub mod joystream_utility;
pub mod membership;
pub mod pallet_constitution;
pub mod proposals_codex;
pub mod proposals_discussion;
pub mod proposals_engine;
pub mod referendum;
pub mod storage;
pub mod working_group;<|MERGE_RESOLUTION|>--- conflicted
+++ resolved
@@ -19,22 +19,13 @@
 #![allow(clippy::unnecessary_cast)]
 
 // FRAME pallets
-<<<<<<< HEAD
-pub mod frame_system;
-pub mod pallet_balances;
-pub mod pallet_session;
-pub mod pallet_staking;
-pub mod pallet_timestamp;
-pub mod pallet_vesting;
-pub mod substrate_utility;
-=======
 // pub mod frame_system;
 // pub mod pallet_balances;
 // pub mod pallet_session;
 // pub mod pallet_staking;
 // pub mod pallet_timestamp;
+// pub mod pallet_vesting;
 // pub mod substrate_utility;
->>>>>>> cb9e9295
 
 // Joystream pallets
 pub mod blog;
