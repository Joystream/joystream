--- conflicted
+++ resolved
@@ -17,15 +17,10 @@
     GrandpaId, Hash, Index, RuntimeVersion, Signature, VERSION,
 };
 use crate::{
-    AllModules, AuthorityDiscovery, Babe, Balances, Call, DataDirectory, Grandpa, Historical,
-    InherentDataExt, ProposalsEngine, RandomnessCollectiveFlip, Runtime, SessionKeys, System,
-    TransactionPayment,
+    AllModules, AuthorityDiscovery, Babe, Balances, Call, Grandpa, Historical, InherentDataExt,
+    ProposalsEngine, RandomnessCollectiveFlip, Runtime, SessionKeys, System, TransactionPayment,
 };
 
-use crate::{
-    DistributionWorkingGroupInstance, OperationsWorkingGroupInstanceBeta,
-    OperationsWorkingGroupInstanceGamma,
-};
 use frame_support::weights::Weight;
 
 /// Struct that handles the conversion of Balance -> `u64`. This is used for staking's election
@@ -82,76 +77,14 @@
 /// Unchecked extrinsic type as expected by this runtime.
 pub type UncheckedExtrinsic = generic::UncheckedExtrinsic<AccountId, Call, Signature, SignedExtra>;
 
-// Alias for the beta operations working group
-pub(crate) type OperationsWorkingGroupBeta<T> =
-    working_group::Module<T, OperationsWorkingGroupInstanceBeta>;
-
-<<<<<<< HEAD
-=======
-// Alias for the gamma operations working group
-pub(crate) type OperationsWorkingGroupGamma<T> =
-    working_group::Module<T, OperationsWorkingGroupInstanceGamma>;
-
-pub(crate) type DistributionWorkingGroup<T> =
-    working_group::Module<T, DistributionWorkingGroupInstance>;
-
->>>>>>> f62058ba
 /// Custom runtime upgrade handler.
 pub struct CustomOnRuntimeUpgrade;
 impl OnRuntimeUpgrade for CustomOnRuntimeUpgrade {
     fn on_runtime_upgrade() -> Weight {
-<<<<<<< HEAD
         ProposalsEngine::cancel_active_and_pending_proposals();
 
-        content::Module::<Runtime>::on_runtime_upgrade();
-
-        DataDirectory::initialize_data_directory(
-            Vec::new(),
-            data_directory::DEFAULT_VOUCHER_SIZE_LIMIT_UPPER_BOUND,
-            data_directory::DEFAULT_VOUCHER_OBJECTS_LIMIT_UPPER_BOUND,
-            data_directory::DEFAULT_GLOBAL_VOUCHER,
-            data_directory::DEFAULT_VOUCHER,
-            data_directory::DEFAULT_UPLOADING_BLOCKED_STATUS,
-=======
         // initialize content module
         content::Module::<Runtime>::on_runtime_upgrade();
-
-        // Initialize new groups
-        let default_text_constraint = crate::working_group::default_text_constraint();
-
-        let default_storage_size_constraint =
-            crate::working_group::default_storage_size_constraint();
-
-        let default_content_working_group_mint_capacity = 0;
-
-        // Do not init persisted working group module instances
-        // OperationsWorkingGroupAlpha (previously OperationsWorkingGroup)
-        // ContentWorkingGroup (previously ContentDirectoryWorkingGroup)
-
-        OperationsWorkingGroupBeta::<Runtime>::initialize_working_group(
-            default_text_constraint,
-            default_text_constraint,
-            default_text_constraint,
-            default_storage_size_constraint,
-            default_content_working_group_mint_capacity,
-        );
-
-        OperationsWorkingGroupGamma::<Runtime>::initialize_working_group(
-            default_text_constraint,
-            default_text_constraint,
-            default_text_constraint,
-            default_storage_size_constraint,
-            default_content_working_group_mint_capacity,
-        );
-
-        DistributionWorkingGroup::<Runtime>::initialize_working_group(
-            default_text_constraint,
-            default_text_constraint,
-            default_text_constraint,
-            default_storage_size_constraint,
-            default_content_working_group_mint_capacity,
->>>>>>> f62058ba
-        );
 
         10_000_000 // TODO: adjust weight
     }
@@ -337,10 +270,6 @@
         }
     }
 
-<<<<<<< HEAD
-=======
-
->>>>>>> f62058ba
     #[cfg(feature = "runtime-benchmarks")]
     impl frame_benchmarking::Benchmark<Block> for Runtime {
         fn dispatch_benchmark(
@@ -349,7 +278,6 @@
             use sp_std::vec;
             use frame_benchmarking::{Benchmarking, BenchmarkBatch, add_benchmark, TrackedStorageKey};
 
-<<<<<<< HEAD
             use pallet_session_benchmarking::Module as SessionBench;
             use frame_system_benchmarking::Module as SystemBench;
             use frame_system::RawOrigin;
@@ -369,9 +297,7 @@
             use crate::Blog;
             use crate::JoystreamUtility;
             use crate::Staking;
-=======
             use crate::StorageV2;
->>>>>>> f62058ba
 
 
             // Trying to add benchmarks directly to the Session Pallet caused cyclic dependency issues.
@@ -379,7 +305,6 @@
             // we need these two lines below.
             impl pallet_session_benchmarking::Trait for Runtime {}
             impl frame_system_benchmarking::Trait for Runtime {}
-<<<<<<< HEAD
             impl referendum::OptionCreator<<Runtime as frame_system::Trait>::AccountId, <Runtime as common::membership::MembershipTypes>::MemberId> for Runtime {
                 fn create_option(account_id: <Runtime as frame_system::Trait>::AccountId, member_id: <Runtime as common::membership::MembershipTypes>::MemberId) {
                     crate::council::Module::<Runtime>::announce_candidacy(
@@ -416,8 +341,6 @@
                     )
                 }
             }
-=======
->>>>>>> f62058ba
 
             let whitelist: Vec<TrackedStorageKey> = vec![
                 // Block Number
@@ -439,7 +362,6 @@
             let mut batches = Vec::<BenchmarkBatch>::new();
             let params = (&config, &whitelist);
 
-<<<<<<< HEAD
             // Note: For benchmarking Stake and Balances we need to change ExistentialDeposit to
             // a non-zero value.
             // For now, due to the complexity grandpa and babe aren't benchmarked automatically
@@ -469,10 +391,7 @@
             add_benchmark!(params, batches, bounty, Bounty);
             add_benchmark!(params, batches, blog, Blog);
             add_benchmark!(params, batches, joystream_utility, JoystreamUtility);
-=======
-            // Joystream Benchmarks
             add_benchmark!(params, batches, storage_v2, StorageV2);
->>>>>>> f62058ba
 
             if batches.is_empty() { return Err("Benchmark not found for this pallet.".into()) }
             Ok(batches)
