use crate::{Call, Runtime};
use common::working_group::WorkingGroup;
use proposals_codex::{ProposalDetails, ProposalDetailsOf, ProposalEncoder};
use working_group::OpeningType;

use codec::Encode;
use sp_std::collections::btree_set::BTreeSet;
use sp_std::marker::PhantomData;
use sp_std::vec::Vec;

// The macro binds working group outer-level Call with the provided inner-level working group
// extrinsic call. Outer-call is defined by the provided WorkingGroup param expression.

//Params:
// - $working_group: expression returning the 'common::working_group::WorkingGroup' enum
// - $working_group_instance_call: expression returning the exact working group instance extrinsic call
macro_rules! wrap_working_group_call {
    ($working_group:expr, $working_group_instance_call:expr) => {{
        match $working_group {
            WorkingGroup::Content => {
                Call::ContentDirectoryWorkingGroup($working_group_instance_call)
            }
            WorkingGroup::Storage => Call::StorageWorkingGroup($working_group_instance_call),
<<<<<<< HEAD
            WorkingGroup::Forum => Call::ForumWorkingGroup($working_group_instance_call),
            WorkingGroup::Membership => Call::MembershipWorkingGroup($working_group_instance_call),
=======
            WorkingGroup::Operations => Call::OperationsWorkingGroup($working_group_instance_call),
            WorkingGroup::Gateway => Call::GatewayWorkingGroup($working_group_instance_call),
>>>>>>> b2765ec0
        }
    }};
}

/// _ProposalEncoder_ implementation. It encodes extrinsics with proposal details parameters
/// using Runtime Call and parity codec.
pub struct ExtrinsicProposalEncoder;
impl ProposalEncoder<Runtime> for ExtrinsicProposalEncoder {
    fn encode_proposal(proposal_details: ProposalDetailsOf<Runtime>) -> Vec<u8> {
        let call = match proposal_details {
            ProposalDetails::Signal(signal) => {
                Call::JoystreamUtility(joystream_utility::Call::execute_signal_proposal(signal))
            }
            ProposalDetails::FundingRequest(params) => {
                Call::Council(council::Call::funding_request(params))
            }
            ProposalDetails::SetMaxValidatorCount(new_validator_count) => Call::Staking(
                pallet_staking::Call::set_validator_count(new_validator_count),
            ),
            ProposalDetails::RuntimeUpgrade(blob) => Call::JoystreamUtility(
                joystream_utility::Call::execute_runtime_upgrade_proposal(blob),
            ),
            ProposalDetails::CreateWorkingGroupLeadOpening(create_opening_params) => {
                wrap_working_group_call!(
                    create_opening_params.group,
                    Wg::create_opening_call(create_opening_params)
                )
            }
            ProposalDetails::FillWorkingGroupLeadOpening(fill_opening_params) => {
                wrap_working_group_call!(
                    fill_opening_params.working_group,
                    Wg::create_fill_opening_call(fill_opening_params)
                )
            }
            ProposalDetails::UpdateWorkingGroupBudget(amount, working_group, balance_kind) => {
                Call::JoystreamUtility(joystream_utility::Call::update_working_group_budget(
                    working_group,
                    amount,
                    balance_kind,
                ))
            }
            ProposalDetails::DecreaseWorkingGroupLeadStake(
                worker_id,
                decreasing_stake,
                working_group,
            ) => wrap_working_group_call!(
                working_group,
                Wg::create_decrease_stake_call(worker_id, decreasing_stake)
            ),
            ProposalDetails::SlashWorkingGroupLead(worker_id, slashing_stake, working_group) => {
                wrap_working_group_call!(
                    working_group,
                    Wg::create_slash_stake_call(worker_id, slashing_stake)
                )
            }
            ProposalDetails::SetWorkingGroupLeadReward(worker_id, reward_amount, working_group) => {
                wrap_working_group_call!(
                    working_group,
                    Wg::create_set_reward_call(worker_id, reward_amount)
                )
            }
            ProposalDetails::TerminateWorkingGroupLead(terminate_role_params) => {
                wrap_working_group_call!(
                    terminate_role_params.group,
                    Wg::terminate_role_call(terminate_role_params)
                )
            }
            ProposalDetails::AmendConstitution(constitution_text) => Call::Constitution(
                pallet_constitution::Call::amend_constitution(constitution_text),
            ),
            ProposalDetails::CancelWorkingGroupLeadOpening(opening_id, working_group) => {
                wrap_working_group_call!(
                    working_group,
                    Wg::cancel_working_group_leader_opening(opening_id)
                )
            }
            ProposalDetails::SetMembershipPrice(membership_price) => {
                Call::Members(membership::Call::set_membership_price(membership_price))
            }

            ProposalDetails::SetCouncilBudgetIncrement(budget_increment) => {
                Call::Council(council::Call::set_budget_increment(budget_increment))
            }

            ProposalDetails::SetCouncilorReward(councilor_reward) => {
                Call::Council(council::Call::set_councilor_reward(councilor_reward))
            }

            ProposalDetails::SetInitialInvitationBalance(initial_invitation_balance) => {
                Call::Members(membership::Call::set_initial_invitation_balance(
                    initial_invitation_balance,
                ))
            }
            ProposalDetails::SetInitialInvitationCount(new_default_invite_count) => Call::Members(
                membership::Call::set_initial_invitation_count(new_default_invite_count),
            ),
            ProposalDetails::SetMembershipLeadInvitationQuota(new_invite_count) => Call::Members(
                membership::Call::set_leader_invitation_quota(new_invite_count),
            ),
            ProposalDetails::SetReferralCut(new_referral_cut) => {
                Call::Members(membership::Call::set_referral_cut(new_referral_cut))
            }
            ProposalDetails::CreateBlogPost(title, body) => {
                Call::Blog(blog::Call::create_post(title, body))
            }
            ProposalDetails::EditBlogPost(post_id, title, body) => {
                Call::Blog(blog::Call::edit_post(post_id, title, body))
            }
            ProposalDetails::LockBlogPost(post_id) => Call::Blog(blog::Call::lock_post(post_id)),
            ProposalDetails::UnlockBlogPost(post_id) => {
                Call::Blog(blog::Call::unlock_post(post_id))
            }
            ProposalDetails::VetoProposal(proposal_id) => {
                Call::ProposalsEngine(proposals_engine::Call::veto_proposal(proposal_id))
            }
        };

        call.encode()
    }
}

// Working group calls container. It helps to instantiate proper working group instance for calls.
struct Wg<T, I> {
    phantom_module: PhantomData<T>,
    phantom_instance: PhantomData<I>,
}

impl<T, I> Wg<T, I>
where
<<<<<<< HEAD
    T: working_group::Trait<I> + proposals_codex::Trait,
=======
    T: working_group::Trait<I>,
>>>>>>> b2765ec0
    I: frame_support::traits::Instance,
{
    // Generic call constructor for the add working group opening.
    fn create_opening_call(
        create_opening_params: proposals_codex::CreateOpeningParameters<
            T::BlockNumber,
            working_group::BalanceOf<T>,
        >,
    ) -> working_group::Call<T, I> {
        working_group::Call::<T, I>::add_opening(
            create_opening_params.description,
            OpeningType::Leader,
            create_opening_params.stake_policy,
            create_opening_params.reward_per_block,
        )
    }

    // Generic call constructor for the add working group opening.
    fn create_fill_opening_call(
        fill_opening_params: proposals_codex::FillOpeningParameters,
    ) -> working_group::Call<T, I> {
        let mut successful_application_ids = BTreeSet::new();
        successful_application_ids.insert(fill_opening_params.application_id);

        working_group::Call::<T, I>::fill_opening(
            fill_opening_params.opening_id,
            successful_application_ids,
        )
    }

    // Generic call constructor for the working group 'decrease stake'.
    fn create_decrease_stake_call(
        worker_id: working_group::WorkerId<T>,
        decreasing_stake: working_group::BalanceOf<T>,
    ) -> working_group::Call<T, I> {
        working_group::Call::<T, I>::decrease_stake(worker_id, decreasing_stake)
    }

    // Generic call constructor for the working group 'slash stake'.
    fn create_slash_stake_call(
        worker_id: working_group::WorkerId<T>,
        penalty: working_group::BalanceOf<T>,
    ) -> working_group::Call<T, I> {
        working_group::Call::<T, I>::slash_stake(worker_id, penalty, None)
    }

    // Generic call constructor for the working group 'update reward amount'.
    fn create_set_reward_call(
        worker_id: working_group::WorkerId<T>,
        reward_amount: Option<working_group::BalanceOf<T>>,
    ) -> working_group::Call<T, I> {
        working_group::Call::<T, I>::update_reward_amount(worker_id, reward_amount)
    }

    // Generic call constructor for the working group 'terminate role'.
    fn terminate_role_call(
        terminate_role_params: proposals_codex::TerminateRoleParameters<
            working_group::WorkerId<T>,
            working_group::BalanceOf<T>,
        >,
    ) -> working_group::Call<T, I> {
        working_group::Call::<T, I>::terminate_role(
            terminate_role_params.worker_id,
            terminate_role_params.slashing_amount,
            None, // The rationale is given in the proposal description
        )
    }

    fn cancel_working_group_leader_opening(
        opening_id: working_group::OpeningId,
    ) -> working_group::Call<T, I> {
        working_group::Call::<T, I>::cancel_opening(opening_id)
    }
}<|MERGE_RESOLUTION|>--- conflicted
+++ resolved
@@ -21,13 +21,10 @@
                 Call::ContentDirectoryWorkingGroup($working_group_instance_call)
             }
             WorkingGroup::Storage => Call::StorageWorkingGroup($working_group_instance_call),
-<<<<<<< HEAD
             WorkingGroup::Forum => Call::ForumWorkingGroup($working_group_instance_call),
             WorkingGroup::Membership => Call::MembershipWorkingGroup($working_group_instance_call),
-=======
             WorkingGroup::Operations => Call::OperationsWorkingGroup($working_group_instance_call),
             WorkingGroup::Gateway => Call::GatewayWorkingGroup($working_group_instance_call),
->>>>>>> b2765ec0
         }
     }};
 }
@@ -157,11 +154,7 @@
 
 impl<T, I> Wg<T, I>
 where
-<<<<<<< HEAD
     T: working_group::Trait<I> + proposals_codex::Trait,
-=======
-    T: working_group::Trait<I>,
->>>>>>> b2765ec0
     I: frame_support::traits::Instance,
 {
     // Generic call constructor for the add working group opening.
