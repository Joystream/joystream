--- conflicted
+++ resolved
@@ -46,12 +46,8 @@
 mod tests {
     use super::MembershipOriginValidator;
     use crate::Runtime;
-<<<<<<< HEAD
-    use common::origin_validator::ActorOriginValidator;
-=======
     use common::origin::ActorOriginValidator;
     use membership::members::UserInfo;
->>>>>>> 3df1290b
     use sr_primitives::AccountId32;
     use system::RawOrigin;
 
