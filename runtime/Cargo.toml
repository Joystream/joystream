--- conflicted
+++ resolved
@@ -4,12 +4,12 @@
 name = 'joystream-node-runtime'
 # Follow convention: https://github.com/Joystream/substrate-runtime-joystream/issues/1
 # {Authoring}.{Spec}.{Impl} of the RuntimeVersion
-version = '9.8.0'
+version = '9.9.0'
 
 [dependencies]
 # Third-party dependencies
-serde = { version = "1.0.101", optional = true, features = ["derive"] }
-codec = { package = 'parity-scale-codec', version = '1.3.1', default-features = false, features = ['derive'] }
+serde = { version = "1.0.101", optional = true }
+codec = { package = 'parity-scale-codec', version = '1.3.4', default-features = false, features = ['derive'] }
 
 # Substrate primitives
 sp-std = { package = 'sp-std', default-features = false, git = 'https://github.com/paritytech/substrate.git', rev = '2cd20966cc09b059817c3ebe12fc130cdd850d62'}
@@ -71,28 +71,17 @@
 minting = { package = 'pallet-token-mint', default-features = false, path = '../runtime-modules/token-minting'}
 recurring-rewards = { package = 'pallet-recurring-reward', default-features = false, path = '../runtime-modules/recurring-reward'}
 working-group = { package = 'pallet-working-group', default-features = false, path = '../runtime-modules/working-group'}
-<<<<<<< HEAD
-content-working-group = { package = 'pallet-content-working-group', default-features = false, path = '../runtime-modules/content-working-group'}
-versioned-store = { package = 'pallet-versioned-store', default-features = false, path = '../runtime-modules/versioned-store'}
-versioned-store-permissions = { package = 'pallet-versioned-store-permissions', default-features = false, path = '../runtime-modules/versioned-store-permissions'}
-proposals-engine = { package = 'pallet-proposals-engine', default-features = false, path = '../runtime-modules/proposals/engine'}
-proposals-discussion = { package = 'pallet-proposals-discussion', default-features = false, path = '../runtime-modules/proposals/discussion'}
-proposals-codex = { package = 'pallet-proposals-codex', default-features = false, path = '../runtime-modules/proposals/codex'}
-content-directory = { package = 'pallet-content-directory', default-features = false, path = '../runtime-modules/content-directory' }
-storage = { package = 'pallet-storage', default-features = false, path = '../runtime-modules/storage'}
-=======
 storage = { package = 'pallet-storage', default-features = false, path = '../runtime-modules/storage'}
 proposals-engine = { package = 'pallet-proposals-engine', default-features = false, path = '../runtime-modules/proposals/engine'}
 proposals-discussion = { package = 'pallet-proposals-discussion', default-features = false, path = '../runtime-modules/proposals/discussion'}
 proposals-codex = { package = 'pallet-proposals-codex', default-features = false, path = '../runtime-modules/proposals/codex'}
 content = { package = 'pallet-content', default-features = false, path = '../runtime-modules/content' }
->>>>>>> 8b1f4a5d
 
 [dev-dependencies]
 sp-io = { package = 'sp-io', default-features = false, git = 'https://github.com/paritytech/substrate.git', rev = '2cd20966cc09b059817c3ebe12fc130cdd850d62'}
 strum = {version = "0.19", default-features = false}
 [build-dependencies]
-wasm-builder-runner = { package = "substrate-wasm-builder-runner", git = 'https://github.com/paritytech/substrate.git', rev = '2cd20966cc09b059817c3ebe12fc130cdd850d62' }
+wasm-builder-runner = { version = "1.0.5", package = "substrate-wasm-builder-runner", git = 'https://github.com/paritytech/substrate.git', rev = '2cd20966cc09b059817c3ebe12fc130cdd850d62' }
 
 [features]
 default = ['std']
@@ -155,22 +144,11 @@
     'minting/std',
     'recurring-rewards/std',
     'working-group/std',
-<<<<<<< HEAD
-    'content-working-group/std',
-    'versioned-store/std',
-    'versioned-store-permissions/std',
-    'proposals-engine/std',
-    'proposals-discussion/std',
-    'proposals-codex/std',
-    'content-directory/std',
-    'storage/std',
-=======
     'storage/std',
     'proposals-engine/std',
     'proposals-discussion/std',
     'proposals-codex/std',
     'content/std',
->>>>>>> 8b1f4a5d
 ]
 runtime-benchmarks = [
     'frame-system/runtime-benchmarks',
