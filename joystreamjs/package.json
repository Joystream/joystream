--- conflicted
+++ resolved
@@ -1,6 +1,6 @@
 {
   "name": "@joystream/js",
-  "version": "1.5.0",
+  "version": "1.6.0",
   "license": "GPL-3.0-only",
   "description": "Joystream JS package provides  utilities required to work with Joystream network.",
   "main": "lib/index.js",
@@ -41,13 +41,8 @@
     "generate:all": "yarn generate:schema-typings"
   },
   "dependencies": {
-<<<<<<< HEAD
-    "@joystream/metadata-protobuf": "^2.8.1",
+    "@joystream/metadata-protobuf": "^2.10.0",
     "@joystream/types": "^4.0.0",
-=======
-    "@joystream/metadata-protobuf": "^2.10.0",
-    "@joystream/types": "^2.0.0",
->>>>>>> a2a9ce2f
     "@polkadot/util-crypto": "9.5.1",
     "axios": "^1.2.1",
     "buffer": "^6.0.3",
