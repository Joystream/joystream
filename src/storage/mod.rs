--- conflicted
+++ resolved
@@ -1,9 +1,3 @@
-<<<<<<< HEAD
-pub mod content_directory;
-=======
-#![cfg_attr(not(feature = "std"), no_std)]
-
->>>>>>> 74c8e0ac
 pub mod data_directory;
 pub mod data_object_storage_registry;
 pub mod data_object_type_registry;
