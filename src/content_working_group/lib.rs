--- conflicted
+++ resolved
@@ -981,12 +981,7 @@
         pub Mint get(mint) : <T as minting::Trait>::MintId;
 
         /// The current lead.
-<<<<<<< HEAD
         pub CurrentLeadId get(current_lead_id) : Option<LeadId<T>>;
-=======
-        /// Not configurable, because default set value breaks semantics: https://github.com/Joystream/joystream/issues/36#issuecomment-564560373
-        pub CurrentLeadId get(current_lead_id): Option<LeadId<T>>;
->>>>>>> 48ad5b32
 
         /// Maps identifier to corresponding lead.
         pub LeadById get(lead_by_id): linked_map LeadId<T> => Lead<T::AccountId, T::RewardRelationshipId, T::BlockNumber>;
@@ -1857,54 +1852,7 @@
             // Ensure root is origin
             ensure_root(origin)?;
 
-<<<<<<< HEAD
             Self::do_set_lead(member, role_account)?;
-=======
-            // Ensure there is no current lead
-            ensure!(
-                <CurrentLeadId<T>>::get().is_none(),
-                MSG_CURRENT_LEAD_ALREADY_SET
-            );
-
-            // Ensure that member can actually become lead
-            let new_lead_id = <NextLeadId<T>>::get();
-
-            let new_lead_role = role_types::ActorInRole::new(role_types::Role::CuratorLead, new_lead_id);
-
-            let _profile = <members::Module<T>>::can_register_role_on_member(
-                &member,
-                &role_types::ActorInRole::new(role_types::Role::CuratorLead, new_lead_id)
-            )?;
-
-            //
-            // == MUTATION SAFE ==
-            //
-
-            // Construct lead
-            let new_lead = Lead{
-                role_account: role_account.clone(),
-                reward_relationship: None,
-                inducted: <system::Module<T>>::block_number(),
-                stage: LeadRoleState::Active
-            };
-
-            // Store lead
-            <LeadById<T>>::insert(new_lead_id, new_lead);
-
-            // Update current lead
-            <CurrentLeadId<T>>::put(new_lead_id); // Some(new_lead_id)
-
-            // Update next lead counter
-            <NextLeadId<T>>::mutate(|id| *id += <LeadId<T> as One>::one());
-
-            // Register in role
-            let registered_role = <members::Module<T>>::register_role_on_member(member, &new_lead_role).is_ok();
-
-            assert!(registered_role);
-
-            // Trigger event
-            Self::deposit_event(RawEvent::LeadSet(new_lead_id));
->>>>>>> 48ad5b32
         }
 
         /// Evict the currently unset lead
@@ -2702,6 +2650,9 @@
         // Ensure that member can actually become lead
         let new_lead_id = <NextLeadId<T>>::get();
 
+        let new_lead_role =
+            role_types::ActorInRole::new(role_types::Role::CuratorLead, new_lead_id);
+
         let _profile = <members::Module<T>>::can_register_role_on_member(
             &member,
             &role_types::ActorInRole::new(role_types::Role::CuratorLead, new_lead_id),
@@ -2728,6 +2679,12 @@
         // Update next lead counter
         <NextLeadId<T>>::mutate(|id| *id += <LeadId<T> as One>::one());
 
+        // Register in role
+        let registered_role =
+            <members::Module<T>>::register_role_on_member(member, &new_lead_role).is_ok();
+
+        assert!(registered_role);
+
         // Trigger event
         Self::deposit_event(RawEvent::LeadSet(new_lead_id));
 
