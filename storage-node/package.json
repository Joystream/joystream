{
  "name": "storage-node",
  "description": "Joystream storage subsystem.",
  "version": "2.0.0",
  "author": "Joystream contributors",
  "bin": {
    "storage-node": "./bin/run"
  },
  "bugs": "https://github.com/Joystream/joystream/issues",
  "dependencies": {
    "@apollo/client": "^3.3.21",
    "@elastic/ecs-winston-format": "^1.3.1",
<<<<<<< HEAD
    "@joystream/metadata-protobuf": "^2.2.0",
    "@joystream/types": "^0.20.2",
=======
    "@joystream/metadata-protobuf": "^2.3.0",
    "@joystream/types": "^0.19.3",
>>>>>>> 0c5f44ea
    "@oclif/command": "^1",
    "@oclif/config": "^1",
    "@oclif/plugin-help": "^3",
    "@polkadot/api": "8.9.1",
    "@types/base64url": "^2.0.0",
    "@types/express": "4.17.13",
    "@types/file-type": "^10.9.1",
    "@types/lodash": "^4.14.171",
    "@types/multer": "^1.4.5",
    "@types/node-cache": "^4.2.5",
    "@types/promise-timeout": "^1.3.0",
    "@types/read-chunk": "^3.1.0",
    "@types/rimraf": "^3.0.2",
    "@types/send": "^0.17.0",
    "@types/superagent": "^4.1.12",
    "@types/url-join": "^4.0.1",
    "@types/uuid": "^8.3.1",
    "@types/winston": "^2.4.4",
    "ajv": "^7",
    "await-lock": "^2.1.0",
    "base64url": "^3.0.1",
    "blake3-wasm": "^2.1.5",
    "cross-fetch": "^3.1.4",
    "express": "4.17.1",
    "express-openapi-validator": "4.12.4",
    "express-winston": "^4.1.0",
    "fast-folder-size": "^1.4.0",
    "fast-safe-stringify": "^2.1.1",
    "file-type": "^16.5.0",
    "lodash": "^4.17.21",
    "multihashes": "^4.0.2",
    "node-cache": "^5.1.2",
    "openapi-editor": "^0.3.0",
    "promise-timeout": "^1.3.0",
    "read-chunk": "^3.2.0",
    "rimraf": "^3.0.2",
    "send": "^0.17.1",
    "sleep-promise": "^9.1.0",
    "superagent": "^6.1.0",
    "tslib": "^1",
    "url-join": "^4.0.1",
    "uuid": "^8.3.2",
    "winston": "^3.3.3",
    "winston-elasticsearch": "^0.15.8",
    "winston-daily-rotate-file": "^4.5.5"
  },
  "devDependencies": {
    "@graphql-codegen/cli": "^1.21.4",
    "@graphql-codegen/import-types-preset": "^1.18.1",
    "@graphql-codegen/typescript": "^1.22.0",
    "@graphql-codegen/typescript-document-nodes": "^1.17.11",
    "@graphql-codegen/typescript-operations": "^1.17.16",
    "@joystream/eslint-config": "^1.0.0",
    "@oclif/dev-cli": "^1",
    "@oclif/test": "^1",
    "@types/chai": "^4",
    "@types/mocha": "^5",
    "@types/node": "^10",
    "@types/pg": "^8.6.1",
    "@types/swagger-ui-express": "^4.1.2",
    "@typescript-eslint/eslint-plugin": "3.8.0",
    "@typescript-eslint/parser": "3.8.0",
    "chai": "^4",
    "eslint": "^7.6.0",
    "eslint-config-oclif": "^3.1",
    "eslint-config-oclif-typescript": "^0.1",
    "globby": "^10",
    "mocha": "^5",
    "nyc": "^14",
    "pg": "^8.7.1",
    "prettier": "^2.3.0",
    "sinon": "^11.1.1",
    "swagger-ui-express": "^4.1.6",
    "ts-node": "^10.2.1",
    "type-doc": "^0.1.41",
    "typescript": "^4.4.3"
  },
  "engines": {
    "node": ">=14.16.1"
  },
  "volta": {
    "node": "14.16.1",
    "yarn": "1.22.15"
  },
  "files": [
    "/bin",
    "/lib",
    "/npm-shrinkwrap.json",
    "/oclif.manifest.json"
  ],
  "homepage": "https://github.com/Joystream/joystream",
  "keywords": [
    "joystream",
    "storage-node"
  ],
  "license": "GPL-3.0-only",
  "main": "lib/index.js",
  "oclif": {
    "commands": "./lib/commands",
    "bin": "storage-node",
    "plugins": [
      "@oclif/plugin-help"
    ],
    "topics": {
      "leader": {
        "description": "Storage working group leader commands."
      },
      "operator": {
        "description": "Storage provider(operator) commands."
      }
    }
  },
  "repository": {
    "type": "git",
    "url": "https://github.com/Joystream/joystream",
    "directory": "storage-node"
  },
  "scripts": {
    "postpack": "rm -f oclif.manifest.json",
    "posttest": "yarn lint",
    "prepack": "rm -rf lib && tsc -b && oclif-dev manifest && oclif-dev readme",
    "version": "oclif-dev readme && git add README.md",
    "build": "tsc --build tsconfig.json",
    "format": "yarn prettier ./src --write",
    "lint": "eslint ./src --ext .ts",
    "api:edit": "openapi-editor --file ./src/api-spec/openapi.yaml --port 10021",
    "generate:types:graphql": "yarn graphql-codegen -c ./src/services/queryNode/codegen.yml",
    "generate:types:json-schema": "yarn ts-node ./src/services/metadata/generateTypes.ts",
    "ensure": "yarn format && yarn lint --fix && yarn build",
    "checks": "tsc --noEmit --pretty && prettier ./src --check && yarn lint"
  },
  "types": "lib/index.d.ts"
}<|MERGE_RESOLUTION|>--- conflicted
+++ resolved
@@ -10,13 +10,8 @@
   "dependencies": {
     "@apollo/client": "^3.3.21",
     "@elastic/ecs-winston-format": "^1.3.1",
-<<<<<<< HEAD
-    "@joystream/metadata-protobuf": "^2.2.0",
+    "@joystream/metadata-protobuf": "^2.4.0",
     "@joystream/types": "^0.20.2",
-=======
-    "@joystream/metadata-protobuf": "^2.3.0",
-    "@joystream/types": "^0.19.3",
->>>>>>> 0c5f44ea
     "@oclif/command": "^1",
     "@oclif/config": "^1",
     "@oclif/plugin-help": "^3",
