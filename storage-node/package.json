{
  "name": "storage-node",
  "description": "Joystream storage subsystem.",
<<<<<<< HEAD
  "version": "3.8.0",
=======
  "version": "4.0.0",
>>>>>>> fc7a2976
  "author": "Joystream contributors",
  "bin": {
    "storage-node": "./bin/run"
  },
  "bugs": "https://github.com/Joystream/joystream/issues",
  "dependencies": {
    "@apollo/client": "^3.3.21",
    "@elastic/ecs-winston-format": "^1.3.1",
    "@joystream/metadata-protobuf": "^2.9.0",
    "@joystream/opentelemetry": "1.0.0",
    "@joystream/types": "^2.0.0",
    "@oclif/command": "^1",
    "@oclif/config": "^1",
    "@oclif/plugin-help": "^3",
    "@polkadot/api": "8.9.1",
    "@types/base64url": "^2.0.0",
    "@types/express": "4.17.13",
    "@types/file-type": "^10.9.1",
    "@types/inquirer": "^6.5.0",
    "@types/lodash": "^4.14.171",
    "@types/mkdirp": "^0.5.1",
    "@types/multer": "^1.4.5",
    "@types/node-cache": "^4.2.5",
    "@types/promise-timeout": "^1.3.0",
    "@types/read-chunk": "^3.1.0",
    "@types/rimraf": "^3.0.2",
    "@types/send": "^0.17.0",
    "@types/superagent": "^4.1.12",
    "@types/url-join": "^4.0.1",
    "@types/uuid": "^8.3.1",
    "@types/winston": "^2.4.4",
    "ajv": "^8.0.0",
    "await-lock": "^2.1.0",
    "base64url": "^3.0.1",
    "blake3-wasm": "^2.1.5",
    "cors": "^2.8.5",
    "cross-fetch": "^3.1.4",
    "express": "4.17.1",
    "express-async-handler": "^1.2.0",
    "express-openapi-validator": "4.12.4",
    "express-winston": "^4.1.0",
    "fast-folder-size": "^1.4.0",
    "fast-safe-stringify": "^2.1.1",
    "file-type": "^16.5.0",
<<<<<<< HEAD
    "inquirer": "^8.1.2",
    "inquirer-datepicker": "2.0.2",
=======
    "graphql": "^15.3.0",
>>>>>>> fc7a2976
    "lodash": "^4.17.21",
    "mkdirp": "^0.5.1",
    "multihashes": "^4.0.2",
    "node-cache": "^5.1.2",
    "openapi-editor": "^0.3.0",
    "promise-timeout": "^1.3.0",
    "react": "^18.2.0",
    "read-chunk": "^3.2.0",
    "rimraf": "^3.0.2",
    "send": "^0.17.1",
    "sleep-promise": "^9.1.0",
    "subscriptions-transport-ws": "^0.11.0",
    "superagent": "^6.1.0",
    "tslib": "^1",
    "url-join": "^4.0.1",
    "uuid": "^8.3.2",
    "winston": "^3.3.3",
    "winston-daily-rotate-file": "^4.5.5",
    "winston-elasticsearch": "^0.17.4"
  },
  "devDependencies": {
    "@graphql-codegen/cli": "^1.21.4",
    "@graphql-codegen/import-types-preset": "^1.18.1",
    "@graphql-codegen/typescript": "^1.22.0",
    "@graphql-codegen/typescript-document-nodes": "^1.17.11",
    "@graphql-codegen/typescript-operations": "^1.17.16",
    "@joystream/eslint-config": "^1.0.0",
    "@oclif/dev-cli": "^1",
    "@oclif/test": "^1",
    "@openapitools/openapi-generator-cli": "^2.3.6",
    "@types/chai": "^4",
    "@types/cors": "^2.8.12",
    "@types/mocha": "^5",
    "@types/node": "^10",
    "@types/pg": "^8.6.1",
    "@types/swagger-ui-express": "^4.1.2",
    "@types/ws": "^5.1.2",
    "@typescript-eslint/eslint-plugin": "3.8.0",
    "@typescript-eslint/parser": "3.8.0",
    "chai": "^4",
    "eslint": "^7.6.0",
    "eslint-config-oclif": "^3.1",
    "eslint-config-oclif-typescript": "^0.1",
    "globby": "^10",
    "json-schema-to-typescript": "^10.1.4",
    "mocha": "^5",
    "nyc": "^14",
    "openapi-typescript": "^4.0.2",
    "pg": "^8.7.1",
    "prettier": "^2.3.0",
    "sinon": "^11.1.1",
    "swagger-ui-express": "^4.1.6",
    "ts-node": "^10.2.1",
    "type-doc": "^0.1.41",
    "typescript": "^4.4.3"
  },
  "engines": {
    "node": ">=14.18.0"
  },
  "volta": {
    "node": "18.6.0",
    "yarn": "1.22.19"
  },
  "files": [
    "/bin",
    "/lib",
    "/npm-shrinkwrap.json",
    "/oclif.manifest.json"
  ],
  "homepage": "https://github.com/Joystream/joystream",
  "keywords": [
    "joystream",
    "storage-node"
  ],
  "license": "GPL-3.0-only",
  "main": "lib/index.js",
  "oclif": {
    "commands": "./lib/commands",
    "bin": "storage-node",
    "plugins": [
      "@oclif/plugin-help"
    ],
    "topics": {
      "leader": {
        "description": "Storage working group leader commands."
      },
      "operator": {
        "description": "Storage provider(operator) commands."
      },
      "util": {
        "description": "Useful utility commands."
      }
    }
  },
  "repository": {
    "type": "git",
    "url": "https://github.com/Joystream/joystream",
    "directory": "storage-node"
  },
  "scripts": {
    "postpack": "rm -f oclif.manifest.json",
    "posttest": "yarn lint",
    "prepack": "rm -rf lib && tsc -b && oclif-dev manifest && oclif-dev readme",
    "version": "oclif-dev readme && git add README.md",
    "build:client": "tsc --build ./client/tsconfig.json",
    "build:node": "tsc --build tsconfig.json && mkdir -p ./lib/api-spec && cp ./src/api-spec/openapi.yaml ./lib/api-spec/openapi.yaml",
    "build": "yarn generate:types:all && yarn build:client && yarn build:node",
    "format": "yarn prettier ./src --write",
    "lint": "eslint ./src --ext .ts",
    "api:edit": "openapi-editor --file ./src/api-spec/openapi.yaml --port 10021",
    "generate:schema:graphql": "../scripts/save-storage-squid-schema.sh src/services/queryNode/schema.graphql",
    "generate:types:graphql": "yarn graphql-codegen -c ./src/services/queryNode/codegen.yml",
    "generate:types:json-schema": "yarn ts-node --transpile-only ./src/services/metadata/generateTypes.ts",
    "generate:types:api": "yarn openapi-typescript ./src/api-spec/openapi.yaml -o ./src/services/webApi/types/generated.ts -c ../prettierrc.js",
    "generate:types:all": "yarn generate:types:graphql && yarn generate:types:json-schema && yarn generate:types:api",
    "generate:client": "yarn openapi-generator-cli generate -i ./src/api-spec/openapi.yaml -g typescript-axios -o ./client",
    "generate:all": "yarn generate:types:graphql && yarn generate:types:json-schema && yarn generate:types:api && yarn generate:client",
    "generate:docs:cli": "yarn oclif-dev readme",
    "ensure": "yarn format && yarn lint --fix && yarn build",
    "checks": "tsc --noEmit --pretty && prettier ./src --check && yarn lint",
    "start": "./bin/run server",
    "start:with-instrumentation": "export OTEL_APPLICATION=storage-node; export OTEL_EXPORTER_OTLP_ENDPOINT=http://localhost:8200; export OTEL_RESOURCE_ATTRIBUTES=service.name=colossus,deployment.environment=production; node --require @joystream/opentelemetry ./bin/run server"
  },
  "types": "lib/index.d.ts"
}<|MERGE_RESOLUTION|>--- conflicted
+++ resolved
@@ -1,11 +1,7 @@
 {
   "name": "storage-node",
   "description": "Joystream storage subsystem.",
-<<<<<<< HEAD
-  "version": "3.8.0",
-=======
-  "version": "4.0.0",
->>>>>>> fc7a2976
+  "version": "4.1.0",
   "author": "Joystream contributors",
   "bin": {
     "storage-node": "./bin/run"
@@ -50,12 +46,9 @@
     "fast-folder-size": "^1.4.0",
     "fast-safe-stringify": "^2.1.1",
     "file-type": "^16.5.0",
-<<<<<<< HEAD
     "inquirer": "^8.1.2",
     "inquirer-datepicker": "2.0.2",
-=======
     "graphql": "^15.3.0",
->>>>>>> fc7a2976
     "lodash": "^4.17.21",
     "mkdirp": "^0.5.1",
     "multihashes": "^4.0.2",
