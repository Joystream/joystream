# Colossus

Joystream storage node.

[![oclif](https://img.shields.io/badge/cli-oclif-brightgreen.svg)](https://oclif.io)
![License](https://img.shields.io/github/license/Joystream/joystream)

<!-- toc -->

- [Colossus](#colossus)
- [Description](#description)
- [Installation](#installation)
- [Ubuntu Linux](#ubuntu-linux)
- [Install packages required for installation](#install-packages-required-for-installation)
- [Clone the code repository](#clone-the-code-repository)
- [Install volta](#install-volta)
- [Install project dependencies and build it](#install-project-dependencies-and-build-it)
- [Verify installation](#verify-installation)
- [Usage](#usage)
- [CLI Commands](#cli-commands)
<!-- tocstop -->

# Description

The main responsibility of Colossus is handling media data for users. The data could be images, audio, or video files.
Colossus receives uploads and saves files in the local folder, registers uploads in the blockchain, and later serves files
to Argus nodes (distribution nodes). Colossus instances spread the data using peer-to-peer synchronization.
Data management is blockchain-based, it relies on the concepts of buckets, bags, data objects.
The full description of the blockchain smart contracts could be found [here](https://github.com/Joystream/joystream/issues/2224).

### API

Colossus provides REST API for its clients and other Colossus instances. It's based on the OpenAPI Specification v3. Here is the complete [spec](./src/api-spec/openapi.yaml) (work in progress).

API endpoints:

- files
  - get - get the data file by its ID
  - head - get the data file headers by its ID
  - post - upload a file
- state
  - version - Colossus version and system environment
  - all data objects IDs
  - data objects IDs for bag
  - data statistics - total data folder size and data object number

### CLI

There is a command-line interface to manage Storage Working Group operations like create a bucket or change storage settings. Full description could be found [below](#cli-commands).

There are several groups of command:

- _leader_ - manages the Storage Working group in the blockchain. Requires leader privileges.
- _operator_ - Storage Provider group - it manages data object uploads and storage provider metadata(endpoint is the most important). Requires active Storage Working group membership.
- _dev_ - development support commands. Requires development blockchain setup with Alice account.
- _ungroupped_ - server and help commands. `server` starts Colossus and `help` shows the full command list.

### Metadata

The storage provider should provide _metadata_ for Colossus instance to be discoverable by other Colossus or
Argus (distributor node) instances. At the very least an endpoint should be registered in the blockchain.
For some complex scenarios, Colossus should provide its geolocation.

Metadata could be registered using [operator:set-metadata](#storage-node-operatorset-metadata) command.
A simple endpoint could be set using the `--endpoint` flag of the command. Complex metadata requires JSON file ([example](./scripts/operatorMetadata.json)).
JSON file format based on the _protobuf_ format described [here](../metadata-protobuf/proto/Storage.proto).

### Data

#### Uploading

Colossus accepts files using its API. The data must be uploaded using POST http method with `multipart/form-data`.
Simplified process (file uploading):

- accepting the data upload in the temp folder
- data hash & size verification
- moving the data to the data folder
- registering the data object as `accepted` in the blockchain

#### Synchronization

Several instances of Colossus should contain the data replica in order to provide some degree of reliability.
When some Colossus instance receives the data upload it marks the related data object as `accepted`.
Other instances that have the same obligations to store the data (they serve storage buckets assigned to the same bag)
will eventually load this data object from the initial receiver (or some other node that already downloaded a new
data object from the initial receiver) using REST API.

#### Distribution

The actual data distribution (serving to end-users) is done via Argus - the distributor node. It gets data from Colossus using the same `get` endpoint on a single data object basis.

### Comments

- Colossus relies on the [Query Node (Hydra)](https://www.joystream.org/hydra/) to get the blockchain data in a structured form.
- Using Colossus as a functioning Storage Provider requires providing [account URI or key file and password](https://wiki.polkadot.network/docs/learn-accounts) of a transactor account associated with the assigned storage bucket, as well as active `WorkerId` from the Storage Working group.

# Installation

```shell
# Ubuntu Linux

# Install packages required for installation
apt update
apt install git curl

# Clone the code repository
git clone https://github.com/Joystream/joystream
cd joystream

# Install volta
curl https://get.volta.sh | bash
bash

# Install project dependencies and build it
yarn
yarn workspace @joystream/types build
yarn workspace @joystream/metadata-protobuf build
yarn workspace storage-node build

# Verify installation
cd storage-node
yarn storage-node version
```

# Usage

```sh-session
$ yarn storage-node server --apiUrl ws://localhost:9944  -w 0 --accountUri //Alice -q localhost:4352 -o 3333 -d ~/uploads --sync
```

### Prerequisites

- accountURI or keyfile and password of the transactor account
- workerId from the Storage working group that matches with the transactor account above
- Joystream node websocket endpoint URL
- QueryNode URL
- (optional) ElasticSearch URL
- created directory for data uploading

### CLI command

Full command description could be find [below](#storage-node-server).

### Docker

There is also an option to run Colossus as [Docker container](../colossus.Dockerfile).

# CLI Commands

<!-- commands -->

- [`storage-node help [COMMAND]`](#storage-node-help-command)
- [`storage-node leader:cancel-invite`](#storage-node-leadercancel-invite)
- [`storage-node leader:create-bucket`](#storage-node-leadercreate-bucket)
- [`storage-node leader:delete-bucket`](#storage-node-leaderdelete-bucket)
- [`storage-node leader:invite-operator`](#storage-node-leaderinvite-operator)
- [`storage-node leader:remove-operator`](#storage-node-leaderremove-operator)
- [`storage-node leader:set-bucket-limits`](#storage-node-leaderset-bucket-limits)
- [`storage-node leader:set-global-uploading-status`](#storage-node-leaderset-global-uploading-status)
- [`storage-node leader:set-node-operational-status`](#storage-node-leaderset-node-operational-status)
- [`storage-node leader:update-bag-limit`](#storage-node-leaderupdate-bag-limit)
- [`storage-node leader:update-bags`](#storage-node-leaderupdate-bags)
- [`storage-node leader:update-blacklist`](#storage-node-leaderupdate-blacklist)
- [`storage-node leader:update-bucket-status`](#storage-node-leaderupdate-bucket-status)
- [`storage-node leader:update-data-fee`](#storage-node-leaderupdate-data-fee)
- [`storage-node leader:update-data-object-bloat-bond`](#storage-node-leaderupdate-data-object-bloat-bond)
- [`storage-node leader:update-dynamic-bag-policy`](#storage-node-leaderupdate-dynamic-bag-policy)
- [`storage-node leader:update-voucher-limits`](#storage-node-leaderupdate-voucher-limits)
- [`storage-node operator:accept-invitation`](#storage-node-operatoraccept-invitation)
- [`storage-node operator:set-metadata`](#storage-node-operatorset-metadata)
- [`storage-node server`](#storage-node-server)
- [`storage-node util:cleanup`](#storage-node-utilcleanup)
- [`storage-node util:fetch-bucket`](#storage-node-utilfetch-bucket)
- [`storage-node util:multihash`](#storage-node-utilmultihash)
- [`storage-node util:verify-bag-id`](#storage-node-utilverify-bag-id)

## `storage-node help [COMMAND]`

display help for storage-node

```
USAGE
  $ storage-node help [COMMAND]

ARGUMENTS
  COMMAND  command to show help for

OPTIONS
  --all  see all commands in CLI
```

_See code: [@oclif/plugin-help](https://github.com/oclif/plugin-help/blob/v3.3.1/src/commands/help.ts)_

## `storage-node leader:cancel-invite`

Cancel a storage bucket operator invite. Requires storage working group leader permissions.

```
USAGE
  $ storage-node leader:cancel-invite

OPTIONS
  -h, --help                   show CLI help
  -i, --bucketId=bucketId      (required) Storage bucket ID
  -k, --keyFile=keyFile        Path to key file to add to the keyring.
  -m, --dev                    Use development mode

  -p, --password=password      Password to unlock keyfiles. Multiple passwords can be passed, to try against all files.
                               If not specified a single password can be set in ACCOUNT_PWD environment variable.

  -u, --apiUrl=apiUrl          [default: ws://localhost:9944] Runtime API URL. Mandatory in non-dev environment.

  -y, --accountUri=accountUri  Account URI (optional). If not specified a single key can be set in ACCOUNT_URI
                               environment variable.

  --keyStore=keyStore          Path to a folder with multiple key files to load into keystore.
```

<<<<<<< HEAD
_See code: [src/commands/leader/cancel-invite.ts](https://github.com/Joystream/joystream/blob/v4.1.0/src/commands/leader/cancel-invite.ts)_
=======
_See code: [src/commands/leader/cancel-invite.ts](https://github.com/Joystream/joystream/blob/v4.0.0/src/commands/leader/cancel-invite.ts)_
>>>>>>> dabaa45c

## `storage-node leader:create-bucket`

Create new storage bucket. Requires storage working group leader permissions.

```
USAGE
  $ storage-node leader:create-bucket

OPTIONS
  -a, --allow                  Accepts new bags
  -h, --help                   show CLI help
  -i, --invited=invited        Invited storage operator ID (storage WG worker ID)
  -k, --keyFile=keyFile        Path to key file to add to the keyring.
  -m, --dev                    Use development mode
  -n, --number=number          Storage bucket max total objects number

  -p, --password=password      Password to unlock keyfiles. Multiple passwords can be passed, to try against all files.
                               If not specified a single password can be set in ACCOUNT_PWD environment variable.

  -s, --size=size              Storage bucket max total objects size

  -u, --apiUrl=apiUrl          [default: ws://localhost:9944] Runtime API URL. Mandatory in non-dev environment.

  -y, --accountUri=accountUri  Account URI (optional). If not specified a single key can be set in ACCOUNT_URI
                               environment variable.

  --keyStore=keyStore          Path to a folder with multiple key files to load into keystore.
```

<<<<<<< HEAD
_See code: [src/commands/leader/create-bucket.ts](https://github.com/Joystream/joystream/blob/v4.1.0/src/commands/leader/create-bucket.ts)_
=======
_See code: [src/commands/leader/create-bucket.ts](https://github.com/Joystream/joystream/blob/v4.0.0/src/commands/leader/create-bucket.ts)_
>>>>>>> dabaa45c

## `storage-node leader:delete-bucket`

Delete a storage bucket. Requires storage working group leader permissions.

```
USAGE
  $ storage-node leader:delete-bucket

OPTIONS
  -h, --help                   show CLI help
  -i, --bucketId=bucketId      (required) Storage bucket ID
  -k, --keyFile=keyFile        Path to key file to add to the keyring.
  -m, --dev                    Use development mode

  -p, --password=password      Password to unlock keyfiles. Multiple passwords can be passed, to try against all files.
                               If not specified a single password can be set in ACCOUNT_PWD environment variable.

  -u, --apiUrl=apiUrl          [default: ws://localhost:9944] Runtime API URL. Mandatory in non-dev environment.

  -y, --accountUri=accountUri  Account URI (optional). If not specified a single key can be set in ACCOUNT_URI
                               environment variable.

  --keyStore=keyStore          Path to a folder with multiple key files to load into keystore.
```

<<<<<<< HEAD
_See code: [src/commands/leader/delete-bucket.ts](https://github.com/Joystream/joystream/blob/v4.1.0/src/commands/leader/delete-bucket.ts)_
=======
_See code: [src/commands/leader/delete-bucket.ts](https://github.com/Joystream/joystream/blob/v4.0.0/src/commands/leader/delete-bucket.ts)_
>>>>>>> dabaa45c

## `storage-node leader:invite-operator`

Invite a storage bucket operator. Requires storage working group leader permissions.

```
USAGE
  $ storage-node leader:invite-operator

OPTIONS
  -h, --help                   show CLI help
  -i, --bucketId=bucketId      (required) Storage bucket ID
  -k, --keyFile=keyFile        Path to key file to add to the keyring.
  -m, --dev                    Use development mode

  -p, --password=password      Password to unlock keyfiles. Multiple passwords can be passed, to try against all files.
                               If not specified a single password can be set in ACCOUNT_PWD environment variable.

  -u, --apiUrl=apiUrl          [default: ws://localhost:9944] Runtime API URL. Mandatory in non-dev environment.

  -w, --operatorId=operatorId  (required) Storage bucket operator ID (storage group worker ID)

  -y, --accountUri=accountUri  Account URI (optional). If not specified a single key can be set in ACCOUNT_URI
                               environment variable.

  --keyStore=keyStore          Path to a folder with multiple key files to load into keystore.
```

<<<<<<< HEAD
_See code: [src/commands/leader/invite-operator.ts](https://github.com/Joystream/joystream/blob/v4.1.0/src/commands/leader/invite-operator.ts)_
=======
_See code: [src/commands/leader/invite-operator.ts](https://github.com/Joystream/joystream/blob/v4.0.0/src/commands/leader/invite-operator.ts)_
>>>>>>> dabaa45c

## `storage-node leader:remove-operator`

Remove a storage bucket operator. Requires storage working group leader permissions.

```
USAGE
  $ storage-node leader:remove-operator

OPTIONS
  -h, --help                   show CLI help
  -i, --bucketId=bucketId      (required) Storage bucket ID
  -k, --keyFile=keyFile        Path to key file to add to the keyring.
  -m, --dev                    Use development mode

  -p, --password=password      Password to unlock keyfiles. Multiple passwords can be passed, to try against all files.
                               If not specified a single password can be set in ACCOUNT_PWD environment variable.

  -u, --apiUrl=apiUrl          [default: ws://localhost:9944] Runtime API URL. Mandatory in non-dev environment.

  -y, --accountUri=accountUri  Account URI (optional). If not specified a single key can be set in ACCOUNT_URI
                               environment variable.

  --keyStore=keyStore          Path to a folder with multiple key files to load into keystore.
```

<<<<<<< HEAD
_See code: [src/commands/leader/remove-operator.ts](https://github.com/Joystream/joystream/blob/v4.1.0/src/commands/leader/remove-operator.ts)_
=======
_See code: [src/commands/leader/remove-operator.ts](https://github.com/Joystream/joystream/blob/v4.0.0/src/commands/leader/remove-operator.ts)_
>>>>>>> dabaa45c

## `storage-node leader:set-bucket-limits`

Set VoucherObjectsSizeLimit and VoucherObjectsNumberLimit for the storage bucket.

```
USAGE
  $ storage-node leader:set-bucket-limits

OPTIONS
  -h, --help                   show CLI help
  -i, --bucketId=bucketId      (required) Storage bucket ID
  -k, --keyFile=keyFile        Path to key file to add to the keyring.
  -m, --dev                    Use development mode
  -o, --objects=objects        (required) New 'voucher object number limit' value

  -p, --password=password      Password to unlock keyfiles. Multiple passwords can be passed, to try against all files.
                               If not specified a single password can be set in ACCOUNT_PWD environment variable.

  -s, --size=size              (required) New 'voucher object size limit' value

  -u, --apiUrl=apiUrl          [default: ws://localhost:9944] Runtime API URL. Mandatory in non-dev environment.

  -y, --accountUri=accountUri  Account URI (optional). If not specified a single key can be set in ACCOUNT_URI
                               environment variable.

  --keyStore=keyStore          Path to a folder with multiple key files to load into keystore.
```

<<<<<<< HEAD
_See code: [src/commands/leader/set-bucket-limits.ts](https://github.com/Joystream/joystream/blob/v4.1.0/src/commands/leader/set-bucket-limits.ts)_
=======
_See code: [src/commands/leader/set-bucket-limits.ts](https://github.com/Joystream/joystream/blob/v4.0.0/src/commands/leader/set-bucket-limits.ts)_
>>>>>>> dabaa45c

## `storage-node leader:set-global-uploading-status`

Set global uploading block. Requires storage working group leader permissions.

```
USAGE
  $ storage-node leader:set-global-uploading-status

OPTIONS
  -h, --help                   show CLI help
  -k, --keyFile=keyFile        Path to key file to add to the keyring.
  -m, --dev                    Use development mode

  -p, --password=password      Password to unlock keyfiles. Multiple passwords can be passed, to try against all files.
                               If not specified a single password can be set in ACCOUNT_PWD environment variable.

  -s, --set=(on|off)           (required) Sets global uploading block (on/off).

  -u, --apiUrl=apiUrl          [default: ws://localhost:9944] Runtime API URL. Mandatory in non-dev environment.

  -y, --accountUri=accountUri  Account URI (optional). If not specified a single key can be set in ACCOUNT_URI
                               environment variable.

  --keyStore=keyStore          Path to a folder with multiple key files to load into keystore.
```

<<<<<<< HEAD
_See code: [src/commands/leader/set-global-uploading-status.ts](https://github.com/Joystream/joystream/blob/v4.1.0/src/commands/leader/set-global-uploading-status.ts)_

## `storage-node leader:set-node-operational-status`

Set/update storage node operational status. Requires storage working group leader permissions.

```
USAGE
  $ storage-node leader:set-node-operational-status

OPTIONS
  -h, --help                                                                show CLI help
  -i, --bucketId=bucketId                                                   (required) Storage bucket ID
  -k, --keyFile=keyFile                                                     Path to key file to add to the keyring.
  -m, --dev                                                                 Use development mode
  -o, --operationalStatus=(Normal|NoService|NoServiceFrom|NoServiceDuring)  Operational status of the operator

  -p, --password=password                                                   Password to unlock keyfiles. Multiple
                                                                            passwords can be passed, to try against all
                                                                            files. If not specified a single password
                                                                            can be set in ACCOUNT_PWD environment
                                                                            variable.

  -u, --apiUrl=apiUrl                                                       [default: ws://localhost:9944] Runtime API
                                                                            URL. Mandatory in non-dev environment.

  -w, --workerId=workerId                                                   (required) ID of the operator (storage group
                                                                            worker)

  -y, --accountUri=accountUri                                               Account URI (optional). If not specified a
                                                                            single key can be set in ACCOUNT_URI
                                                                            environment variable.

  --keyStore=keyStore                                                       Path to a folder with multiple key files to
                                                                            load into keystore.
```

_See code: [src/commands/leader/set-node-operational-status.ts](https://github.com/Joystream/joystream/blob/v4.1.0/src/commands/leader/set-node-operational-status.ts)_
=======
_See code: [src/commands/leader/set-global-uploading-status.ts](https://github.com/Joystream/joystream/blob/v4.0.0/src/commands/leader/set-global-uploading-status.ts)_
>>>>>>> dabaa45c

## `storage-node leader:update-bag-limit`

Update StorageBucketsPerBagLimit variable in the Joystream node storage.

```
USAGE
  $ storage-node leader:update-bag-limit

OPTIONS
  -h, --help                   show CLI help
  -k, --keyFile=keyFile        Path to key file to add to the keyring.
  -l, --limit=limit            (required) New StorageBucketsPerBagLimit value
  -m, --dev                    Use development mode

  -p, --password=password      Password to unlock keyfiles. Multiple passwords can be passed, to try against all files.
                               If not specified a single password can be set in ACCOUNT_PWD environment variable.

  -u, --apiUrl=apiUrl          [default: ws://localhost:9944] Runtime API URL. Mandatory in non-dev environment.

  -y, --accountUri=accountUri  Account URI (optional). If not specified a single key can be set in ACCOUNT_URI
                               environment variable.

  --keyStore=keyStore          Path to a folder with multiple key files to load into keystore.
```

<<<<<<< HEAD
_See code: [src/commands/leader/update-bag-limit.ts](https://github.com/Joystream/joystream/blob/v4.1.0/src/commands/leader/update-bag-limit.ts)_
=======
_See code: [src/commands/leader/update-bag-limit.ts](https://github.com/Joystream/joystream/blob/v4.0.0/src/commands/leader/update-bag-limit.ts)_
>>>>>>> dabaa45c

## `storage-node leader:update-bags`

Add/remove a storage bucket/s from a bag/s. If multiple bags are provided, then the same input bucket ID/s would be added/removed from all bags.

```
USAGE
  $ storage-node leader:update-bags

OPTIONS
  -a, --add=add
      [default: ] Comma separated list of bucket IDs to add to all bag/s

  -h, --help
      show CLI help

  -i, --bagIds=bagIds
      (required) Bag ID. Format: {bag_type}:{sub_type}:{id}.
      - Bag types: 'static', 'dynamic'
      - Sub types: 'static:council', 'static:wg', 'dynamic:member', 'dynamic:channel'
      - Id:
      - absent for 'static:council'
      - working group name for 'static:wg'
      - integer for 'dynamic:member' and 'dynamic:channel'
      Examples:
      - static:council
      - static:wg:storage
      - dynamic:member:4

  -k, --keyFile=keyFile
      Path to key file to add to the keyring.

  -m, --dev
      Use development mode

  -p, --password=password
      Password to unlock keyfiles. Multiple passwords can be passed, to try against all files. If not specified a single
      password can be set in ACCOUNT_PWD environment variable.

  -r, --remove=remove
      [default: ] Comma separated list of bucket IDs to remove from all bag/s

  -s, --updateStrategy=(atomic|force)
      [default: atomic] Update strategy to use. Either "atomic" or "force".

  -u, --apiUrl=apiUrl
      [default: ws://localhost:9944] Runtime API URL. Mandatory in non-dev environment.

  -y, --accountUri=accountUri
      Account URI (optional). If not specified a single key can be set in ACCOUNT_URI environment variable.

  --keyStore=keyStore
      Path to a folder with multiple key files to load into keystore.
```

<<<<<<< HEAD
_See code: [src/commands/leader/update-bags.ts](https://github.com/Joystream/joystream/blob/v4.1.0/src/commands/leader/update-bags.ts)_
=======
_See code: [src/commands/leader/update-bags.ts](https://github.com/Joystream/joystream/blob/v4.0.0/src/commands/leader/update-bags.ts)_
>>>>>>> dabaa45c

## `storage-node leader:update-blacklist`

Add/remove a content ID from the blacklist (adds by default).

```
USAGE
  $ storage-node leader:update-blacklist

OPTIONS
  -a, --add=add                [default: ] Content ID to add
  -h, --help                   show CLI help
  -k, --keyFile=keyFile        Path to key file to add to the keyring.
  -m, --dev                    Use development mode

  -p, --password=password      Password to unlock keyfiles. Multiple passwords can be passed, to try against all files.
                               If not specified a single password can be set in ACCOUNT_PWD environment variable.

  -r, --remove=remove          [default: ] Content ID to remove

  -u, --apiUrl=apiUrl          [default: ws://localhost:9944] Runtime API URL. Mandatory in non-dev environment.

  -y, --accountUri=accountUri  Account URI (optional). If not specified a single key can be set in ACCOUNT_URI
                               environment variable.

  --keyStore=keyStore          Path to a folder with multiple key files to load into keystore.
```

<<<<<<< HEAD
_See code: [src/commands/leader/update-blacklist.ts](https://github.com/Joystream/joystream/blob/v4.1.0/src/commands/leader/update-blacklist.ts)_
=======
_See code: [src/commands/leader/update-blacklist.ts](https://github.com/Joystream/joystream/blob/v4.0.0/src/commands/leader/update-blacklist.ts)_
>>>>>>> dabaa45c

## `storage-node leader:update-bucket-status`

Update storage bucket status (accepting new bags).

```
USAGE
  $ storage-node leader:update-bucket-status

OPTIONS
  -h, --help                   show CLI help
  -i, --bucketId=bucketId      (required) Storage bucket ID
  -k, --keyFile=keyFile        Path to key file to add to the keyring.
  -m, --dev                    Use development mode

  -p, --password=password      Password to unlock keyfiles. Multiple passwords can be passed, to try against all files.
                               If not specified a single password can be set in ACCOUNT_PWD environment variable.

  -s, --set=(on|off)           (required) Sets 'accepting new bags' parameter for the bucket (on/off).

  -u, --apiUrl=apiUrl          [default: ws://localhost:9944] Runtime API URL. Mandatory in non-dev environment.

  -y, --accountUri=accountUri  Account URI (optional). If not specified a single key can be set in ACCOUNT_URI
                               environment variable.

  --keyStore=keyStore          Path to a folder with multiple key files to load into keystore.
```

<<<<<<< HEAD
_See code: [src/commands/leader/update-bucket-status.ts](https://github.com/Joystream/joystream/blob/v4.1.0/src/commands/leader/update-bucket-status.ts)_
=======
_See code: [src/commands/leader/update-bucket-status.ts](https://github.com/Joystream/joystream/blob/v4.0.0/src/commands/leader/update-bucket-status.ts)_
>>>>>>> dabaa45c

## `storage-node leader:update-data-fee`

Update data size fee. Requires storage working group leader permissions.

```
USAGE
  $ storage-node leader:update-data-fee

OPTIONS
  -f, --fee=fee                (required) New data size fee
  -h, --help                   show CLI help
  -k, --keyFile=keyFile        Path to key file to add to the keyring.
  -m, --dev                    Use development mode

  -p, --password=password      Password to unlock keyfiles. Multiple passwords can be passed, to try against all files.
                               If not specified a single password can be set in ACCOUNT_PWD environment variable.

  -u, --apiUrl=apiUrl          [default: ws://localhost:9944] Runtime API URL. Mandatory in non-dev environment.

  -y, --accountUri=accountUri  Account URI (optional). If not specified a single key can be set in ACCOUNT_URI
                               environment variable.

  --keyStore=keyStore          Path to a folder with multiple key files to load into keystore.
```

<<<<<<< HEAD
_See code: [src/commands/leader/update-data-fee.ts](https://github.com/Joystream/joystream/blob/v4.1.0/src/commands/leader/update-data-fee.ts)_
=======
_See code: [src/commands/leader/update-data-fee.ts](https://github.com/Joystream/joystream/blob/v4.0.0/src/commands/leader/update-data-fee.ts)_
>>>>>>> dabaa45c

## `storage-node leader:update-data-object-bloat-bond`

Update data object bloat bond value. Requires storage working group leader permissions.

```
USAGE
  $ storage-node leader:update-data-object-bloat-bond

OPTIONS
  -h, --help                   show CLI help
  -k, --keyFile=keyFile        Path to key file to add to the keyring.
  -m, --dev                    Use development mode

  -p, --password=password      Password to unlock keyfiles. Multiple passwords can be passed, to try against all files.
                               If not specified a single password can be set in ACCOUNT_PWD environment variable.

  -u, --apiUrl=apiUrl          [default: ws://localhost:9944] Runtime API URL. Mandatory in non-dev environment.

  -v, --value=value            (required) New data object bloat bond value

  -y, --accountUri=accountUri  Account URI (optional). If not specified a single key can be set in ACCOUNT_URI
                               environment variable.

  --keyStore=keyStore          Path to a folder with multiple key files to load into keystore.
```

<<<<<<< HEAD
_See code: [src/commands/leader/update-data-object-bloat-bond.ts](https://github.com/Joystream/joystream/blob/v4.1.0/src/commands/leader/update-data-object-bloat-bond.ts)_
=======
_See code: [src/commands/leader/update-data-object-bloat-bond.ts](https://github.com/Joystream/joystream/blob/v4.0.0/src/commands/leader/update-data-object-bloat-bond.ts)_
>>>>>>> dabaa45c

## `storage-node leader:update-dynamic-bag-policy`

Update number of storage buckets used in the dynamic bag creation policy.

```
USAGE
  $ storage-node leader:update-dynamic-bag-policy

OPTIONS
  -h, --help                      show CLI help
  -k, --keyFile=keyFile           Path to key file to add to the keyring.
  -m, --dev                       Use development mode
  -n, --number=number             (required) New storage buckets number

  -p, --password=password         Password to unlock keyfiles. Multiple passwords can be passed, to try against all
                                  files. If not specified a single password can be set in ACCOUNT_PWD environment
                                  variable.

  -t, --bagType=(Channel|Member)  (required) Dynamic bag type (Channel, Member).

  -u, --apiUrl=apiUrl             [default: ws://localhost:9944] Runtime API URL. Mandatory in non-dev environment.

  -y, --accountUri=accountUri     Account URI (optional). If not specified a single key can be set in ACCOUNT_URI
                                  environment variable.

  --keyStore=keyStore             Path to a folder with multiple key files to load into keystore.
```

<<<<<<< HEAD
_See code: [src/commands/leader/update-dynamic-bag-policy.ts](https://github.com/Joystream/joystream/blob/v4.1.0/src/commands/leader/update-dynamic-bag-policy.ts)_
=======
_See code: [src/commands/leader/update-dynamic-bag-policy.ts](https://github.com/Joystream/joystream/blob/v4.0.0/src/commands/leader/update-dynamic-bag-policy.ts)_
>>>>>>> dabaa45c

## `storage-node leader:update-voucher-limits`

Update VoucherMaxObjectsSizeLimit and VoucherMaxObjectsNumberLimit for the Joystream node storage.

```
USAGE
  $ storage-node leader:update-voucher-limits

OPTIONS
  -h, --help                   show CLI help
  -k, --keyFile=keyFile        Path to key file to add to the keyring.
  -m, --dev                    Use development mode
  -o, --objects=objects        (required) New 'max voucher object number limit' value

  -p, --password=password      Password to unlock keyfiles. Multiple passwords can be passed, to try against all files.
                               If not specified a single password can be set in ACCOUNT_PWD environment variable.

  -s, --size=size              (required) New 'max voucher object size limit' value

  -u, --apiUrl=apiUrl          [default: ws://localhost:9944] Runtime API URL. Mandatory in non-dev environment.

  -y, --accountUri=accountUri  Account URI (optional). If not specified a single key can be set in ACCOUNT_URI
                               environment variable.

  --keyStore=keyStore          Path to a folder with multiple key files to load into keystore.
```

<<<<<<< HEAD
_See code: [src/commands/leader/update-voucher-limits.ts](https://github.com/Joystream/joystream/blob/v4.1.0/src/commands/leader/update-voucher-limits.ts)_
=======
_See code: [src/commands/leader/update-voucher-limits.ts](https://github.com/Joystream/joystream/blob/v4.0.0/src/commands/leader/update-voucher-limits.ts)_
>>>>>>> dabaa45c

## `storage-node operator:accept-invitation`

Accept pending storage bucket invitation.

```
USAGE
  $ storage-node operator:accept-invitation

OPTIONS
  -h, --help                                     show CLI help
  -i, --bucketId=bucketId                        (required) Storage bucket ID
  -k, --keyFile=keyFile                          Path to key file to add to the keyring.
  -m, --dev                                      Use development mode

  -p, --password=password                        Password to unlock keyfiles. Multiple passwords can be passed, to try
                                                 against all files. If not specified a single password can be set in
                                                 ACCOUNT_PWD environment variable.

  -t, --transactorAccountId=transactorAccountId  (required) Transactor account ID (public key)

  -u, --apiUrl=apiUrl                            [default: ws://localhost:9944] Runtime API URL. Mandatory in non-dev
                                                 environment.

  -w, --workerId=workerId                        (required) Storage operator worker ID

  -y, --accountUri=accountUri                    Account URI (optional). If not specified a single key can be set in
                                                 ACCOUNT_URI environment variable.

  --keyStore=keyStore                            Path to a folder with multiple key files to load into keystore.
```

<<<<<<< HEAD
_See code: [src/commands/operator/accept-invitation.ts](https://github.com/Joystream/joystream/blob/v4.1.0/src/commands/operator/accept-invitation.ts)_
=======
_See code: [src/commands/operator/accept-invitation.ts](https://github.com/Joystream/joystream/blob/v4.0.0/src/commands/operator/accept-invitation.ts)_
>>>>>>> dabaa45c

## `storage-node operator:set-metadata`

Set metadata for the storage bucket.

```
USAGE
  $ storage-node operator:set-metadata

OPTIONS
  -e, --endpoint=endpoint                                                   Root distribution node endpoint
  -h, --help                                                                show CLI help
  -i, --bucketId=bucketId                                                   (required) Storage bucket ID
  -j, --jsonFile=jsonFile                                                   Path to JSON metadata file
  -k, --keyFile=keyFile                                                     Path to key file to add to the keyring.
  -m, --dev                                                                 Use development mode
  -o, --operationalStatus=(Normal|NoService|NoServiceFrom|NoServiceDuring)  Operational status of the operator

  -p, --password=password                                                   Password to unlock keyfiles. Multiple
                                                                            passwords can be passed, to try against all
                                                                            files. If not specified a single password
                                                                            can be set in ACCOUNT_PWD environment
                                                                            variable.

  -u, --apiUrl=apiUrl                                                       [default: ws://localhost:9944] Runtime API
                                                                            URL. Mandatory in non-dev environment.

  -w, --workerId=workerId                                                   (required) Storage operator worker ID

  -y, --accountUri=accountUri                                               Account URI (optional). If not specified a
                                                                            single key can be set in ACCOUNT_URI
                                                                            environment variable.

  --keyStore=keyStore                                                       Path to a folder with multiple key files to
                                                                            load into keystore.
```

<<<<<<< HEAD
_See code: [src/commands/operator/set-metadata.ts](https://github.com/Joystream/joystream/blob/v4.1.0/src/commands/operator/set-metadata.ts)_
=======
_See code: [src/commands/operator/set-metadata.ts](https://github.com/Joystream/joystream/blob/v4.0.0/src/commands/operator/set-metadata.ts)_
>>>>>>> dabaa45c

## `storage-node server`

Starts the storage node server.

```
USAGE
  $ storage-node server

OPTIONS
  -b, --buckets=buckets                                            [default: ] Comma separated list of bucket IDs to
                                                                   service. Buckets that are not assigned to worker are
                                                                   ignored. If not specified all buckets will be
                                                                   serviced.

  -c, --cleanup                                                    Enable cleanup/pruning of no-longer assigned assets.

  -d, --uploads=uploads                                            (required) Data uploading directory (absolute path).

  -e, --elasticSearchEndpoint=elasticSearchEndpoint                Elasticsearch endpoint (e.g.: http://some.com:8081).
                                                                   Log level could be set using the ELASTIC_LOG_LEVEL
                                                                   environment variable.
                                                                   Supported values: warn, error, debug, info.
                                                                   Default:debug

  -h, --help                                                       show CLI help

  -i, --cleanupInterval=cleanupInterval                            [default: 360] Interval between periodic cleanup
                                                                   actions (in minutes)

  -i, --syncInterval=syncInterval                                  [default: 20] Interval between synchronizations (in
                                                                   minutes)

  -k, --keyFile=keyFile                                            Path to key file to add to the keyring.

  -l, --logFilePath=logFilePath                                    Absolute path to the rolling log files.

  -m, --dev                                                        Use development mode

  -n, --logMaxFileNumber=logMaxFileNumber                          [default: 7] Maximum rolling log files number.

  -o, --port=port                                                  (required) Server port.

  -p, --password=password                                          Password to unlock keyfiles. Multiple passwords can
                                                                   be passed, to try against all files. If not specified
                                                                   a single password can be set in ACCOUNT_PWD
                                                                   environment variable.

  -q, --storageSquidEndpoint=storageSquidEndpoint                  (required) [default: http://localhost:4352/graphql]
                                                                   Storage Squid graphql server endpoint (e.g.:
                                                                   http://some.com:4352/graphql)

  -r, --syncWorkersNumber=syncWorkersNumber                        [default: 20] Sync workers number (max async
                                                                   operations in progress).

  -s, --sync                                                       Enable data synchronization.

  -t, --syncWorkersTimeout=syncWorkersTimeout                      [default: 30] Asset downloading timeout for the
                                                                   syncronization (in minutes).

  -u, --apiUrl=apiUrl                                              [default: ws://localhost:9944] Runtime API URL.
                                                                   Mandatory in non-dev environment.

  -w, --worker=worker                                              (required) Storage provider worker ID

  -x, --logMaxFileSize=logMaxFileSize                              [default: 50000000] Maximum rolling log files size in
                                                                   bytes.

  -y, --accountUri=accountUri                                      Account URI (optional). If not specified a single key
                                                                   can be set in ACCOUNT_URI environment variable.

  -z, --logFileChangeFrequency=(yearly|monthly|daily|hourly|none)  [default: daily] Log files update frequency.

  --elasticSearchIndexPrefix=elasticSearchIndexPrefix              Elasticsearch index prefix. Node ID will be appended
                                                                   to the prefix. Default: logs-colossus. Can be passed
                                                                   through ELASTIC_INDEX_PREFIX environment variable.

  --elasticSearchPassword=elasticSearchPassword                    Elasticsearch password for basic authentication. Can
                                                                   be passed through ELASTIC_PASSWORD environment
                                                                   variable.

  --elasticSearchUser=elasticSearchUser                            Elasticsearch user for basic authentication. Can be
                                                                   passed through ELASTIC_USER environment variable.

  --keyStore=keyStore                                              Path to a folder with multiple key files to load into
                                                                   keystore.

  --maxBatchTxSize=maxBatchTxSize                                  [default: 20] Maximum number of
                                                                   `accept_pending_data_objects` in a batch
                                                                   transactions.

  --pendingFolder=pendingFolder                                    Directory to store pending files which are uploaded
                                                                   upload (absolute path).
                                                                   If not specified a subfolder under the uploads
                                                                   directory will be used.

  --syncRetryInterval=syncRetryInterval                            [default: 3] Interval before retrying failed
                                                                   synchronization run (in minutes)

  --tempFolder=tempFolder                                          Directory to store tempory files during sync and
                                                                   upload (absolute path).
                                                                   If not specified a subfolder under the uploads
                                                                   directory will be used.
```

<<<<<<< HEAD
_See code: [src/commands/server.ts](https://github.com/Joystream/joystream/blob/v4.1.0/src/commands/server.ts)_
=======
_See code: [src/commands/server.ts](https://github.com/Joystream/joystream/blob/v4.0.0/src/commands/server.ts)_
>>>>>>> dabaa45c

## `storage-node util:cleanup`

Runs the data objects cleanup/pruning workflow. It removes all the local stored data objects that the operator is no longer obliged to store

```
USAGE
  $ storage-node util:cleanup

OPTIONS
  -b, --bucketId=bucketId                          (required) The buckerId to sync prune/cleanup
  -d, --uploads=uploads                            (required) Data uploading directory (absolute path).
  -h, --help                                       show CLI help
  -k, --keyFile=keyFile                            Path to key file to add to the keyring.
  -m, --dev                                        Use development mode

  -p, --cleanupWorkersNumber=cleanupWorkersNumber  [default: 20] Cleanup/Pruning workers number (max async operations in
                                                   progress).

  -p, --password=password                          Password to unlock keyfiles. Multiple passwords can be passed, to try
                                                   against all files. If not specified a single password can be set in
                                                   ACCOUNT_PWD environment variable.

  -q, --queryNodeEndpoint=queryNodeEndpoint        [default: http://localhost:4352/graphql] Storage Squid graphql server
                                                   endpoint (e.g.: http://some.com:4352/graphql)

  -u, --apiUrl=apiUrl                              [default: ws://localhost:9944] Runtime API URL. Mandatory in non-dev
                                                   environment.

  -w, --workerId=workerId                          (required) Storage node operator worker ID.

  -y, --accountUri=accountUri                      Account URI (optional). If not specified a single key can be set in
                                                   ACCOUNT_URI environment variable.

  --keyStore=keyStore                              Path to a folder with multiple key files to load into keystore.
```

<<<<<<< HEAD
_See code: [src/commands/util/cleanup.ts](https://github.com/Joystream/joystream/blob/v4.1.0/src/commands/util/cleanup.ts)_
=======
_See code: [src/commands/util/cleanup.ts](https://github.com/Joystream/joystream/blob/v4.0.0/src/commands/util/cleanup.ts)_
>>>>>>> dabaa45c

## `storage-node util:fetch-bucket`

Downloads all data objects of specified bucket, that matches worker ID obligations.

```
USAGE
  $ storage-node util:fetch-bucket

OPTIONS
  -b, --bucketId=bucketId                            (required) The buckerId to fetch
  -d, --uploads=uploads                              (required) Data uploading directory (absolute path).
  -h, --help                                         show CLI help

  -n, --syncWorkersNumber=syncWorkersNumber          [default: 20] Sync workers number (max async operations in
                                                     progress).

  -o, --dataSourceOperatorUrl=dataSourceOperatorUrl  Storage node url base (e.g.: http://some.com:3333) to get data
                                                     from.

  -q, --queryNodeEndpoint=queryNodeEndpoint          [default: http://localhost:4352/graphql] Storage Squid graphql
                                                     server endpoint (e.g.: http://some.com:4352/graphql)

  -t, --syncWorkersTimeout=syncWorkersTimeout        [default: 30] Asset downloading timeout for the syncronization (in
                                                     minutes).

  --tempFolder=tempFolder                            Directory to store tempory files during sync and upload (absolute
                                                     path).
                                                     ,Temporary directory (absolute path). If not specified a subfolder
                                                     under the uploads directory will be used.
```

<<<<<<< HEAD
_See code: [src/commands/util/fetch-bucket.ts](https://github.com/Joystream/joystream/blob/v4.1.0/src/commands/util/fetch-bucket.ts)_
=======
_See code: [src/commands/util/fetch-bucket.ts](https://github.com/Joystream/joystream/blob/v4.0.0/src/commands/util/fetch-bucket.ts)_
>>>>>>> dabaa45c

## `storage-node util:multihash`

Creates a multihash (blake3) for a file.

```
USAGE
  $ storage-node util:multihash

OPTIONS
  -f, --file=file  (required) Path for a hashing file.
  -h, --help       show CLI help
```

<<<<<<< HEAD
_See code: [src/commands/util/multihash.ts](https://github.com/Joystream/joystream/blob/v4.1.0/src/commands/util/multihash.ts)_
=======
_See code: [src/commands/util/multihash.ts](https://github.com/Joystream/joystream/blob/v4.0.0/src/commands/util/multihash.ts)_
>>>>>>> dabaa45c

## `storage-node util:verify-bag-id`

The command verifies bag id supported by the storage node. Requires chain connection.

```
USAGE
  $ storage-node util:verify-bag-id

OPTIONS
  -h, --help
      show CLI help

  -i, --bagId=bagId
      (required) Bag ID. Format: {bag_type}:{sub_type}:{id}.
      - Bag types: 'static', 'dynamic'
      - Sub types: 'static:council', 'static:wg', 'dynamic:member', 'dynamic:channel'
      - Id:
      - absent for 'static:council'
      - working group name for 'static:wg'
      - integer for 'dynamic:member' and 'dynamic:channel'
      Examples:
      - static:council
      - static:wg:storage
      - dynamic:member:4
```

<<<<<<< HEAD
_See code: [src/commands/util/verify-bag-id.ts](https://github.com/Joystream/joystream/blob/v4.1.0/src/commands/util/verify-bag-id.ts)_

=======
_See code: [src/commands/util/verify-bag-id.ts](https://github.com/Joystream/joystream/blob/v4.0.0/src/commands/util/verify-bag-id.ts)_
>>>>>>> dabaa45c
<!-- commandsstop --><|MERGE_RESOLUTION|>--- conflicted
+++ resolved
@@ -216,11 +216,7 @@
   --keyStore=keyStore          Path to a folder with multiple key files to load into keystore.
 ```
 
-<<<<<<< HEAD
 _See code: [src/commands/leader/cancel-invite.ts](https://github.com/Joystream/joystream/blob/v4.1.0/src/commands/leader/cancel-invite.ts)_
-=======
-_See code: [src/commands/leader/cancel-invite.ts](https://github.com/Joystream/joystream/blob/v4.0.0/src/commands/leader/cancel-invite.ts)_
->>>>>>> dabaa45c
 
 ## `storage-node leader:create-bucket`
 
@@ -251,11 +247,7 @@
   --keyStore=keyStore          Path to a folder with multiple key files to load into keystore.
 ```
 
-<<<<<<< HEAD
 _See code: [src/commands/leader/create-bucket.ts](https://github.com/Joystream/joystream/blob/v4.1.0/src/commands/leader/create-bucket.ts)_
-=======
-_See code: [src/commands/leader/create-bucket.ts](https://github.com/Joystream/joystream/blob/v4.0.0/src/commands/leader/create-bucket.ts)_
->>>>>>> dabaa45c
 
 ## `storage-node leader:delete-bucket`
 
@@ -282,11 +274,7 @@
   --keyStore=keyStore          Path to a folder with multiple key files to load into keystore.
 ```
 
-<<<<<<< HEAD
 _See code: [src/commands/leader/delete-bucket.ts](https://github.com/Joystream/joystream/blob/v4.1.0/src/commands/leader/delete-bucket.ts)_
-=======
-_See code: [src/commands/leader/delete-bucket.ts](https://github.com/Joystream/joystream/blob/v4.0.0/src/commands/leader/delete-bucket.ts)_
->>>>>>> dabaa45c
 
 ## `storage-node leader:invite-operator`
 
@@ -315,11 +303,7 @@
   --keyStore=keyStore          Path to a folder with multiple key files to load into keystore.
 ```
 
-<<<<<<< HEAD
 _See code: [src/commands/leader/invite-operator.ts](https://github.com/Joystream/joystream/blob/v4.1.0/src/commands/leader/invite-operator.ts)_
-=======
-_See code: [src/commands/leader/invite-operator.ts](https://github.com/Joystream/joystream/blob/v4.0.0/src/commands/leader/invite-operator.ts)_
->>>>>>> dabaa45c
 
 ## `storage-node leader:remove-operator`
 
@@ -346,11 +330,7 @@
   --keyStore=keyStore          Path to a folder with multiple key files to load into keystore.
 ```
 
-<<<<<<< HEAD
 _See code: [src/commands/leader/remove-operator.ts](https://github.com/Joystream/joystream/blob/v4.1.0/src/commands/leader/remove-operator.ts)_
-=======
-_See code: [src/commands/leader/remove-operator.ts](https://github.com/Joystream/joystream/blob/v4.0.0/src/commands/leader/remove-operator.ts)_
->>>>>>> dabaa45c
 
 ## `storage-node leader:set-bucket-limits`
 
@@ -380,11 +360,7 @@
   --keyStore=keyStore          Path to a folder with multiple key files to load into keystore.
 ```
 
-<<<<<<< HEAD
 _See code: [src/commands/leader/set-bucket-limits.ts](https://github.com/Joystream/joystream/blob/v4.1.0/src/commands/leader/set-bucket-limits.ts)_
-=======
-_See code: [src/commands/leader/set-bucket-limits.ts](https://github.com/Joystream/joystream/blob/v4.0.0/src/commands/leader/set-bucket-limits.ts)_
->>>>>>> dabaa45c
 
 ## `storage-node leader:set-global-uploading-status`
 
@@ -412,7 +388,6 @@
   --keyStore=keyStore          Path to a folder with multiple key files to load into keystore.
 ```
 
-<<<<<<< HEAD
 _See code: [src/commands/leader/set-global-uploading-status.ts](https://github.com/Joystream/joystream/blob/v4.1.0/src/commands/leader/set-global-uploading-status.ts)_
 
 ## `storage-node leader:set-node-operational-status`
@@ -451,9 +426,6 @@
 ```
 
 _See code: [src/commands/leader/set-node-operational-status.ts](https://github.com/Joystream/joystream/blob/v4.1.0/src/commands/leader/set-node-operational-status.ts)_
-=======
-_See code: [src/commands/leader/set-global-uploading-status.ts](https://github.com/Joystream/joystream/blob/v4.0.0/src/commands/leader/set-global-uploading-status.ts)_
->>>>>>> dabaa45c
 
 ## `storage-node leader:update-bag-limit`
 
@@ -480,11 +452,7 @@
   --keyStore=keyStore          Path to a folder with multiple key files to load into keystore.
 ```
 
-<<<<<<< HEAD
 _See code: [src/commands/leader/update-bag-limit.ts](https://github.com/Joystream/joystream/blob/v4.1.0/src/commands/leader/update-bag-limit.ts)_
-=======
-_See code: [src/commands/leader/update-bag-limit.ts](https://github.com/Joystream/joystream/blob/v4.0.0/src/commands/leader/update-bag-limit.ts)_
->>>>>>> dabaa45c
 
 ## `storage-node leader:update-bags`
 
@@ -540,11 +508,7 @@
       Path to a folder with multiple key files to load into keystore.
 ```
 
-<<<<<<< HEAD
 _See code: [src/commands/leader/update-bags.ts](https://github.com/Joystream/joystream/blob/v4.1.0/src/commands/leader/update-bags.ts)_
-=======
-_See code: [src/commands/leader/update-bags.ts](https://github.com/Joystream/joystream/blob/v4.0.0/src/commands/leader/update-bags.ts)_
->>>>>>> dabaa45c
 
 ## `storage-node leader:update-blacklist`
 
@@ -573,11 +537,7 @@
   --keyStore=keyStore          Path to a folder with multiple key files to load into keystore.
 ```
 
-<<<<<<< HEAD
 _See code: [src/commands/leader/update-blacklist.ts](https://github.com/Joystream/joystream/blob/v4.1.0/src/commands/leader/update-blacklist.ts)_
-=======
-_See code: [src/commands/leader/update-blacklist.ts](https://github.com/Joystream/joystream/blob/v4.0.0/src/commands/leader/update-blacklist.ts)_
->>>>>>> dabaa45c
 
 ## `storage-node leader:update-bucket-status`
 
@@ -606,11 +566,7 @@
   --keyStore=keyStore          Path to a folder with multiple key files to load into keystore.
 ```
 
-<<<<<<< HEAD
 _See code: [src/commands/leader/update-bucket-status.ts](https://github.com/Joystream/joystream/blob/v4.1.0/src/commands/leader/update-bucket-status.ts)_
-=======
-_See code: [src/commands/leader/update-bucket-status.ts](https://github.com/Joystream/joystream/blob/v4.0.0/src/commands/leader/update-bucket-status.ts)_
->>>>>>> dabaa45c
 
 ## `storage-node leader:update-data-fee`
 
@@ -637,11 +593,7 @@
   --keyStore=keyStore          Path to a folder with multiple key files to load into keystore.
 ```
 
-<<<<<<< HEAD
 _See code: [src/commands/leader/update-data-fee.ts](https://github.com/Joystream/joystream/blob/v4.1.0/src/commands/leader/update-data-fee.ts)_
-=======
-_See code: [src/commands/leader/update-data-fee.ts](https://github.com/Joystream/joystream/blob/v4.0.0/src/commands/leader/update-data-fee.ts)_
->>>>>>> dabaa45c
 
 ## `storage-node leader:update-data-object-bloat-bond`
 
@@ -669,11 +621,7 @@
   --keyStore=keyStore          Path to a folder with multiple key files to load into keystore.
 ```
 
-<<<<<<< HEAD
 _See code: [src/commands/leader/update-data-object-bloat-bond.ts](https://github.com/Joystream/joystream/blob/v4.1.0/src/commands/leader/update-data-object-bloat-bond.ts)_
-=======
-_See code: [src/commands/leader/update-data-object-bloat-bond.ts](https://github.com/Joystream/joystream/blob/v4.0.0/src/commands/leader/update-data-object-bloat-bond.ts)_
->>>>>>> dabaa45c
 
 ## `storage-node leader:update-dynamic-bag-policy`
 
@@ -703,11 +651,7 @@
   --keyStore=keyStore             Path to a folder with multiple key files to load into keystore.
 ```
 
-<<<<<<< HEAD
 _See code: [src/commands/leader/update-dynamic-bag-policy.ts](https://github.com/Joystream/joystream/blob/v4.1.0/src/commands/leader/update-dynamic-bag-policy.ts)_
-=======
-_See code: [src/commands/leader/update-dynamic-bag-policy.ts](https://github.com/Joystream/joystream/blob/v4.0.0/src/commands/leader/update-dynamic-bag-policy.ts)_
->>>>>>> dabaa45c
 
 ## `storage-node leader:update-voucher-limits`
 
@@ -736,11 +680,7 @@
   --keyStore=keyStore          Path to a folder with multiple key files to load into keystore.
 ```
 
-<<<<<<< HEAD
 _See code: [src/commands/leader/update-voucher-limits.ts](https://github.com/Joystream/joystream/blob/v4.1.0/src/commands/leader/update-voucher-limits.ts)_
-=======
-_See code: [src/commands/leader/update-voucher-limits.ts](https://github.com/Joystream/joystream/blob/v4.0.0/src/commands/leader/update-voucher-limits.ts)_
->>>>>>> dabaa45c
 
 ## `storage-node operator:accept-invitation`
 
@@ -773,11 +713,7 @@
   --keyStore=keyStore                            Path to a folder with multiple key files to load into keystore.
 ```
 
-<<<<<<< HEAD
 _See code: [src/commands/operator/accept-invitation.ts](https://github.com/Joystream/joystream/blob/v4.1.0/src/commands/operator/accept-invitation.ts)_
-=======
-_See code: [src/commands/operator/accept-invitation.ts](https://github.com/Joystream/joystream/blob/v4.0.0/src/commands/operator/accept-invitation.ts)_
->>>>>>> dabaa45c
 
 ## `storage-node operator:set-metadata`
 
@@ -815,11 +751,7 @@
                                                                             load into keystore.
 ```
 
-<<<<<<< HEAD
 _See code: [src/commands/operator/set-metadata.ts](https://github.com/Joystream/joystream/blob/v4.1.0/src/commands/operator/set-metadata.ts)_
-=======
-_See code: [src/commands/operator/set-metadata.ts](https://github.com/Joystream/joystream/blob/v4.0.0/src/commands/operator/set-metadata.ts)_
->>>>>>> dabaa45c
 
 ## `storage-node server`
 
@@ -925,11 +857,7 @@
                                                                    directory will be used.
 ```
 
-<<<<<<< HEAD
 _See code: [src/commands/server.ts](https://github.com/Joystream/joystream/blob/v4.1.0/src/commands/server.ts)_
-=======
-_See code: [src/commands/server.ts](https://github.com/Joystream/joystream/blob/v4.0.0/src/commands/server.ts)_
->>>>>>> dabaa45c
 
 ## `storage-node util:cleanup`
 
@@ -967,11 +895,7 @@
   --keyStore=keyStore                              Path to a folder with multiple key files to load into keystore.
 ```
 
-<<<<<<< HEAD
 _See code: [src/commands/util/cleanup.ts](https://github.com/Joystream/joystream/blob/v4.1.0/src/commands/util/cleanup.ts)_
-=======
-_See code: [src/commands/util/cleanup.ts](https://github.com/Joystream/joystream/blob/v4.0.0/src/commands/util/cleanup.ts)_
->>>>>>> dabaa45c
 
 ## `storage-node util:fetch-bucket`
 
@@ -1004,11 +928,7 @@
                                                      under the uploads directory will be used.
 ```
 
-<<<<<<< HEAD
 _See code: [src/commands/util/fetch-bucket.ts](https://github.com/Joystream/joystream/blob/v4.1.0/src/commands/util/fetch-bucket.ts)_
-=======
-_See code: [src/commands/util/fetch-bucket.ts](https://github.com/Joystream/joystream/blob/v4.0.0/src/commands/util/fetch-bucket.ts)_
->>>>>>> dabaa45c
 
 ## `storage-node util:multihash`
 
@@ -1023,11 +943,7 @@
   -h, --help       show CLI help
 ```
 
-<<<<<<< HEAD
 _See code: [src/commands/util/multihash.ts](https://github.com/Joystream/joystream/blob/v4.1.0/src/commands/util/multihash.ts)_
-=======
-_See code: [src/commands/util/multihash.ts](https://github.com/Joystream/joystream/blob/v4.0.0/src/commands/util/multihash.ts)_
->>>>>>> dabaa45c
 
 ## `storage-node util:verify-bag-id`
 
@@ -1055,10 +971,6 @@
       - dynamic:member:4
 ```
 
-<<<<<<< HEAD
 _See code: [src/commands/util/verify-bag-id.ts](https://github.com/Joystream/joystream/blob/v4.1.0/src/commands/util/verify-bag-id.ts)_
 
-=======
-_See code: [src/commands/util/verify-bag-id.ts](https://github.com/Joystream/joystream/blob/v4.0.0/src/commands/util/verify-bag-id.ts)_
->>>>>>> dabaa45c
 <!-- commandsstop -->