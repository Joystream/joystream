import { ApiPromise } from '@polkadot/api'
import { KeyringPair } from '@polkadot/keyring/types'
import * as express from 'express'
import { QueryNodeApi } from '../../../services/queryNode/api'
import { BagIdValidationError } from '../../helpers/bagTypes'
import { ExtrinsicFailedError } from '../../runtime/api'
<<<<<<< HEAD
=======
import { AcceptPendingObjectsService } from '../../sync/acceptPendingObjects'
>>>>>>> c38cef01
import { ErrorResponse } from '../types'

/**
 * Dedicated error for the web api requests.
 */
export class WebApiError extends Error {
  httpStatusCode: number

  constructor(err: string, httpStatusCode: number) {
    super(err)

    this.httpStatusCode = httpStatusCode
  }
}

/**
 * Dedicated server error for the web api requests.
 */
export class ServerError extends WebApiError {
  constructor(err: string) {
    super(err, 500)
  }
}

/**
 * Handles errors and sends a response.
 *
 * @param res - Response instance
 * @param err - error
 * @param errorType - defines request type
 * @returns void promise.
 */
export function sendResponseWithError(
  res: express.Response,
  next: express.NextFunction,
  err: Error,
  errorType: string
): void {
  const message = isNoFileError(err) ? `File not found.` : err.toString()

  const response: ErrorResponse = { type: errorType, message }

  res.status(getHttpStatusCodeByError(err)).json(response)

  next(err)
}

/**
 * Checks the error for 'no-file' error (ENOENT).
 *
 * @param err - error
 * @returns true when error code contains 'ENOENT'.
 */
function isNoFileError(err: Error): boolean {
  return err.toString().includes('ENOENT')
}

/**
 * Get the status code by error.
 *
 * @param err - error
 * @returns HTTP status code
 */
export function getHttpStatusCodeByError(err: Error): number {
  if (isNoFileError(err)) {
    return 404
  }

  if (err instanceof ExtrinsicFailedError) {
    return 500
  }

  if (err instanceof WebApiError) {
    return err.httpStatusCode
  }

  if (err instanceof BagIdValidationError) {
    return 400
  }

  return 500
}

/**
 * Web application parameters.
 */
export type AppConfig = {
  /**
   * Runtime API promise
   */
  api: ApiPromise

  /**
   * Query Node Api
   */
  qnApi: QueryNodeApi

  /**
   * KeyringPair instances for each bucket
   * Map<bucketId, KeyringPair>
   */
  bucketKeyPairs: Map<string, KeyringPair>

  /**
   * KeyringPair instances of the role key, used for upload authentication
   */
  operatorRoleKey: KeyringPair | undefined

  /**
   * Storage provider ID (worker ID)
   */
  workerId: number

  /**
   * Directory for the file uploading
   */
  uploadsDir: string
  /**
   * Directory for temporary file uploading
   */
  tempFileUploadingDir: string

  /**
   * Temporary directory for data objects in pending acceptance state
   */
  pendingDataObjectsDir: string

  /**
   * Service to periodically check for pending data objects, and send `accept_pending_data_objects` batch TXs
   */
  acceptPendingObjectsService: AcceptPendingObjectsService

  /**
   *  Environment configuration
   */
  process: {
    version: string
    userAgent: string
  }

  /**
   * Enables uploading auth-schema validation
   */
  enableUploadingAuth: boolean

  /**
   * Max file size for uploading limit.
   */
  maxFileSize: number

  /**
   * List of buckets that node should allow downloads from.
   */
  downloadBuckets: string[]

  /**
   * List of buckets that node should accept uploads into.
   */
  uploadBuckets: string[]

  /**
   * Configuration options for Synchronization service
   */
  sync: {
    /**
     * Flag indicating whether Sync service is enabled or not
     */
    enabled: boolean

    /**
     * Sync interval (in minutes)
     */
    interval: number
  }

  /**
   * Configuration options for Cleanup service
   */
  cleanup: {
    /**
     * Flag indicating whether Cleanup service is enabled or not
     */
    enabled: boolean

    /**
     * Cleanup interval (in minutes)
     */
    interval: number

    /**
     * The maximum allowed threshold by which the QN processor can lag behind
     * the chainHead (current block) for pruning the deleted assets
     */
    maxQnLaggingThresholdInBlocks: number

    /**
     * The minimum replication threshold required to perform pruning of outdated
     * assets i.e. the min number of (peer) storage operators that should hold
     * the assets before the outdated asset could be deleted from this storage node
     */
    minReplicationThresholdForPruning: number
  }
}<|MERGE_RESOLUTION|>--- conflicted
+++ resolved
@@ -4,10 +4,7 @@
 import { QueryNodeApi } from '../../../services/queryNode/api'
 import { BagIdValidationError } from '../../helpers/bagTypes'
 import { ExtrinsicFailedError } from '../../runtime/api'
-<<<<<<< HEAD
-=======
 import { AcceptPendingObjectsService } from '../../sync/acceptPendingObjects'
->>>>>>> c38cef01
 import { ErrorResponse } from '../types'
 
 /**
