import {
  INodeOperationalStatusMetadata,
  IStorageBucketOperatorMetadata,
  NodeOperationalStatusMetadata,
  StorageBucketOperatorMetadata,
} from '@joystream/metadata-protobuf'
import { flags } from '@oclif/command'
import fs from 'fs'
import ApiCommandBase from '../../command-base/ApiCommandBase'
import logger from '../../services/logger'
import { NODE_OPERATIONAL_STATUS_OPTIONS, NodeOperationalStatus } from '../../services/metadata/schemas'
import { ValidationService } from '../../services/metadata/validationService'
<<<<<<< HEAD
import { setStorageOperatorMetadata } from '../../services/runtime/extrinsics'
=======
import { StorageBucketOperatorMetadata, IStorageBucketOperatorMetadata } from '@joystream/metadata-protobuf'
import fs from 'fs'
import { getWorkerRoleAccount } from '../../services/runtime/queries'

>>>>>>> dac64ea7
/**
 * CLI command:
 * Sets metadata for the storage bucket.
 *
 * @remarks
 * Storage provider (operator) command. Requires an additional worker ID for
 * runtime verification.
 * Shell command: "operator:set-metadata"
 */
export default class OperatorSetMetadata extends ApiCommandBase {
  static description = 'Set metadata for the storage bucket.'

  static flags = {
    bucketId: flags.integer({
      char: 'i',
      required: true,
      description: 'Storage bucket ID',
    }),
    workerId: flags.integer({
      char: 'w',
      required: true,
      description: 'Storage operator worker ID',
    }),
    endpoint: flags.string({
      char: 'e',
      description: 'Root distribution node endpoint',
      exclusive: ['jsonFile'],
    }),
    operationalStatus: flags.enum<NodeOperationalStatus>({
      char: 'o',
      options: [...NODE_OPERATIONAL_STATUS_OPTIONS],
      required: false,
      description: 'Operational status of the operator',
    }),
    jsonFile: flags.string({
      char: 'j',
      description: 'Path to JSON metadata file',
      exclusive: ['endpoint'],
    }),
    ...ApiCommandBase.flags,
  }

  async run(): Promise<void> {
    const { flags } = this.parse(OperatorSetMetadata)
<<<<<<< HEAD
    const { operatorId, bucketId, jsonFile, endpoint, operationalStatus: statusType } = flags

    let operationalStatus: INodeOperationalStatusMetadata = {}
    switch (statusType) {
      case 'Normal': {
        operationalStatus = { status: NodeOperationalStatusMetadata.OperationalStatus.NORMAL }
        break
      }
      case 'NoService': {
        operationalStatus = { status: NodeOperationalStatusMetadata.OperationalStatus.NO_SERVICE }
        break
      }
      case 'NoServiceFrom': {
        operationalStatus = {
          status: NodeOperationalStatusMetadata.OperationalStatus.NO_SERVICE,
          noServiceFrom: (await this.datePrompt({ message: 'Enter No Service period start date' })).toISOString(),
        }
        break
      }
      case 'NoServiceDuring': {
        operationalStatus = {
          status: NodeOperationalStatusMetadata.OperationalStatus.NO_SERVICE,
          noServiceFrom: (await this.datePrompt({ message: 'Enter No Service period start date' })).toISOString(),
          noServiceTo: (await this.datePrompt({ message: 'Enter No Service period end date' })).toISOString(),
        }
      }
    }
=======
    const { workerId, bucketId, jsonFile, endpoint } = flags
>>>>>>> dac64ea7

    const validation = new ValidationService()
    let metadata: IStorageBucketOperatorMetadata
    if (jsonFile) {
      const input = validation.validate('OperatorMetadata', JSON.parse(fs.readFileSync(jsonFile).toString()))
      metadata = {
        ...input,
        operationalStatus: {
          ...input.operationalStatus,
          status:
            input.operationalStatus?.status === 'Normal'
              ? NodeOperationalStatusMetadata.OperationalStatus.NORMAL
              : NodeOperationalStatusMetadata.OperationalStatus.NO_SERVICE,
        },
      }
    } else {
      metadata = { endpoint, operationalStatus }
    }

    const encodedMetadata = '0x' + Buffer.from(StorageBucketOperatorMetadata.encode(metadata).finish()).toString('hex')

    logger.info('Se tting the storage node operational status...')
    if (flags.dev) {
      await this.ensureDevelopmentChain()
    }

    const api = await this.getApi()
    const account = await getWorkerRoleAccount(api, workerId)
    if (account) {
      if (this.hasKeyringPair(account)) {
        const keypair = this.getKeyringPair(account)
        const success = await setStorageOperatorMetadata(api, keypair, workerId, bucketId, encodedMetadata)
        this.exitAfterRuntimeCall(success)
      } else {
        this.error(`Keyring does not contain role key ${account} for operator ${workerId}`)
      }
    } else {
      this.error(`workerId ${workerId} is not valid`)
    }
  }
}<|MERGE_RESOLUTION|>--- conflicted
+++ resolved
@@ -10,14 +10,9 @@
 import logger from '../../services/logger'
 import { NODE_OPERATIONAL_STATUS_OPTIONS, NodeOperationalStatus } from '../../services/metadata/schemas'
 import { ValidationService } from '../../services/metadata/validationService'
-<<<<<<< HEAD
 import { setStorageOperatorMetadata } from '../../services/runtime/extrinsics'
-=======
-import { StorageBucketOperatorMetadata, IStorageBucketOperatorMetadata } from '@joystream/metadata-protobuf'
-import fs from 'fs'
 import { getWorkerRoleAccount } from '../../services/runtime/queries'
 
->>>>>>> dac64ea7
 /**
  * CLI command:
  * Sets metadata for the storage bucket.
@@ -62,8 +57,7 @@
 
   async run(): Promise<void> {
     const { flags } = this.parse(OperatorSetMetadata)
-<<<<<<< HEAD
-    const { operatorId, bucketId, jsonFile, endpoint, operationalStatus: statusType } = flags
+    const { workerId, bucketId, jsonFile, endpoint, operationalStatus: statusType } = flags
 
     let operationalStatus: INodeOperationalStatusMetadata = {}
     switch (statusType) {
@@ -90,9 +84,6 @@
         }
       }
     }
-=======
-    const { workerId, bucketId, jsonFile, endpoint } = flags
->>>>>>> dac64ea7
 
     const validation = new ValidationService()
     let metadata: IStorageBucketOperatorMetadata
