import { flags } from '@oclif/command'
import { ApiPromise } from '@polkadot/api'
import sleep from 'sleep-promise'
import _ from 'lodash'
import path from 'path'
import fs from 'fs'
import { PalletStorageStorageBucketRecord } from '@polkadot/types/lookup'
import { KeyringPair } from '@polkadot/keyring/types'
import { customFlags } from '../command-base/CustomFlags'
import { loadDataObjectIdCache } from '../services/caching/localDataObjects'
import logger, { DatePatternByFrequency, Frequency, initNewLogger } from '../services/logger'
import { QueryNodeApi } from '../services/queryNode/api'
import { AcceptPendingObjectsService } from '../services/sync/acceptPendingObjects'
import {
  MAXIMUM_QN_LAGGING_THRESHOLD,
  MINIMUM_REPLICATION_THRESHOLD,
  performCleanup,
} from '../services/sync/cleanupService'
import { getStorageBucketIdsByWorkerId } from '../services/sync/storageObligations'
import { PendingDirName, TempDirName, performSync } from '../services/sync/synchronizer'
import { createApp } from '../services/webApi/app'
import ExitCodes from './../command-base/ExitCodes'
import ApiCommandBase from '../command-base/ApiCommandBase'
import { v4 as uuidv4 } from 'uuid'
const fsPromises = fs.promises

/**
 * CLI command:
 * Starts the storage node server.
 *
 * @remarks
 * Shell command: "server"
 */
export default class Server extends ApiCommandBase {
  static description = 'Starts the storage node server.'

  static flags = {
    worker: flags.integer({
      char: 'w',
      required: true,
      description: 'Storage provider worker ID',
    }),
    buckets: customFlags.integerArr({
      char: 'b',
      description:
        'Comma separated list of bucket IDs to service. Buckets that are not assigned to worker are ignored. If not specified all buckets will be serviced.',
      default: [],
    }),
    uploads: flags.string({
      char: 'd',
      required: true,
      description: 'Data uploading directory (absolute path).',
    }),
    tempFolder: flags.string({
      description:
        'Directory to store tempory files during sync and upload (absolute path).\nIf not specified a subfolder under the uploads directory will be used.',
    }),
    pendingFolder: flags.string({
      description:
        'Directory to store pending files which are uploaded upload (absolute path).\nIf not specified a subfolder under the uploads directory will be used.',
    }),
    port: flags.integer({
      char: 'o',
      required: true,
      description: 'Server port.',
    }),
    sync: flags.boolean({
      char: 's',
      description: 'Enable data synchronization.',
      default: false,
    }),
    syncInterval: flags.integer({
      char: 'i',
      description: 'Interval between synchronizations (in minutes)',
      default: 20,
    }),
    syncRetryInterval: flags.integer({
      description: 'Interval before retrying failed synchronization run (in minutes)',
      default: 3,
    }),
    cleanup: flags.boolean({
      char: 'c',
      description: 'Enable cleanup/pruning of no-longer assigned assets.',
      default: false,
    }),
    cleanupInterval: flags.integer({
      char: 'i',
      description: 'Interval between periodic cleanup actions (in minutes)',
      default: 360,
    }),
    queryNodeEndpoint: flags.string({
      char: 'q',
      required: true,
      default: 'http://localhost:4352/graphql',
      description: 'Storage Squid graphql server endpoint (e.g.: http://some.com:4352/graphql)',
    }),
    syncWorkersNumber: flags.integer({
      char: 'r',
      required: false,
      description: 'Sync workers number (max async operations in progress).',
      default: 20,
    }),
    syncWorkersTimeout: flags.integer({
      char: 't',
      required: false,
      description: 'Asset downloading timeout for the syncronization (in minutes).',
      default: 30,
    }),
    elasticSearchEndpoint: flags.string({
      char: 'e',
      required: false,
      env: 'ELASTIC_ENDPOINT',
      description: `Elasticsearch endpoint (e.g.: http://some.com:8081).
Log level could be set using the ELASTIC_LOG_LEVEL enviroment variable.
Supported values: warn, error, debug, info. Default:debug`,
    }),
    elasticSearchIndexPrefix: flags.string({
      required: false,
      env: 'ELASTIC_INDEX_PREFIX',
      description: 'Elasticsearch index prefix. Node ID will be appended to the prefix. Default: logs-colossus',
    }),
    elasticSearchUser: flags.string({
      dependsOn: ['elasticSearchEndpoint', 'elasticSearchPassword'],
      env: 'ELASTIC_USER',
      description: 'Elasticsearch user for basic authentication.',
    }),
    elasticSearchPassword: flags.string({
      dependsOn: ['elasticSearchEndpoint', 'elasticSearchUser'],
      env: 'ELASTIC_PASSWORD',
      description: 'Elasticsearch password for basic authentication.',
    }),
    logFilePath: flags.string({
      char: 'l',
      required: false,
      description: `Absolute path to the rolling log files.`,
    }),
    logMaxFileNumber: flags.integer({
      char: 'n',
      required: false,
      default: 7,
      description: `Maximum rolling log files number.`,
    }),
    logMaxFileSize: flags.integer({
      char: 'x',
      required: false,
      default: 50000000,
      description: `Maximum rolling log files size in bytes.`,
    }),
    logFileChangeFrequency: flags.enum({
      char: 'z',
      description: `Log files update frequency.`,
      options: Object.keys(DatePatternByFrequency),
      default: 'daily',
      required: false,
    }),
    maxBatchTxSize: flags.integer({
      description: 'Maximum number of `accept_pending_data_objects` in a batch transactions.',
      default: 20,
      required: false,
    }),
    ...ApiCommandBase.flags,
  }

  async run(): Promise<void> {
    const { flags } = this.parse(Server)

    const api = await this.getApi()

    if (flags.dev) {
      await this.ensureDevelopmentChain()
    }

    if (flags.logFilePath && path.relative(flags.logFilePath, flags.uploads) === '') {
      this.error('Paths for logs and uploads must be unique.')
    }

    if (!_.isEmpty(flags.elasticSearchEndpoint) || !_.isEmpty(flags.logFilePath)) {
      initNewLogger({
        elasticSearchlogSource: `StorageProvider_${flags.worker}`,
        elasticSearchEndpoint: flags.elasticSearchEndpoint,
        elasticSearchIndexPrefix: flags.elasticSearchIndexPrefix,
        elasticSearchUser: flags.elasticSearchUser,
        elasticSearchPassword: flags.elasticSearchPassword,
        filePath: flags.logFilePath,
        maxFileNumber: flags.logMaxFileNumber,
        maxFileSize: flags.logMaxFileSize,
        fileFrequency: flags.logFileChangeFrequency as Frequency, // type checked in the flags.enum
      })
    }

    logger.info(`Query node endpoint set: ${flags.queryNodeEndpoint}`)

    const workerId = flags.worker

    if (!(await verifyWorkerId(api, workerId))) {
      logger.error(`workerId ${workerId} does not exist in the storage working group`)
      this.exit(ExitCodes.InvalidWorkerId)
    }

    const qnApi = new QueryNodeApi(flags.queryNodeEndpoint)

    const selectedBucketsAndAccounts = await constructBucketToAddressMapping(api, qnApi, workerId, flags.buckets)

    if (!selectedBucketsAndAccounts.length) {
      logger.warn('No buckets to serve. Server will be idle!')
    }

    const keystoreAddresses = this.getUnlockedAccounts()
    const bucketsWithKeysInKeyring = selectedBucketsAndAccounts.filter(([bucketId, address]) => {
      if (!keystoreAddresses.includes(address)) {
        this.warn(`Missing transactor key for bucket ${bucketId}`)
        return false
      }
      return true
    })

    const bucketKeyPairs = new Map<string, KeyringPair>(
      bucketsWithKeysInKeyring.map(([bucketId, address]) => [bucketId, this.getKeyringPair(address)])
    )

    const writableBuckets = bucketsWithKeysInKeyring.map(([bucketId]) => bucketId)
    const selectedBuckets = selectedBucketsAndAccounts.map(([bucketId]) => bucketId)

    if (writableBuckets.length !== selectedBuckets.length) {
      logger.warn(`Only subset of buckets will process uploads!`)
    }

    logger.info(`Buckets synced and served: ${selectedBuckets}`)
    logger.info(`Buckets accepting uploads: ${writableBuckets}`)

    // when enabling upload auth ensure the keyring has the operator role key and set it here.
    const enableUploadingAuth = false
    const operatorRoleKey = undefined

    if (!flags.tempFolder) {
      logger.warn(
        'You did not specify a path to the temporary directory. ' +
          'A temp folder under the uploads folder will be used. ' +
          'In a future release passing an absolute path to a temporary directory with the ' +
          '"tempFolder" argument will be required.'
      )
    }

    if (!flags.pendingFolder) {
      logger.warn(
        'You did not specify a path to the pending directory. ' +
          'A pending folder under the uploads folder will be used. ' +
          'In a future release passing an absolute path to a pending directory with the ' +
          '"pendingFolder" argument will be required.'
      )
    }

    const tempFolder = flags.tempFolder || path.join(flags.uploads, TempDirName)
    const pendingFolder = flags.pendingFolder || path.join(flags.uploads, PendingDirName)

    if (path.relative(tempFolder, flags.uploads) === '') {
      this.error('Paths for temporary and uploads folders must be unique.')
    }

    if (path.relative(pendingFolder, flags.uploads) === '') {
      this.error('Paths for pending and uploads folders must be unique.')
    }

    await createDirectory(flags.uploads)
    await loadDataObjectIdCache(flags.uploads)

    await createDirectory(tempFolder)
    await createDirectory(pendingFolder)

    const X_HOST_ID = uuidv4()

    const acceptPendingObjectsService = await AcceptPendingObjectsService.create(
      api,
      qnApi,
      workerId,
      flags.uploads,
      pendingFolder,
      bucketKeyPairs,
      writableBuckets,
      flags.maxBatchTxSize,
      6000 // Every block
    )

    // Don't run sync job if no buckets selected, to prevent purging
    // any assets.
    if (flags.sync && selectedBuckets.length) {
      logger.info(`Synchronization is Enabled.`)
      setTimeout(
        // eslint-disable-next-line @typescript-eslint/no-misused-promises
        async () =>
          runSyncWithInterval(
            api,
            flags.worker,
            selectedBuckets,
            qnApi,
            flags.uploads,
            tempFolder,
            flags.syncWorkersNumber,
            flags.syncWorkersTimeout,
            flags.syncInterval,
            flags.syncRetryInterval,
            X_HOST_ID
          ),
        0
      )
    } else {
      logger.warn(`Synchronization is Disabled.`)
    }

    // Don't run cleanup job if no buckets selected, to prevent purging
    // any assets.
    if (flags.cleanup && selectedBuckets.length) {
      logger.info(`Cleanup service is Enabled.`)
      setTimeout(
        // eslint-disable-next-line @typescript-eslint/no-misused-promises
        async () =>
          runCleanupWithInterval(
            flags.worker,
            selectedBuckets,
            api,
            qnApi,
            flags.uploads,
            flags.syncWorkersNumber,
            flags.cleanupInterval,
            X_HOST_ID
          ),
        0
      )
    } else {
      logger.warn(`Cleanup service is Disabled.`)
    }

    try {
      const port = flags.port
      const maxFileSize = await api.consts.storage.maxDataObjectSize.toNumber()
      logger.debug(`Max file size runtime parameter: ${maxFileSize}`)

      const app = await createApp({
        api,
        qnApi,
        bucketKeyPairs,
        operatorRoleKey,
        workerId,
        maxFileSize,
        uploadsDir: flags.uploads,
        tempFileUploadingDir: tempFolder,
        pendingDataObjectsDir: pendingFolder,
        acceptPendingObjectsService,
        process: this.config,
        enableUploadingAuth,
        downloadBuckets: selectedBuckets,
        uploadBuckets: writableBuckets,
        sync: { enabled: flags.sync, interval: flags.syncInterval },
        cleanup: {
          enabled: flags.cleanup,
          interval: flags.cleanupInterval,
          maxQnLaggingThresholdInBlocks: MAXIMUM_QN_LAGGING_THRESHOLD,
          minReplicationThresholdForPruning: MINIMUM_REPLICATION_THRESHOLD,
        },
        x_host_id: X_HOST_ID,
      })
      logger.info(`Listening on http://localhost:${port}`)
      app.listen(port)
    } catch (err) {
      logger.error(`Server error: ${err}`)
      this.exit(ExitCodes.ServerError)
    }
  }

  // Override exiting.
  /* eslint-disable @typescript-eslint/no-empty-function */
  async finally(): Promise<void> {}
}

/**
 * Run the data synchronization process.
 *
 * @param api - runtime Api promise
 * @param workerId - worker ID
 * @param buckets - Selected storage buckets
 * @param qnApi - Query Node API
 * @param uploadsDir - data uploading directory
 * @param tempDirectory - temporary data uploading directory
 * @param syncWorkersNumber - defines a number of the async processes for sync
 * @param syncWorkersTimeout - downloading asset timeout
 * @param syncIntervalMinutes - defines an interval between sync runs
 * @param syncRetryIntervalMinutes - defines an interval before retrying sync run after critical error
 *
 * @returns void promise.
 */
async function runSyncWithInterval(
  api: ApiPromise,
  workerId: number,
  buckets: string[],
  qnApi: QueryNodeApi,
  uploadsDirectory: string,
  tempDirectory: string,
  syncWorkersNumber: number,
  syncWorkersTimeout: number,
  syncIntervalMinutes: number,
  syncRetryIntervalMinutes: number,
  hostId: string
) {
  const sleepInterval = syncIntervalMinutes * 60 * 1000
  const retrySleepInterval = syncRetryIntervalMinutes * 60 * 1000
  while (true) {
    try {
      logger.info(`Resume syncing....`)
      await performSync(buckets, syncWorkersNumber, syncWorkersTimeout, qnApi, uploadsDirectory, tempDirectory, hostId)
      logger.info(`Sync run complete. Next run in ${syncIntervalMinutes} minute(s).`)
      await sleep(sleepInterval)
    } catch (err) {
      logger.error(`Critical sync error: ${err}`)
      logger.info(`Will retry in ${syncRetryIntervalMinutes} minute(s)`)
      await sleep(retrySleepInterval)
    }
  }
}

/**
 * Run the data cleanup process.
 *
 * @param workerId - worker ID
 * @param buckets - Selected storage buckets
 * @param qnApi - Query Node API
 * @param uploadsDir - data uploading directory
 * @param syncWorkersNumber - defines a number of the async processes for cleanup/pruning
 * @param cleanupIntervalMinutes - defines an interval between cleanup/pruning runs
 *
 * @returns void promise.
 */
async function runCleanupWithInterval(
  workerId: number,
  buckets: string[],
  api: ApiPromise,
  qnApi: QueryNodeApi,
  uploadsDirectory: string,
  syncWorkersNumber: number,
  cleanupIntervalMinutes: number,
  hostId: string
) {
  const sleepInterval = cleanupIntervalMinutes * 60 * 1000
  while (true) {
    logger.info(`Cleanup paused for ${cleanupIntervalMinutes} minute(s).`)
    await sleep(sleepInterval)
    try {
      logger.info(`Resume cleanup....`)
<<<<<<< HEAD
      await performCleanup(workerId, buckets, syncWorkersNumber, api, qnApi, uploadsDirectory)
=======
      await performCleanup(buckets, syncWorkersNumber, qnApi, uploadsDirectory, hostId)
>>>>>>> 7a11e14b
    } catch (err) {
      logger.error(`Critical cleanup error: ${err}`)
    }
  }
}

/**
 * Creates a directory recursivly. Like `mkdir -p`
 *
 * @param tempDirName - full path to temporary directory
 * @returns void promise.
 */
async function createDirectory(dirName: string): Promise<void> {
  logger.info(`Creating directory ${dirName}`)
  await fsPromises.mkdir(dirName, { recursive: true })
}

async function verifyWorkerId(api: ApiPromise, workerId: number): Promise<boolean> {
  const worker = await api.query.storageWorkingGroup.workerById(workerId)
  return worker.isSome
}

async function constructBucketToAddressMapping(
  api: ApiPromise,
  qnApi: QueryNodeApi,
  workerId: number,
  bucketsToServe: number[]
): Promise<[string, string][]> {
  const bucketIds = await getStorageBucketIdsByWorkerId(qnApi, workerId)
  const buckets: [string, PalletStorageStorageBucketRecord][] = (
    await Promise.all(
      bucketIds.map(async (bucketId) => [bucketId, await api.query.storage.storageBucketById(bucketId)] as const)
    )
  )
    .filter(([bucketId]) => bucketsToServe.length === 0 || bucketsToServe.includes(parseInt(bucketId)))
    .filter(([, optBucket]) => optBucket.isSome && optBucket.unwrap().operatorStatus.isStorageWorker)
    .map(([bucketId, optBucket]) => [bucketId, optBucket.unwrap()])

  return buckets.map(([bucketId, bucket]) => [bucketId, bucket.operatorStatus.asStorageWorker[1].toString()])
}<|MERGE_RESOLUTION|>--- conflicted
+++ resolved
@@ -1,11 +1,13 @@
 import { flags } from '@oclif/command'
 import { ApiPromise } from '@polkadot/api'
-import sleep from 'sleep-promise'
+import { KeyringPair } from '@polkadot/keyring/types'
+import { PalletStorageStorageBucketRecord } from '@polkadot/types/lookup'
+import fs from 'fs'
 import _ from 'lodash'
 import path from 'path'
-import fs from 'fs'
-import { PalletStorageStorageBucketRecord } from '@polkadot/types/lookup'
-import { KeyringPair } from '@polkadot/keyring/types'
+import sleep from 'sleep-promise'
+import { v4 as uuidv4 } from 'uuid'
+import ApiCommandBase from '../command-base/ApiCommandBase'
 import { customFlags } from '../command-base/CustomFlags'
 import { loadDataObjectIdCache } from '../services/caching/localDataObjects'
 import logger, { DatePatternByFrequency, Frequency, initNewLogger } from '../services/logger'
@@ -20,8 +22,6 @@
 import { PendingDirName, TempDirName, performSync } from '../services/sync/synchronizer'
 import { createApp } from '../services/webApi/app'
 import ExitCodes from './../command-base/ExitCodes'
-import ApiCommandBase from '../command-base/ApiCommandBase'
-import { v4 as uuidv4 } from 'uuid'
 const fsPromises = fs.promises
 
 /**
@@ -289,8 +289,6 @@
         // eslint-disable-next-line @typescript-eslint/no-misused-promises
         async () =>
           runSyncWithInterval(
-            api,
-            flags.worker,
             selectedBuckets,
             qnApi,
             flags.uploads,
@@ -315,7 +313,6 @@
         // eslint-disable-next-line @typescript-eslint/no-misused-promises
         async () =>
           runCleanupWithInterval(
-            flags.worker,
             selectedBuckets,
             api,
             qnApi,
@@ -389,8 +386,6 @@
  * @returns void promise.
  */
 async function runSyncWithInterval(
-  api: ApiPromise,
-  workerId: number,
   buckets: string[],
   qnApi: QueryNodeApi,
   uploadsDirectory: string,
@@ -430,7 +425,6 @@
  * @returns void promise.
  */
 async function runCleanupWithInterval(
-  workerId: number,
   buckets: string[],
   api: ApiPromise,
   qnApi: QueryNodeApi,
@@ -445,11 +439,7 @@
     await sleep(sleepInterval)
     try {
       logger.info(`Resume cleanup....`)
-<<<<<<< HEAD
-      await performCleanup(workerId, buckets, syncWorkersNumber, api, qnApi, uploadsDirectory)
-=======
-      await performCleanup(buckets, syncWorkersNumber, qnApi, uploadsDirectory, hostId)
->>>>>>> 7a11e14b
+      await performCleanup(buckets, syncWorkersNumber, api, qnApi, uploadsDirectory, hostId)
     } catch (err) {
       logger.error(`Critical cleanup error: ${err}`)
     }
