const axios = require('axios')
const debug = require('debug')('joystream:discovery:discover')
const stripEndingSlash = require('@joystream/storage-utils/stripEndingSlash')

const ipfs = require('ipfs-http-client')('localhost', '5001', { protocol: 'http' })
const BN = require('bn.js')
const { newExternallyControlledPromise } = require('@joystream/storage-utils/externalPromise')

/**
 * Determines if code is running in a browser by testing for the global window object.
 * @return {boolean} returns result check.
 */
function inBrowser() {
  return typeof window !== 'undefined'
}

/**
 * Map storage-provider id to a Promise of a discovery result. The purpose
 * is to avoid concurrent active discoveries for the same provider.
 */
const activeDiscoveries = {}

/**
 * Map of storage provider id to string
 * Cache of past discovery lookup results
 */
const accountInfoCache = {}

/**
 * After what period of time a cached record is considered stale, and would
 * trigger a re-discovery, but only if a query is made for the same provider.
 */
const CACHE_TTL = 60 * 60 * 1000

/**
 * Queries the ipns id (service key) of the storage provider from the blockchain.
 * If the storage provider is not registered it will return null.
 * @param {number | BN | u64} storageProviderId - the provider id to lookup
 * @param { RuntimeApi } runtimeApi - api instance to query the chain
 * @returns { Promise<string | null> } - ipns multiformat address
 */
async function getIpnsIdentity(storageProviderId, runtimeApi) {
  storageProviderId = new BN(storageProviderId)
  // lookup ipns identity from chain corresponding to storageProviderId
  const info = await runtimeApi.discovery.getAccountInfo(storageProviderId)

  if (info === null) {
    // no identity found on chain for account
    return null
  }
  return info.identity.toString()
}

/**
 * Resolves provider id to its service information.
 * Will use an IPFS HTTP gateway. If caller doesn't provide a url the default gateway on
 * the local ipfs node will be used.
 * If the storage provider is not registered it will throw an error
 * @param {number | BN | u64} storageProviderId - the provider id to lookup
 * @param {RuntimeApi} runtimeApi - api instance to query the chain
 * @param {string} gateway - optional ipfs http gateway url to perform ipfs queries
 * @returns { Promise<object> } - the published service information
 */
async function discoverOverIpfsHttpGateway(storageProviderId, runtimeApi, gateway = 'http://localhost:8080') {
  storageProviderId = new BN(storageProviderId)
  const isProvider = await runtimeApi.workers.isStorageProvider(storageProviderId)

  if (!isProvider) {
    throw new Error('Cannot discover non storage providers')
  }

  const identity = await getIpnsIdentity(storageProviderId, runtimeApi)

  if (identity === null) {
    // dont waste time trying to resolve if no identity was found
    throw new Error('no identity to resolve')
  }

  gateway = stripEndingSlash(gateway)

  const url = `${gateway}/ipns/${identity}`

  const response = await axios.get(url)

  return response.data
}

/**
 * Resolves id of provider to its service information.
 * Will use the provided colossus discovery api endpoint. If no api endpoint
 * is provided it attempts to use the configured endpoints from the chain.
 * If the storage provider is not registered it will throw an error
 * @param {number | BN | u64 } storageProviderId - provider id to lookup
 * @param {RuntimeApi} runtimeApi - api instance to query the chain
 * @param {string} discoverApiEndpoint - url for a colossus discovery api endpoint
 * @returns { Promise<object> } - the published service information
 */
async function discoverOverJoystreamDiscoveryService(storageProviderId, runtimeApi, discoverApiEndpoint) {
  storageProviderId = new BN(storageProviderId)
  const isProvider = await runtimeApi.workers.isStorageProvider(storageProviderId)

  if (!isProvider) {
    throw new Error('Cannot discover non storage providers')
  }

  const identity = await getIpnsIdentity(storageProviderId, runtimeApi)

  // dont waste time trying to resolve if no identity was found
  if (identity === null) {
    throw new Error('no identity to resolve')
  }

  if (!discoverApiEndpoint) {
    // Use bootstrap nodes
    const discoveryBootstrapNodes = await runtimeApi.discovery.getBootstrapEndpoints()

    if (discoveryBootstrapNodes.length) {
      discoverApiEndpoint = stripEndingSlash(discoveryBootstrapNodes[0].toString())
    } else {
      throw new Error('No known discovery bootstrap nodes found on network')
    }
  }

  const url = `${discoverApiEndpoint}/discover/v0/${storageProviderId.toNumber()}`

  // should have parsed if data was json?
  const response = await axios.get(url)

  return response.data
}

/**
 * Resolves id of provider to its service information.
 * Will use the local IPFS node over RPC interface.
 * If the storage provider is not registered it will throw an error.
 * @param {number | BN | u64 } storageProviderId - provider id to lookup
 * @param {RuntimeApi} runtimeApi - api instance to query the chain
 * @returns { Promise<object> } - the published service information
 */
async function discoverOverLocalIpfsNode(storageProviderId, runtimeApi) {
  storageProviderId = new BN(storageProviderId)
  const isProvider = await runtimeApi.workers.isStorageProvider(storageProviderId)

  if (!isProvider) {
    throw new Error('Cannot discover non storage providers')
  }

  const identity = await getIpnsIdentity(storageProviderId, runtimeApi)

  if (identity === null) {
    // dont waste time trying to resolve if no identity was found
    throw new Error('no identity to resolve')
  }

  const ipnsAddress = `/ipns/${identity}/`

  debug('resolved ipns to ipfs object')
  // Can this call hang forever!? can/should we set a timeout?
  const ipfsName = await ipfs.name.resolve(ipnsAddress, {
    // don't recurse, there should only be one indirection to the service info file
    recursive: false,
    nocache: false,
  })

  debug('getting ipfs object', ipfsName)
  const data = await ipfs.get(ipfsName) // this can sometimes hang forever!?! can we set a timeout?

  // there should only be one file published under the resolved path
  const content = data[0].content

  return JSON.parse(content)
}

/**
<<<<<<< HEAD
 * Cached discovery of storage provider service information. If useCachedValue is
 * set to true, will always return the cached result if found. New discovery will be triggered
 * if record is found to be stale. If a stale record is not desired (CACHE_TTL old) pass a non zero
 * value for maxCacheAge, which will force a new discovery and return the new resolved value.
 * This method in turn calls _discovery which handles concurrent discoveries and selects the appropriate
 * protocol to perform the query.
 * If the storage provider is not registered it will resolve to null
 * @param {number | BN | u64} storageProviderId - provider to discover
 * @param {RuntimeApi} runtimeApi - api instance to query the chain
 * @param {bool} useCachedValue - optionaly use chached queries
 * @param {number} maxCacheAge - maximum age of a cached query that triggers automatic re-discovery
 * @returns { Promise<object | null> } - the published service information
 */
async function discover(storageProviderId, runtimeApi, useCachedValue = false, maxCacheAge = 0) {
  storageProviderId = new BN(storageProviderId)
  const id = storageProviderId.toNumber()
  const cached = accountInfoCache[id]

  if (cached && useCachedValue) {
    if (maxCacheAge > 0) {
      // get latest value
      if (Date.now() > cached.updated + maxCacheAge) {
        return _discover(storageProviderId, runtimeApi)
      }
    }
    // refresh if cache if stale, new value returned on next cached query
    if (Date.now() > cached.updated + CACHE_TTL) {
      _discover(storageProviderId, runtimeApi)
    }
    // return best known value
    return cached.value
  }
  return _discover(storageProviderId, runtimeApi)
}

/**
=======
>>>>>>> c24aaf05
 * Internal method that handles concurrent discoveries and caching of results. Will
 * select the appropriate discovery protocol based on whether we are in a browser environment or not.
 * If not in a browser it expects a local ipfs node to be running.
 * @param {number | BN | u64} storageProviderId - ID of the storage provider
 * @param {RuntimeApi} runtimeApi - api instance for querying the chain
 * @returns { Promise<object | null> } - the published service information
 */
async function _discover(storageProviderId, runtimeApi) {
  storageProviderId = new BN(storageProviderId)
  const id = storageProviderId.toNumber()

  const discoveryResult = activeDiscoveries[id]
  if (discoveryResult) {
    debug('discovery in progress waiting for result for', id)
    return discoveryResult
  }

  debug('starting new discovery for', id)
  const deferredDiscovery = newExternallyControlledPromise()
  activeDiscoveries[id] = deferredDiscovery.promise

  let result
  try {
    if (inBrowser()) {
      result = await discoverOverJoystreamDiscoveryService(storageProviderId, runtimeApi)
    } else {
      result = await discoverOverLocalIpfsNode(storageProviderId, runtimeApi)
    }

    debug(result)
    result = JSON.stringify(result)
    accountInfoCache[id] = {
      value: result,
      updated: Date.now(),
    }

    deferredDiscovery.resolve(result)
    delete activeDiscoveries[id]
    return result
  } catch (err) {
    // we catch the error so we can update all callers
    // and throw again to inform the first caller.
    debug(err.message)
    delete activeDiscoveries[id]
    // deferredDiscovery.reject(err)
    deferredDiscovery.resolve(null) // resolve to null until we figure out the issue below
    // throw err // <-- throwing but this isn't being
    // caught correctly in express server! Is it because there is an uncaught promise somewhere
    // in the prior .reject() call ?
    // I've only seen this behaviour when error is from ipfs-client
    // ... is this unique to errors thrown from ipfs-client?
    // Problem is its crashing the node so just return null for now
    return null
  }
}

/**
 * Cached discovery of storage provider service information. If useCachedValue is
 * set to true, will always return the cached result if found. New discovery will be triggered
 * if record is found to be stale. If a stale record is not desired (CACHE_TTL old) pass a non zero
 * value for maxCacheAge, which will force a new discovery and return the new resolved value.
 * This method in turn calls _discovery which handles concurrent discoveries and selects the appropriate
 * protocol to perform the query.
 * If the storage provider is not registered it will resolve to null
 * @param {number | BN | u64} storageProviderId - provider to discover
 * @param {RuntimeApi} runtimeApi - api instance to query the chain
 * @param {bool} useCachedValue - optionaly use chached queries
 * @param {number} maxCacheAge - maximum age of a cached query that triggers automatic re-discovery
 * @returns { Promise<object | null> } - the published service information
 */
async function discover(storageProviderId, runtimeApi, useCachedValue = false, maxCacheAge = 0) {
  storageProviderId = new BN(storageProviderId)
  const id = storageProviderId.toNumber()
  const cached = accountInfoCache[id]

  if (cached && useCachedValue) {
    if (maxCacheAge > 0) {
      // get latest value
      if (Date.now() > cached.updated + maxCacheAge) {
        return _discover(storageProviderId, runtimeApi)
      }
    }
    // refresh if cache if stale, new value returned on next cached query
    if (Date.now() > cached.updated + CACHE_TTL) {
      _discover(storageProviderId, runtimeApi)
    }
    // return best known value
    return cached.value
  }
  return _discover(storageProviderId, runtimeApi)
}

module.exports = {
  discover,
  discoverOverJoystreamDiscoveryService,
  discoverOverIpfsHttpGateway,
  discoverOverLocalIpfsNode,
}<|MERGE_RESOLUTION|>--- conflicted
+++ resolved
@@ -172,45 +172,6 @@
 }
 
 /**
-<<<<<<< HEAD
- * Cached discovery of storage provider service information. If useCachedValue is
- * set to true, will always return the cached result if found. New discovery will be triggered
- * if record is found to be stale. If a stale record is not desired (CACHE_TTL old) pass a non zero
- * value for maxCacheAge, which will force a new discovery and return the new resolved value.
- * This method in turn calls _discovery which handles concurrent discoveries and selects the appropriate
- * protocol to perform the query.
- * If the storage provider is not registered it will resolve to null
- * @param {number | BN | u64} storageProviderId - provider to discover
- * @param {RuntimeApi} runtimeApi - api instance to query the chain
- * @param {bool} useCachedValue - optionaly use chached queries
- * @param {number} maxCacheAge - maximum age of a cached query that triggers automatic re-discovery
- * @returns { Promise<object | null> } - the published service information
- */
-async function discover(storageProviderId, runtimeApi, useCachedValue = false, maxCacheAge = 0) {
-  storageProviderId = new BN(storageProviderId)
-  const id = storageProviderId.toNumber()
-  const cached = accountInfoCache[id]
-
-  if (cached && useCachedValue) {
-    if (maxCacheAge > 0) {
-      // get latest value
-      if (Date.now() > cached.updated + maxCacheAge) {
-        return _discover(storageProviderId, runtimeApi)
-      }
-    }
-    // refresh if cache if stale, new value returned on next cached query
-    if (Date.now() > cached.updated + CACHE_TTL) {
-      _discover(storageProviderId, runtimeApi)
-    }
-    // return best known value
-    return cached.value
-  }
-  return _discover(storageProviderId, runtimeApi)
-}
-
-/**
-=======
->>>>>>> c24aaf05
  * Internal method that handles concurrent discoveries and caching of results. Will
  * select the appropriate discovery protocol based on whether we are in a browser environment or not.
  * If not in a browser it expects a local ipfs node to be running.
