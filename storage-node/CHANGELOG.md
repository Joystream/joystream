--- conflicted
+++ resolved
@@ -1,13 +1,11 @@
-<<<<<<< HEAD
 ### 3.1.0
 
 - Adds connected query-node's state information to the `/status` endpoint.
-=======
+
 ### 3.0.1
 
 - **FIX** `getAllAssignedDataObjects`: The query to get all assigned objects during sync has been refactored into smaller queries. Each query will now provide no more than 1000 storage bag ids in the input to avoid hitting the request size limit (see: https://github.com/Joystream/joystream/issues/4615).
 - Improved error logging for Apollo GraphQL request errors.
->>>>>>> 01abb5cb
 
 ### 3.0.0
 
