<<<<<<< HEAD
### 3.5.2

- Disable open-api express response validation if NODE_ENV == 'production'. This should dramatically improve response times when serving assets.
- Include `nodeEnv` in `/api/v1/status` response, to help detect mis-configured nodes.
=======
### 3.6.0

- Collosus can now store multiple keys in it's keyring.
- The `--accountUri` and `--password` args can be used multiple times to add multiple keys. This adds support for worker to use different transactor accounts for each bucket.
- Added `--keyStore` argument for all commands to configure a directory containing multiple key files to the keyring.
- Server can run and to serve specific buckets, by passing a comma separated list of bucket ids with the `--buckets` argument.
- Renamed `--operatorId` argument to `--workerId` in operator commands for consistency.
>>>>>>> 8458489f

### 3.5.1

- **FIX** `sendExtrinsic`: The send extrinsic function (which is a wrapper around PolkadotJS `tx.signAndSend` function) has been fixed to handle the case when tx has been finalized before the callback registered in `tx.signAndSend` would run.

### 3.5.0

- Integrates OpenTelemetry API/SDK with Colossus for exporting improved tracing logs & metrics to Elasticsearch. Adds `./start-elasticsearch-stack.sh` script to bootstrap elasticsearch services (Elasticsearch + Kibana + APM Server) with all the required configurations.

### 3.4.0

- Added option 'none' to 'logFileChangeFrequency' argument. The default is still 'daily'. 'none' prevents log rotaion on time basis and only rotates when max size for logs files is reached.

### 3.3.0

- Added customization options for Elasticsearch logging. Users can now specify index name and auth options.
- **FIX** [#4773](https://github.com/Joystream/joystream/issues/4773) Cleanup temporary files created when upload fails.

### 3.2.0

- Updated `joystream/types` and `@joystream/metadata-protobuf` dependencies.
- Dropped `sudo` based dev commands

### 3.1.1

- `@joystream/types` dependency version bump for consistency with mainnet release versioning

### 3.1.0

- Adds connected query-node's state information to the `/status` endpoint.
- Refactors `QueryNodeApi` initialization (single instance instead of multiple ones) to have persistent apollo client caching, since previously a new client was being initialized for each request leading to entirely new cache object every time.

### 3.0.1

- **FIX** `getAllAssignedDataObjects`: The query to get all assigned objects during sync has been refactored into smaller queries. Each query will now provide no more than 1000 storage bag ids in the input to avoid hitting the request size limit (see: https://github.com/Joystream/joystream/issues/4615).
- Improved error logging for Apollo GraphQL request errors.

### 3.0.0

- **Carthage/Mainnet release:** Breaking change for files upload endpoint, the parameters except the file itself i.e., `dataObjectId`, `storageBucketId` and `bagId` are removed from the request body and are now part of the query string. This allows the pre-validation of the request params to validate the request before the complete file is uploaded successfully,
- API request/response types are now autogenerated from the openapi schema,
- Autogenerated API client library (`@joystream/storage-node-client`) is now part of the storage node codebase.<|MERGE_RESOLUTION|>--- conflicted
+++ resolved
@@ -1,9 +1,8 @@
-<<<<<<< HEAD
-### 3.5.2
+### 3.7.0
 
 - Disable open-api express response validation if NODE_ENV == 'production'. This should dramatically improve response times when serving assets.
 - Include `nodeEnv` in `/api/v1/status` response, to help detect mis-configured nodes.
-=======
+
 ### 3.6.0
 
 - Collosus can now store multiple keys in it's keyring.
@@ -11,7 +10,6 @@
 - Added `--keyStore` argument for all commands to configure a directory containing multiple key files to the keyring.
 - Server can run and to serve specific buckets, by passing a comma separated list of bucket ids with the `--buckets` argument.
 - Renamed `--operatorId` argument to `--workerId` in operator commands for consistency.
->>>>>>> 8458489f
 
 ### 3.5.1
 
