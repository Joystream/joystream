--- conflicted
+++ resolved
@@ -15,11 +15,7 @@
     "storage-dev-init": "./dev-init-storage.sh"
   },
   "dependencies": {
-<<<<<<< HEAD
-    "@joystream/types": "^0.20.5",
-=======
     "@joystream/types": "^2.0.0",
->>>>>>> 04695996
     "@polkadot/api": "8.9.1",
     "@polkadot/types": "8.9.1",
     "@polkadot/keyring": "9.5.1",
