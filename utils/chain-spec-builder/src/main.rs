--- conflicted
+++ resolved
@@ -24,12 +24,7 @@
 use structopt::StructOpt;
 
 use joystream_node::chain_spec::{
-<<<<<<< HEAD
-    self, chain_spec_properties, content_config, forum_config, initial_balances, initial_members,
-=======
-    self, chain_spec_properties, forum_config, initial_balances, initial_members, proposals_config,
->>>>>>> f62058ba
-    AccountId,
+    self, chain_spec_properties, forum_config, initial_balances, initial_members, AccountId,
 };
 
 use sc_chain_spec::ChainType;
@@ -170,7 +165,6 @@
         }
     }
 
-<<<<<<< HEAD
     /// Returns the path to load initial balances from
     fn initial_balances_path(&self) -> &Option<PathBuf> {
         match self {
@@ -182,24 +176,6 @@
                 initial_balances_path,
                 ..
             } => initial_balances_path,
-        }
-    }
-
-    /// Returns the path to load initial platform content from
-    fn initial_content_path(&self) -> &Option<PathBuf> {
-=======
-    /// Returns the path to load initial platform content from
-    fn initial_balances_path(&self) -> &Option<PathBuf> {
->>>>>>> f62058ba
-        match self {
-            ChainSpecBuilder::New {
-                initial_content_path,
-                ..
-            } => initial_content_path,
-            ChainSpecBuilder::Generate {
-                initial_content_path,
-                ..
-            } => initial_content_path,
         }
     }
 
@@ -256,7 +232,6 @@
         members,
         forum_cfg,
         initial_account_balances,
-        data_directory_config,
     )
 }
 
@@ -384,7 +359,6 @@
     let initial_members_path = builder.initial_members_path().clone();
     let initial_forum_path = builder.initial_forum_path().clone();
     let initial_balances_path = builder.initial_balances_path().clone();
-    let initial_content_path = builder.initial_content_path().clone();
     let deployment = builder.chain_deployment();
 
     let (authority_seeds, endowed_accounts, sudo_account) = match builder {
