// Copyright 2019-2020 Parity Technologies (UK) Ltd.
// This file is part of Substrate.

// Substrate is free software: you can redistribute it and/or modify
// it under the terms of the GNU General Public License as published by
// the Free Software Foundation, either version 3 of the License, or
// (at your option) any later version.

// Substrate is distributed in the hope that it will be useful,
// but WITHOUT ANY WARRANTY; without even the implied warranty of
// MERCHANTABILITY or FITNESS FOR A PARTICULAR PURPOSE.  See the
// GNU General Public License for more details.

// You should have received a copy of the GNU General Public License
// along with Substrate.  If not, see <http://www.gnu.org/licenses/>.

use std::{
    fs,
    path::{Path, PathBuf},
};

use ansi_term::Style;
use rand::{distributions::Alphanumeric, rngs::OsRng, Rng};
use structopt::StructOpt;

use joystream_node::chain_spec::{
    self, chain_spec_properties, content_config, forum_config, initial_balances, initial_members,
    proposals_config, AccountId,
};

use sc_chain_spec::ChainType;
use sc_keystore::Store as Keystore;
use sc_telemetry::TelemetryEndpoints;
use sp_core::{
    crypto::{Public, Ss58Codec},
    sr25519,
    traits::BareCryptoStore,
};

const STAGING_TELEMETRY_URL: &str = "wss://telemetry.polkadot.io/submit/";

#[allow(non_camel_case_types)]
#[derive(Debug, Clone, PartialEq, enum_utils::FromStr)]
enum ChainDeployment {
    dev,
    local,
    staging,
    live,
}

#[allow(clippy::from_over_into)]
impl Into<ChainType> for ChainDeployment {
    fn into(self) -> ChainType {
        match self {
            ChainDeployment::dev => ChainType::Development,
            ChainDeployment::local => ChainType::Local,
            ChainDeployment::staging => ChainType::Live,
            ChainDeployment::live => ChainType::Live,
        }
    }
}

/// A utility to easily create a testnet chain spec definition with a given set
/// of authorities and endowed accounts and/or generate random accounts.
#[derive(StructOpt)]
#[structopt(rename_all = "kebab-case")]
enum ChainSpecBuilder {
    /// Create a new chain spec with the given authorities, endowed and sudo
    /// accounts.
    New {
        /// Authority key seed.
        #[structopt(long, short, required = true)]
        authority_seeds: Vec<String>,
        /// Endowed account address (SS58 format).
        #[structopt(long, short)]
        endowed_accounts: Vec<String>,
        /// Sudo account address (SS58 format).
        #[structopt(long, short)]
        sudo_account: String,
        /// The path where the chain spec should be saved.
        #[structopt(long, short, default_value = "./chain_spec.json")]
        chain_spec_path: PathBuf,
        /// The path to an initial members data
        #[structopt(long, short)]
        initial_members_path: Option<PathBuf>,
        /// The path to an initial forum data
        #[structopt(long, short)]
        initial_forum_path: Option<PathBuf>,
        /// The path to an initial content directory data file
        #[structopt(long, short)]
        initial_content_path: Option<PathBuf>,
        /// The path to an initial balances file
        #[structopt(long, short)]
        initial_balances_path: Option<PathBuf>,
        /// Deployment type: dev, local, staging, live
        #[structopt(long, short, default_value = "live")]
        deployment: String,
    },
    /// Create a new chain spec with the given number of authorities and endowed
    /// accounts. Random keys will be generated as required.
    Generate {
        /// The number of authorities.
        #[structopt(long, short)]
        authorities: usize,
        /// The number of endowed accounts.
        #[structopt(long, short, default_value = "0")]
        endowed: usize,
        /// The path where the chain spec should be saved.
        #[structopt(long, short, default_value = "./chain_spec.json")]
        chain_spec_path: PathBuf,
        /// Path to use when saving generated keystores for each authority.
        ///
        /// At this path, a new folder will be created for each authority's
        /// keystore named `auth-$i` where `i` is the authority index, i.e.
        /// `auth-0`, `auth-1`, etc.
        #[structopt(long, short)]
        keystore_path: Option<PathBuf>,
        /// The path to an initial members data
        #[structopt(long, short)]
        initial_members_path: Option<PathBuf>,
        /// The path to an initial forum data
        #[structopt(long, short)]
        initial_forum_path: Option<PathBuf>,
        /// The path to an initial content directory data file
        #[structopt(long, short)]
        initial_content_path: Option<PathBuf>,
        /// The path to an initial balances file
        #[structopt(long, short)]
        initial_balances_path: Option<PathBuf>,
        /// Deployment type: dev, local, staging, live
        #[structopt(long, short, default_value = "live")]
        deployment: String,
    },
}

impl ChainSpecBuilder {
    /// Returns the path where the chain spec should be saved.
    fn chain_spec_path(&self) -> &Path {
        match self {
            ChainSpecBuilder::New {
                chain_spec_path, ..
            } => chain_spec_path.as_path(),
            ChainSpecBuilder::Generate {
                chain_spec_path, ..
            } => chain_spec_path.as_path(),
        }
    }

    /// Returns the path to load initial members from
    fn initial_members_path(&self) -> &Option<PathBuf> {
        match self {
            ChainSpecBuilder::New {
                initial_members_path,
                ..
            } => initial_members_path,
            ChainSpecBuilder::Generate {
                initial_members_path,
                ..
            } => initial_members_path,
        }
    }

    /// Returns the path to load initial forum from
    fn initial_forum_path(&self) -> &Option<PathBuf> {
        match self {
            ChainSpecBuilder::New {
                initial_forum_path, ..
            } => initial_forum_path,
            ChainSpecBuilder::Generate {
                initial_forum_path, ..
            } => initial_forum_path,
        }
    }

    /// Returns the path to load initial platform content from
    fn initial_content_path(&self) -> &Option<PathBuf> {
        match self {
            ChainSpecBuilder::New {
                initial_content_path,
                ..
            } => initial_content_path,
            ChainSpecBuilder::Generate {
                initial_content_path,
                ..
            } => initial_content_path,
        }
    }

    /// Returns the path to load initial platform content from
    fn initial_balances_path(&self) -> &Option<PathBuf> {
        match self {
            ChainSpecBuilder::New {
                initial_balances_path,
                ..
            } => initial_balances_path,
            ChainSpecBuilder::Generate {
                initial_balances_path,
                ..
            } => initial_balances_path,
        }
    }

    /// Returns the chain deployment
    fn chain_deployment(&self) -> ChainDeployment {
        match self {
            ChainSpecBuilder::New { deployment, .. } => deployment
                .parse()
                .expect("Failed to parse deployment argument"),
            ChainSpecBuilder::Generate { deployment, .. } => deployment
                .parse()
                .expect("Failed to parse deployment argument"),
        }
    }
}

// TODO: This method should be refactored after Alexandria to reduce number of arguments
// as more args will likely be needed
#[allow(clippy::too_many_arguments)]
fn genesis_constructor(
    deployment: &ChainDeployment,
    authority_seeds: &[String],
    endowed_accounts: &[AccountId],
    sudo_account: &AccountId,
    initial_members_path: &Option<PathBuf>,
    initial_forum_path: &Option<PathBuf>,
    initial_content_path: &Option<PathBuf>,
    initial_balances_path: &Option<PathBuf>,
) -> chain_spec::GenesisConfig {
    let authorities = authority_seeds
        .iter()
        .map(AsRef::as_ref)
        .map(chain_spec::get_authority_keys_from_seed)
        .collect::<Vec<_>>();

    let members = initial_members_path
        .as_ref()
        .map(|path| initial_members::from_json(path.as_path()))
        .unwrap_or_else(initial_members::none);

    let forum_cfg = initial_forum_path
        .as_ref()
        .map(|path| forum_config::from_json(sudo_account.clone(), path.as_path()))
        .unwrap_or_else(|| forum_config::empty(sudo_account.clone()));

<<<<<<< HEAD
    let (versioned_store_cfg, versioned_store_permissions_cfg, content_working_group_config) =
        if let Some(path) = initial_content_path {
            let path = path.as_path();

            (
                content_config::versioned_store_config_from_json(path),
                content_config::versioned_store_permissions_config_from_json(path),
                content_config::content_working_group_config_from_json(path),
            )
        } else {
            (
                content_config::empty_versioned_store_config(),
                content_config::empty_versioned_store_permissions_config(),
                content_config::empty_content_working_group_config(),
            )
        };
=======
    let data_directory_config = if let Some(path) = initial_content_path {
        let path = path.as_path();

        content_config::data_directory_config_from_json(path)
    } else {
        content_config::empty_data_directory_config()
    };
>>>>>>> 8b1f4a5d

    let initial_account_balances = initial_balances_path
        .as_ref()
        .map(|path| initial_balances::from_json(path.as_path()))
        .unwrap_or_else(Vec::new);

    let proposals_cfg = match deployment {
        ChainDeployment::live => proposals_config::production(),
        ChainDeployment::staging => proposals_config::staging(),
        _ => proposals_config::development(),
    };

    chain_spec::testnet_genesis(
        authorities,
        sudo_account.clone(),
        endowed_accounts.to_vec(),
        proposals_cfg,
        members,
        forum_cfg,
<<<<<<< HEAD
        versioned_store_cfg,
        versioned_store_permissions_cfg,
        content_working_group_config,
=======
        data_directory_config,
>>>>>>> 8b1f4a5d
        initial_account_balances,
    )
}

// TODO: This method should be refactored after Alexandria to reduce number of arguments
// as more args will likely be needed
#[allow(clippy::too_many_arguments)]
fn generate_chain_spec(
    deployment: ChainDeployment,
    authority_seeds: Vec<String>,
    endowed_accounts: Vec<String>,
    sudo_account: String,
    initial_members_path: Option<PathBuf>,
    initial_forum_path: Option<PathBuf>,
    initial_content_path: Option<PathBuf>,
    initial_balances_path: Option<PathBuf>,
) -> Result<String, String> {
    let parse_account = |address: &String| {
        AccountId::from_string(address)
            .map_err(|err| format!("Failed to parse account address: {:?}", err))
    };

    let endowed_accounts = endowed_accounts
        .iter()
        .map(parse_account)
        .collect::<Result<Vec<_>, String>>()?;

    let sudo_account = parse_account(&sudo_account)?;

    // let boot_nodes = vec![String::from(
    //     "/dns4/tesnet.joystream.org/tcp/30333/p2p/QmaTTdEF6YVCtynSjsXmGPSGcEesAahoZ8pmcCmmBwSE7S",
    // )];

    let telemetry_endpoints = TelemetryEndpoints::new(vec![(STAGING_TELEMETRY_URL.to_string(), 0)])
        .map_err(|err| format!("Failed to create telemetry endpoints: {:?}", err))?;

    let chain_spec = chain_spec::ChainSpec::from_genesis(
        "Joystream Testnet",
        "joy_testnet",
        deployment.clone().into(),
        move || {
            genesis_constructor(
                &deployment,
                &authority_seeds,
                &endowed_accounts,
                &sudo_account,
                &initial_members_path,
                &initial_forum_path,
                &initial_content_path,
                &initial_balances_path,
            )
        },
        vec![],
        Some(telemetry_endpoints),
        Some(&*"/joy/testnet/0"),
        Some(chain_spec_properties()),
        None,
    );

    chain_spec.as_json(false).map_err(|err| err)
}

fn generate_authority_keys_and_store(seeds: &[String], keystore_path: &Path) -> Result<(), String> {
    for (n, seed) in seeds.iter().enumerate() {
        let keystore = Keystore::open(keystore_path.join(format!("auth-{}", n)), None)
            .map_err(|err| err.to_string())?;

        let (_, _, grandpa, babe, im_online, authority_discovery) =
            chain_spec::get_authority_keys_from_seed(seed);

        let insert_key = |key_type, public| {
            keystore
                .write()
                .insert_unknown(key_type, &format!("//{}", seed), public)
                .map_err(|_| format!("Failed to insert key: {}", grandpa))
        };

        insert_key(sp_core::crypto::key_types::BABE, babe.as_slice())?;

        insert_key(sp_core::crypto::key_types::GRANDPA, grandpa.as_slice())?;

        insert_key(sp_core::crypto::key_types::IM_ONLINE, im_online.as_slice())?;

        insert_key(
            sp_core::crypto::key_types::AUTHORITY_DISCOVERY,
            authority_discovery.as_slice(),
        )?;
    }

    Ok(())
}

fn print_seeds(authority_seeds: &[String], endowed_seeds: &[String], sudo_seed: &str) {
    let header = Style::new().bold().underline();
    let entry = Style::new().bold();

    println!("{}", header.paint("Authority seeds"));

    for (n, seed) in authority_seeds.iter().enumerate() {
        println!("{} //{}", entry.paint(format!("auth-{}:", n)), seed,);
    }

    println!();

    if !endowed_seeds.is_empty() {
        println!("{}", header.paint("Endowed seeds"));
        for (n, seed) in endowed_seeds.iter().enumerate() {
            println!("{} //{}", entry.paint(format!("endowed-{}:", n)), seed,);
        }

        println!();
    }

    println!("{}", header.paint("Sudo seed"));
    println!("//{}", sudo_seed);
}

fn main() -> Result<(), String> {
    #[cfg(build_type = "debug")]
    println!(
		"The chain spec builder builds a chain specification that includes a Substrate runtime compiled as WASM. To \
		 ensure proper functioning of the included runtime compile (or run) the chain spec builder binary in \
		 `--release` mode.\n",
	);

    let builder = ChainSpecBuilder::from_args();
    let chain_spec_path = builder.chain_spec_path().to_path_buf();
    let initial_members_path = builder.initial_members_path().clone();
    let initial_forum_path = builder.initial_forum_path().clone();
    let initial_content_path = builder.initial_content_path().clone();
    let initial_balances_path = builder.initial_balances_path().clone();
    let deployment = builder.chain_deployment();

    let (authority_seeds, endowed_accounts, sudo_account) = match builder {
        ChainSpecBuilder::Generate {
            authorities,
            endowed,
            keystore_path,
            ..
        } => {
            let authorities = authorities.max(1);
            let rand_str = || -> String { OsRng.sample_iter(&Alphanumeric).take(32).collect() };

            let authority_seeds = (0..authorities).map(|_| rand_str()).collect::<Vec<_>>();
            let endowed_seeds = (0..endowed).map(|_| rand_str()).collect::<Vec<_>>();
            let sudo_seed = rand_str();

            print_seeds(&authority_seeds, &endowed_seeds, &sudo_seed);

            if let Some(keystore_path) = keystore_path {
                generate_authority_keys_and_store(&authority_seeds, &keystore_path)?;
            }

            let endowed_accounts = endowed_seeds
                .iter()
                .map(|seed| {
                    chain_spec::get_account_id_from_seed::<sr25519::Public>(seed).to_ss58check()
                })
                .collect();

            let sudo_account_id =
                chain_spec::get_account_id_from_seed::<sr25519::Public>(&sudo_seed);
            let sudo_account = sudo_account_id.to_ss58check();

            (authority_seeds, endowed_accounts, sudo_account)
        }
        ChainSpecBuilder::New {
            authority_seeds,
            endowed_accounts,
            sudo_account,
            ..
        } => (authority_seeds, endowed_accounts, sudo_account),
    };

    let json = generate_chain_spec(
        deployment,
        authority_seeds,
        endowed_accounts,
        sudo_account,
        initial_members_path,
        initial_forum_path,
        initial_content_path,
        initial_balances_path,
    )?;

    fs::write(chain_spec_path, json).map_err(|err| err.to_string())
}<|MERGE_RESOLUTION|>--- conflicted
+++ resolved
@@ -24,8 +24,8 @@
 use structopt::StructOpt;
 
 use joystream_node::chain_spec::{
-    self, chain_spec_properties, content_config, forum_config, initial_balances, initial_members,
-    proposals_config, AccountId,
+    self, chain_spec_properties, forum_config, initial_balances, initial_members, proposals_config,
+    AccountId,
 };
 
 use sc_chain_spec::ChainType;
@@ -86,9 +86,6 @@
         /// The path to an initial forum data
         #[structopt(long, short)]
         initial_forum_path: Option<PathBuf>,
-        /// The path to an initial content directory data file
-        #[structopt(long, short)]
-        initial_content_path: Option<PathBuf>,
         /// The path to an initial balances file
         #[structopt(long, short)]
         initial_balances_path: Option<PathBuf>,
@@ -121,9 +118,6 @@
         /// The path to an initial forum data
         #[structopt(long, short)]
         initial_forum_path: Option<PathBuf>,
-        /// The path to an initial content directory data file
-        #[structopt(long, short)]
-        initial_content_path: Option<PathBuf>,
         /// The path to an initial balances file
         #[structopt(long, short)]
         initial_balances_path: Option<PathBuf>,
@@ -169,20 +163,6 @@
             ChainSpecBuilder::Generate {
                 initial_forum_path, ..
             } => initial_forum_path,
-        }
-    }
-
-    /// Returns the path to load initial platform content from
-    fn initial_content_path(&self) -> &Option<PathBuf> {
-        match self {
-            ChainSpecBuilder::New {
-                initial_content_path,
-                ..
-            } => initial_content_path,
-            ChainSpecBuilder::Generate {
-                initial_content_path,
-                ..
-            } => initial_content_path,
         }
     }
 
@@ -223,7 +203,6 @@
     sudo_account: &AccountId,
     initial_members_path: &Option<PathBuf>,
     initial_forum_path: &Option<PathBuf>,
-    initial_content_path: &Option<PathBuf>,
     initial_balances_path: &Option<PathBuf>,
 ) -> chain_spec::GenesisConfig {
     let authorities = authority_seeds
@@ -242,33 +221,6 @@
         .map(|path| forum_config::from_json(sudo_account.clone(), path.as_path()))
         .unwrap_or_else(|| forum_config::empty(sudo_account.clone()));
 
-<<<<<<< HEAD
-    let (versioned_store_cfg, versioned_store_permissions_cfg, content_working_group_config) =
-        if let Some(path) = initial_content_path {
-            let path = path.as_path();
-
-            (
-                content_config::versioned_store_config_from_json(path),
-                content_config::versioned_store_permissions_config_from_json(path),
-                content_config::content_working_group_config_from_json(path),
-            )
-        } else {
-            (
-                content_config::empty_versioned_store_config(),
-                content_config::empty_versioned_store_permissions_config(),
-                content_config::empty_content_working_group_config(),
-            )
-        };
-=======
-    let data_directory_config = if let Some(path) = initial_content_path {
-        let path = path.as_path();
-
-        content_config::data_directory_config_from_json(path)
-    } else {
-        content_config::empty_data_directory_config()
-    };
->>>>>>> 8b1f4a5d
-
     let initial_account_balances = initial_balances_path
         .as_ref()
         .map(|path| initial_balances::from_json(path.as_path()))
@@ -287,13 +239,6 @@
         proposals_cfg,
         members,
         forum_cfg,
-<<<<<<< HEAD
-        versioned_store_cfg,
-        versioned_store_permissions_cfg,
-        content_working_group_config,
-=======
-        data_directory_config,
->>>>>>> 8b1f4a5d
         initial_account_balances,
     )
 }
@@ -308,7 +253,6 @@
     sudo_account: String,
     initial_members_path: Option<PathBuf>,
     initial_forum_path: Option<PathBuf>,
-    initial_content_path: Option<PathBuf>,
     initial_balances_path: Option<PathBuf>,
 ) -> Result<String, String> {
     let parse_account = |address: &String| {
@@ -342,7 +286,6 @@
                 &sudo_account,
                 &initial_members_path,
                 &initial_forum_path,
-                &initial_content_path,
                 &initial_balances_path,
             )
         },
@@ -423,7 +366,6 @@
     let chain_spec_path = builder.chain_spec_path().to_path_buf();
     let initial_members_path = builder.initial_members_path().clone();
     let initial_forum_path = builder.initial_forum_path().clone();
-    let initial_content_path = builder.initial_content_path().clone();
     let initial_balances_path = builder.initial_balances_path().clone();
     let deployment = builder.chain_deployment();
 
@@ -475,7 +417,6 @@
         sudo_account,
         initial_members_path,
         initial_forum_path,
-        initial_content_path,
         initial_balances_path,
     )?;
 
