[package]
authors = ['Joystream contributors']
build = 'build.rs'
edition = '2018'
name = 'chain-spec-builder'
<<<<<<< HEAD
version = '5.1.0'
=======
version = '5.2.0'
>>>>>>> 591c179f

[dependencies]
enum-utils = "0.1.2"
ansi_term = "0.12.1"
rand = "0.7.2"
structopt = "0.3.8"
sc-keystore = { git = 'https://github.com/paritytech/substrate.git', rev = '2cd20966cc09b059817c3ebe12fc130cdd850d62' }
sc-telemetry = { git = 'https://github.com/paritytech/substrate.git', rev = '2cd20966cc09b059817c3ebe12fc130cdd850d62' }
sc-chain-spec = { git = 'https://github.com/paritytech/substrate.git', rev = '2cd20966cc09b059817c3ebe12fc130cdd850d62' }
sp-core = { git = 'https://github.com/paritytech/substrate.git', rev = '2cd20966cc09b059817c3ebe12fc130cdd850d62' }
joystream-node = { path = "../../node" }<|MERGE_RESOLUTION|>--- conflicted
+++ resolved
@@ -3,11 +3,7 @@
 build = 'build.rs'
 edition = '2018'
 name = 'chain-spec-builder'
-<<<<<<< HEAD
-version = '5.1.0'
-=======
 version = '5.2.0'
->>>>>>> 591c179f
 
 [dependencies]
 enum-utils = "0.1.2"
