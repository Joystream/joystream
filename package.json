--- conflicted
+++ resolved
@@ -26,11 +26,8 @@
     "pioneer/packages/joy-utils",
     "pioneer/packages/joy-members",
     "pioneer/packages/joy-pages",
-<<<<<<< HEAD
-    "pioneer/packages/joy-election"
-=======
+    "pioneer/packages/joy-election",
     "utils/api-examples"
->>>>>>> 7fa601b3
   ],
   "resolutions": {
     "@polkadot/api": "1.26.1",
