--- conflicted
+++ resolved
@@ -26,21 +26,6 @@
     "query-node/generated/*"
   ],
   "resolutions": {
-<<<<<<< HEAD
-    "@polkadot/api": "2.4.1",
-    "@polkadot/api-derive": "2.4.1",
-    "@polkadot/api-contract": "2.4.1",
-    "@polkadot/keyring": "3.6.1",
-    "@polkadot/networks": "3.6.1",
-    "@polkadot/types": "2.4.1",
-    "@polkadot/types-known": "2.4.1",
-    "@polkadot/util": "3.6.1",
-    "@polkadot/util-crypto": "3.6.1",
-    "@polkadot/wasm-crypto": "1.4.1",
-    "@polkadot/rpc-core": "2.4.1",
-    "@polkadot/rpc-provider": "2.4.1",
-    "@polkadot/metadata": "2.4.1",
-=======
     "@polkadot/api": "4.2.1",
     "@polkadot/api-contract": "4.2.1",
     "@polkadot/keyring": "^6.0.5",
@@ -48,7 +33,6 @@
     "@polkadot/util": "^6.0.5",
     "@polkadot/util-crypto": "^6.0.5",
     "@polkadot/wasm-crypto": "^4.0.2",
->>>>>>> 7886c8d5
     "babel-core": "^7.0.0-bridge.0",
     "typescript": "^3.9.7",
     "bn.js": "^5.1.2",
