--- conflicted
+++ resolved
@@ -19,11 +19,7 @@
     "cli",
     "types",
     "storage-node",
-<<<<<<< HEAD
     "distributor-node",
-    "storage-node/packages/*",
-=======
->>>>>>> ce8c88d5
     "devops/eslint-config",
     "devops/prettier-config",
     "pioneer",
