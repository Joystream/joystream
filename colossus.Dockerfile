--- conflicted
+++ resolved
@@ -31,15 +31,6 @@
 # Colossus node port
 EXPOSE ${COLOSSUS_PORT}
 
-<<<<<<< HEAD
-WORKDIR /joystream/storage-node-v2
-ENTRYPOINT yarn storage-node server --queryNodeEndpoint ${QUERY_NODE_ENDPOINT} \
-    --port ${COLOSSUS_PORT} --uploads /data  \
-    --apiUrl ${WS_PROVIDER_ENDPOINT_URI} --sync --syncInterval=${SYNC_INTERVAL} \
-    --elasticSearchHost=${ELASTIC_SEARCH_HOST} \
-    --accountUri=${ACCOUNT_URI} \
-    --worker ${WORKER_ID}
-=======
 WORKDIR /joystream/storage-node
 ENTRYPOINT yarn storage-node server --queryNodeEndpoint ${QUERY_NODE_ENDPOINT} \
     --port ${COLOSSUS_PORT} --uploads /data  \
@@ -47,5 +38,4 @@
     --elasticSearchEndpoint=${ELASTIC_SEARCH_ENDPOINT} \
     --accountUri=${ACCOUNT_URI} \
     --worker ${WORKER_ID} \
-    --logFilePath=/logs
->>>>>>> d89dba25
+    --logFilePath=/logs