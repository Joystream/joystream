type StorageBucketOperatorStatusMissing @variant {
  _phantom: Int
}

type StorageBucketOperatorStatusInvited @variant {
  workerId: Int!
}

type StorageBucketOperatorStatusActive @variant {
  workerId: Int!
  transactorAccountId: String!
}

union StorageBucketOperatorStatus =
    StorageBucketOperatorStatusMissing
  | StorageBucketOperatorStatusInvited
  | StorageBucketOperatorStatusActive

type GeoCoordinates @entity {
  latitude: Float!
  longitude: Float!
}

enum Continent {
  AF
  NA
  OC
  AN
  AS
  EU
  SA
}

type GeographicalAreaContinent @variant {
  code: Continent
}

type GeographicalAreaCountry @variant {
  "ISO 3166-1 alpha-2 country code"
  code: String
}

type GeographicalAreaSubdivistion @variant {
  "ISO 3166-2 subdivision code"
  code: String
}

union GeographicalArea = GeographicalAreaContinent | GeographicalAreaCountry | GeographicalAreaSubdivistion

type NodeLocationMetadata @entity {
  "ISO 3166-1 alpha-2 country code (2 letters)"
  countryCode: String

  "City name"
  city: String

  "Geographic coordinates"
  coordinates: GeoCoordinates
}

type StorageBucketOperatorMetadata @entity {
  "Root node endpoint"
  nodeEndpoint: String

  "Optional node location metadata"
  nodeLocation: NodeLocationMetadata

  "Additional information about the node/operator"
  extra: String
}

type StorageBucket @entity {
  "Runtime bucket id"
  id: ID!

  "Current bucket operator status"
  operatorStatus: StorageBucketOperatorStatus!

  "Storage bucket operator metadata"
  operatorMetadata: StorageBucketOperatorMetadata

  "Whether the bucket is accepting any new storage bags"
  acceptingNewBags: Boolean!

  "Storage bags assigned to the bucket"
  bags: [StorageBag!] @derivedFrom(field: "storageBuckets")

  "Bucket's data object size limit in bytes"
  dataObjectsSizeLimit: BigInt!

  "Bucket's data object count limit"
  dataObjectCountLimit: BigInt!

  "Number of assigned data objects"
  dataObjectsCount: BigInt!

  "Total size of assigned data objects"
  dataObjectsSize: BigInt!
}

type StorageBagOwnerCouncil @variant {
  _phantom: Int
}

type StorageBagOwnerWorkingGroup @variant {
  workingGroupId: String
}

type StorageBagOwnerMember @variant {
  memberId: Int
}

type StorageBagOwnerChannel @variant {
  channelId: Int
}

# Note: Not supported by runtime yet
type StorageBagOwnerDAO @variant {
  daoId: Int
}

union StorageBagOwner =
    StorageBagOwnerCouncil
  | StorageBagOwnerWorkingGroup
  | StorageBagOwnerMember
  | StorageBagOwnerChannel
  | StorageBagOwnerDAO

type StorageBag @entity {
  "Storage bag id"
  id: ID!

  "Data objects in the bag"
  objects: [StorageDataObject!] @derivedFrom(field: "storageBag")

  "Storage buckets assigned to the bag"
  storageBuckets: [StorageBucket!]

  "Distribution buckets assigned to the bag"
  distributionBuckets: [DistributionBucket!]

  "Owner of the storage bag"
  owner: StorageBagOwner!
}

type DataObjectTypeChannelAvatar @variant {
  "Related channel entity"
  channel: Channel!
}

type DataObjectTypeChannelCoverPhoto @variant {
  "Related channel entity"
  channel: Channel!
}

type DataObjectTypeVideoMedia @variant {
  "Related video entity"
  video: Video!
}

type DataObjectTypeVideoThumbnail @variant {
  "Related video entity"
  video: Video!
}

<<<<<<< HEAD
type DataObjectTypePlaylistThumbnail @variant {
  "Related playlist entity"
  playlist: Playlist!
=======
type DataObjectTypeVideoSubtitle @variant {
  "Related subtitle entity"
  subtitle: VideoSubtitle!

  # Useful for filtering subtitles against video, since
  # relationship filtering through variant is not supported
  "Related video entity"
  video: Video!
>>>>>>> a01b2613
}

type DataObjectTypeUnknown @variant {
  _phantom: Int
}

union DataObjectType =
    DataObjectTypeChannelAvatar
  | DataObjectTypeChannelCoverPhoto
  | DataObjectTypeVideoMedia
  | DataObjectTypeVideoThumbnail
<<<<<<< HEAD
  | DataObjectTypePlaylistThumbnail
=======
  | DataObjectTypeVideoSubtitle
>>>>>>> a01b2613
  | DataObjectTypeUnknown

type StorageDataObject @entity {
  "Data object runtime id"
  id: ID!

  "Whether the data object was uploaded and accepted by the storage provider"
  isAccepted: Boolean!

  "Data object size in bytes"
  size: BigInt!

  "Storage bag the data object is part of"
  storageBag: StorageBag!

  "IPFS content hash"
  ipfsHash: String!

  # FIXME: Cannot be optional because: https://github.com/Joystream/hydra/issues/434
  "The type of the asset that the data object represents (if known)"
  type: DataObjectType!

  "State Bloat Bond for removing the data object"
  stateBloatBond: BigInt!

  "If the object is no longer used as an asset - the time at which it was unset (if known)"
  unsetAt: DateTime

  "Video that has this data object associated as thumbnail photo."
  videoThumbnail: Video @derivedFrom(field: "thumbnailPhoto")

  "Video that has this data object associated as thumbnail photo."
  playlistThumbnail: Playlist @derivedFrom(field: "thumbnailPhoto")

  "Video that has this data object associated as media."
  videoMedia: Video @derivedFrom(field: "media")

  "Video subtitle that has this data object associated as subtitle file."
  videoSubtitle: VideoSubtitle @derivedFrom(field: "asset")
}

type DistributionBucketFamilyGeographicArea @entity {
  "{metadataId}-{(C|c|s)}-{code}"
  id: ID!

  "Geographical area (continent / country / subdivision)"
  area: GeographicalArea!

  "Related distribution bucket family metadata"
  distributionBucketFamilyMetadata: DistributionBucketFamilyMetadata!
}

type DistributionBucketFamilyMetadata @entity {
  "Name of the geographical region covered by the family (ie.: us-east-1)"
  region: String

  "Optional, more specific description of the region covered by the family"
  description: String

  "Geographical areas covered by the family"
  areas: [DistributionBucketFamilyGeographicArea!] @derivedFrom(field: "distributionBucketFamilyMetadata")

  "List of targets (hosts/ips) best suited latency measurements for the family"
  latencyTestTargets: [String]
}

type DistributionBucketOperatorMetadata @entity {
  "Root distributor node api endpoint"
  nodeEndpoint: String

  "Optional node location metadata"
  nodeLocation: NodeLocationMetadata

  "Additional information about the node/operator"
  extra: String
}

enum DistributionBucketOperatorStatus {
  INVITED
  ACTIVE
}

type DistributionBucketOperator @entity {
  "{bucketId}-{workerId}"
  id: ID!

  "Related distirbution bucket"
  distributionBucket: DistributionBucket!

  "ID of the distribution group worker"
  workerId: Int!

  "Current operator status"
  status: DistributionBucketOperatorStatus!

  "Operator metadata"
  metadata: DistributionBucketOperatorMetadata
}

type DistributionBucket @entity {
  "Runtime bucket id in {familyId}:{bucketIndex} format"
  id: ID!

  "Distribution family the bucket is part of"
  family: DistributionBucketFamily!

  "Bucket index within the family"
  bucketIndex: Int!

  "Distribution bucket operators (either active or invited)"
  operators: [DistributionBucketOperator!] @derivedFrom(field: "distributionBucket")

  "Whether the bucket is accepting any new bags"
  acceptingNewBags: Boolean!

  "Whether the bucket is currently distributing content"
  distributing: Boolean!

  "Storage bags assigned to the bucket"
  bags: [StorageBag!] @derivedFrom(field: "distributionBuckets")
}

type DistributionBucketFamily @entity {
  "Runtime bucket family id"
  id: ID!

  "Current bucket family metadata"
  metadata: DistributionBucketFamilyMetadata

  "Distribution buckets belonging to the family"
  buckets: [DistributionBucket!] @derivedFrom(field: "family")
}<|MERGE_RESOLUTION|>--- conflicted
+++ resolved
@@ -163,11 +163,11 @@
   video: Video!
 }
 
-<<<<<<< HEAD
 type DataObjectTypePlaylistThumbnail @variant {
   "Related playlist entity"
   playlist: Playlist!
-=======
+}
+
 type DataObjectTypeVideoSubtitle @variant {
   "Related subtitle entity"
   subtitle: VideoSubtitle!
@@ -176,7 +176,6 @@
   # relationship filtering through variant is not supported
   "Related video entity"
   video: Video!
->>>>>>> a01b2613
 }
 
 type DataObjectTypeUnknown @variant {
@@ -188,11 +187,8 @@
   | DataObjectTypeChannelCoverPhoto
   | DataObjectTypeVideoMedia
   | DataObjectTypeVideoThumbnail
-<<<<<<< HEAD
   | DataObjectTypePlaylistThumbnail
-=======
   | DataObjectTypeVideoSubtitle
->>>>>>> a01b2613
   | DataObjectTypeUnknown
 
 type StorageDataObject @entity {
