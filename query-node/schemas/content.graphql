--- conflicted
+++ resolved
@@ -59,12 +59,13 @@
   "Owners of video NFTs belonging to this channel."
   channelNftCollectors: [ChannelNftCollectors!]! @derivedFrom(field: "channel")
 
-<<<<<<< HEAD
   ##########################
 
   "List of channel's playlists"
   channelPlaylists: [Playlist!] @derivedFrom(field: "channel")
-=======
+
+  ##########################
+
   "Channel's reward account, storing the income from the nft sales and channel payouts."
   rewardAccount: String!
 
@@ -73,7 +74,6 @@
 
   "Channel's privilege level"
   privilegeLevel: Int
->>>>>>> a01b2613
 }
 
 type VideoCategory @entity {
@@ -235,7 +235,6 @@
   custom_text: String
 }
 
-<<<<<<< HEAD
 type PlaylistVideo @entity {
   "{playlistId}-{videoId}"
   id: ID!
@@ -281,7 +280,8 @@
 
   "Playlist thumbnail asset (If not provided, the thumbnail of the first video will be used)"
   thumbnailPhoto: StorageDataObject
-=======
+}
+
 type VideoSubtitle @entity {
   "{type}-{language}"
   id: ID!
@@ -446,5 +446,4 @@
   # TODO: rework it after this feature is available https://github.com/Joystream/hydra/issues/507
   "List of member's permissions"
   permissions: [String!]!
->>>>>>> a01b2613
 }