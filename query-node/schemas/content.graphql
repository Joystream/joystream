--- conflicted
+++ resolved
@@ -59,7 +59,15 @@
   "Owners of video NFTs belonging to this channel."
   channelNftCollectors: [ChannelNftCollectors!]! @derivedFrom(field: "channel")
 
-<<<<<<< HEAD
+  "Channel's reward account, storing the income from the nft sales and channel payouts."
+  rewardAccount: String!
+
+  "Value of channel state bloat bond fee paid by channel creator"
+  channelStateBloatBond: BigInt!
+
+  "Channel's privilege level"
+  privilegeLevel: Int
+
   #################
   # Channel Rewards
   #################
@@ -79,16 +87,6 @@
   # "Can cashout reward? basically by ensuring that if the channel has already cashed"
   #  "out after the date at which the proposal passed, then they can't do it again"
   #  canCashout: Boolean!
-=======
-  "Channel's reward account, storing the income from the nft sales and channel payouts."
-  rewardAccount: String!
-
-  "Value of channel state bloat bond fee paid by channel creator"
-  channelStateBloatBond: BigInt!
-
-  "Channel's privilege level"
-  privilegeLevel: Int
->>>>>>> 2c792a93
 }
 
 type VideoCategory @entity {
@@ -253,73 +251,6 @@
   custom_text: String
 }
 
-<<<<<<< HEAD
-type ChannelPayoutParameters @entity {
-  "Unique identifier"
-  id: ID!
-
-  "Merkle root of the channel payouts"
-  commitment: Bytes! @unique
-
-  "Size of the serialized channel payouts payload"
-  payload_size: BigInt
-
-  "Hash of the serialized channel payouts payload"
-  payload_hash: Bytes
-
-  "Minimum amout of channel reward cashout allowed at a time"
-  minCashoutAllowed: BigInt!
-
-  "Maximum amout of channel reward cashout allowed at a time"
-  maxCashoutAllowed: BigInt!
-
-  "Can channel cashout the rewards"
-  channelCashoutsEnabled: Boolean!
-
-  "Is the commitment valid. Most recent commitment would be considered valid"
-  isCommitmentValid: Boolean!
-}
-
-type ChannelPayoutsParameters @entity {
-  "Unique identifier"
-  id: ID!
-
-  "Merkle root of the channel payouts"
-  commitment: Bytes
-
-  "Size of the serialized channel payouts payload"
-  payload_size: BigInt
-
-  "Hash of the serialized channel payouts payload"
-  payload_hash: Bytes
-
-  "Minimum amout of channel reward cashout allowed at a time"
-  minCashoutAllowed: BigInt
-
-  "Maximum amout of channel reward cashout allowed at a time"
-  maxCashoutAllowed: BigInt
-
-  "Can channel cashout the rewards"
-  channelCashoutsEnabled: Boolean
-}
-
-# TODO: needed?
-type ContentSystemSnapshot @entity {
-  "The snapshot block number"
-  snapshotBlock: Int!
-
-  "Initial invitation count of a new member."
-  defaultInviteCount: Int!
-
-  "Current price to buy a membership."
-  membershipPrice: BigInt!
-
-  "Percentage of tokens diverted to invitor."
-  referralCut: Int!
-
-  "The initial, locked, balance credited to controller account of invitee."
-  invitedInitialBalance: BigInt!
-=======
 type VideoSubtitle @entity {
   "{type}-{language}"
   id: ID!
@@ -484,5 +415,71 @@
   # TODO: rework it after this feature is available https://github.com/Joystream/hydra/issues/507
   "List of member's permissions"
   permissions: [String!]!
->>>>>>> 2c792a93
+}
+
+type ChannelPayoutParameters @entity {
+  "Unique identifier"
+  id: ID!
+
+  "Merkle root of the channel payouts"
+  commitment: Bytes! @unique
+
+  "Size of the serialized channel payouts payload"
+  payload_size: BigInt
+
+  "Hash of the serialized channel payouts payload"
+  payload_hash: Bytes
+
+  "Minimum amout of channel reward cashout allowed at a time"
+  minCashoutAllowed: BigInt!
+
+  "Maximum amout of channel reward cashout allowed at a time"
+  maxCashoutAllowed: BigInt!
+
+  "Can channel cashout the rewards"
+  channelCashoutsEnabled: Boolean!
+
+  "Is the commitment valid. Most recent commitment would be considered valid"
+  isCommitmentValid: Boolean!
+}
+
+type ChannelPayoutsParameters @entity {
+  "Unique identifier"
+  id: ID!
+
+  "Merkle root of the channel payouts"
+  commitment: Bytes
+
+  "Size of the serialized channel payouts payload"
+  payload_size: BigInt
+
+  "Hash of the serialized channel payouts payload"
+  payload_hash: Bytes
+
+  "Minimum amout of channel reward cashout allowed at a time"
+  minCashoutAllowed: BigInt
+
+  "Maximum amout of channel reward cashout allowed at a time"
+  maxCashoutAllowed: BigInt
+
+  "Can channel cashout the rewards"
+  channelCashoutsEnabled: Boolean
+}
+
+# TODO: needed?
+type ContentSystemSnapshot @entity {
+  "The snapshot block number"
+  snapshotBlock: Int!
+
+  "Initial invitation count of a new member."
+  defaultInviteCount: Int!
+
+  "Current price to buy a membership."
+  membershipPrice: BigInt!
+
+  "Percentage of tokens diverted to invitor."
+  referralCut: Int!
+
+  "The initial, locked, balance credited to controller account of invitee."
+  invitedInitialBalance: BigInt!
 }