--- conflicted
+++ resolved
@@ -73,13 +73,11 @@
   "List of channel collaborators (members)"
   collaborators: [Membership!]
 
-<<<<<<< HEAD
   "List of members blocked from from participating on any video of the channel."
   bannedMembers: [Membership!]
-=======
+
   "Owners of video NFTs belonging to this channel."
   channelNftCollectors: [ChannelNftCollectors!]! @derivedFrom(field: "channel")
->>>>>>> e610eef4
 }
 
 type VideoCategory @entity {
