--- conflicted
+++ resolved
@@ -5,85 +5,8 @@
   OLYMPIA
 }
 
-<<<<<<< HEAD
-enum EventType {
-  # Memberships
-  MembershipBought
-  MemberInvited
-  MemberProfileUpdated
-  MemberAccountsUpdated
-  MemberVerificationStatusUpdated
-  ReferralCutUpdated
-  InvitesTransferred
-  MembershipPriceUpdated
-  InitialInvitationBalanceUpdated
-  LeaderInvitationQuotaUpdated
-  InitialInvitationCountUpdated
-  StakingAccountAddedEvent
-  StakingAccountConfirmed
-  StakingAccountRemoved
-  # Working Groups
-  OpeningAdded
-  AppliedOnOpening
-  OpeningFilled
-  LeaderSet
-  WorkerRoleAccountUpdated
-  LeaderUnset
-  WorkerExited
-  TerminatedWorker
-  TerminatedLeader
-  WorkerStartedLeaving
-  StakeSlashed
-  StakeDecreased
-  StakeIncreased
-  ApplicationWithdrawn
-  OpeningCanceled
-  BudgetSet
-  WorkerRewardAccountUpdated
-  WorkerRewardAmountUpdated
-  StatusTextChanged
-  BudgetSpending
-  RewardPaid
-  NewMissedRewardLevelReached
-  # Forum
-  CategoryCreated
-  CategoryUpdated
-  CategoryDeleted
-  ThreadCreated
-  ThreadModerated
-  ThreadUpdated
-  ThreadTitleUpdated
-  ThreadDeleted
-  ThreadMoved
-  PostAdded
-  PostModerated
-  PostDeleted
-  PostTextUpdated
-  PostReacted
-  VoteOnPoll
-  CategoryStickyThreadUpdate
-  CategoryMembershipOfModeratorUpdated
-}
-
-type Block @entity {
-  "{network}-{blockNumber}"
-  id: ID!
-
-  "Block number (height)"
-  number: Int!
-
-  "Block timestamp"
-  timestamp: BigInt!
-
-  "Network the block was produced in"
-  network: Network!
-}
-
-type Event @entity {
-=======
 # FIXME: https://github.com/Joystream/hydra/issues/359
 interface Event @entity {
->>>>>>> d2086769
   "(network}-{blockNumber}-{indexInBlock}"
   id: ID!
 
