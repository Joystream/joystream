version: '3.0'
description: Joystream query-node manifest file for olympia
repository: https://github.com/Joystream/joystream
hydraVersion: "3"
dataSource:
  kind: substrate
  chain: joystream
entities:
  - generated/graphql-server/dist/src/modules/**/*.model.js
typegen:
  metadata:
    source: ${TYPEGEN_WS_URI}
  events:
    # Membership
    - members.MembershipBought
    - members.MemberProfileUpdated
    - members.MemberAccountsUpdated
    - members.MemberVerificationStatusUpdated
    - members.InvitesTransferred
    - members.MemberInvited
    - members.StakingAccountAdded
    - members.StakingAccountConfirmed
    - members.StakingAccountRemoved
    - members.InitialInvitationCountUpdated
    - members.MembershipPriceUpdated
    - members.ReferralCutUpdated
    - members.InitialInvitationBalanceUpdated
    - members.LeaderInvitationQuotaUpdated
    # Working groups - use Storage Working Group as a reference group (all groups emit the same events)
    - storageWorkingGroup.OpeningAdded
    - storageWorkingGroup.AppliedOnOpening
    - storageWorkingGroup.OpeningFilled
    - storageWorkingGroup.LeaderSet
    - storageWorkingGroup.WorkerRoleAccountUpdated
    - storageWorkingGroup.LeaderUnset
    - storageWorkingGroup.WorkerStartedLeaving
    - storageWorkingGroup.WorkerExited
    - storageWorkingGroup.TerminatedWorker
    - storageWorkingGroup.TerminatedLeader
    - storageWorkingGroup.StakeSlashed
    - storageWorkingGroup.StakeDecreased
    - storageWorkingGroup.StakeIncreased
    - storageWorkingGroup.ApplicationWithdrawn
    - storageWorkingGroup.OpeningCanceled
    - storageWorkingGroup.BudgetSet
    - storageWorkingGroup.WorkerRewardAccountUpdated
    - storageWorkingGroup.WorkerRewardAmountUpdated
    - storageWorkingGroup.StatusTextChanged
    - storageWorkingGroup.BudgetSpending
    - storageWorkingGroup.RewardPaid
    - storageWorkingGroup.NewMissedRewardLevelReached
    # Proposals
    - proposalsCodex.ProposalCreated
<<<<<<< HEAD
=======
    - proposalsEngine.ProposalCreated
>>>>>>> 090ebaa0
    - proposalsEngine.ProposalStatusUpdated
    - proposalsEngine.ProposalDecisionMade
    - proposalsEngine.ProposalExecuted
    - proposalsEngine.Voted
    - proposalsEngine.ProposalCancelled
    # Proposals discussion
    - proposalsDiscussion.ThreadCreated
    - proposalsDiscussion.PostCreated
    - proposalsDiscussion.PostUpdated
    - proposalsDiscussion.ThreadModeChanged
    - proposalsDiscussion.PostDeleted
<<<<<<< HEAD
  # Forum
    - forum.CategoryCreated
    - forum.CategoryArchivalStatusUpdated
    - forum.CategoryDeleted
    - forum.ThreadCreated
    - forum.ThreadModerated
    - forum.ThreadMetadataUpdated
    - forum.ThreadDeleted
    - forum.ThreadMoved
    - forum.VoteOnPoll
    - forum.PostAdded
    - forum.PostModerated
    - forum.PostDeleted
    - forum.PostTextUpdated
    - forum.PostReacted
    - forum.CategoryStickyThreadUpdate
    - forum.CategoryMembershipOfModeratorUpdated
  # Content directory
    - content.CuratorGroupCreated
    - content.CuratorGroupStatusSet
    - content.CuratorAdded
    - content.CuratorRemoved
    - content.ChannelCreated
    - content.ChannelUpdated
    - content.ChannelAssetsRemoved
    - content.ChannelCensorshipStatusUpdated
    - content.ChannelOwnershipTransferRequested
    - content.ChannelOwnershipTransferRequestWithdrawn
    - content.ChannelOwnershipTransferred
    - content.ChannelCategoryCreated
    - content.ChannelCategoryUpdated
    - content.ChannelCategoryDeleted
    - content.VideoCategoryCreated
    - content.VideoCategoryUpdated
    - content.VideoCategoryDeleted
    - content.VideoCreated
    - content.VideoUpdated
    - content.VideoDeleted
    - content.VideoCensorshipStatusUpdated
    - content.FeaturedVideosSet
    # Storage
    - data_directory.ContentAdded
    - data_directory.ContentRemoved
    - data_directory.ContentAccepted
    - data_directory.ContentRejected
    - data_directory.ContentUploadingStatusUpdated
  calls:
    # Content directory
    - content.create_curator_group
    - content.set_curator_group_status
    - content.add_curator_to_group
    - content.remove_curator_from_group
    - content.create_channel
    - content.update_channel
    - content.remove_channel_assets
    - content.update_channel_censorship_status
    - content.create_channel_category
    - content.update_channel_category
    - content.delete_channel_category
    - content.request_channel_transfer
    - content.cancel_channel_transfer_request
    - content.accept_channel_transfer
    - content.create_video
    - content.update_video
    - content.delete_video
    - content.create_playlist
    - content.update_playlist
    - content.delete_playlist
    - content.set_featured_videos
    - content.create_video_category
    - content.update_video_category
    - content.delete_video_category
    - content.remove_person_from_video
    - content.update_video_censorship_status
    # Storage
    - data_directory.add_content
    - data_directory.remove_content
    - data_directory.accept_content
    - data_directory.update_content_uploading_status
=======
  calls:
    - members.updateProfile
    - members.updateAccounts
    - proposalsDiscussion.addPost
>>>>>>> 090ebaa0
  outDir: ./mappings/generated/types
  customTypes:
    lib: '@joystream/types/augment/all/types'
    typedefsLoc: '../types/augment/all/defs.json'
mappings:
  # js module that exports the handler functions
  mappingsModule: mappings/lib
  # additinal libraries the processor loads
  # typically it is a module with event and extrinsic types generated by hydra-typegen
  imports:
    - mappings/lib/generated/types
  eventHandlers:
    # Membership module
    - event: members.MembershipBought
      handler: members_MembershipBought
    - event: members.MemberProfileUpdated
      handler: members_MemberProfileUpdated
    - event: members.MemberAccountsUpdated
      handler: members_MemberAccountsUpdated
    - event: members.MemberVerificationStatusUpdated
      handler: members_MemberVerificationStatusUpdated
    - event: members.InvitesTransferred
      handler: members_InvitesTransferred
    - event: members.MemberInvited
      handler: members_MemberInvited
    - event: members.StakingAccountAdded
      handler: members_StakingAccountAdded
    - event: members.StakingAccountConfirmed
      handler: members_StakingAccountConfirmed
    - event: members.StakingAccountRemoved
      handler: members_StakingAccountRemoved
    - event: members.InitialInvitationCountUpdated
      handler: members_InitialInvitationCountUpdated
    - event: members.MembershipPriceUpdated
      handler: members_MembershipPriceUpdated
    - event: members.ReferralCutUpdated
      handler: members_ReferralCutUpdated
    - event: members.InitialInvitationBalanceUpdated
      handler: members_InitialInvitationBalanceUpdated
    - event: members.LeaderInvitationQuotaUpdated
      handler: members_LeaderInvitationQuotaUpdated
    # Storage working group
    - event: storageWorkingGroup.OpeningAdded
      handler: workingGroups_OpeningAdded
    - event: storageWorkingGroup.AppliedOnOpening
      handler: workingGroups_AppliedOnOpening
    - event: storageWorkingGroup.OpeningFilled
      handler: workingGroups_OpeningFilled
    - event: storageWorkingGroup.LeaderSet
      handler: workingGroups_LeaderSet
    - event: storageWorkingGroup.WorkerRoleAccountUpdated
      handler: workingGroups_WorkerRoleAccountUpdated
    - event: storageWorkingGroup.LeaderUnset
      handler: workingGroups_LeaderUnset
    - event: storageWorkingGroup.WorkerExited
      handler: workingGroups_WorkerExited
    - event: storageWorkingGroup.TerminatedWorker
      handler: workingGroups_TerminatedWorker
    - event: storageWorkingGroup.TerminatedLeader
      handler: workingGroups_TerminatedLeader
    - event: storageWorkingGroup.StakeSlashed
      handler: workingGroups_StakeSlashed
    - event: storageWorkingGroup.StakeDecreased
      handler: workingGroups_StakeDecreased
    - event: storageWorkingGroup.StakeIncreased
      handler: workingGroups_StakeIncreased
    - event: storageWorkingGroup.ApplicationWithdrawn
      handler: workingGroups_ApplicationWithdrawn
    - event: storageWorkingGroup.OpeningCanceled
      handler: workingGroups_OpeningCanceled
    - event: storageWorkingGroup.BudgetSet
      handler: workingGroups_BudgetSet
    - event: storageWorkingGroup.WorkerRewardAccountUpdated
      handler: workingGroups_WorkerRewardAccountUpdated
    - event: storageWorkingGroup.WorkerRewardAmountUpdated
      handler: workingGroups_WorkerRewardAmountUpdated
    - event: storageWorkingGroup.StatusTextChanged
      handler: workingGroups_StatusTextChanged
    - event: storageWorkingGroup.BudgetSpending
      handler: workingGroups_BudgetSpending
    - event: storageWorkingGroup.RewardPaid
      handler: workingGroups_RewardPaid
    - event: storageWorkingGroup.NewMissedRewardLevelReached
      handler: workingGroups_NewMissedRewardLevelReached
    - event: storageWorkingGroup.WorkerStartedLeaving
      handler: workingGroups_WorkerStartedLeaving
    # Forum working group
    - event: forumWorkingGroup.OpeningAdded
      handler: workingGroups_OpeningAdded
    - event: forumWorkingGroup.AppliedOnOpening
      handler: workingGroups_AppliedOnOpening
    - event: forumWorkingGroup.OpeningFilled
      handler: workingGroups_OpeningFilled
    - event: forumWorkingGroup.LeaderSet
      handler: workingGroups_LeaderSet
    - event: forumWorkingGroup.WorkerRoleAccountUpdated
      handler: workingGroups_WorkerRoleAccountUpdated
    - event: forumWorkingGroup.LeaderUnset
      handler: workingGroups_LeaderUnset
    - event: forumWorkingGroup.WorkerExited
      handler: workingGroups_WorkerExited
    - event: forumWorkingGroup.TerminatedWorker
      handler: workingGroups_TerminatedWorker
    - event: forumWorkingGroup.TerminatedLeader
      handler: workingGroups_TerminatedLeader
    - event: forumWorkingGroup.StakeSlashed
      handler: workingGroups_StakeSlashed
    - event: forumWorkingGroup.StakeDecreased
      handler: workingGroups_StakeDecreased
    - event: forumWorkingGroup.StakeIncreased
      handler: workingGroups_StakeIncreased
    - event: forumWorkingGroup.ApplicationWithdrawn
      handler: workingGroups_ApplicationWithdrawn
    - event: forumWorkingGroup.OpeningCanceled
      handler: workingGroups_OpeningCanceled
    - event: forumWorkingGroup.BudgetSet
      handler: workingGroups_BudgetSet
    - event: forumWorkingGroup.WorkerRewardAccountUpdated
      handler: workingGroups_WorkerRewardAccountUpdated
    - event: forumWorkingGroup.WorkerRewardAmountUpdated
      handler: workingGroups_WorkerRewardAmountUpdated
    - event: forumWorkingGroup.StatusTextChanged
      handler: workingGroups_StatusTextChanged
    - event: forumWorkingGroup.BudgetSpending
      handler: workingGroups_BudgetSpending
    - event: forumWorkingGroup.RewardPaid
      handler: workingGroups_RewardPaid
    - event: forumWorkingGroup.NewMissedRewardLevelReached
      handler: workingGroups_NewMissedRewardLevelReached
    - event: forumWorkingGroup.WorkerStartedLeaving
      handler: workingGroups_WorkerStartedLeaving
    # Membership working group
    - event: membershipWorkingGroup.OpeningAdded
      handler: workingGroups_OpeningAdded
    - event: membershipWorkingGroup.AppliedOnOpening
      handler: workingGroups_AppliedOnOpening
    - event: membershipWorkingGroup.OpeningFilled
      handler: workingGroups_OpeningFilled
    - event: membershipWorkingGroup.LeaderSet
      handler: workingGroups_LeaderSet
    - event: membershipWorkingGroup.WorkerRoleAccountUpdated
      handler: workingGroups_WorkerRoleAccountUpdated
    - event: membershipWorkingGroup.LeaderUnset
      handler: workingGroups_LeaderUnset
    - event: membershipWorkingGroup.WorkerExited
      handler: workingGroups_WorkerExited
    - event: membershipWorkingGroup.TerminatedWorker
      handler: workingGroups_TerminatedWorker
    - event: membershipWorkingGroup.TerminatedLeader
      handler: workingGroups_TerminatedLeader
    - event: membershipWorkingGroup.StakeSlashed
      handler: workingGroups_StakeSlashed
    - event: membershipWorkingGroup.StakeDecreased
      handler: workingGroups_StakeDecreased
    - event: membershipWorkingGroup.StakeIncreased
      handler: workingGroups_StakeIncreased
    - event: membershipWorkingGroup.ApplicationWithdrawn
      handler: workingGroups_ApplicationWithdrawn
    - event: membershipWorkingGroup.OpeningCanceled
      handler: workingGroups_OpeningCanceled
    - event: membershipWorkingGroup.BudgetSet
      handler: workingGroups_BudgetSet
    - event: membershipWorkingGroup.WorkerRewardAccountUpdated
      handler: workingGroups_WorkerRewardAccountUpdated
    - event: membershipWorkingGroup.WorkerRewardAmountUpdated
      handler: workingGroups_WorkerRewardAmountUpdated
    - event: membershipWorkingGroup.StatusTextChanged
      handler: workingGroups_StatusTextChanged
    - event: membershipWorkingGroup.BudgetSpending
      handler: workingGroups_BudgetSpending
    - event: membershipWorkingGroup.RewardPaid
      handler: workingGroups_RewardPaid
    - event: membershipWorkingGroup.NewMissedRewardLevelReached
      handler: workingGroups_NewMissedRewardLevelReached
    - event: membershipWorkingGroup.WorkerStartedLeaving
      handler: workingGroups_WorkerStartedLeaving
    # Content directory working group
    - event: contentDirectoryWorkingGroup.OpeningAdded
      handler: workingGroups_OpeningAdded
    - event: contentDirectoryWorkingGroup.AppliedOnOpening
      handler: workingGroups_AppliedOnOpening
    - event: contentDirectoryWorkingGroup.OpeningFilled
      handler: workingGroups_OpeningFilled
    - event: contentDirectoryWorkingGroup.LeaderSet
      handler: workingGroups_LeaderSet
    - event: contentDirectoryWorkingGroup.WorkerRoleAccountUpdated
      handler: workingGroups_WorkerRoleAccountUpdated
    - event: contentDirectoryWorkingGroup.LeaderUnset
      handler: workingGroups_LeaderUnset
    - event: contentDirectoryWorkingGroup.WorkerExited
      handler: workingGroups_WorkerExited
    - event: contentDirectoryWorkingGroup.TerminatedWorker
      handler: workingGroups_TerminatedWorker
    - event: contentDirectoryWorkingGroup.TerminatedLeader
      handler: workingGroups_TerminatedLeader
    - event: contentDirectoryWorkingGroup.StakeSlashed
      handler: workingGroups_StakeSlashed
    - event: contentDirectoryWorkingGroup.StakeDecreased
      handler: workingGroups_StakeDecreased
    - event: contentDirectoryWorkingGroup.StakeIncreased
      handler: workingGroups_StakeIncreased
    - event: contentDirectoryWorkingGroup.ApplicationWithdrawn
      handler: workingGroups_ApplicationWithdrawn
    - event: contentDirectoryWorkingGroup.OpeningCanceled
      handler: workingGroups_OpeningCanceled
    - event: contentDirectoryWorkingGroup.BudgetSet
      handler: workingGroups_BudgetSet
    - event: contentDirectoryWorkingGroup.WorkerRewardAccountUpdated
      handler: workingGroups_WorkerRewardAccountUpdated
    - event: contentDirectoryWorkingGroup.WorkerRewardAmountUpdated
      handler: workingGroups_WorkerRewardAmountUpdated
    - event: contentDirectoryWorkingGroup.StatusTextChanged
      handler: workingGroups_StatusTextChanged
    - event: contentDirectoryWorkingGroup.BudgetSpending
      handler: workingGroups_BudgetSpending
    - event: contentDirectoryWorkingGroup.RewardPaid
      handler: workingGroups_RewardPaid
    - event: contentDirectoryWorkingGroup.NewMissedRewardLevelReached
      handler: workingGroups_NewMissedRewardLevelReached
    - event: contentDirectoryWorkingGroup.WorkerStartedLeaving
      handler: workingGroups_WorkerStartedLeaving
<<<<<<< HEAD
    # Operations working group
    - event: operationsWorkingGroup.OpeningAdded
      handler: workingGroups_OpeningAdded
    - event: operationsWorkingGroup.AppliedOnOpening
      handler: workingGroups_AppliedOnOpening
    - event: operationsWorkingGroup.OpeningFilled
      handler: workingGroups_OpeningFilled
    - event: operationsWorkingGroup.LeaderSet
      handler: workingGroups_LeaderSet
    - event: operationsWorkingGroup.WorkerRoleAccountUpdated
      handler: workingGroups_WorkerRoleAccountUpdated
    - event: operationsWorkingGroup.LeaderUnset
      handler: workingGroups_LeaderUnset
    - event: operationsWorkingGroup.WorkerExited
      handler: workingGroups_WorkerExited
    - event: operationsWorkingGroup.TerminatedWorker
      handler: workingGroups_TerminatedWorker
    - event: operationsWorkingGroup.TerminatedLeader
      handler: workingGroups_TerminatedLeader
    - event: operationsWorkingGroup.StakeSlashed
      handler: workingGroups_StakeSlashed
    - event: operationsWorkingGroup.StakeDecreased
      handler: workingGroups_StakeDecreased
    - event: operationsWorkingGroup.StakeIncreased
      handler: workingGroups_StakeIncreased
    - event: operationsWorkingGroup.ApplicationWithdrawn
      handler: workingGroups_ApplicationWithdrawn
    - event: operationsWorkingGroup.OpeningCanceled
      handler: workingGroups_OpeningCanceled
    - event: operationsWorkingGroup.BudgetSet
      handler: workingGroups_BudgetSet
    - event: operationsWorkingGroup.WorkerRewardAccountUpdated
      handler: workingGroups_WorkerRewardAccountUpdated
    - event: operationsWorkingGroup.WorkerRewardAmountUpdated
      handler: workingGroups_WorkerRewardAmountUpdated
    - event: operationsWorkingGroup.StatusTextChanged
      handler: workingGroups_StatusTextChanged
    - event: operationsWorkingGroup.BudgetSpending
      handler: workingGroups_BudgetSpending
    - event: operationsWorkingGroup.RewardPaid
      handler: workingGroups_RewardPaid
    - event: operationsWorkingGroup.NewMissedRewardLevelReached
      handler: workingGroups_NewMissedRewardLevelReached
    - event: operationsWorkingGroup.WorkerStartedLeaving
      handler: workingGroups_WorkerStartedLeaving
    # Gateway working group
    - event: gatewayWorkingGroup.OpeningAdded
      handler: workingGroups_OpeningAdded
    - event: gatewayWorkingGroup.AppliedOnOpening
      handler: workingGroups_AppliedOnOpening
    - event: gatewayWorkingGroup.OpeningFilled
      handler: workingGroups_OpeningFilled
    - event: gatewayWorkingGroup.LeaderSet
      handler: workingGroups_LeaderSet
    - event: gatewayWorkingGroup.WorkerRoleAccountUpdated
      handler: workingGroups_WorkerRoleAccountUpdated
    - event: gatewayWorkingGroup.LeaderUnset
      handler: workingGroups_LeaderUnset
    - event: gatewayWorkingGroup.WorkerExited
      handler: workingGroups_WorkerExited
    - event: gatewayWorkingGroup.TerminatedWorker
      handler: workingGroups_TerminatedWorker
    - event: gatewayWorkingGroup.TerminatedLeader
      handler: workingGroups_TerminatedLeader
    - event: gatewayWorkingGroup.StakeSlashed
      handler: workingGroups_StakeSlashed
    - event: gatewayWorkingGroup.StakeDecreased
      handler: workingGroups_StakeDecreased
    - event: gatewayWorkingGroup.StakeIncreased
      handler: workingGroups_StakeIncreased
    - event: gatewayWorkingGroup.ApplicationWithdrawn
      handler: workingGroups_ApplicationWithdrawn
    - event: gatewayWorkingGroup.OpeningCanceled
      handler: workingGroups_OpeningCanceled
    - event: gatewayWorkingGroup.BudgetSet
      handler: workingGroups_BudgetSet
    - event: gatewayWorkingGroup.WorkerRewardAccountUpdated
      handler: workingGroups_WorkerRewardAccountUpdated
    - event: gatewayWorkingGroup.WorkerRewardAmountUpdated
      handler: workingGroups_WorkerRewardAmountUpdated
    - event: gatewayWorkingGroup.StatusTextChanged
      handler: workingGroups_StatusTextChanged
    - event: gatewayWorkingGroup.BudgetSpending
      handler: workingGroups_BudgetSpending
    - event: gatewayWorkingGroup.RewardPaid
      handler: workingGroups_RewardPaid
    - event: gatewayWorkingGroup.NewMissedRewardLevelReached
      handler: workingGroups_NewMissedRewardLevelReached
    - event: gatewayWorkingGroup.WorkerStartedLeaving
      handler: workingGroups_WorkerStartedLeaving
    # Proposals
    - event: proposalsCodex.ProposalCreated
      handler: proposalsCodex_ProposalCreated
=======
    # Proposals
    - event: proposalsCodex.ProposalCreated
      handler: proposalsCodex_ProposalCreated
    - event: proposalsEngine.ProposalCreated
      handler: proposalsEngine_ProposalCreated
>>>>>>> 090ebaa0
    - event: proposalsEngine.ProposalStatusUpdated
      handler: proposalsEngine_ProposalStatusUpdated
    - event: proposalsEngine.ProposalDecisionMade
      handler: proposalsEngine_ProposalDecisionMade
    - event: proposalsEngine.ProposalExecuted
      handler: proposalsEngine_ProposalExecuted
    - event: proposalsEngine.Voted
      handler: proposalsEngine_Voted
    - event: proposalsEngine.ProposalCancelled
      handler: proposalsEngine_ProposalCancelled
    # Proposals discussion
    - event: proposalsDiscussion.ThreadCreated
      handler: proposalsDiscussion_ThreadCreated
    - event: proposalsDiscussion.PostCreated
      handler: proposalsDiscussion_PostCreated
    - event: proposalsDiscussion.PostUpdated
      handler: proposalsDiscussion_PostUpdated
    - event: proposalsDiscussion.ThreadModeChanged
      handler: proposalsDiscussion_ThreadModeChanged
    - event: proposalsDiscussion.PostDeleted
      handler: proposalsDiscussion_PostDeleted
<<<<<<< HEAD
    # Forum
    - event: forum.CategoryCreated
      handler: forum_CategoryCreated
    - event: forum.CategoryArchivalStatusUpdated
      handler: forum_CategoryArchivalStatusUpdated
    - event: forum.CategoryDeleted
      handler: forum_CategoryDeleted
    - event: forum.ThreadCreated
      handler: forum_ThreadCreated
    - event: forum.ThreadModerated
      handler: forum_ThreadModerated
    - event: forum.ThreadMetadataUpdated
      handler: forum_ThreadMetadataUpdated
    - event: forum.ThreadDeleted
      handler: forum_ThreadDeleted
    - event: forum.ThreadMoved
      handler: forum_ThreadMoved
    - event: forum.PostAdded
      handler: forum_PostAdded
    - event: forum.PostModerated
      handler: forum_PostModerated
    - event: forum.PostDeleted
      handler: forum_PostDeleted
    - event: forum.PostTextUpdated
      handler: forum_PostTextUpdated
    - event: forum.PostReacted
      handler: forum_PostReacted
    - event: forum.VoteOnPoll
      handler: forum_VoteOnPoll
    - event: forum.CategoryStickyThreadUpdate
      handler: forum_CategoryStickyThreadUpdate
    - event: forum.CategoryMembershipOfModeratorUpdated
      handler: forum_CategoryMembershipOfModeratorUpdated
    # Content directory
    - event: content.CuratorGroupCreated
      handler: content_CuratorGroupCreated
    - event: content.CuratorGroupStatusSet
      handler: content_CuratorGroupStatusSet
    - event: content.CuratorAdded
      handler: content_CuratorAdded
    - event: content.CuratorRemoved
      handler: content_CuratorRemoved
    - event: content.ChannelCreated
      handler: content_ChannelCreated
    - event: content.ChannelUpdated
      handler: content_ChannelUpdated
    - event: content.ChannelAssetsRemoved
      handler: content_ChannelAssetsRemoved
    - event: content.ChannelCensorshipStatusUpdated
      handler: content_ChannelCensorshipStatusUpdated
    # these events are defined in runtime but never calles (at the time of writing)
    #- event: content.ChannelOwnershipTransferRequested
    #  handler: content_ChannelOwnershipTransferRequested
    #- event: content.ChannelOwnershipTransferRequestWithdrawn
    #  handler: content_ChannelOwnershipTransferRequestWithdrawn
    #- event: content.ChannelOwnershipTransferred
    #  handler: content_ChannelOwnershipTransferred
    - event: content.ChannelCategoryCreated
      handler: content_ChannelCategoryCreated
    - event: content.ChannelCategoryUpdated
      handler: content_ChannelCategoryUpdated
    - event: content.ChannelCategoryDeleted
      handler: content_ChannelCategoryDeleted
    - event: content.VideoCategoryCreated
      handler: content_VideoCategoryCreated
    - event: content.VideoCategoryUpdated
      handler: content_VideoCategoryUpdated
    - event: content.VideoCategoryDeleted
      handler: content_VideoCategoryDeleted
    - event: content.VideoCreated
      handler: content_VideoCreated
    - event: content.VideoUpdated
      handler: content_VideoUpdated
    - event: content.VideoDeleted
      handler: content_VideoDeleted
    - event: content.VideoCensorshipStatusUpdated
      handler: content_VideoCensorshipStatusUpdated
    - event: content.FeaturedVideosSet
      handler: content_FeaturedVideosSet
    # Storage
    - event: dataDirectory.ContentAdded
      handler: dataDirectory_ContentAdded
    - event: dataDirectory.ContentRemoved
      handler: dataDirectory_ContentRemoved
    - event: dataDirectory.ContentAccepted
      handler: dataDirectory_ContentAccepted
    # not handled at the moment
    #- event: dataDirectory.ContentUploadingStatusUpdated
    #  handler: data_directory_ContentUploadingStatusUpdated
=======
>>>>>>> 090ebaa0
  extrinsicHandlers:
    # infer defaults here
    #- extrinsic: Balances.Transfer
    #- extrinsic: Sudo.batchCall
    #  handler: handleSudoCall(DatabaseManager,SubstrateEvent)
  preBlockHooks:
    - handler: loadGenesisData
      filter:
        height: "[0,0]" # will be executed only at genesis
  postBlockHooks:<|MERGE_RESOLUTION|>--- conflicted
+++ resolved
@@ -51,10 +51,6 @@
     - storageWorkingGroup.NewMissedRewardLevelReached
     # Proposals
     - proposalsCodex.ProposalCreated
-<<<<<<< HEAD
-=======
-    - proposalsEngine.ProposalCreated
->>>>>>> 090ebaa0
     - proposalsEngine.ProposalStatusUpdated
     - proposalsEngine.ProposalDecisionMade
     - proposalsEngine.ProposalExecuted
@@ -66,7 +62,6 @@
     - proposalsDiscussion.PostUpdated
     - proposalsDiscussion.ThreadModeChanged
     - proposalsDiscussion.PostDeleted
-<<<<<<< HEAD
   # Forum
     - forum.CategoryCreated
     - forum.CategoryArchivalStatusUpdated
@@ -146,12 +141,8 @@
     - data_directory.remove_content
     - data_directory.accept_content
     - data_directory.update_content_uploading_status
-=======
-  calls:
-    - members.updateProfile
-    - members.updateAccounts
+    # Proposals discussion
     - proposalsDiscussion.addPost
->>>>>>> 090ebaa0
   outDir: ./mappings/generated/types
   customTypes:
     lib: '@joystream/types/augment/all/types'
@@ -373,7 +364,6 @@
       handler: workingGroups_NewMissedRewardLevelReached
     - event: contentDirectoryWorkingGroup.WorkerStartedLeaving
       handler: workingGroups_WorkerStartedLeaving
-<<<<<<< HEAD
     # Operations working group
     - event: operationsWorkingGroup.OpeningAdded
       handler: workingGroups_OpeningAdded
@@ -467,13 +457,6 @@
     # Proposals
     - event: proposalsCodex.ProposalCreated
       handler: proposalsCodex_ProposalCreated
-=======
-    # Proposals
-    - event: proposalsCodex.ProposalCreated
-      handler: proposalsCodex_ProposalCreated
-    - event: proposalsEngine.ProposalCreated
-      handler: proposalsEngine_ProposalCreated
->>>>>>> 090ebaa0
     - event: proposalsEngine.ProposalStatusUpdated
       handler: proposalsEngine_ProposalStatusUpdated
     - event: proposalsEngine.ProposalDecisionMade
@@ -495,7 +478,6 @@
       handler: proposalsDiscussion_ThreadModeChanged
     - event: proposalsDiscussion.PostDeleted
       handler: proposalsDiscussion_PostDeleted
-<<<<<<< HEAD
     # Forum
     - event: forum.CategoryCreated
       handler: forum_CategoryCreated
@@ -585,8 +567,6 @@
     # not handled at the moment
     #- event: dataDirectory.ContentUploadingStatusUpdated
     #  handler: data_directory_ContentUploadingStatusUpdated
-=======
->>>>>>> 090ebaa0
   extrinsicHandlers:
     # infer defaults here
     #- extrinsic: Balances.Transfer
