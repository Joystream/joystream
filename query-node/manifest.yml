version: '4.0'
description: Joystream query-node manifest file
repository: https://github.com/Joystream/joystream
hydraVersion: '4'
dataSource:
  kind: substrate
  chain: joystream
entities:
  - generated/graphql-server/dist/src/modules/**/*.model.js
typegen:
  metadata:
    source: ../chain-metadata.json
  events:
    # Membership
    - members.MembershipBought
    - members.MemberProfileUpdated
    - members.MemberAccountsUpdated
    - members.MemberVerificationStatusUpdated
    - members.InvitesTransferred
    - members.MemberInvited
    - members.StakingAccountAdded
    - members.StakingAccountConfirmed
    - members.StakingAccountRemoved
    - members.InitialInvitationCountUpdated
    - members.MembershipPriceUpdated
    - members.ReferralCutUpdated
    - members.InitialInvitationBalanceUpdated
    - members.LeaderInvitationQuotaUpdated
    - members.MemberRemarked
    # Working groups - use Storage Working Group as a reference group (all groups emit the same events)
    - storageWorkingGroup.OpeningAdded
    - storageWorkingGroup.AppliedOnOpening
    - storageWorkingGroup.OpeningFilled
    - storageWorkingGroup.LeaderSet
    - storageWorkingGroup.WorkerRoleAccountUpdated
    - storageWorkingGroup.LeaderUnset
    - storageWorkingGroup.WorkerStartedLeaving
    - storageWorkingGroup.WorkerExited
    - storageWorkingGroup.TerminatedWorker
    - storageWorkingGroup.TerminatedLeader
    - storageWorkingGroup.StakeSlashed
    - storageWorkingGroup.StakeDecreased
    - storageWorkingGroup.StakeIncreased
    - storageWorkingGroup.ApplicationWithdrawn
    - storageWorkingGroup.OpeningCanceled
    - storageWorkingGroup.BudgetSet
    - storageWorkingGroup.WorkerRewardAccountUpdated
    - storageWorkingGroup.WorkerRewardAmountUpdated
    - storageWorkingGroup.StatusTextChanged
    - storageWorkingGroup.BudgetSpending
    - storageWorkingGroup.RewardPaid
    - storageWorkingGroup.NewMissedRewardLevelReached
    # Proposals
    - proposalsCodex.ProposalCreated
    - proposalsEngine.ProposalStatusUpdated
    - proposalsEngine.ProposalDecisionMade
    - proposalsEngine.ProposalExecuted
    - proposalsEngine.Voted
    - proposalsEngine.ProposalCancelled
    # Proposals discussion
    - proposalsDiscussion.ThreadCreated
    - proposalsDiscussion.PostCreated
    - proposalsDiscussion.PostUpdated
    - proposalsDiscussion.ThreadModeChanged
    - proposalsDiscussion.PostDeleted
    # Forum
    - forum.CategoryCreated
    - forum.CategoryArchivalStatusUpdated
    - forum.CategoryDeleted
    - forum.ThreadCreated
    - forum.ThreadModerated
    - forum.ThreadMetadataUpdated
    - forum.ThreadDeleted
    - forum.ThreadMoved
    - forum.PostAdded
    - forum.PostModerated
    - forum.PostDeleted
    - forum.PostTextUpdated
    - forum.PostReacted
    - forum.CategoryStickyThreadUpdate
    - forum.CategoryMembershipOfModeratorUpdated
    # Content directory
    - content.CuratorGroupCreated
    - content.CuratorGroupStatusSet
    - content.CuratorAdded
    - content.CuratorRemoved
    - content.ChannelCreated
    - content.ChannelUpdated
    - content.ChannelAssetsRemoved
    - content.VideoCreated
    - content.VideoUpdated
    - content.VideoDeleted
    - content.ChannelDeleted
    - content.ChannelDeletedByModerator
    - content.VideoDeletedByModerator
    - content.ChannelAssetsDeletedByModerator
    - content.VideoAssetsDeletedByModerator
    - content.VideoVisibilitySetByModerator
    - content.ChannelOwnerRemarked
    - content.ChannelAgentRemarked
    # Storage
    - storage.StorageBucketCreated
    - storage.StorageBucketInvitationAccepted
    - storage.StorageBucketsUpdatedForBag
    - storage.DataObjectsUploaded
    - storage.DataObjectsUpdated
    - storage.StorageOperatorMetadataSet
    - storage.StorageBucketVoucherLimitsSet
    - storage.PendingDataObjectsAccepted
    - storage.StorageBucketInvitationCancelled
    - storage.StorageBucketOperatorInvited
    - storage.StorageBucketOperatorRemoved
    - storage.UploadingBlockStatusUpdated
    - storage.DataObjectPerMegabyteFeeUpdated
    - storage.StorageBucketsPerBagLimitUpdated
    - storage.StorageBucketsVoucherMaxLimitsUpdated
    - storage.DataObjectsMoved
    - storage.DataObjectsDeleted
    - storage.StorageBucketStatusUpdated
    - storage.UpdateBlacklist
    - storage.DynamicBagDeleted
    - storage.DynamicBagCreated
    - storage.VoucherChanged
    - storage.StorageBucketDeleted
    - storage.DistributionBucketFamilyCreated
    - storage.DistributionBucketFamilyDeleted
    - storage.DistributionBucketCreated
    - storage.DistributionBucketStatusUpdated
    - storage.DistributionBucketDeleted
    - storage.DistributionBucketsUpdatedForBag
    - storage.DistributionBucketsPerBagLimitUpdated
    - storage.DistributionBucketModeUpdated
    - storage.DistributionBucketOperatorInvited
    - storage.DistributionBucketInvitationCancelled
    - storage.DistributionBucketInvitationAccepted
    - storage.DistributionBucketMetadataSet
    - storage.DistributionBucketOperatorRemoved
    - storage.DistributionBucketFamilyMetadataSet
    - storage.DataObjectStateBloatBondValueUpdated
    # Not required:
    # - storage.NumberOfStorageBucketsInDynamicBagCreationPolicyUpdated
    # - storage.FamiliesInDynamicBagCreationPolicyUpdated

    # Council
    - council.AnnouncingPeriodStarted
    - council.NotEnoughCandidates
    - council.VotingPeriodStarted
    - council.NewCandidate
    - council.NewCouncilElected
    - council.NewCouncilNotElected
    - council.CandidacyStakeRelease
    - council.CandidacyWithdraw
    - council.CandidacyNoteSet
    - council.RewardPayment
    - council.BudgetBalanceSet
    - council.BudgetRefill
    - council.BudgetRefillPlanned
    - council.BudgetIncrementUpdated
    - council.CouncilorRewardUpdated
    - council.RequestFunded
    # Referendum
    - referendum.ReferendumStarted
    - referendum.ReferendumStartedForcefully
    - referendum.RevealingStageStarted
    - referendum.ReferendumFinished
    - referendum.VoteCast
    - referendum.VoteRevealed
    - referendum.StakeReleased
    # Bounty
    # TODO: uncomment this + event handlers below after bounties are repaired
    # - bounty.BountyCreated
    # - bounty.BountyCanceled
    # - bounty.BountyVetoed
    # - bounty.BountyFunded
    # - bounty.BountyMaxFundingReached
    # - bounty.BountyFundingWithdrawal
    # - bounty.BountyCreatorCherryWithdrawal
    # - bounty.BountyRemoved
    # - bounty.WorkEntryAnnounced
    # - bounty.WorkEntryWithdrawn
    # - bounty.WorkEntrySlashed
    # - bounty.WorkSubmitted
    # - bounty.OracleJudgmentSubmitted
    # - bounty.WorkEntrantFundsWithdrawn
    # content NFTs
    - content.OpenAuctionStarted
    - content.EnglishAuctionStarted
    - content.NftIssued
    - content.AuctionBidMade
    - content.AuctionBidCanceled
    - content.AuctionCanceled
    - content.EnglishAuctionSettled
    - content.BidMadeCompletingAuction
    - content.OpenAuctionBidAccepted
    - content.OfferStarted
    - content.OfferAccepted
    - content.OfferCanceled
    - content.NftSellOrderMade
    - content.NftBought
    - content.BuyNowCanceled
    - content.BuyNowPriceUpdated
    - content.NftSlingedBackToTheOriginalArtist
    # Utility
    - joystreamUtility.UpdatedWorkingGroupBudget
  outDir: ./mappings/generated/types
  customTypes:
    lib: '@joystream/types/augment/all/types'
    typedefsLoc: '../types/augment/all/defs.json'
mappings:
  # js module that exports the handler functions
  mappingsModule: mappings/lib/src
  # additinal libraries the processor loads
  # typically it is a module with event and extrinsic types generated by hydra-typegen
  imports:
    - mappings/lib/generated/types
  eventHandlers:
    # Membership module
    - event: members.MembershipBought
      handler: members_MembershipBought
    - event: members.MemberProfileUpdated
      handler: members_MemberProfileUpdated
    - event: members.MemberAccountsUpdated
      handler: members_MemberAccountsUpdated
    - event: members.MemberVerificationStatusUpdated
      handler: members_MemberVerificationStatusUpdated
    - event: members.InvitesTransferred
      handler: members_InvitesTransferred
    - event: members.MemberInvited
      handler: members_MemberInvited
    - event: members.StakingAccountAdded
      handler: members_StakingAccountAdded
    - event: members.StakingAccountConfirmed
      handler: members_StakingAccountConfirmed
    - event: members.StakingAccountRemoved
      handler: members_StakingAccountRemoved
    - event: members.InitialInvitationCountUpdated
      handler: members_InitialInvitationCountUpdated
    - event: members.MembershipPriceUpdated
      handler: members_MembershipPriceUpdated
    - event: members.ReferralCutUpdated
      handler: members_ReferralCutUpdated
    - event: members.InitialInvitationBalanceUpdated
      handler: members_InitialInvitationBalanceUpdated
    - event: members.LeaderInvitationQuotaUpdated
      handler: members_LeaderInvitationQuotaUpdated
    - event: members.MemberRemarked
      handler: members_MemberRemarked
    # Storage working group
    - event: storageWorkingGroup.OpeningAdded
      handler: workingGroups_OpeningAdded
    - event: storageWorkingGroup.AppliedOnOpening
      handler: workingGroups_AppliedOnOpening
    - event: storageWorkingGroup.OpeningFilled
      handler: workingGroups_OpeningFilled
    - event: storageWorkingGroup.LeaderSet
      handler: workingGroups_LeaderSet
    - event: storageWorkingGroup.WorkerRoleAccountUpdated
      handler: workingGroups_WorkerRoleAccountUpdated
    - event: storageWorkingGroup.LeaderUnset
      handler: workingGroups_LeaderUnset
    - event: storageWorkingGroup.WorkerExited
      handler: workingGroups_WorkerExited
    - event: storageWorkingGroup.TerminatedWorker
      handler: workingGroups_TerminatedWorker
    - event: storageWorkingGroup.TerminatedLeader
      handler: workingGroups_TerminatedLeader
    - event: storageWorkingGroup.StakeSlashed
      handler: workingGroups_StakeSlashed
    - event: storageWorkingGroup.StakeDecreased
      handler: workingGroups_StakeDecreased
    - event: storageWorkingGroup.StakeIncreased
      handler: workingGroups_StakeIncreased
    - event: storageWorkingGroup.ApplicationWithdrawn
      handler: workingGroups_ApplicationWithdrawn
    - event: storageWorkingGroup.OpeningCanceled
      handler: workingGroups_OpeningCanceled
    - event: storageWorkingGroup.BudgetSet
      handler: workingGroups_BudgetSet
    - event: storageWorkingGroup.WorkerRewardAccountUpdated
      handler: workingGroups_WorkerRewardAccountUpdated
    - event: storageWorkingGroup.WorkerRewardAmountUpdated
      handler: workingGroups_WorkerRewardAmountUpdated
    - event: storageWorkingGroup.StatusTextChanged
      handler: workingGroups_StatusTextChanged
    - event: storageWorkingGroup.BudgetSpending
      handler: workingGroups_BudgetSpending
    - event: storageWorkingGroup.RewardPaid
      handler: workingGroups_RewardPaid
    - event: storageWorkingGroup.NewMissedRewardLevelReached
      handler: workingGroups_NewMissedRewardLevelReached
    - event: storageWorkingGroup.WorkerStartedLeaving
      handler: workingGroups_WorkerStartedLeaving
    # Forum working group
    - event: forumWorkingGroup.OpeningAdded
      handler: workingGroups_OpeningAdded
    - event: forumWorkingGroup.AppliedOnOpening
      handler: workingGroups_AppliedOnOpening
    - event: forumWorkingGroup.OpeningFilled
      handler: workingGroups_OpeningFilled
    - event: forumWorkingGroup.LeaderSet
      handler: workingGroups_LeaderSet
    - event: forumWorkingGroup.WorkerRoleAccountUpdated
      handler: workingGroups_WorkerRoleAccountUpdated
    - event: forumWorkingGroup.LeaderUnset
      handler: workingGroups_LeaderUnset
    - event: forumWorkingGroup.WorkerExited
      handler: workingGroups_WorkerExited
    - event: forumWorkingGroup.TerminatedWorker
      handler: workingGroups_TerminatedWorker
    - event: forumWorkingGroup.TerminatedLeader
      handler: workingGroups_TerminatedLeader
    - event: forumWorkingGroup.StakeSlashed
      handler: workingGroups_StakeSlashed
    - event: forumWorkingGroup.StakeDecreased
      handler: workingGroups_StakeDecreased
    - event: forumWorkingGroup.StakeIncreased
      handler: workingGroups_StakeIncreased
    - event: forumWorkingGroup.ApplicationWithdrawn
      handler: workingGroups_ApplicationWithdrawn
    - event: forumWorkingGroup.OpeningCanceled
      handler: workingGroups_OpeningCanceled
    - event: forumWorkingGroup.BudgetSet
      handler: workingGroups_BudgetSet
    - event: forumWorkingGroup.WorkerRewardAccountUpdated
      handler: workingGroups_WorkerRewardAccountUpdated
    - event: forumWorkingGroup.WorkerRewardAmountUpdated
      handler: workingGroups_WorkerRewardAmountUpdated
    - event: forumWorkingGroup.StatusTextChanged
      handler: workingGroups_StatusTextChanged
    - event: forumWorkingGroup.BudgetSpending
      handler: workingGroups_BudgetSpending
    - event: forumWorkingGroup.RewardPaid
      handler: workingGroups_RewardPaid
    - event: forumWorkingGroup.NewMissedRewardLevelReached
      handler: workingGroups_NewMissedRewardLevelReached
    - event: forumWorkingGroup.WorkerStartedLeaving
      handler: workingGroups_WorkerStartedLeaving
    # Membership working group
    - event: membershipWorkingGroup.OpeningAdded
      handler: workingGroups_OpeningAdded
    - event: membershipWorkingGroup.AppliedOnOpening
      handler: workingGroups_AppliedOnOpening
    - event: membershipWorkingGroup.OpeningFilled
      handler: workingGroups_OpeningFilled
    - event: membershipWorkingGroup.LeaderSet
      handler: workingGroups_LeaderSet
    - event: membershipWorkingGroup.WorkerRoleAccountUpdated
      handler: workingGroups_WorkerRoleAccountUpdated
    - event: membershipWorkingGroup.LeaderUnset
      handler: workingGroups_LeaderUnset
    - event: membershipWorkingGroup.WorkerExited
      handler: workingGroups_WorkerExited
    - event: membershipWorkingGroup.TerminatedWorker
      handler: workingGroups_TerminatedWorker
    - event: membershipWorkingGroup.TerminatedLeader
      handler: workingGroups_TerminatedLeader
    - event: membershipWorkingGroup.StakeSlashed
      handler: workingGroups_StakeSlashed
    - event: membershipWorkingGroup.StakeDecreased
      handler: workingGroups_StakeDecreased
    - event: membershipWorkingGroup.StakeIncreased
      handler: workingGroups_StakeIncreased
    - event: membershipWorkingGroup.ApplicationWithdrawn
      handler: workingGroups_ApplicationWithdrawn
    - event: membershipWorkingGroup.OpeningCanceled
      handler: workingGroups_OpeningCanceled
    - event: membershipWorkingGroup.BudgetSet
      handler: workingGroups_BudgetSet
    - event: membershipWorkingGroup.WorkerRewardAccountUpdated
      handler: workingGroups_WorkerRewardAccountUpdated
    - event: membershipWorkingGroup.WorkerRewardAmountUpdated
      handler: workingGroups_WorkerRewardAmountUpdated
    - event: membershipWorkingGroup.StatusTextChanged
      handler: workingGroups_StatusTextChanged
    - event: membershipWorkingGroup.BudgetSpending
      handler: workingGroups_BudgetSpending
    - event: membershipWorkingGroup.RewardPaid
      handler: workingGroups_RewardPaid
    - event: membershipWorkingGroup.NewMissedRewardLevelReached
      handler: workingGroups_NewMissedRewardLevelReached
    - event: membershipWorkingGroup.WorkerStartedLeaving
      handler: workingGroups_WorkerStartedLeaving
    # Content directory working group
    - event: contentWorkingGroup.OpeningAdded
      handler: workingGroups_OpeningAdded
    - event: contentWorkingGroup.AppliedOnOpening
      handler: workingGroups_AppliedOnOpening
    - event: contentWorkingGroup.OpeningFilled
      handler: workingGroups_OpeningFilled
    - event: contentWorkingGroup.LeaderSet
      handler: workingGroups_LeaderSet
    - event: contentWorkingGroup.WorkerRoleAccountUpdated
      handler: workingGroups_WorkerRoleAccountUpdated
    - event: contentWorkingGroup.LeaderUnset
      handler: workingGroups_LeaderUnset
    - event: contentWorkingGroup.WorkerExited
      handler: workingGroups_WorkerExited
    - event: contentWorkingGroup.TerminatedWorker
      handler: workingGroups_TerminatedWorker
    - event: contentWorkingGroup.TerminatedLeader
      handler: workingGroups_TerminatedLeader
    - event: contentWorkingGroup.StakeSlashed
      handler: workingGroups_StakeSlashed
    - event: contentWorkingGroup.StakeDecreased
      handler: workingGroups_StakeDecreased
    - event: contentWorkingGroup.StakeIncreased
      handler: workingGroups_StakeIncreased
    - event: contentWorkingGroup.ApplicationWithdrawn
      handler: workingGroups_ApplicationWithdrawn
    - event: contentWorkingGroup.OpeningCanceled
      handler: workingGroups_OpeningCanceled
    - event: contentWorkingGroup.BudgetSet
      handler: workingGroups_BudgetSet
    - event: contentWorkingGroup.WorkerRewardAccountUpdated
      handler: workingGroups_WorkerRewardAccountUpdated
    - event: contentWorkingGroup.WorkerRewardAmountUpdated
      handler: workingGroups_WorkerRewardAmountUpdated
    - event: contentWorkingGroup.StatusTextChanged
      handler: workingGroups_StatusTextChanged
    - event: contentWorkingGroup.BudgetSpending
      handler: workingGroups_BudgetSpending
    - event: contentWorkingGroup.RewardPaid
      handler: workingGroups_RewardPaid
    - event: contentWorkingGroup.NewMissedRewardLevelReached
      handler: workingGroups_NewMissedRewardLevelReached
    - event: contentWorkingGroup.WorkerStartedLeaving
      handler: workingGroups_WorkerStartedLeaving
    # Operations working group alpha
    - event: operationsWorkingGroupAlpha.OpeningAdded
      handler: workingGroups_OpeningAdded
    - event: operationsWorkingGroupAlpha.AppliedOnOpening
      handler: workingGroups_AppliedOnOpening
    - event: operationsWorkingGroupAlpha.OpeningFilled
      handler: workingGroups_OpeningFilled
    - event: operationsWorkingGroupAlpha.LeaderSet
      handler: workingGroups_LeaderSet
    - event: operationsWorkingGroupAlpha.WorkerRoleAccountUpdated
      handler: workingGroups_WorkerRoleAccountUpdated
    - event: operationsWorkingGroupAlpha.LeaderUnset
      handler: workingGroups_LeaderUnset
    - event: operationsWorkingGroupAlpha.WorkerExited
      handler: workingGroups_WorkerExited
    - event: operationsWorkingGroupAlpha.TerminatedWorker
      handler: workingGroups_TerminatedWorker
    - event: operationsWorkingGroupAlpha.TerminatedLeader
      handler: workingGroups_TerminatedLeader
    - event: operationsWorkingGroupAlpha.StakeSlashed
      handler: workingGroups_StakeSlashed
    - event: operationsWorkingGroupAlpha.StakeDecreased
      handler: workingGroups_StakeDecreased
    - event: operationsWorkingGroupAlpha.StakeIncreased
      handler: workingGroups_StakeIncreased
    - event: operationsWorkingGroupAlpha.ApplicationWithdrawn
      handler: workingGroups_ApplicationWithdrawn
    - event: operationsWorkingGroupAlpha.OpeningCanceled
      handler: workingGroups_OpeningCanceled
    - event: operationsWorkingGroupAlpha.BudgetSet
      handler: workingGroups_BudgetSet
    - event: operationsWorkingGroupAlpha.WorkerRewardAccountUpdated
      handler: workingGroups_WorkerRewardAccountUpdated
    - event: operationsWorkingGroupAlpha.WorkerRewardAmountUpdated
      handler: workingGroups_WorkerRewardAmountUpdated
    - event: operationsWorkingGroupAlpha.StatusTextChanged
      handler: workingGroups_StatusTextChanged
    - event: operationsWorkingGroupAlpha.BudgetSpending
      handler: workingGroups_BudgetSpending
    - event: operationsWorkingGroupAlpha.RewardPaid
      handler: workingGroups_RewardPaid
    - event: operationsWorkingGroupAlpha.NewMissedRewardLevelReached
      handler: workingGroups_NewMissedRewardLevelReached
    - event: operationsWorkingGroupAlpha.WorkerStartedLeaving
      handler: workingGroups_WorkerStartedLeaving
    # Operations working group beta
    - event: operationsWorkingGroupBeta.OpeningAdded
      handler: workingGroups_OpeningAdded
    - event: operationsWorkingGroupBeta.AppliedOnOpening
      handler: workingGroups_AppliedOnOpening
    - event: operationsWorkingGroupBeta.OpeningFilled
      handler: workingGroups_OpeningFilled
    - event: operationsWorkingGroupBeta.LeaderSet
      handler: workingGroups_LeaderSet
    - event: operationsWorkingGroupBeta.WorkerRoleAccountUpdated
      handler: workingGroups_WorkerRoleAccountUpdated
    - event: operationsWorkingGroupBeta.LeaderUnset
      handler: workingGroups_LeaderUnset
    - event: operationsWorkingGroupBeta.WorkerExited
      handler: workingGroups_WorkerExited
    - event: operationsWorkingGroupBeta.TerminatedWorker
      handler: workingGroups_TerminatedWorker
    - event: operationsWorkingGroupBeta.TerminatedLeader
      handler: workingGroups_TerminatedLeader
    - event: operationsWorkingGroupBeta.StakeSlashed
      handler: workingGroups_StakeSlashed
    - event: operationsWorkingGroupBeta.StakeDecreased
      handler: workingGroups_StakeDecreased
    - event: operationsWorkingGroupBeta.StakeIncreased
      handler: workingGroups_StakeIncreased
    - event: operationsWorkingGroupBeta.ApplicationWithdrawn
      handler: workingGroups_ApplicationWithdrawn
    - event: operationsWorkingGroupBeta.OpeningCanceled
      handler: workingGroups_OpeningCanceled
    - event: operationsWorkingGroupBeta.BudgetSet
      handler: workingGroups_BudgetSet
    - event: operationsWorkingGroupBeta.WorkerRewardAccountUpdated
      handler: workingGroups_WorkerRewardAccountUpdated
    - event: operationsWorkingGroupBeta.WorkerRewardAmountUpdated
      handler: workingGroups_WorkerRewardAmountUpdated
    - event: operationsWorkingGroupBeta.StatusTextChanged
      handler: workingGroups_StatusTextChanged
    - event: operationsWorkingGroupBeta.BudgetSpending
      handler: workingGroups_BudgetSpending
    - event: operationsWorkingGroupBeta.RewardPaid
      handler: workingGroups_RewardPaid
    - event: operationsWorkingGroupBeta.NewMissedRewardLevelReached
      handler: workingGroups_NewMissedRewardLevelReached
    - event: operationsWorkingGroupBeta.WorkerStartedLeaving
      handler: workingGroups_WorkerStartedLeaving
    # Operations working group gamma
    - event: operationsWorkingGroupGamma.OpeningAdded
      handler: workingGroups_OpeningAdded
    - event: operationsWorkingGroupGamma.AppliedOnOpening
      handler: workingGroups_AppliedOnOpening
    - event: operationsWorkingGroupGamma.OpeningFilled
      handler: workingGroups_OpeningFilled
    - event: operationsWorkingGroupGamma.LeaderSet
      handler: workingGroups_LeaderSet
    - event: operationsWorkingGroupGamma.WorkerRoleAccountUpdated
      handler: workingGroups_WorkerRoleAccountUpdated
    - event: operationsWorkingGroupGamma.LeaderUnset
      handler: workingGroups_LeaderUnset
    - event: operationsWorkingGroupGamma.WorkerExited
      handler: workingGroups_WorkerExited
    - event: operationsWorkingGroupGamma.TerminatedWorker
      handler: workingGroups_TerminatedWorker
    - event: operationsWorkingGroupGamma.TerminatedLeader
      handler: workingGroups_TerminatedLeader
    - event: operationsWorkingGroupGamma.StakeSlashed
      handler: workingGroups_StakeSlashed
    - event: operationsWorkingGroupGamma.StakeDecreased
      handler: workingGroups_StakeDecreased
    - event: operationsWorkingGroupGamma.StakeIncreased
      handler: workingGroups_StakeIncreased
    - event: operationsWorkingGroupGamma.ApplicationWithdrawn
      handler: workingGroups_ApplicationWithdrawn
    - event: operationsWorkingGroupGamma.OpeningCanceled
      handler: workingGroups_OpeningCanceled
    - event: operationsWorkingGroupGamma.BudgetSet
      handler: workingGroups_BudgetSet
    - event: operationsWorkingGroupGamma.WorkerRewardAccountUpdated
      handler: workingGroups_WorkerRewardAccountUpdated
    - event: operationsWorkingGroupGamma.WorkerRewardAmountUpdated
      handler: workingGroups_WorkerRewardAmountUpdated
    - event: operationsWorkingGroupGamma.StatusTextChanged
      handler: workingGroups_StatusTextChanged
    - event: operationsWorkingGroupGamma.BudgetSpending
      handler: workingGroups_BudgetSpending
    - event: operationsWorkingGroupGamma.RewardPaid
      handler: workingGroups_RewardPaid
    - event: operationsWorkingGroupGamma.NewMissedRewardLevelReached
      handler: workingGroups_NewMissedRewardLevelReached
    - event: operationsWorkingGroupGamma.WorkerStartedLeaving
      handler: workingGroups_WorkerStartedLeaving
    # Distribution working group
    - event: distributionWorkingGroup.OpeningAdded
      handler: workingGroups_OpeningAdded
    - event: distributionWorkingGroup.AppliedOnOpening
      handler: workingGroups_AppliedOnOpening
    - event: distributionWorkingGroup.OpeningFilled
      handler: workingGroups_OpeningFilled
    - event: distributionWorkingGroup.LeaderSet
      handler: workingGroups_LeaderSet
    - event: distributionWorkingGroup.WorkerRoleAccountUpdated
      handler: workingGroups_WorkerRoleAccountUpdated
    - event: distributionWorkingGroup.LeaderUnset
      handler: workingGroups_LeaderUnset
    - event: distributionWorkingGroup.WorkerExited
      handler: workingGroups_WorkerExited
    - event: distributionWorkingGroup.TerminatedWorker
      handler: workingGroups_TerminatedWorker
    - event: distributionWorkingGroup.TerminatedLeader
      handler: workingGroups_TerminatedLeader
    - event: distributionWorkingGroup.StakeSlashed
      handler: workingGroups_StakeSlashed
    - event: distributionWorkingGroup.StakeDecreased
      handler: workingGroups_StakeDecreased
    - event: distributionWorkingGroup.StakeIncreased
      handler: workingGroups_StakeIncreased
    - event: distributionWorkingGroup.ApplicationWithdrawn
      handler: workingGroups_ApplicationWithdrawn
    - event: distributionWorkingGroup.OpeningCanceled
      handler: workingGroups_OpeningCanceled
    - event: distributionWorkingGroup.BudgetSet
      handler: workingGroups_BudgetSet
    - event: distributionWorkingGroup.WorkerRewardAccountUpdated
      handler: workingGroups_WorkerRewardAccountUpdated
    - event: distributionWorkingGroup.WorkerRewardAmountUpdated
      handler: workingGroups_WorkerRewardAmountUpdated
    - event: distributionWorkingGroup.StatusTextChanged
      handler: workingGroups_StatusTextChanged
    - event: distributionWorkingGroup.BudgetSpending
      handler: workingGroups_BudgetSpending
    - event: distributionWorkingGroup.RewardPaid
      handler: workingGroups_RewardPaid
    - event: distributionWorkingGroup.NewMissedRewardLevelReached
      handler: workingGroups_NewMissedRewardLevelReached
    - event: distributionWorkingGroup.WorkerStartedLeaving
      handler: workingGroups_WorkerStartedLeaving
    # Gateway working group
    - event: gatewayWorkingGroup.OpeningAdded
      handler: workingGroups_OpeningAdded
    - event: gatewayWorkingGroup.AppliedOnOpening
      handler: workingGroups_AppliedOnOpening
    - event: gatewayWorkingGroup.OpeningFilled
      handler: workingGroups_OpeningFilled
    - event: gatewayWorkingGroup.LeaderSet
      handler: workingGroups_LeaderSet
    - event: gatewayWorkingGroup.WorkerRoleAccountUpdated
      handler: workingGroups_WorkerRoleAccountUpdated
    - event: gatewayWorkingGroup.LeaderUnset
      handler: workingGroups_LeaderUnset
    - event: gatewayWorkingGroup.WorkerExited
      handler: workingGroups_WorkerExited
    - event: gatewayWorkingGroup.TerminatedWorker
      handler: workingGroups_TerminatedWorker
    - event: gatewayWorkingGroup.TerminatedLeader
      handler: workingGroups_TerminatedLeader
    - event: gatewayWorkingGroup.StakeSlashed
      handler: workingGroups_StakeSlashed
    - event: gatewayWorkingGroup.StakeDecreased
      handler: workingGroups_StakeDecreased
    - event: gatewayWorkingGroup.StakeIncreased
      handler: workingGroups_StakeIncreased
    - event: gatewayWorkingGroup.ApplicationWithdrawn
      handler: workingGroups_ApplicationWithdrawn
    - event: gatewayWorkingGroup.OpeningCanceled
      handler: workingGroups_OpeningCanceled
    - event: gatewayWorkingGroup.BudgetSet
      handler: workingGroups_BudgetSet
    - event: gatewayWorkingGroup.WorkerRewardAccountUpdated
      handler: workingGroups_WorkerRewardAccountUpdated
    - event: gatewayWorkingGroup.WorkerRewardAmountUpdated
      handler: workingGroups_WorkerRewardAmountUpdated
    - event: gatewayWorkingGroup.StatusTextChanged
      handler: workingGroups_StatusTextChanged
    - event: gatewayWorkingGroup.BudgetSpending
      handler: workingGroups_BudgetSpending
    - event: gatewayWorkingGroup.RewardPaid
      handler: workingGroups_RewardPaid
    - event: gatewayWorkingGroup.NewMissedRewardLevelReached
      handler: workingGroups_NewMissedRewardLevelReached
    - event: gatewayWorkingGroup.WorkerStartedLeaving
      handler: workingGroups_WorkerStartedLeaving
    # Proposals
    - event: proposalsCodex.ProposalCreated
      handler: proposalsCodex_ProposalCreated
    - event: proposalsEngine.ProposalStatusUpdated
      handler: proposalsEngine_ProposalStatusUpdated
    - event: proposalsEngine.ProposalDecisionMade
      handler: proposalsEngine_ProposalDecisionMade
    - event: proposalsEngine.ProposalExecuted
      handler: proposalsEngine_ProposalExecuted
    - event: proposalsEngine.Voted
      handler: proposalsEngine_Voted
    - event: proposalsEngine.ProposalCancelled
      handler: proposalsEngine_ProposalCancelled
    # Proposals discussion
    - event: proposalsDiscussion.PostCreated
      handler: proposalsDiscussion_PostCreated
    - event: proposalsDiscussion.PostUpdated
      handler: proposalsDiscussion_PostUpdated
    - event: proposalsDiscussion.ThreadModeChanged
      handler: proposalsDiscussion_ThreadModeChanged
    - event: proposalsDiscussion.PostDeleted
      handler: proposalsDiscussion_PostDeleted
    # Forum
    - event: forum.CategoryCreated
      handler: forum_CategoryCreated
    - event: forum.CategoryArchivalStatusUpdated
      handler: forum_CategoryArchivalStatusUpdated
    - event: forum.CategoryDeleted
      handler: forum_CategoryDeleted
    - event: forum.ThreadCreated
      handler: forum_ThreadCreated
    - event: forum.ThreadModerated
      handler: forum_ThreadModerated
    - event: forum.ThreadMetadataUpdated
      handler: forum_ThreadMetadataUpdated
    - event: forum.ThreadDeleted
      handler: forum_ThreadDeleted
    - event: forum.ThreadMoved
      handler: forum_ThreadMoved
    - event: forum.PostAdded
      handler: forum_PostAdded
    - event: forum.PostModerated
      handler: forum_PostModerated
    - event: forum.PostDeleted
      handler: forum_PostDeleted
    - event: forum.PostTextUpdated
      handler: forum_PostTextUpdated
    - event: forum.PostReacted
      handler: forum_PostReacted
    - event: forum.CategoryStickyThreadUpdate
      handler: forum_CategoryStickyThreadUpdate
    - event: forum.CategoryMembershipOfModeratorUpdated
      handler: forum_CategoryMembershipOfModeratorUpdated
    # Content directory
    - event: content.CuratorGroupCreated
      handler: content_CuratorGroupCreated
    - event: content.CuratorGroupStatusSet
      handler: content_CuratorGroupStatusSet
    - event: content.CuratorAdded
      handler: content_CuratorAdded
    - event: content.CuratorRemoved
      handler: content_CuratorRemoved
    - event: content.ChannelCreated
      handler: content_ChannelCreated
    - event: content.ChannelUpdated
      handler: content_ChannelUpdated
    - event: content.ChannelAssetsRemoved
      handler: content_ChannelAssetsRemoved
    - event: content.VideoCreated
      handler: content_ContentCreated
    - event: content.VideoUpdated
      handler: content_ContentUpdated
    - event: content.VideoDeleted
<<<<<<< HEAD
      handler: content_ContentDeleted
    - event: content.VideoCensorshipStatusUpdated
      handler: content_VideoCensorshipStatusUpdated
    - event: content.FeaturedVideosSet
      handler: content_FeaturedVideosSet
=======
      handler: content_VideoDeleted
>>>>>>> 07005326
    - event: content.ChannelDeleted
      handler: content_ChannelDeleted
    - event: content.ChannelDeletedByModerator
      handler: content_ChannelDeletedByModerator
    - event: content.VideoDeletedByModerator
      handler: content_VideoDeletedByModerator
    - event: content.ChannelAssetsDeletedByModerator
      handler: content_ChannelAssetsDeletedByModerator
    - event: content.VideoAssetsDeletedByModerator
      handler: content_VideoAssetsDeletedByModerator
    - event: content.VideoVisibilitySetByModerator
      handler: content_VideoVisibilitySetByModerator

    - event: content.ChannelOwnerRemarked
      handler: content_ChannelOwnerRemarked
    - event: content.ChannelAgentRemarked
      handler: content_ChannelAgentRemarked
    # content NFTs
    - event: content.OpenAuctionStarted
      handler: contentNft_OpenAuctionStarted
    - event: content.EnglishAuctionStarted
      handler: contentNft_EnglishAuctionStarted
    - event: content.NftIssued
      handler: contentNft_NftIssued
    - event: content.AuctionBidMade
      handler: contentNft_AuctionBidMade
    - event: content.AuctionBidCanceled
      handler: contentNft_AuctionBidCanceled
    - event: content.AuctionCanceled
      handler: contentNft_AuctionCanceled
    - event: content.EnglishAuctionSettled
      handler: contentNft_EnglishAuctionSettled
    - event: content.BidMadeCompletingAuction
      handler: contentNft_BidMadeCompletingAuction
    - event: content.OpenAuctionBidAccepted
      handler: contentNft_OpenAuctionBidAccepted
    - event: content.OfferStarted
      handler: contentNft_OfferStarted
    - event: content.OfferAccepted
      handler: contentNft_OfferAccepted
    - event: content.OfferCanceled
      handler: contentNft_OfferCanceled
    - event: content.NftSellOrderMade
      handler: contentNft_NftSellOrderMade
    - event: content.NftBought
      handler: contentNft_NftBought
    - event: content.BuyNowCanceled
      handler: contentNft_BuyNowCanceled
    - event: content.BuyNowPriceUpdated
      handler: contentNft_BuyNowPriceUpdated
    - event: content.NftSlingedBackToTheOriginalArtist
      handler: contentNft_NftSlingedBackToTheOriginalArtist

    # storage v2
    - event: storage.StorageBucketCreated
      handler: storage_StorageBucketCreated
    - event: storage.StorageBucketInvitationAccepted
      handler: storage_StorageBucketInvitationAccepted
    - event: storage.StorageBucketsUpdatedForBag
      handler: storage_StorageBucketsUpdatedForBag
    - event: storage.DataObjectsUploaded
      handler: storage_DataObjectsUploaded
    - event: storage.DataObjectsUpdated
      handler: storage_DataObjectsUpdated
    - event: storage.StorageOperatorMetadataSet
      handler: storage_StorageOperatorMetadataSet
    - event: storage.StorageBucketVoucherLimitsSet
      handler: storage_StorageBucketVoucherLimitsSet
    - event: storage.PendingDataObjectsAccepted
      handler: storage_PendingDataObjectsAccepted
    - event: storage.StorageBucketInvitationCancelled
      handler: storage_StorageBucketInvitationCancelled
    - event: storage.StorageBucketOperatorInvited
      handler: storage_StorageBucketOperatorInvited
    - event: storage.StorageBucketOperatorRemoved
      handler: storage_StorageBucketOperatorRemoved
    - event: storage.UploadingBlockStatusUpdated
      handler: storage_UploadingBlockStatusUpdated
    - event: storage.DataObjectPerMegabyteFeeUpdated
      handler: storage_DataObjectPerMegabyteFeeUpdated
    - event: storage.StorageBucketsPerBagLimitUpdated
      handler: storage_StorageBucketsPerBagLimitUpdated
    - event: storage.StorageBucketsVoucherMaxLimitsUpdated
      handler: storage_StorageBucketsVoucherMaxLimitsUpdated
    - event: storage.DataObjectsMoved
      handler: storage_DataObjectsMoved
    - event: storage.DataObjectsDeleted
      handler: storage_DataObjectsDeleted
    - event: storage.StorageBucketStatusUpdated
      handler: storage_StorageBucketStatusUpdated
    - event: storage.UpdateBlacklist
      handler: storage_UpdateBlacklist
    - event: storage.DynamicBagDeleted
      handler: storage_DynamicBagDeleted
    - event: storage.DynamicBagCreated
      handler: storage_DynamicBagCreated
    - event: storage.VoucherChanged
      handler: storage_VoucherChanged
    - event: storage.StorageBucketDeleted
      handler: storage_StorageBucketDeleted
    - event: storage.DistributionBucketFamilyCreated
      handler: storage_DistributionBucketFamilyCreated
    - event: storage.DistributionBucketFamilyDeleted
      handler: storage_DistributionBucketFamilyDeleted
    - event: storage.DistributionBucketCreated
      handler: storage_DistributionBucketCreated
    - event: storage.DistributionBucketStatusUpdated
      handler: storage_DistributionBucketStatusUpdated
    - event: storage.DistributionBucketDeleted
      handler: storage_DistributionBucketDeleted
    - event: storage.DistributionBucketsUpdatedForBag
      handler: storage_DistributionBucketsUpdatedForBag
    - event: storage.DistributionBucketsPerBagLimitUpdated
      handler: storage_DistributionBucketsPerBagLimitUpdated
    - event: storage.DistributionBucketModeUpdated
      handler: storage_DistributionBucketModeUpdated
    - event: storage.DistributionBucketOperatorInvited
      handler: storage_DistributionBucketOperatorInvited
    - event: storage.DistributionBucketInvitationCancelled
      handler: storage_DistributionBucketInvitationCancelled
    - event: storage.DistributionBucketInvitationAccepted
      handler: storage_DistributionBucketInvitationAccepted
    - event: storage.DistributionBucketMetadataSet
      handler: storage_DistributionBucketMetadataSet
    - event: storage.DistributionBucketOperatorRemoved
      handler: storage_DistributionBucketOperatorRemoved
    - event: storage.DistributionBucketFamilyMetadataSet
      handler: storage_DistributionBucketFamilyMetadataSet
    - event: storage.DataObjectStateBloatBondValueUpdated
      handler: storage_DataObjectStateBloatBondValueUpdated

    # Council
    - event: council.AnnouncingPeriodStarted
      handler: council_AnnouncingPeriodStarted
    - event: council.NotEnoughCandidates
      handler: council_NotEnoughCandidates
    - event: council.VotingPeriodStarted
      handler: council_VotingPeriodStarted
    - event: council.NewCandidate
      handler: council_NewCandidate
    - event: council.NewCouncilElected
      handler: council_NewCouncilElected
    - event: council.NewCouncilNotElected
      handler: council_NewCouncilNotElected
    - event: council.CandidacyStakeRelease
      handler: council_CandidacyStakeRelease
    - event: council.CandidacyWithdraw
      handler: council_CandidacyWithdraw
    - event: council.CandidacyNoteSet
      handler: council_CandidacyNoteSet
    - event: council.RewardPayment
      handler: council_RewardPayment
    - event: council.BudgetBalanceSet
      handler: council_BudgetBalanceSet
    - event: council.BudgetRefill
      handler: council_BudgetRefill
    - event: council.BudgetRefillPlanned
      handler: council_BudgetRefillPlanned
    - event: council.BudgetIncrementUpdated
      handler: council_BudgetIncrementUpdated
    - event: council.CouncilorRewardUpdated
      handler: council_CouncilorRewardUpdated
    - event: council.RequestFunded
      handler: council_RequestFunded
    # Referendum
    - event: referendum.ReferendumStarted
      handler: referendum_ReferendumStarted
    - event: referendum.ReferendumStartedForcefully
      handler: referendum_ReferendumStartedForcefully
    - event: referendum.RevealingStageStarted
      handler: referendum_RevealingStageStarted
    - event: referendum.ReferendumFinished
      handler: referendum_ReferendumFinished
    - event: referendum.VoteCast
      handler: referendum_VoteCast
    - event: referendum.VoteRevealed
      handler: referendum_VoteRevealed
    - event: referendum.StakeReleased
      handler: referendum_StakeReleased
    # Bounty
    # - event: bounty.BountyCreated
    #   handler: bounty_BountyCreated
    # - event: bounty.BountyCanceled
    #   handler: bounty_BountyCanceled
    # - event: bounty.BountyVetoed
    #   handler: bounty_BountyVetoed
    # - event: bounty.BountyFunded
    #   handler: bounty_BountyFunded
    # - event: bounty.BountyMaxFundingReached
    #   handler: bounty_BountyMaxFundingReached
    # - event: bounty.BountyFundingWithdrawal
    #   handler: bounty_BountyFundingWithdrawal
    # - event: bounty.BountyCreatorCherryWithdrawal
    #   handler: bounty_BountyCreatorCherryWithdrawal
    # - event: bounty.BountyRemoved
    #   handler: bounty_BountyRemoved
    # - event: bounty.WorkEntryAnnounced
    #   handler: bounty_WorkEntryAnnounced
    # - event: bounty.WorkEntryWithdrawn
    #   handler: bounty_WorkEntryWithdrawn
    # - event: bounty.WorkEntrySlashed
    #   handler: bounty_WorkEntrySlashed
    # - event: bounty.WorkSubmitted
    #   handler: bounty_WorkSubmitted
    # - event: bounty.OracleJudgmentSubmitted
    #   handler: bounty_OracleJudgmentSubmitted
    # - event: bounty.WorkEntrantFundsWithdrawn
    #   handler: bounty_WorkEntrantFundsWithdrawn
    # ExtrinsicSuccess event handler - we're using an empty handler just for the purpose of triggering
    # preBlock/postBlock hooks for each block (instead of "catching-up" after some event/tx recognized by processor is fired)
    # ExtrinsicSuccess is emitted at least once per block due to timestamp.set extrinsic
    - event: system.ExtrinsicSuccess
      handler: system_ExtrinsicSuccess
    # Utility
    - event: joystreamUtility.UpdatedWorkingGroupBudget
      handler: joystreamUtility_UpdatedWorkingGroupBudget
  extrinsicHandlers:
    # infer defaults here
    #- extrinsic: Balances.Transfer
    #- extrinsic: Sudo.batchCall
    #  handler: handleSudoCall(DatabaseManager,SubstrateEvent)
  preBlockHooks:
    - handler: bootstrapData
      filter:
        height: '[0,0]' # will be executed only at genesis
  postBlockHooks:
    - handler: runScheduler<|MERGE_RESOLUTION|>--- conflicted
+++ resolved
@@ -723,15 +723,7 @@
     - event: content.VideoUpdated
       handler: content_ContentUpdated
     - event: content.VideoDeleted
-<<<<<<< HEAD
-      handler: content_ContentDeleted
-    - event: content.VideoCensorshipStatusUpdated
-      handler: content_VideoCensorshipStatusUpdated
-    - event: content.FeaturedVideosSet
-      handler: content_FeaturedVideosSet
-=======
       handler: content_VideoDeleted
->>>>>>> 07005326
     - event: content.ChannelDeleted
       handler: content_ChannelDeleted
     - event: content.ChannelDeletedByModerator
