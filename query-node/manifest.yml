version: '3.0'
description: Joystream query-node manifest file for storage v2
repository: https://github.com/Joystream/joystream
hydraVersion: "3"
dataSource:
  kind: substrate
  chain: joystream
entities:
  - generated/graphql-server/dist/src/modules/**/*.model.js
typegen:
  metadata:
    source: ws://localhost:9944
  events:
    - storage.StorageBucketCreated
    - storage.StorageBucketInvitationAccepted
    - storage.StorageBucketsUpdatedForBag
    - storage.DataObjectdUploaded
    - storage.StorageOperatorMetadataSet
    - storage.StorageBucketVoucherLimitsSet
    - storage.PendingDataObjectsAccepted
    - storage.StorageBucketInvitationCancelled
    - storage.StorageBucketOperatorInvited
    - storage.StorageBucketOperatorRemoved
    - storage.UploadingBlockStatusUpdated
    - storage.DataObjectPerMegabyteFeeUpdated
    - storage.StorageBucketsPerBagLimitUpdated
    - storage.StorageBucketsVoucherMaxLimitsUpdated
    - storage.DataObjectsMoved
    - storage.DataObjectsDeleted
    - storage.StorageBucketStatusUpdated
    - storage.UpdateBlacklist
    - storage.DynamicBagDeleted
    - storage.DynamicBagCreated
    - storage.DeletionPrizeChanged
    - storage.VoucherChanged
    - storage.StorageBucketDeleted
    - storage.NumberOfStorageBucketsInDynamicBagCreationPolicyUpdated
<<<<<<< HEAD
=======
    - storage.DistributionBucketFamilyCreated
    - storage.DistributionBucketFamilyDeleted
    - storage.DistributionBucketCreated
    - storage.DistributionBucketStatusUpdated
    - storage.DistributionBucketDeleted
    - storage.DistributionBucketsUpdatedForBag
    - storage.DistributionBucketsPerBagLimitUpdated
    - storage.DistributionBucketModeUpdated
    - storage.FamiliesInDynamicBagCreationPolicyUpdated
    - storage.DistributionBucketOperatorInvited
    - storage.DistributionBucketInvitationCancelled
    - storage.DistributionBucketInvitationAccepted
    - storage.DistributionBucketMetadataSet
>>>>>>> cf02ca43
  calls:
    # - members.updateProfile
  outDir: ./mappings/generated/types
  customTypes:
    lib: '@joystream/types/augment/all/types'
    typedefsLoc: '../types/augment/all/defs.json'
mappings:
  # js module that exports the handler functions
  mappingsModule: mappings/lib
  # additinal libraries the processor loads
  # typically it is a module with event and extrinsic types generated by hydra-typegen
  imports:
    - mappings/lib/generated/types
  eventHandlers:
    - event: storage.StorageBucketCreated
      handler: storage_StorageBucketCreated
    - event: storage.StorageBucketInvitationAccepted
      handler: storage_StorageBucketInvitationAccepted
    - event: storage.StorageBucketsUpdatedForBag
      handler: storage_StorageBucketsUpdatedForBag
    - event: storage.DataObjectdUploaded
      handler: storage_DataObjectdUploaded
    - event: storage.StorageOperatorMetadataSet
      handler: storage_StorageOperatorMetadataSet
    - event: storage.StorageBucketVoucherLimitsSet
      handler: storage_StorageBucketVoucherLimitsSet
    - event: storage.PendingDataObjectsAccepted
      handler: storage_PendingDataObjectsAccepted
    - event: storage.StorageBucketInvitationCancelled
      handler: storage_StorageBucketInvitationCancelled
    - event: storage.StorageBucketOperatorInvited
      handler: storage_StorageBucketOperatorInvited
    - event: storage.StorageBucketOperatorRemoved
      handler: storage_StorageBucketOperatorRemoved
    - event: storage.UploadingBlockStatusUpdated
      handler: storage_UploadingBlockStatusUpdated
    - event: storage.DataObjectPerMegabyteFeeUpdated
      handler: storage_DataObjectPerMegabyteFeeUpdated
    - event: storage.StorageBucketsPerBagLimitUpdated
      handler: storage_StorageBucketsPerBagLimitUpdated
    - event: storage.StorageBucketsVoucherMaxLimitsUpdated
      handler: storage_StorageBucketsVoucherMaxLimitsUpdated
    - event: storage.DataObjectsMoved
      handler: storage_DataObjectsMoved
    - event: storage.DataObjectsDeleted
      handler: storage_DataObjectsDeleted
    - event: storage.StorageBucketStatusUpdated
      handler: storage_StorageBucketStatusUpdated
    - event: storage.UpdateBlacklist
      handler: storage_UpdateBlacklist
    - event: storage.DynamicBagDeleted
      handler: storage_DynamicBagDeleted
    - event: storage.DynamicBagCreated
      handler: storage_DynamicBagCreated
    - event: storage.DeletionPrizeChanged
      handler: storage_DeletionPrizeChanged
    - event: storage.VoucherChanged
      handler: storage_VoucherChanged
    - event: storage.StorageBucketDeleted
      handler: storage_StorageBucketDeleted
    - event: storage.NumberOfStorageBucketsInDynamicBagCreationPolicyUpdated
      handler: storage_NumberOfStorageBucketsInDynamicBagCreationPolicyUpdated
<<<<<<< HEAD
=======
    - event: storage.DistributionBucketFamilyCreated
      handler: storage_DistributionBucketFamilyCreated
    - event: storage.DistributionBucketFamilyDeleted
      handler: storage_DistributionBucketFamilyDeleted
    - event: storage.DistributionBucketCreated
      handler: storage_DistributionBucketCreated
    - event: storage.DistributionBucketStatusUpdated
      handler: storage_DistributionBucketStatusUpdated
    - event: storage.DistributionBucketDeleted
      handler: storage_DistributionBucketDeleted
    - event: storage.DistributionBucketsUpdatedForBag
      handler: storage_DistributionBucketsUpdatedForBag
    - event: storage.DistributionBucketsPerBagLimitUpdated
      handler: storage_DistributionBucketsPerBagLimitUpdated
    - event: storage.DistributionBucketModeUpdated
      handler: storage_DistributionBucketModeUpdated
    - event: storage.FamiliesInDynamicBagCreationPolicyUpdated
      handler: storage_FamiliesInDynamicBagCreationPolicyUpdated
    - event: storage.DistributionBucketOperatorInvited
      handler: storage_DistributionBucketOperatorInvited
    - event: storage.DistributionBucketInvitationCancelled
      handler: storage_DistributionBucketInvitationCancelled
    - event: storage.DistributionBucketInvitationAccepted
      handler: storage_DistributionBucketInvitationAccepted
    - event: storage.DistributionBucketMetadataSet
      handler: storage_DistributionBucketMetadataSet
>>>>>>> cf02ca43
  extrinsicHandlers:
    # infer defaults here
    #- extrinsic: Balances.Transfer
    #- extrinsic: Sudo.batchCall
    #  handler: handleSudoCall(DatabaseManager,SubstrateEvent)
  preBlockHooks:
    - handler: loadGenesisData
      filter:
        height: "[0,0]" # will be executed only at genesis
  postBlockHooks:<|MERGE_RESOLUTION|>--- conflicted
+++ resolved
@@ -14,7 +14,7 @@
     - storage.StorageBucketCreated
     - storage.StorageBucketInvitationAccepted
     - storage.StorageBucketsUpdatedForBag
-    - storage.DataObjectdUploaded
+    - storage.DataObjectsUploaded
     - storage.StorageOperatorMetadataSet
     - storage.StorageBucketVoucherLimitsSet
     - storage.PendingDataObjectsAccepted
@@ -31,12 +31,9 @@
     - storage.UpdateBlacklist
     - storage.DynamicBagDeleted
     - storage.DynamicBagCreated
-    - storage.DeletionPrizeChanged
     - storage.VoucherChanged
     - storage.StorageBucketDeleted
     - storage.NumberOfStorageBucketsInDynamicBagCreationPolicyUpdated
-<<<<<<< HEAD
-=======
     - storage.DistributionBucketFamilyCreated
     - storage.DistributionBucketFamilyDeleted
     - storage.DistributionBucketCreated
@@ -50,7 +47,6 @@
     - storage.DistributionBucketInvitationCancelled
     - storage.DistributionBucketInvitationAccepted
     - storage.DistributionBucketMetadataSet
->>>>>>> cf02ca43
   calls:
     # - members.updateProfile
   outDir: ./mappings/generated/types
@@ -71,8 +67,8 @@
       handler: storage_StorageBucketInvitationAccepted
     - event: storage.StorageBucketsUpdatedForBag
       handler: storage_StorageBucketsUpdatedForBag
-    - event: storage.DataObjectdUploaded
-      handler: storage_DataObjectdUploaded
+    - event: storage.DataObjectsUploaded
+      handler: storage_DataObjectsUploaded
     - event: storage.StorageOperatorMetadataSet
       handler: storage_StorageOperatorMetadataSet
     - event: storage.StorageBucketVoucherLimitsSet
@@ -105,16 +101,12 @@
       handler: storage_DynamicBagDeleted
     - event: storage.DynamicBagCreated
       handler: storage_DynamicBagCreated
-    - event: storage.DeletionPrizeChanged
-      handler: storage_DeletionPrizeChanged
     - event: storage.VoucherChanged
       handler: storage_VoucherChanged
     - event: storage.StorageBucketDeleted
       handler: storage_StorageBucketDeleted
     - event: storage.NumberOfStorageBucketsInDynamicBagCreationPolicyUpdated
       handler: storage_NumberOfStorageBucketsInDynamicBagCreationPolicyUpdated
-<<<<<<< HEAD
-=======
     - event: storage.DistributionBucketFamilyCreated
       handler: storage_DistributionBucketFamilyCreated
     - event: storage.DistributionBucketFamilyDeleted
@@ -141,7 +133,6 @@
       handler: storage_DistributionBucketInvitationAccepted
     - event: storage.DistributionBucketMetadataSet
       handler: storage_DistributionBucketMetadataSet
->>>>>>> cf02ca43
   extrinsicHandlers:
     # infer defaults here
     #- extrinsic: Balances.Transfer
