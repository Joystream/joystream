version: '4.0'
description: Joystream query-node manifest file
repository: https://github.com/Joystream/joystream
hydraVersion: '4'
dataSource:
  kind: substrate
  chain: joystream
entities:
  - generated/graphql-server/dist/src/modules/**/*.model.js
typegen:
  metadata:
    source: ../chain-metadata.json
  events:
    # Membership
    - members.MembershipBought
    - members.MembershipGifted
    - members.MemberCreated
    - members.MemberProfileUpdated
    - members.MemberAccountsUpdated
    - members.MemberVerificationStatusUpdated
    - members.InvitesTransferred
    - members.MemberInvited
    - members.StakingAccountAdded
    - members.StakingAccountConfirmed
    - members.StakingAccountRemoved
    - members.InitialInvitationCountUpdated
    - members.MembershipPriceUpdated
    - members.ReferralCutUpdated
    - members.InitialInvitationBalanceUpdated
    - members.LeaderInvitationQuotaUpdated
    - members.MemberRemarked
    # Working groups - use Storage Working Group as a reference group (all groups emit the same events)
    - storageWorkingGroup.OpeningAdded
    - storageWorkingGroup.AppliedOnOpening
    - storageWorkingGroup.OpeningFilled
    - storageWorkingGroup.LeaderSet
    - storageWorkingGroup.WorkerRoleAccountUpdated
    - storageWorkingGroup.LeaderUnset
    - storageWorkingGroup.WorkerStartedLeaving
    - storageWorkingGroup.WorkerExited
    - storageWorkingGroup.TerminatedWorker
    - storageWorkingGroup.TerminatedLeader
    - storageWorkingGroup.StakeSlashed
    - storageWorkingGroup.StakeDecreased
    - storageWorkingGroup.StakeIncreased
    - storageWorkingGroup.ApplicationWithdrawn
    - storageWorkingGroup.OpeningCanceled
    - storageWorkingGroup.BudgetSet
    - storageWorkingGroup.WorkerRewardAccountUpdated
    - storageWorkingGroup.WorkerRewardAmountUpdated
    - storageWorkingGroup.StatusTextChanged
    - storageWorkingGroup.BudgetSpending
    - storageWorkingGroup.RewardPaid
    - storageWorkingGroup.NewMissedRewardLevelReached
    - storageWorkingGroup.LeadRemarked
    # Proposals
    - proposalsCodex.ProposalCreated
    - proposalsEngine.ProposalStatusUpdated
    - proposalsEngine.ProposalDecisionMade
    - proposalsEngine.ProposalExecuted
    - proposalsEngine.Voted
    - proposalsEngine.ProposalCancelled
    # Proposals discussion
    - proposalsDiscussion.ThreadCreated
    - proposalsDiscussion.PostCreated
    - proposalsDiscussion.PostUpdated
    - proposalsDiscussion.ThreadModeChanged
    - proposalsDiscussion.PostDeleted
    # Forum
    - forum.CategoryCreated
    - forum.CategoryArchivalStatusUpdated
    - forum.CategoryDeleted
    - forum.ThreadCreated
    - forum.ThreadModerated
    - forum.ThreadMetadataUpdated
    - forum.ThreadDeleted
    - forum.ThreadMoved
    - forum.PostAdded
    - forum.PostModerated
    - forum.PostDeleted
    - forum.PostTextUpdated
    - forum.CategoryStickyThreadUpdate
    - forum.CategoryMembershipOfModeratorUpdated
    # Content directory
    - content.CuratorGroupCreated
    - content.CuratorGroupStatusSet
    - content.CuratorAdded
    - content.CuratorRemoved
    - content.ChannelCreated
    - content.ChannelUpdated
    - content.ChannelAssetsRemoved
    - content.VideoCreated
    - content.VideoUpdated
    - content.VideoDeleted
    - content.ChannelDeleted
    - content.ChannelDeletedByModerator
    - content.VideoDeletedByModerator
    - content.ChannelAssetsDeletedByModerator
    - content.VideoAssetsDeletedByModerator
    - content.VideoVisibilitySetByModerator
    - content.ChannelVisibilitySetByModerator
    - content.ChannelOwnerRemarked
    - content.ChannelAgentRemarked
    # Storage
    - storage.StorageBucketCreated
    - storage.StorageBucketInvitationAccepted
    - storage.StorageBucketsUpdatedForBag
    - storage.DataObjectsUploaded
    - storage.DataObjectsUpdated
    - storage.StorageOperatorMetadataSet
    - storage.StorageBucketVoucherLimitsSet
    - storage.PendingDataObjectsAccepted
    - storage.StorageBucketInvitationCancelled
    - storage.StorageBucketOperatorInvited
    - storage.StorageBucketOperatorRemoved
    - storage.DataObjectsMoved
    - storage.DataObjectsDeleted
    - storage.StorageBucketStatusUpdated
    - storage.DynamicBagDeleted
    - storage.DynamicBagCreated
    - storage.VoucherChanged
    - storage.StorageBucketDeleted
    - storage.DistributionBucketFamilyCreated
    - storage.DistributionBucketFamilyDeleted
    - storage.DistributionBucketCreated
    - storage.DistributionBucketStatusUpdated
    - storage.DistributionBucketDeleted
    - storage.DistributionBucketsUpdatedForBag
    - storage.DistributionBucketModeUpdated
    - storage.DistributionBucketOperatorInvited
    - storage.DistributionBucketInvitationCancelled
    - storage.DistributionBucketInvitationAccepted
    - storage.DistributionBucketMetadataSet
    - storage.DistributionBucketOperatorRemoved
    - storage.DistributionBucketFamilyMetadataSet

    # Council
    - council.AnnouncingPeriodStarted
    - council.NotEnoughCandidates
    - council.VotingPeriodStarted
    - council.NewCandidate
    - council.NewCouncilElected
    - council.NewCouncilNotElected
    - council.CandidacyStakeRelease
    - council.CandidacyWithdraw
    - council.CandidacyNoteSet
    - council.RewardPayment
    - council.BudgetBalanceSet
    - council.BudgetRefill
    - council.BudgetRefillPlanned
    - council.BudgetIncrementUpdated
    - council.CouncilorRewardUpdated
    - council.RequestFunded
    # Referendum
    - referendum.ReferendumStarted
    - referendum.ReferendumStartedForcefully
    - referendum.RevealingStageStarted
    - referendum.ReferendumFinished
    - referendum.VoteCast
    - referendum.VoteRevealed
    - referendum.StakeReleased
    # Bounty
    # TODO: uncomment this + event handlers below after bounties are repaired
    # - bounty.BountyCreated
    # - bounty.BountyCanceled
    # - bounty.BountyVetoed
    # - bounty.BountyFunded
    # - bounty.BountyMaxFundingReached
    # - bounty.BountyFundingWithdrawal
    # - bounty.BountyCreatorCherryWithdrawal
    # - bounty.BountyRemoved
    # - bounty.WorkEntryAnnounced
    # - bounty.WorkEntryWithdrawn
    # - bounty.WorkEntrySlashed
    # - bounty.WorkSubmitted
    # - bounty.OracleJudgmentSubmitted
    # - bounty.WorkEntrantFundsWithdrawn
    # content NFTs
    - content.OpenAuctionStarted
    - content.EnglishAuctionStarted
    - content.NftIssued
    - content.AuctionBidMade
    - content.AuctionBidCanceled
    - content.AuctionCanceled
    - content.EnglishAuctionSettled
    - content.BidMadeCompletingAuction
    - content.OpenAuctionBidAccepted
    - content.OfferStarted
    - content.OfferAccepted
    - content.OfferCanceled
    - content.NftSellOrderMade
    - content.NftBought
    - content.BuyNowCanceled
    - content.BuyNowPriceUpdated
    - content.NftSlingedBackToTheOriginalArtist
    # Utility
    - joystreamUtility.UpdatedWorkingGroupBudget
  outDir: ./mappings/generated/types
  customTypes:
    lib: '@joystream/types/augment/all/types'
    typedefsLoc: '../types/augment/all/defs.json'
mappings:
  # js module that exports the handler functions
  mappingsModule: mappings/lib/src
  # additinal libraries the processor loads
  # typically it is a module with event and extrinsic types generated by hydra-typegen
  imports:
    - mappings/lib/generated/types
  eventHandlers:
    # Membership module
    - event: members.MembershipBought
      handler: members_MembershipBought
    - event: members.MembershipGifted
      handler: members_MembershipGifted
    - event: members.MemberCreated
      handler: members_MemberCreated
    - event: members.MemberProfileUpdated
      handler: members_MemberProfileUpdated
    - event: members.MemberAccountsUpdated
      handler: members_MemberAccountsUpdated
    - event: members.MemberVerificationStatusUpdated
      handler: members_MemberVerificationStatusUpdated
    - event: members.InvitesTransferred
      handler: members_InvitesTransferred
    - event: members.MemberInvited
      handler: members_MemberInvited
    - event: members.StakingAccountAdded
      handler: members_StakingAccountAdded
    - event: members.StakingAccountConfirmed
      handler: members_StakingAccountConfirmed
    - event: members.StakingAccountRemoved
      handler: members_StakingAccountRemoved
    - event: members.InitialInvitationCountUpdated
      handler: members_InitialInvitationCountUpdated
    - event: members.MembershipPriceUpdated
      handler: members_MembershipPriceUpdated
    - event: members.ReferralCutUpdated
      handler: members_ReferralCutUpdated
    - event: members.InitialInvitationBalanceUpdated
      handler: members_InitialInvitationBalanceUpdated
    - event: members.LeaderInvitationQuotaUpdated
      handler: members_LeaderInvitationQuotaUpdated
    - event: members.MemberRemarked
      handler: members_MemberRemarked
    # Storage working group
    - event: storageWorkingGroup.OpeningAdded
      handler: workingGroups_OpeningAdded
    - event: storageWorkingGroup.AppliedOnOpening
      handler: workingGroups_AppliedOnOpening
    - event: storageWorkingGroup.OpeningFilled
      handler: workingGroups_OpeningFilled
    - event: storageWorkingGroup.LeaderSet
      handler: workingGroups_LeaderSet
    - event: storageWorkingGroup.WorkerRoleAccountUpdated
      handler: workingGroups_WorkerRoleAccountUpdated
    - event: storageWorkingGroup.LeaderUnset
      handler: workingGroups_LeaderUnset
    - event: storageWorkingGroup.WorkerExited
      handler: workingGroups_WorkerExited
    - event: storageWorkingGroup.TerminatedWorker
      handler: workingGroups_TerminatedWorker
    - event: storageWorkingGroup.TerminatedLeader
      handler: workingGroups_TerminatedLeader
    - event: storageWorkingGroup.StakeSlashed
      handler: workingGroups_StakeSlashed
    - event: storageWorkingGroup.StakeDecreased
      handler: workingGroups_StakeDecreased
    - event: storageWorkingGroup.StakeIncreased
      handler: workingGroups_StakeIncreased
    - event: storageWorkingGroup.ApplicationWithdrawn
      handler: workingGroups_ApplicationWithdrawn
    - event: storageWorkingGroup.OpeningCanceled
      handler: workingGroups_OpeningCanceled
    - event: storageWorkingGroup.BudgetSet
      handler: workingGroups_BudgetSet
    - event: storageWorkingGroup.WorkerRewardAccountUpdated
      handler: workingGroups_WorkerRewardAccountUpdated
    - event: storageWorkingGroup.WorkerRewardAmountUpdated
      handler: workingGroups_WorkerRewardAmountUpdated
    - event: storageWorkingGroup.StatusTextChanged
      handler: workingGroups_StatusTextChanged
    - event: storageWorkingGroup.BudgetSpending
      handler: workingGroups_BudgetSpending
    - event: storageWorkingGroup.RewardPaid
      handler: workingGroups_RewardPaid
    - event: storageWorkingGroup.NewMissedRewardLevelReached
      handler: workingGroups_NewMissedRewardLevelReached
    - event: storageWorkingGroup.WorkerStartedLeaving
      handler: workingGroups_WorkerStartedLeaving
    # Forum working group
    - event: forumWorkingGroup.OpeningAdded
      handler: workingGroups_OpeningAdded
    - event: forumWorkingGroup.AppliedOnOpening
      handler: workingGroups_AppliedOnOpening
    - event: forumWorkingGroup.OpeningFilled
      handler: workingGroups_OpeningFilled
    - event: forumWorkingGroup.LeaderSet
      handler: workingGroups_LeaderSet
    - event: forumWorkingGroup.WorkerRoleAccountUpdated
      handler: workingGroups_WorkerRoleAccountUpdated
    - event: forumWorkingGroup.LeaderUnset
      handler: workingGroups_LeaderUnset
    - event: forumWorkingGroup.WorkerExited
      handler: workingGroups_WorkerExited
    - event: forumWorkingGroup.TerminatedWorker
      handler: workingGroups_TerminatedWorker
    - event: forumWorkingGroup.TerminatedLeader
      handler: workingGroups_TerminatedLeader
    - event: forumWorkingGroup.StakeSlashed
      handler: workingGroups_StakeSlashed
    - event: forumWorkingGroup.StakeDecreased
      handler: workingGroups_StakeDecreased
    - event: forumWorkingGroup.StakeIncreased
      handler: workingGroups_StakeIncreased
    - event: forumWorkingGroup.ApplicationWithdrawn
      handler: workingGroups_ApplicationWithdrawn
    - event: forumWorkingGroup.OpeningCanceled
      handler: workingGroups_OpeningCanceled
    - event: forumWorkingGroup.BudgetSet
      handler: workingGroups_BudgetSet
    - event: forumWorkingGroup.WorkerRewardAccountUpdated
      handler: workingGroups_WorkerRewardAccountUpdated
    - event: forumWorkingGroup.WorkerRewardAmountUpdated
      handler: workingGroups_WorkerRewardAmountUpdated
    - event: forumWorkingGroup.StatusTextChanged
      handler: workingGroups_StatusTextChanged
    - event: forumWorkingGroup.BudgetSpending
      handler: workingGroups_BudgetSpending
    - event: forumWorkingGroup.RewardPaid
      handler: workingGroups_RewardPaid
    - event: forumWorkingGroup.NewMissedRewardLevelReached
      handler: workingGroups_NewMissedRewardLevelReached
    - event: forumWorkingGroup.WorkerStartedLeaving
      handler: workingGroups_WorkerStartedLeaving
    # Membership working group
    - event: membershipWorkingGroup.OpeningAdded
      handler: workingGroups_OpeningAdded
    - event: membershipWorkingGroup.AppliedOnOpening
      handler: workingGroups_AppliedOnOpening
    - event: membershipWorkingGroup.OpeningFilled
      handler: workingGroups_OpeningFilled
    - event: membershipWorkingGroup.LeaderSet
      handler: workingGroups_LeaderSet
    - event: membershipWorkingGroup.WorkerRoleAccountUpdated
      handler: workingGroups_WorkerRoleAccountUpdated
    - event: membershipWorkingGroup.LeaderUnset
      handler: workingGroups_LeaderUnset
    - event: membershipWorkingGroup.WorkerExited
      handler: workingGroups_WorkerExited
    - event: membershipWorkingGroup.TerminatedWorker
      handler: workingGroups_TerminatedWorker
    - event: membershipWorkingGroup.TerminatedLeader
      handler: workingGroups_TerminatedLeader
    - event: membershipWorkingGroup.StakeSlashed
      handler: workingGroups_StakeSlashed
    - event: membershipWorkingGroup.StakeDecreased
      handler: workingGroups_StakeDecreased
    - event: membershipWorkingGroup.StakeIncreased
      handler: workingGroups_StakeIncreased
    - event: membershipWorkingGroup.ApplicationWithdrawn
      handler: workingGroups_ApplicationWithdrawn
    - event: membershipWorkingGroup.OpeningCanceled
      handler: workingGroups_OpeningCanceled
    - event: membershipWorkingGroup.BudgetSet
      handler: workingGroups_BudgetSet
    - event: membershipWorkingGroup.WorkerRewardAccountUpdated
      handler: workingGroups_WorkerRewardAccountUpdated
    - event: membershipWorkingGroup.WorkerRewardAmountUpdated
      handler: workingGroups_WorkerRewardAmountUpdated
    - event: membershipWorkingGroup.StatusTextChanged
      handler: workingGroups_StatusTextChanged
    - event: membershipWorkingGroup.BudgetSpending
      handler: workingGroups_BudgetSpending
    - event: membershipWorkingGroup.RewardPaid
      handler: workingGroups_RewardPaid
    - event: membershipWorkingGroup.NewMissedRewardLevelReached
      handler: workingGroups_NewMissedRewardLevelReached
    - event: membershipWorkingGroup.WorkerStartedLeaving
      handler: workingGroups_WorkerStartedLeaving
    # Content directory working group
    - event: contentWorkingGroup.OpeningAdded
      handler: workingGroups_OpeningAdded
    - event: contentWorkingGroup.AppliedOnOpening
      handler: workingGroups_AppliedOnOpening
    - event: contentWorkingGroup.OpeningFilled
      handler: workingGroups_OpeningFilled
    - event: contentWorkingGroup.LeaderSet
      handler: workingGroups_LeaderSet
    - event: contentWorkingGroup.WorkerRoleAccountUpdated
      handler: workingGroups_WorkerRoleAccountUpdated
    - event: contentWorkingGroup.LeaderUnset
      handler: workingGroups_LeaderUnset
    - event: contentWorkingGroup.WorkerExited
      handler: workingGroups_WorkerExited
    - event: contentWorkingGroup.TerminatedWorker
      handler: workingGroups_TerminatedWorker
    - event: contentWorkingGroup.TerminatedLeader
      handler: workingGroups_TerminatedLeader
    - event: contentWorkingGroup.StakeSlashed
      handler: workingGroups_StakeSlashed
    - event: contentWorkingGroup.StakeDecreased
      handler: workingGroups_StakeDecreased
    - event: contentWorkingGroup.StakeIncreased
      handler: workingGroups_StakeIncreased
    - event: contentWorkingGroup.ApplicationWithdrawn
      handler: workingGroups_ApplicationWithdrawn
    - event: contentWorkingGroup.OpeningCanceled
      handler: workingGroups_OpeningCanceled
    - event: contentWorkingGroup.BudgetSet
      handler: workingGroups_BudgetSet
    - event: contentWorkingGroup.WorkerRewardAccountUpdated
      handler: workingGroups_WorkerRewardAccountUpdated
    - event: contentWorkingGroup.WorkerRewardAmountUpdated
      handler: workingGroups_WorkerRewardAmountUpdated
    - event: contentWorkingGroup.StatusTextChanged
      handler: workingGroups_StatusTextChanged
    - event: contentWorkingGroup.BudgetSpending
      handler: workingGroups_BudgetSpending
    - event: contentWorkingGroup.RewardPaid
      handler: workingGroups_RewardPaid
    - event: contentWorkingGroup.NewMissedRewardLevelReached
      handler: workingGroups_NewMissedRewardLevelReached
    - event: contentWorkingGroup.WorkerStartedLeaving
      handler: workingGroups_WorkerStartedLeaving
    # Operations working group alpha
    - event: operationsWorkingGroupAlpha.OpeningAdded
      handler: workingGroups_OpeningAdded
    - event: operationsWorkingGroupAlpha.AppliedOnOpening
      handler: workingGroups_AppliedOnOpening
    - event: operationsWorkingGroupAlpha.OpeningFilled
      handler: workingGroups_OpeningFilled
    - event: operationsWorkingGroupAlpha.LeaderSet
      handler: workingGroups_LeaderSet
    - event: operationsWorkingGroupAlpha.WorkerRoleAccountUpdated
      handler: workingGroups_WorkerRoleAccountUpdated
    - event: operationsWorkingGroupAlpha.LeaderUnset
      handler: workingGroups_LeaderUnset
    - event: operationsWorkingGroupAlpha.WorkerExited
      handler: workingGroups_WorkerExited
    - event: operationsWorkingGroupAlpha.TerminatedWorker
      handler: workingGroups_TerminatedWorker
    - event: operationsWorkingGroupAlpha.TerminatedLeader
      handler: workingGroups_TerminatedLeader
    - event: operationsWorkingGroupAlpha.StakeSlashed
      handler: workingGroups_StakeSlashed
    - event: operationsWorkingGroupAlpha.StakeDecreased
      handler: workingGroups_StakeDecreased
    - event: operationsWorkingGroupAlpha.StakeIncreased
      handler: workingGroups_StakeIncreased
    - event: operationsWorkingGroupAlpha.ApplicationWithdrawn
      handler: workingGroups_ApplicationWithdrawn
    - event: operationsWorkingGroupAlpha.OpeningCanceled
      handler: workingGroups_OpeningCanceled
    - event: operationsWorkingGroupAlpha.BudgetSet
      handler: workingGroups_BudgetSet
    - event: operationsWorkingGroupAlpha.WorkerRewardAccountUpdated
      handler: workingGroups_WorkerRewardAccountUpdated
    - event: operationsWorkingGroupAlpha.WorkerRewardAmountUpdated
      handler: workingGroups_WorkerRewardAmountUpdated
    - event: operationsWorkingGroupAlpha.StatusTextChanged
      handler: workingGroups_StatusTextChanged
    - event: operationsWorkingGroupAlpha.BudgetSpending
      handler: workingGroups_BudgetSpending
    - event: operationsWorkingGroupAlpha.RewardPaid
      handler: workingGroups_RewardPaid
    - event: operationsWorkingGroupAlpha.NewMissedRewardLevelReached
      handler: workingGroups_NewMissedRewardLevelReached
    - event: operationsWorkingGroupAlpha.WorkerStartedLeaving
      handler: workingGroups_WorkerStartedLeaving
    # Operations working group beta
    - event: operationsWorkingGroupBeta.OpeningAdded
      handler: workingGroups_OpeningAdded
    - event: operationsWorkingGroupBeta.AppliedOnOpening
      handler: workingGroups_AppliedOnOpening
    - event: operationsWorkingGroupBeta.OpeningFilled
      handler: workingGroups_OpeningFilled
    - event: operationsWorkingGroupBeta.LeaderSet
      handler: workingGroups_LeaderSet
    - event: operationsWorkingGroupBeta.WorkerRoleAccountUpdated
      handler: workingGroups_WorkerRoleAccountUpdated
    - event: operationsWorkingGroupBeta.LeaderUnset
      handler: workingGroups_LeaderUnset
    - event: operationsWorkingGroupBeta.WorkerExited
      handler: workingGroups_WorkerExited
    - event: operationsWorkingGroupBeta.TerminatedWorker
      handler: workingGroups_TerminatedWorker
    - event: operationsWorkingGroupBeta.TerminatedLeader
      handler: workingGroups_TerminatedLeader
    - event: operationsWorkingGroupBeta.StakeSlashed
      handler: workingGroups_StakeSlashed
    - event: operationsWorkingGroupBeta.StakeDecreased
      handler: workingGroups_StakeDecreased
    - event: operationsWorkingGroupBeta.StakeIncreased
      handler: workingGroups_StakeIncreased
    - event: operationsWorkingGroupBeta.ApplicationWithdrawn
      handler: workingGroups_ApplicationWithdrawn
    - event: operationsWorkingGroupBeta.OpeningCanceled
      handler: workingGroups_OpeningCanceled
    - event: operationsWorkingGroupBeta.BudgetSet
      handler: workingGroups_BudgetSet
    - event: operationsWorkingGroupBeta.WorkerRewardAccountUpdated
      handler: workingGroups_WorkerRewardAccountUpdated
    - event: operationsWorkingGroupBeta.WorkerRewardAmountUpdated
      handler: workingGroups_WorkerRewardAmountUpdated
    - event: operationsWorkingGroupBeta.StatusTextChanged
      handler: workingGroups_StatusTextChanged
    - event: operationsWorkingGroupBeta.BudgetSpending
      handler: workingGroups_BudgetSpending
    - event: operationsWorkingGroupBeta.RewardPaid
      handler: workingGroups_RewardPaid
    - event: operationsWorkingGroupBeta.NewMissedRewardLevelReached
      handler: workingGroups_NewMissedRewardLevelReached
    - event: operationsWorkingGroupBeta.WorkerStartedLeaving
      handler: workingGroups_WorkerStartedLeaving
    # Operations working group gamma
    - event: operationsWorkingGroupGamma.OpeningAdded
      handler: workingGroups_OpeningAdded
    - event: operationsWorkingGroupGamma.AppliedOnOpening
      handler: workingGroups_AppliedOnOpening
    - event: operationsWorkingGroupGamma.OpeningFilled
      handler: workingGroups_OpeningFilled
    - event: operationsWorkingGroupGamma.LeaderSet
      handler: workingGroups_LeaderSet
    - event: operationsWorkingGroupGamma.WorkerRoleAccountUpdated
      handler: workingGroups_WorkerRoleAccountUpdated
    - event: operationsWorkingGroupGamma.LeaderUnset
      handler: workingGroups_LeaderUnset
    - event: operationsWorkingGroupGamma.WorkerExited
      handler: workingGroups_WorkerExited
    - event: operationsWorkingGroupGamma.TerminatedWorker
      handler: workingGroups_TerminatedWorker
    - event: operationsWorkingGroupGamma.TerminatedLeader
      handler: workingGroups_TerminatedLeader
    - event: operationsWorkingGroupGamma.StakeSlashed
      handler: workingGroups_StakeSlashed
    - event: operationsWorkingGroupGamma.StakeDecreased
      handler: workingGroups_StakeDecreased
    - event: operationsWorkingGroupGamma.StakeIncreased
      handler: workingGroups_StakeIncreased
    - event: operationsWorkingGroupGamma.ApplicationWithdrawn
      handler: workingGroups_ApplicationWithdrawn
    - event: operationsWorkingGroupGamma.OpeningCanceled
      handler: workingGroups_OpeningCanceled
    - event: operationsWorkingGroupGamma.BudgetSet
      handler: workingGroups_BudgetSet
    - event: operationsWorkingGroupGamma.WorkerRewardAccountUpdated
      handler: workingGroups_WorkerRewardAccountUpdated
    - event: operationsWorkingGroupGamma.WorkerRewardAmountUpdated
      handler: workingGroups_WorkerRewardAmountUpdated
    - event: operationsWorkingGroupGamma.StatusTextChanged
      handler: workingGroups_StatusTextChanged
    - event: operationsWorkingGroupGamma.BudgetSpending
      handler: workingGroups_BudgetSpending
    - event: operationsWorkingGroupGamma.RewardPaid
      handler: workingGroups_RewardPaid
    - event: operationsWorkingGroupGamma.NewMissedRewardLevelReached
      handler: workingGroups_NewMissedRewardLevelReached
    - event: operationsWorkingGroupGamma.WorkerStartedLeaving
      handler: workingGroups_WorkerStartedLeaving
    # Distribution working group
    - event: distributionWorkingGroup.OpeningAdded
      handler: workingGroups_OpeningAdded
    - event: distributionWorkingGroup.AppliedOnOpening
      handler: workingGroups_AppliedOnOpening
    - event: distributionWorkingGroup.OpeningFilled
      handler: workingGroups_OpeningFilled
    - event: distributionWorkingGroup.LeaderSet
      handler: workingGroups_LeaderSet
    - event: distributionWorkingGroup.WorkerRoleAccountUpdated
      handler: workingGroups_WorkerRoleAccountUpdated
    - event: distributionWorkingGroup.LeaderUnset
      handler: workingGroups_LeaderUnset
    - event: distributionWorkingGroup.WorkerExited
      handler: workingGroups_WorkerExited
    - event: distributionWorkingGroup.TerminatedWorker
      handler: workingGroups_TerminatedWorker
    - event: distributionWorkingGroup.TerminatedLeader
      handler: workingGroups_TerminatedLeader
    - event: distributionWorkingGroup.StakeSlashed
      handler: workingGroups_StakeSlashed
    - event: distributionWorkingGroup.StakeDecreased
      handler: workingGroups_StakeDecreased
    - event: distributionWorkingGroup.StakeIncreased
      handler: workingGroups_StakeIncreased
    - event: distributionWorkingGroup.ApplicationWithdrawn
      handler: workingGroups_ApplicationWithdrawn
    - event: distributionWorkingGroup.OpeningCanceled
      handler: workingGroups_OpeningCanceled
    - event: distributionWorkingGroup.BudgetSet
      handler: workingGroups_BudgetSet
    - event: distributionWorkingGroup.WorkerRewardAccountUpdated
      handler: workingGroups_WorkerRewardAccountUpdated
    - event: distributionWorkingGroup.WorkerRewardAmountUpdated
      handler: workingGroups_WorkerRewardAmountUpdated
    - event: distributionWorkingGroup.StatusTextChanged
      handler: workingGroups_StatusTextChanged
    - event: distributionWorkingGroup.BudgetSpending
      handler: workingGroups_BudgetSpending
    - event: distributionWorkingGroup.RewardPaid
      handler: workingGroups_RewardPaid
    - event: distributionWorkingGroup.NewMissedRewardLevelReached
      handler: workingGroups_NewMissedRewardLevelReached
    - event: distributionWorkingGroup.WorkerStartedLeaving
      handler: workingGroups_WorkerStartedLeaving
    # Apps working group
    - event: appWorkingGroup.OpeningAdded
      handler: workingGroups_OpeningAdded
    - event: appWorkingGroup.AppliedOnOpening
      handler: workingGroups_AppliedOnOpening
    - event: appWorkingGroup.OpeningFilled
      handler: workingGroups_OpeningFilled
    - event: appWorkingGroup.LeaderSet
      handler: workingGroups_LeaderSet
    - event: appWorkingGroup.WorkerRoleAccountUpdated
      handler: workingGroups_WorkerRoleAccountUpdated
    - event: appWorkingGroup.LeaderUnset
      handler: workingGroups_LeaderUnset
    - event: appWorkingGroup.WorkerExited
      handler: workingGroups_WorkerExited
    - event: appWorkingGroup.TerminatedWorker
      handler: workingGroups_TerminatedWorker
    - event: appWorkingGroup.TerminatedLeader
      handler: workingGroups_TerminatedLeader
    - event: appWorkingGroup.StakeSlashed
      handler: workingGroups_StakeSlashed
    - event: appWorkingGroup.StakeDecreased
      handler: workingGroups_StakeDecreased
    - event: appWorkingGroup.StakeIncreased
      handler: workingGroups_StakeIncreased
    - event: appWorkingGroup.ApplicationWithdrawn
      handler: workingGroups_ApplicationWithdrawn
    - event: appWorkingGroup.OpeningCanceled
      handler: workingGroups_OpeningCanceled
    - event: appWorkingGroup.BudgetSet
      handler: workingGroups_BudgetSet
    - event: appWorkingGroup.WorkerRewardAccountUpdated
      handler: workingGroups_WorkerRewardAccountUpdated
    - event: appWorkingGroup.WorkerRewardAmountUpdated
      handler: workingGroups_WorkerRewardAmountUpdated
    - event: appWorkingGroup.StatusTextChanged
      handler: workingGroups_StatusTextChanged
    - event: appWorkingGroup.BudgetSpending
      handler: workingGroups_BudgetSpending
    - event: appWorkingGroup.RewardPaid
      handler: workingGroups_RewardPaid
    - event: appWorkingGroup.NewMissedRewardLevelReached
      handler: workingGroups_NewMissedRewardLevelReached
    - event: appWorkingGroup.WorkerStartedLeaving
      handler: workingGroups_WorkerStartedLeaving
    # Proposals
    - event: proposalsCodex.ProposalCreated
      handler: proposalsCodex_ProposalCreated
    - event: proposalsEngine.ProposalStatusUpdated
      handler: proposalsEngine_ProposalStatusUpdated
    - event: proposalsEngine.ProposalDecisionMade
      handler: proposalsEngine_ProposalDecisionMade
    - event: proposalsEngine.ProposalExecuted
      handler: proposalsEngine_ProposalExecuted
    - event: proposalsEngine.Voted
      handler: proposalsEngine_Voted
    - event: proposalsEngine.ProposalCancelled
      handler: proposalsEngine_ProposalCancelled
    # Proposals discussion
    - event: proposalsDiscussion.PostCreated
      handler: proposalsDiscussion_PostCreated
    - event: proposalsDiscussion.PostUpdated
      handler: proposalsDiscussion_PostUpdated
    - event: proposalsDiscussion.ThreadModeChanged
      handler: proposalsDiscussion_ThreadModeChanged
    - event: proposalsDiscussion.PostDeleted
      handler: proposalsDiscussion_PostDeleted
    # Forum
    - event: forum.CategoryCreated
      handler: forum_CategoryCreated
    - event: forum.CategoryArchivalStatusUpdated
      handler: forum_CategoryArchivalStatusUpdated
    - event: forum.CategoryDeleted
      handler: forum_CategoryDeleted
    - event: forum.ThreadCreated
      handler: forum_ThreadCreated
    - event: forum.ThreadModerated
      handler: forum_ThreadModerated
    - event: forum.ThreadMetadataUpdated
      handler: forum_ThreadMetadataUpdated
    - event: forum.ThreadDeleted
      handler: forum_ThreadDeleted
    - event: forum.ThreadMoved
      handler: forum_ThreadMoved
    - event: forum.PostAdded
      handler: forum_PostAdded
    - event: forum.PostModerated
      handler: forum_PostModerated
    - event: forum.PostDeleted
      handler: forum_PostDeleted
    - event: forum.PostTextUpdated
      handler: forum_PostTextUpdated
    - event: forum.CategoryStickyThreadUpdate
      handler: forum_CategoryStickyThreadUpdate
    - event: forum.CategoryMembershipOfModeratorUpdated
      handler: forum_CategoryMembershipOfModeratorUpdated
    # Content directory
    - event: content.CuratorGroupCreated
      handler: content_CuratorGroupCreated
    - event: content.CuratorGroupStatusSet
      handler: content_CuratorGroupStatusSet
    - event: content.CuratorAdded
      handler: content_CuratorAdded
    - event: content.CuratorRemoved
      handler: content_CuratorRemoved
    - event: content.ChannelCreated
      handler: content_ChannelCreated
    - event: content.ChannelUpdated
      handler: content_ChannelUpdated
    - event: content.ChannelAssetsRemoved
      handler: content_ChannelAssetsRemoved
    - event: content.VideoCreated
      handler: content_ContentCreated
    - event: content.VideoUpdated
      handler: content_ContentUpdated
    - event: content.VideoDeleted
      handler: content_ContentDeleted
<<<<<<< HEAD
    - event: content.VideoCensorshipStatusUpdated
      handler: content_VideoCensorshipStatusUpdated
    - event: content.FeaturedVideosSet
      handler: content_FeaturedVideosSet
=======
>>>>>>> a01b2613
    - event: content.ChannelDeleted
      handler: content_ChannelDeleted
    - event: content.ChannelDeletedByModerator
      handler: content_ChannelDeletedByModerator
    - event: content.VideoDeletedByModerator
      handler: content_VideoDeletedByModerator
    - event: content.ChannelAssetsDeletedByModerator
      handler: content_ChannelAssetsDeletedByModerator
    - event: content.VideoAssetsDeletedByModerator
      handler: content_VideoAssetsDeletedByModerator
    - event: content.VideoVisibilitySetByModerator
      handler: content_VideoVisibilitySetByModerator
    - event: content.ChannelVisibilitySetByModerator
      handler: content_ChannelVisibilitySetByModerator

    - event: content.ChannelOwnerRemarked
      handler: content_ChannelOwnerRemarked
    - event: content.ChannelAgentRemarked
      handler: content_ChannelAgentRemarked
    # content NFTs
    - event: content.OpenAuctionStarted
      handler: contentNft_OpenAuctionStarted
    - event: content.EnglishAuctionStarted
      handler: contentNft_EnglishAuctionStarted
    - event: content.NftIssued
      handler: contentNft_NftIssued
    - event: content.AuctionBidMade
      handler: contentNft_AuctionBidMade
    - event: content.AuctionBidCanceled
      handler: contentNft_AuctionBidCanceled
    - event: content.AuctionCanceled
      handler: contentNft_AuctionCanceled
    - event: content.EnglishAuctionSettled
      handler: contentNft_EnglishAuctionSettled
    - event: content.BidMadeCompletingAuction
      handler: contentNft_BidMadeCompletingAuction
    - event: content.OpenAuctionBidAccepted
      handler: contentNft_OpenAuctionBidAccepted
    - event: content.OfferStarted
      handler: contentNft_OfferStarted
    - event: content.OfferAccepted
      handler: contentNft_OfferAccepted
    - event: content.OfferCanceled
      handler: contentNft_OfferCanceled
    - event: content.NftSellOrderMade
      handler: contentNft_NftSellOrderMade
    - event: content.NftBought
      handler: contentNft_NftBought
    - event: content.BuyNowCanceled
      handler: contentNft_BuyNowCanceled
    - event: content.BuyNowPriceUpdated
      handler: contentNft_BuyNowPriceUpdated
    - event: content.NftSlingedBackToTheOriginalArtist
      handler: contentNft_NftSlingedBackToTheOriginalArtist

    # storage v2
    - event: storage.StorageBucketCreated
      handler: storage_StorageBucketCreated
    - event: storage.StorageBucketInvitationAccepted
      handler: storage_StorageBucketInvitationAccepted
    - event: storage.StorageBucketsUpdatedForBag
      handler: storage_StorageBucketsUpdatedForBag
    - event: storage.DataObjectsUploaded
      handler: storage_DataObjectsUploaded
    - event: storage.DataObjectsUpdated
      handler: storage_DataObjectsUpdated
    - event: storage.StorageOperatorMetadataSet
      handler: storage_StorageOperatorMetadataSet
    - event: storage.StorageBucketVoucherLimitsSet
      handler: storage_StorageBucketVoucherLimitsSet
    - event: storage.PendingDataObjectsAccepted
      handler: storage_PendingDataObjectsAccepted
    - event: storage.StorageBucketInvitationCancelled
      handler: storage_StorageBucketInvitationCancelled
    - event: storage.StorageBucketOperatorInvited
      handler: storage_StorageBucketOperatorInvited
    - event: storage.StorageBucketOperatorRemoved
      handler: storage_StorageBucketOperatorRemoved
    - event: storage.DataObjectsMoved
      handler: storage_DataObjectsMoved
    - event: storage.DataObjectsDeleted
      handler: storage_DataObjectsDeleted
    - event: storage.StorageBucketStatusUpdated
      handler: storage_StorageBucketStatusUpdated
    - event: storage.DynamicBagDeleted
      handler: storage_DynamicBagDeleted
    - event: storage.DynamicBagCreated
      handler: storage_DynamicBagCreated
    - event: storage.VoucherChanged
      handler: storage_VoucherChanged
    - event: storage.StorageBucketDeleted
      handler: storage_StorageBucketDeleted
    - event: storage.DistributionBucketFamilyCreated
      handler: storage_DistributionBucketFamilyCreated
    - event: storage.DistributionBucketFamilyDeleted
      handler: storage_DistributionBucketFamilyDeleted
    - event: storage.DistributionBucketCreated
      handler: storage_DistributionBucketCreated
    - event: storage.DistributionBucketStatusUpdated
      handler: storage_DistributionBucketStatusUpdated
    - event: storage.DistributionBucketDeleted
      handler: storage_DistributionBucketDeleted
    - event: storage.DistributionBucketsUpdatedForBag
      handler: storage_DistributionBucketsUpdatedForBag
    - event: storage.DistributionBucketModeUpdated
      handler: storage_DistributionBucketModeUpdated
    - event: storage.DistributionBucketOperatorInvited
      handler: storage_DistributionBucketOperatorInvited
    - event: storage.DistributionBucketInvitationCancelled
      handler: storage_DistributionBucketInvitationCancelled
    - event: storage.DistributionBucketInvitationAccepted
      handler: storage_DistributionBucketInvitationAccepted
    - event: storage.DistributionBucketMetadataSet
      handler: storage_DistributionBucketMetadataSet
    - event: storage.DistributionBucketOperatorRemoved
      handler: storage_DistributionBucketOperatorRemoved
    - event: storage.DistributionBucketFamilyMetadataSet
      handler: storage_DistributionBucketFamilyMetadataSet

    # Council
    - event: council.AnnouncingPeriodStarted
      handler: council_AnnouncingPeriodStarted
    - event: council.NotEnoughCandidates
      handler: council_NotEnoughCandidates
    - event: council.VotingPeriodStarted
      handler: council_VotingPeriodStarted
    - event: council.NewCandidate
      handler: council_NewCandidate
    - event: council.NewCouncilElected
      handler: council_NewCouncilElected
    - event: council.NewCouncilNotElected
      handler: council_NewCouncilNotElected
    - event: council.CandidacyStakeRelease
      handler: council_CandidacyStakeRelease
    - event: council.CandidacyWithdraw
      handler: council_CandidacyWithdraw
    - event: council.CandidacyNoteSet
      handler: council_CandidacyNoteSet
    - event: council.RewardPayment
      handler: council_RewardPayment
    - event: council.BudgetBalanceSet
      handler: council_BudgetBalanceSet
    - event: council.BudgetRefill
      handler: council_BudgetRefill
    - event: council.BudgetRefillPlanned
      handler: council_BudgetRefillPlanned
    - event: council.BudgetIncrementUpdated
      handler: council_BudgetIncrementUpdated
    - event: council.CouncilorRewardUpdated
      handler: council_CouncilorRewardUpdated
    - event: council.RequestFunded
      handler: council_RequestFunded
    # Referendum
    - event: referendum.ReferendumStarted
      handler: referendum_ReferendumStarted
    - event: referendum.ReferendumStartedForcefully
      handler: referendum_ReferendumStartedForcefully
    - event: referendum.RevealingStageStarted
      handler: referendum_RevealingStageStarted
    - event: referendum.ReferendumFinished
      handler: referendum_ReferendumFinished
    - event: referendum.VoteCast
      handler: referendum_VoteCast
    - event: referendum.VoteRevealed
      handler: referendum_VoteRevealed
    - event: referendum.StakeReleased
      handler: referendum_StakeReleased
    # Bounty
    # - event: bounty.BountyCreated
    #   handler: bounty_BountyCreated
    # - event: bounty.BountyCanceled
    #   handler: bounty_BountyCanceled
    # - event: bounty.BountyVetoed
    #   handler: bounty_BountyVetoed
    # - event: bounty.BountyFunded
    #   handler: bounty_BountyFunded
    # - event: bounty.BountyMaxFundingReached
    #   handler: bounty_BountyMaxFundingReached
    # - event: bounty.BountyFundingWithdrawal
    #   handler: bounty_BountyFundingWithdrawal
    # - event: bounty.BountyCreatorCherryWithdrawal
    #   handler: bounty_BountyCreatorCherryWithdrawal
    # - event: bounty.BountyRemoved
    #   handler: bounty_BountyRemoved
    # - event: bounty.WorkEntryAnnounced
    #   handler: bounty_WorkEntryAnnounced
    # - event: bounty.WorkEntryWithdrawn
    #   handler: bounty_WorkEntryWithdrawn
    # - event: bounty.WorkEntrySlashed
    #   handler: bounty_WorkEntrySlashed
    # - event: bounty.WorkSubmitted
    #   handler: bounty_WorkSubmitted
    # - event: bounty.OracleJudgmentSubmitted
    #   handler: bounty_OracleJudgmentSubmitted
    # - event: bounty.WorkEntrantFundsWithdrawn
    #   handler: bounty_WorkEntrantFundsWithdrawn
    # ExtrinsicSuccess event handler - we're using an empty handler just for the purpose of triggering
    # preBlock/postBlock hooks for each block (instead of "catching-up" after some event/tx recognized by processor is fired)
    # ExtrinsicSuccess is emitted at least once per block due to timestamp.set extrinsic
    # - event: system.ExtrinsicSuccess
    #   handler: system_ExtrinsicSuccess
    # Utility
    - event: joystreamUtility.UpdatedWorkingGroupBudget
      handler: joystreamUtility_UpdatedWorkingGroupBudget
  extrinsicHandlers:
    # infer defaults here
    #- extrinsic: Balances.Transfer
    #- extrinsic: Sudo.batchCall
    #  handler: handleSudoCall(DatabaseManager,SubstrateEvent)
  preBlockHooks:
    - handler: bootstrapData
      filter:
        height: '[0,0]' # will be executed only at genesis
  # postBlockHooks:
  #   - handler: runScheduler<|MERGE_RESOLUTION|>--- conflicted
+++ resolved
@@ -719,13 +719,6 @@
       handler: content_ContentUpdated
     - event: content.VideoDeleted
       handler: content_ContentDeleted
-<<<<<<< HEAD
-    - event: content.VideoCensorshipStatusUpdated
-      handler: content_VideoCensorshipStatusUpdated
-    - event: content.FeaturedVideosSet
-      handler: content_FeaturedVideosSet
-=======
->>>>>>> a01b2613
     - event: content.ChannelDeleted
       handler: content_ChannelDeleted
     - event: content.ChannelDeletedByModerator
