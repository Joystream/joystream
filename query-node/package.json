--- conflicted
+++ resolved
@@ -36,11 +36,7 @@
   "author": "",
   "license": "ISC",
   "dependencies": {
-<<<<<<< HEAD
-    "@joystream/hydra-processor": "^4.0.0-alpha.5",
-=======
     "@joystream/hydra-processor": "^4.0.0-alpha.6",
->>>>>>> 5eca4de3
     "@types/bn.js": "^5.1.0",
     "bn.js": "^5.2.1",
     "tslib": "^2.0.0"
