--- conflicted
+++ resolved
@@ -22,12 +22,6 @@
 
 # Clean start
 docker-compose down -v
-<<<<<<< HEAD
-
-./start.sh
-
-time yarn workspace integration-tests run-test-scenario olympia
-=======
 
 ./start.sh
 
@@ -36,5 +30,4 @@
 # fallback if scenario if not specified
 SCENARIO=${SCENARIO:=full}
 
-time yarn workspace integration-tests run-test-scenario ${SCENARIO}
->>>>>>> 21be54a5
+time yarn workspace integration-tests run-test-scenario ${SCENARIO}