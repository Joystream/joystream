--- conflicted
+++ resolved
@@ -96,13 +96,7 @@
     await asyncForEach(query_event_block.query_events, async (query_event: SubstrateEvent, i: number) => {
       
       debug(`Processing event ${query_event.event_name}, index: ${i}`)
-<<<<<<< HEAD
-      //query_event.log(0, debug);
   
-=======
-      query_event.log(0, debug);
->>>>>>> 5e378c5a
-
       const queryRunner = getConnection().createQueryRunner();
       try {
         // establish real database connection
