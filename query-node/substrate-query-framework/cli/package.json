--- conflicted
+++ resolved
@@ -20,12 +20,8 @@
     "mustache": "^4.0.1",
     "tslib": "1.11.2",
     "typeorm-model-generator": "^0.4.2",
-<<<<<<< HEAD
-    "warthog": "^2.9.1",
+    "warthog": "https://github.com/metmirr/warthog/releases/download/v2.9.7/warthog-v2.9.7.tgz",
     "warthog-enum": "../warthog-enum"
-=======
-    "warthog": "https://github.com/metmirr/warthog/releases/download/v2.9.7/warthog-v2.9.7.tgz"
->>>>>>> 416021a8
   },
   "devDependencies": {
     "@oclif/dev-cli": "^1",
