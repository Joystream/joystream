import * as fs from 'fs-extra';
import * as path from 'path';

export function createDir(path: string, del = false, recursive = false) {
  if (!fs.existsSync(path)) {
    fs.mkdirSync(path, { recursive });
  }
  if (del) {
    fs.removeSync(path);
    fs.mkdirSync(path);
  }
}

<<<<<<< HEAD
export function createFile(path: string, content = '', replace = false) {
=======
export function createFile(path: string, content = '', replace =false) {
>>>>>>> 23bcc1ee
  if (!fs.existsSync(path) || replace) {
    fs.writeFileSync(path, content);
  }
}

export async function copyFiles(from: string, to: string) {
  try {
    await fs.copy(from, to);
  } catch (err) {
    console.error(err);
  }
}

export function getTemplatePath(template: string): string {
  const templatePath = path.resolve(__dirname, '..', 'templates', template);
  if (!fs.existsSync(templatePath)) {
    console.error(`Tempate ${template} does not exists!`);
    process.exit(1);
  }
  return templatePath;
}<|MERGE_RESOLUTION|>--- conflicted
+++ resolved
@@ -11,11 +11,7 @@
   }
 }
 
-<<<<<<< HEAD
-export function createFile(path: string, content = '', replace = false) {
-=======
 export function createFile(path: string, content = '', replace =false) {
->>>>>>> 23bcc1ee
   if (!fs.existsSync(path) || replace) {
     fs.writeFileSync(path, content);
   }
