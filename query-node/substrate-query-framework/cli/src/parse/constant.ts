--- conflicted
+++ resolved
@@ -5,30 +5,18 @@
 
 export const ENTITY_DIRECTIVE = 'entity';
 export const UNIQUE_DIRECTIVE = 'unique';
+export const VARIANT_DIRECTIVE = 'variant';
 export const DERIVED_FROM_DIRECTIVE = `derivedFrom`;
 
 export const SCHEMA_DEFINITIONS_PREAMBLE = `
-<<<<<<< HEAD
-directive @variant on OBJECT # varaint types
-directive @entity on OBJECT | INTERFACE  # Mark both object types and interfaces
-directive @unique on FIELD_DEFINITION
-=======
+directive @${VARIANT_DIRECTIVE} on OBJECT # varaint types
 directive @${ENTITY_DIRECTIVE} on OBJECT | INTERFACE  # Mark both object types and interfaces
 directive @${DERIVED_FROM_DIRECTIVE}(field: String!) on FIELD_DEFINITION
 directive @${UNIQUE_DIRECTIVE} on FIELD_DEFINITION
->>>>>>> 289e7f8c
 scalar BigInt                # Arbitrarily large integers
 scalar BigDecimal            # is used to represent arbitrary precision decimals
 scalar Bytes                 # Byte array, represented as a hexadecimal string
 type Query {
     _dummy: String           # empty queries are not allowed
 }
-<<<<<<< HEAD
-`;
-
-export const ENTITY_DIRECTIVE = 'entity';
-export const UNIQUE_DIRECTIVE = 'unique';
-export const VARIANT_DIRECTIVE = 'variant';
-=======
-`;
->>>>>>> 289e7f8c
+`;