import { FTSQuery } from './FTSQuery';
import { availableTypes } from './ScalarTypes';

export class WarthogModel {
  private _types: ObjectType[];
  private _ftsQueries: FTSQuery[];
  private _enums: string[] = []; // JSON strings
  private _name2query: { [key: string]: FTSQuery } = {};
  private _name2type: { [key: string]: ObjectType } = {};

  constructor() {
    this._types = [];
    this._ftsQueries = [];
  }

  addObjectType(type: ObjectType): void {
    if (!type.isEntity) return;

    this._types.push(type);
    this._name2type[type.name] = type;
  }

  addFTSQuery(query: FTSQuery): void {
    if (!this._name2query[query.name]) {
      this._name2query[query.name] = query;
    }
    this._ftsQueries.push(query);
  }

  addEnum(json: string): void {
    this._enums.push(json);
  }
  /**
   * Add emply full text search query with the given name
   *
   * @param name query name to be added
   */
  addEmptyFTSQuery(name: string): FTSQuery {
    const query = {
      name,
      clauses: [],
    };
    this.addFTSQuery(query);
    return query;
  }

  private _addQueryClause(name: string, f: Field, t: ObjectType): void {
    let q: FTSQuery = this._name2query[name];
    if (!q) {
      q = this.addEmptyFTSQuery(name);
    }
    q.clauses.push({
      entity: t,
      field: f,
    });
  }

  /**
   * Add text search field to the named FTS query
   *
   * @param queryName fulltext query name
   * @param fieldName name of the field to be added to the query
   * @param typeName  objectType which defined that field
   */
  addQueryClause(queryName: string, fieldName: string, typeName: string): void {
    const field = this.lookupField(typeName, fieldName);
    const objType = this.lookupType(typeName);
    this._addQueryClause(queryName, field, objType);
  }

  get types(): ObjectType[] {
    return this._types;
  }

  get ftsQueries(): FTSQuery[] {
    return this._ftsQueries;
  }

  lookupQuery(queryName: string): FTSQuery {
    if (!this._name2query) {
      throw new Error(`No query with name ${queryName} found`);
    }
    return this._name2query[queryName];
  }

  /**
   * Lookup Warthog's Field model object by it's ObjectType and name
   *
   * @param objTypeName Type name with the given field defined
   * @param name the name of the field
   */
  lookupField(objTypeName: string, name: string): Field {
    const objType = this.lookupType(objTypeName);
    const field = objType.fields.find(f => f.name === name);
    if (!field) {
      throw new Error(
        `No field ${name} is found for object type ${objTypeName}`
      );
    }
<<<<<<< HEAD
    return field;
  }

  /**
   * Lookup ObjectType by it's name (as defined in the schema file)
   *
   * @param name ObjectTypeName as defined in the schema
   */
  lookupType(name: string): ObjectType {
    if (!this._name2type[name]) {
      throw new Error(`No ObjectType ${name} found`);
=======

    addField(entity: string, field: Field): void {
        const objType = this.lookupType(entity);
        objType.fields.push(field);
    }

    /**
     * Lookup ObjectType by it's name (as defined in the schema file)
     * 
     * @param name ObjectTypeName as defined in the schema
     */
    lookupType(name: string): ObjectType {
        if (!this._name2type[name]) {
            throw new Error(`No ObjectType ${name} found`);
        }
        return this._name2type[name];
>>>>>>> 0f7b9376
    }
    return this._name2type[name];
  }

  /**
   * Generate model defination as one-line string literal
   * Example: User username! age:int! isActive:bool!
   */
  toWarthogStringDefinitions(): string[] {
    const models = this._types.map(input => {
      const fields = input.fields.map(field => field.format()).join(' ');
      return [input.name, fields].join(' ');
    });
    return models;
  }
}

/**
 * Reperesent GraphQL object type
 */
export interface ObjectType {
  name: string;
  fields: Field[];
  isEntity: boolean;
}

/**
 * Reperenst GraphQL object type field
 * @constructor(name: string, type: string, nullable: boolean = true, isBuildinType: boolean = true, isList = false)
 */
export class Field {
  // GraphQL field name
  name: string;
  // GraphQL field type
  type: string;
  // Is field type built-in or not
  isBuildinType: boolean;
  // Is field nullable or not
  nullable: boolean;
  // Is field a list. eg: post: [Post]
  isList: boolean;

  constructor(
    name: string,
    type: string,
    nullable = true,
    isBuildinType = true,
    isList = false
  ) {
    this.name = name;
    this.type = type;
    this.nullable = nullable;
    this.isBuildinType = isBuildinType;
    this.isList = isList;
  }

  /**
   * Create a string from name, type properties in the 'name:type' format. If field is not nullable
   * it adds exclamation mark (!) at then end of string
   */
  format(): string {
    const colon = ':';
    const columnType = this.columnType();
    let column: string =
      columnType === 'string' ? this.name : this.name.concat(colon, columnType);

    if (
      !this.isBuildinType &&
      !this.isList &&
      this.type !== 'otm' &&
      this.type !== 'mto'
    ) {
      column = this.name.concat(colon, 'oto');
    } else if (this.isBuildinType && this.isList) {
      column = this.name + colon + 'array' + columnType;
    }
    return this.nullable ? column : column + '!';
  }

<<<<<<< HEAD
  columnType(): string {
    return this.isBuildinType ? availableTypes[this.type] : this.type;
  }
=======
    /**
     * Create a string from name, type properties in the 'name:type' format. If field is not nullable
     * it adds exclamation mark (!) at then end of string
     */
    format(): string {
      const colon = ':';
      const columnType = this.columnType();
      let column: string = columnType === 'string' ? this.name : this.name.concat(colon, columnType);

      if (!this.isBuildinType && !this.isList && this.type !== 'otm' && this.type !== 'mto') {
        column = this.name.concat(colon, 'oto');
      } else if (this.isBuildinType && this.isList) {
        column = this.name + colon + 'array' + columnType;
      }
      return this.nullable ? column : column + '!';
    }

    columnType(): string {
      return this.isBuildinType ? availableTypes[this.type] : this.type;
    }

    isArray(): boolean {
        return this.isBuildinType && this.isList;
    }

    isScalar(): boolean {
        return this.isBuildinType && !this.isList;
    }
>>>>>>> 0f7b9376
}<|MERGE_RESOLUTION|>--- conflicted
+++ resolved
@@ -97,8 +97,12 @@
         `No field ${name} is found for object type ${objTypeName}`
       );
     }
-<<<<<<< HEAD
     return field;
+  }
+
+  addField(entity: string, field: Field): void {
+    const objType = this.lookupType(entity);
+    objType.fields.push(field);
   }
 
   /**
@@ -109,38 +113,8 @@
   lookupType(name: string): ObjectType {
     if (!this._name2type[name]) {
       throw new Error(`No ObjectType ${name} found`);
-=======
-
-    addField(entity: string, field: Field): void {
-        const objType = this.lookupType(entity);
-        objType.fields.push(field);
-    }
-
-    /**
-     * Lookup ObjectType by it's name (as defined in the schema file)
-     * 
-     * @param name ObjectTypeName as defined in the schema
-     */
-    lookupType(name: string): ObjectType {
-        if (!this._name2type[name]) {
-            throw new Error(`No ObjectType ${name} found`);
-        }
-        return this._name2type[name];
->>>>>>> 0f7b9376
     }
     return this._name2type[name];
-  }
-
-  /**
-   * Generate model defination as one-line string literal
-   * Example: User username! age:int! isActive:bool!
-   */
-  toWarthogStringDefinitions(): string[] {
-    const models = this._types.map(input => {
-      const fields = input.fields.map(field => field.format()).join(' ');
-      return [input.name, fields].join(' ');
-    });
-    return models;
   }
 }
 
@@ -206,38 +180,15 @@
     return this.nullable ? column : column + '!';
   }
 
-<<<<<<< HEAD
   columnType(): string {
     return this.isBuildinType ? availableTypes[this.type] : this.type;
   }
-=======
-    /**
-     * Create a string from name, type properties in the 'name:type' format. If field is not nullable
-     * it adds exclamation mark (!) at then end of string
-     */
-    format(): string {
-      const colon = ':';
-      const columnType = this.columnType();
-      let column: string = columnType === 'string' ? this.name : this.name.concat(colon, columnType);
 
-      if (!this.isBuildinType && !this.isList && this.type !== 'otm' && this.type !== 'mto') {
-        column = this.name.concat(colon, 'oto');
-      } else if (this.isBuildinType && this.isList) {
-        column = this.name + colon + 'array' + columnType;
-      }
-      return this.nullable ? column : column + '!';
-    }
+  isArray(): boolean {
+    return this.isBuildinType && this.isList;
+  }
 
-    columnType(): string {
-      return this.isBuildinType ? availableTypes[this.type] : this.type;
-    }
-
-    isArray(): boolean {
-        return this.isBuildinType && this.isList;
-    }
-
-    isScalar(): boolean {
-        return this.isBuildinType && !this.isList;
-    }
->>>>>>> 0f7b9376
+  isScalar(): boolean {
+    return this.isBuildinType && !this.isList;
+  }
 }