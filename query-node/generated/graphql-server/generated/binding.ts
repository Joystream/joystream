import 'graphql-import-node'; // Needed so you can import *.graphql files 

import { makeBindingClass, Options } from 'graphql-binding'
import { GraphQLResolveInfo, GraphQLSchema } from 'graphql'
import { IResolvers } from 'graphql-tools/dist/Interfaces'
import * as schema from  './schema.graphql'

export interface Query {
    channelCategories: <T = Array<ChannelCategory>>(args: { offset?: Int | null, limit?: Int | null, where?: ChannelCategoryWhereInput | null, orderBy?: ChannelCategoryOrderByInput | null }, info?: GraphQLResolveInfo | string, options?: Options) => Promise<T> ,
    channelCategoryByUniqueInput: <T = ChannelCategory | null>(args: { where: ChannelCategoryWhereUniqueInput }, info?: GraphQLResolveInfo | string, options?: Options) => Promise<T | null> ,
    channelCategoriesConnection: <T = ChannelCategoryConnection>(args: { first?: Int | null, after?: String | null, last?: Int | null, before?: String | null, where?: ChannelCategoryWhereInput | null, orderBy?: ChannelCategoryOrderByInput | null }, info?: GraphQLResolveInfo | string, options?: Options) => Promise<T> ,
    channels: <T = Array<Channel>>(args: { offset?: Int | null, limit?: Int | null, where?: ChannelWhereInput | null, orderBy?: ChannelOrderByInput | null }, info?: GraphQLResolveInfo | string, options?: Options) => Promise<T> ,
    channelByUniqueInput: <T = Channel | null>(args: { where: ChannelWhereUniqueInput }, info?: GraphQLResolveInfo | string, options?: Options) => Promise<T | null> ,
    channelsConnection: <T = ChannelConnection>(args: { first?: Int | null, after?: String | null, last?: Int | null, before?: String | null, where?: ChannelWhereInput | null, orderBy?: ChannelOrderByInput | null }, info?: GraphQLResolveInfo | string, options?: Options) => Promise<T> ,
    curatorGroups: <T = Array<CuratorGroup>>(args: { offset?: Int | null, limit?: Int | null, where?: CuratorGroupWhereInput | null, orderBy?: CuratorGroupOrderByInput | null }, info?: GraphQLResolveInfo | string, options?: Options) => Promise<T> ,
    curatorGroupByUniqueInput: <T = CuratorGroup | null>(args: { where: CuratorGroupWhereUniqueInput }, info?: GraphQLResolveInfo | string, options?: Options) => Promise<T | null> ,
    curatorGroupsConnection: <T = CuratorGroupConnection>(args: { first?: Int | null, after?: String | null, last?: Int | null, before?: String | null, where?: CuratorGroupWhereInput | null, orderBy?: CuratorGroupOrderByInput | null }, info?: GraphQLResolveInfo | string, options?: Options) => Promise<T> ,
    dataObjects: <T = Array<DataObject>>(args: { offset?: Int | null, limit?: Int | null, where?: DataObjectWhereInput | null, orderBy?: DataObjectOrderByInput | null }, info?: GraphQLResolveInfo | string, options?: Options) => Promise<T> ,
    dataObjectByUniqueInput: <T = DataObject | null>(args: { where: DataObjectWhereUniqueInput }, info?: GraphQLResolveInfo | string, options?: Options) => Promise<T | null> ,
    dataObjectsConnection: <T = DataObjectConnection>(args: { first?: Int | null, after?: String | null, last?: Int | null, before?: String | null, where?: DataObjectWhereInput | null, orderBy?: DataObjectOrderByInput | null }, info?: GraphQLResolveInfo | string, options?: Options) => Promise<T> ,
    featuredVideos: <T = Array<FeaturedVideo>>(args: { offset?: Int | null, limit?: Int | null, where?: FeaturedVideoWhereInput | null, orderBy?: FeaturedVideoOrderByInput | null }, info?: GraphQLResolveInfo | string, options?: Options) => Promise<T> ,
    featuredVideoByUniqueInput: <T = FeaturedVideo | null>(args: { where: FeaturedVideoWhereUniqueInput }, info?: GraphQLResolveInfo | string, options?: Options) => Promise<T | null> ,
    featuredVideosConnection: <T = FeaturedVideoConnection>(args: { first?: Int | null, after?: String | null, last?: Int | null, before?: String | null, where?: FeaturedVideoWhereInput | null, orderBy?: FeaturedVideoOrderByInput | null }, info?: GraphQLResolveInfo | string, options?: Options) => Promise<T> ,
    languages: <T = Array<Language>>(args: { offset?: Int | null, limit?: Int | null, where?: LanguageWhereInput | null, orderBy?: LanguageOrderByInput | null }, info?: GraphQLResolveInfo | string, options?: Options) => Promise<T> ,
    languageByUniqueInput: <T = Language | null>(args: { where: LanguageWhereUniqueInput }, info?: GraphQLResolveInfo | string, options?: Options) => Promise<T | null> ,
    languagesConnection: <T = LanguageConnection>(args: { first?: Int | null, after?: String | null, last?: Int | null, before?: String | null, where?: LanguageWhereInput | null, orderBy?: LanguageOrderByInput | null }, info?: GraphQLResolveInfo | string, options?: Options) => Promise<T> ,
    licenses: <T = Array<License>>(args: { offset?: Int | null, limit?: Int | null, where?: LicenseWhereInput | null, orderBy?: LicenseOrderByInput | null }, info?: GraphQLResolveInfo | string, options?: Options) => Promise<T> ,
    licenseByUniqueInput: <T = License | null>(args: { where: LicenseWhereUniqueInput }, info?: GraphQLResolveInfo | string, options?: Options) => Promise<T | null> ,
    licensesConnection: <T = LicenseConnection>(args: { first?: Int | null, after?: String | null, last?: Int | null, before?: String | null, where?: LicenseWhereInput | null, orderBy?: LicenseOrderByInput | null }, info?: GraphQLResolveInfo | string, options?: Options) => Promise<T> ,
    memberships: <T = Array<Membership>>(args: { offset?: Int | null, limit?: Int | null, where?: MembershipWhereInput | null, orderBy?: MembershipOrderByInput | null }, info?: GraphQLResolveInfo | string, options?: Options) => Promise<T> ,
    membershipByUniqueInput: <T = Membership | null>(args: { where: MembershipWhereUniqueInput }, info?: GraphQLResolveInfo | string, options?: Options) => Promise<T | null> ,
    membershipsConnection: <T = MembershipConnection>(args: { first?: Int | null, after?: String | null, last?: Int | null, before?: String | null, where?: MembershipWhereInput | null, orderBy?: MembershipOrderByInput | null }, info?: GraphQLResolveInfo | string, options?: Options) => Promise<T> ,
    channelCategoriesByName: <T = Array<ChannelCategoriesByNameFTSOutput>>(args: { whereChannelCategory?: ChannelCategoryWhereInput | null, skip?: Int | null, limit?: Int | null, text: String }, info?: GraphQLResolveInfo | string, options?: Options) => Promise<T> ,
    membersByHandle: <T = Array<MembersByHandleFTSOutput>>(args: { whereMembership?: MembershipWhereInput | null, skip?: Int | null, limit?: Int | null, text: String }, info?: GraphQLResolveInfo | string, options?: Options) => Promise<T> ,
    search: <T = Array<SearchFTSOutput>>(args: { whereVideo?: VideoWhereInput | null, whereChannel?: ChannelWhereInput | null, skip?: Int | null, limit?: Int | null, text: String }, info?: GraphQLResolveInfo | string, options?: Options) => Promise<T> ,
    videoCategoriesByName: <T = Array<VideoCategoriesByNameFTSOutput>>(args: { whereVideoCategory?: VideoCategoryWhereInput | null, skip?: Int | null, limit?: Int | null, text: String }, info?: GraphQLResolveInfo | string, options?: Options) => Promise<T> ,
    videoCategories: <T = Array<VideoCategory>>(args: { offset?: Int | null, limit?: Int | null, where?: VideoCategoryWhereInput | null, orderBy?: VideoCategoryOrderByInput | null }, info?: GraphQLResolveInfo | string, options?: Options) => Promise<T> ,
    videoCategoryByUniqueInput: <T = VideoCategory | null>(args: { where: VideoCategoryWhereUniqueInput }, info?: GraphQLResolveInfo | string, options?: Options) => Promise<T | null> ,
    videoCategoriesConnection: <T = VideoCategoryConnection>(args: { first?: Int | null, after?: String | null, last?: Int | null, before?: String | null, where?: VideoCategoryWhereInput | null, orderBy?: VideoCategoryOrderByInput | null }, info?: GraphQLResolveInfo | string, options?: Options) => Promise<T> ,
    videoMediaEncodings: <T = Array<VideoMediaEncoding>>(args: { offset?: Int | null, limit?: Int | null, where?: VideoMediaEncodingWhereInput | null, orderBy?: VideoMediaEncodingOrderByInput | null }, info?: GraphQLResolveInfo | string, options?: Options) => Promise<T> ,
    videoMediaEncodingByUniqueInput: <T = VideoMediaEncoding | null>(args: { where: VideoMediaEncodingWhereUniqueInput }, info?: GraphQLResolveInfo | string, options?: Options) => Promise<T | null> ,
    videoMediaEncodingsConnection: <T = VideoMediaEncodingConnection>(args: { first?: Int | null, after?: String | null, last?: Int | null, before?: String | null, where?: VideoMediaEncodingWhereInput | null, orderBy?: VideoMediaEncodingOrderByInput | null }, info?: GraphQLResolveInfo | string, options?: Options) => Promise<T> ,
    videoMediaMetadata: <T = Array<VideoMediaMetadata>>(args: { offset?: Int | null, limit?: Int | null, where?: VideoMediaMetadataWhereInput | null, orderBy?: VideoMediaMetadataOrderByInput | null }, info?: GraphQLResolveInfo | string, options?: Options) => Promise<T> ,
    videoMediaMetadataByUniqueInput: <T = VideoMediaMetadata | null>(args: { where: VideoMediaMetadataWhereUniqueInput }, info?: GraphQLResolveInfo | string, options?: Options) => Promise<T | null> ,
    videoMediaMetadataConnection: <T = VideoMediaMetadataConnection>(args: { first?: Int | null, after?: String | null, last?: Int | null, before?: String | null, where?: VideoMediaMetadataWhereInput | null, orderBy?: VideoMediaMetadataOrderByInput | null }, info?: GraphQLResolveInfo | string, options?: Options) => Promise<T> ,
    videos: <T = Array<Video>>(args: { offset?: Int | null, limit?: Int | null, where?: VideoWhereInput | null, orderBy?: VideoOrderByInput | null }, info?: GraphQLResolveInfo | string, options?: Options) => Promise<T> ,
    videoByUniqueInput: <T = Video | null>(args: { where: VideoWhereUniqueInput }, info?: GraphQLResolveInfo | string, options?: Options) => Promise<T | null> ,
    videosConnection: <T = VideoConnection>(args: { first?: Int | null, after?: String | null, last?: Int | null, before?: String | null, where?: VideoWhereInput | null, orderBy?: VideoOrderByInput | null }, info?: GraphQLResolveInfo | string, options?: Options) => Promise<T> ,
    workers: <T = Array<Worker>>(args: { offset?: Int | null, limit?: Int | null, where?: WorkerWhereInput | null, orderBy?: WorkerOrderByInput | null }, info?: GraphQLResolveInfo | string, options?: Options) => Promise<T> ,
    workerByUniqueInput: <T = Worker | null>(args: { where: WorkerWhereUniqueInput }, info?: GraphQLResolveInfo | string, options?: Options) => Promise<T | null> ,
    workersConnection: <T = WorkerConnection>(args: { first?: Int | null, after?: String | null, last?: Int | null, before?: String | null, where?: WorkerWhereInput | null, orderBy?: WorkerOrderByInput | null }, info?: GraphQLResolveInfo | string, options?: Options) => Promise<T> 
  }

export interface Mutation {}

export interface Subscription {
    stateSubscription: <T = ProcessorState>(args?: {}, info?: GraphQLResolveInfo | string, options?: Options) => Promise<AsyncIterator<T>> 
  }

export interface Binding {
  query: Query
  mutation: Mutation
  subscription: Subscription
  request: <T = any>(query: string, variables?: {[key: string]: any}) => Promise<T>
  delegate(operation: 'query' | 'mutation', fieldName: string, args: {
      [key: string]: any;
  }, infoOrQuery?: GraphQLResolveInfo | string, options?: Options): Promise<any>;
  delegateSubscription(fieldName: string, args?: {
      [key: string]: any;
  }, infoOrQuery?: GraphQLResolveInfo | string, options?: Options): Promise<AsyncIterator<any>>;
  getAbstractResolvers(filterSchema?: GraphQLSchema | string): IResolvers;
}

export interface BindingConstructor<T> {
  new(...args: any[]): T
}

export const Binding = makeBindingClass<BindingConstructor<Binding>>({ schema: schema as any })

/**
 * Types
*/

export type AssetAvailability =   'ACCEPTED' |
  'PENDING' |
  'INVALID'

export type ChannelCategoryOrderByInput =   'createdAt_ASC' |
  'createdAt_DESC' |
  'updatedAt_ASC' |
  'updatedAt_DESC' |
  'deletedAt_ASC' |
  'deletedAt_DESC' |
  'name_ASC' |
  'name_DESC' |
  'createdInBlock_ASC' |
  'createdInBlock_DESC'

export type ChannelOrderByInput =   'createdAt_ASC' |
  'createdAt_DESC' |
  'updatedAt_ASC' |
  'updatedAt_DESC' |
  'deletedAt_ASC' |
  'deletedAt_DESC' |
  'ownerMemberId_ASC' |
  'ownerMemberId_DESC' |
  'ownerCuratorGroupId_ASC' |
  'ownerCuratorGroupId_DESC' |
  'categoryId_ASC' |
  'categoryId_DESC' |
  'rewardAccount_ASC' |
  'rewardAccount_DESC' |
  'title_ASC' |
  'title_DESC' |
  'description_ASC' |
  'description_DESC' |
  'coverPhotoDataObjectId_ASC' |
  'coverPhotoDataObjectId_DESC' |
  'coverPhotoAvailability_ASC' |
  'coverPhotoAvailability_DESC' |
  'avatarPhotoDataObjectId_ASC' |
  'avatarPhotoDataObjectId_DESC' |
  'avatarPhotoAvailability_ASC' |
  'avatarPhotoAvailability_DESC' |
  'isPublic_ASC' |
  'isPublic_DESC' |
  'isCensored_ASC' |
  'isCensored_DESC' |
  'languageId_ASC' |
  'languageId_DESC' |
  'createdInBlock_ASC' |
  'createdInBlock_DESC'

export type CuratorGroupOrderByInput =   'createdAt_ASC' |
  'createdAt_DESC' |
  'updatedAt_ASC' |
  'updatedAt_DESC' |
  'deletedAt_ASC' |
  'deletedAt_DESC' |
  'isActive_ASC' |
  'isActive_DESC'

export type DataObjectOrderByInput =   'createdAt_ASC' |
  'createdAt_DESC' |
  'updatedAt_ASC' |
  'updatedAt_DESC' |
  'deletedAt_ASC' |
  'deletedAt_DESC' |
  'createdInBlock_ASC' |
  'createdInBlock_DESC' |
  'typeId_ASC' |
  'typeId_DESC' |
  'size_ASC' |
  'size_DESC' |
  'liaisonId_ASC' |
  'liaisonId_DESC' |
  'liaisonJudgement_ASC' |
  'liaisonJudgement_DESC' |
  'ipfsContentId_ASC' |
  'ipfsContentId_DESC' |
  'joystreamContentId_ASC' |
  'joystreamContentId_DESC'

export type FeaturedVideoOrderByInput =   'createdAt_ASC' |
  'createdAt_DESC' |
  'updatedAt_ASC' |
  'updatedAt_DESC' |
  'deletedAt_ASC' |
  'deletedAt_DESC' |
  'videoId_ASC' |
  'videoId_DESC'

export type LanguageOrderByInput =   'createdAt_ASC' |
  'createdAt_DESC' |
  'updatedAt_ASC' |
  'updatedAt_DESC' |
  'deletedAt_ASC' |
  'deletedAt_DESC' |
  'iso_ASC' |
  'iso_DESC' |
  'createdInBlock_ASC' |
  'createdInBlock_DESC'

export type LiaisonJudgement =   'PENDING' |
  'ACCEPTED'

export type LicenseOrderByInput =   'createdAt_ASC' |
  'createdAt_DESC' |
  'updatedAt_ASC' |
  'updatedAt_DESC' |
  'deletedAt_ASC' |
  'deletedAt_DESC' |
  'code_ASC' |
  'code_DESC' |
  'attribution_ASC' |
  'attribution_DESC' |
  'customText_ASC' |
  'customText_DESC'

export type MembershipEntryMethod =   'PAID' |
  'SCREENING' |
  'GENESIS'

export type MembershipOrderByInput =   'createdAt_ASC' |
  'createdAt_DESC' |
  'updatedAt_ASC' |
  'updatedAt_DESC' |
  'deletedAt_ASC' |
  'deletedAt_DESC' |
  'handle_ASC' |
  'handle_DESC' |
  'avatarUri_ASC' |
  'avatarUri_DESC' |
  'about_ASC' |
  'about_DESC' |
  'controllerAccount_ASC' |
  'controllerAccount_DESC' |
  'rootAccount_ASC' |
  'rootAccount_DESC' |
  'createdInBlock_ASC' |
  'createdInBlock_DESC' |
  'entry_ASC' |
  'entry_DESC' |
  'subscription_ASC' |
  'subscription_DESC'

export type VideoCategoryOrderByInput =   'createdAt_ASC' |
  'createdAt_DESC' |
  'updatedAt_ASC' |
  'updatedAt_DESC' |
  'deletedAt_ASC' |
  'deletedAt_DESC' |
  'name_ASC' |
  'name_DESC' |
  'createdInBlock_ASC' |
  'createdInBlock_DESC'

export type VideoMediaEncodingOrderByInput =   'createdAt_ASC' |
  'createdAt_DESC' |
  'updatedAt_ASC' |
  'updatedAt_DESC' |
  'deletedAt_ASC' |
  'deletedAt_DESC' |
  'codecName_ASC' |
  'codecName_DESC' |
  'container_ASC' |
  'container_DESC' |
  'mimeMediaType_ASC' |
  'mimeMediaType_DESC'

export type VideoMediaMetadataOrderByInput =   'createdAt_ASC' |
  'createdAt_DESC' |
  'updatedAt_ASC' |
  'updatedAt_DESC' |
  'deletedAt_ASC' |
  'deletedAt_DESC' |
  'encodingId_ASC' |
  'encodingId_DESC' |
  'pixelWidth_ASC' |
  'pixelWidth_DESC' |
  'pixelHeight_ASC' |
  'pixelHeight_DESC' |
  'size_ASC' |
  'size_DESC' |
  'createdInBlock_ASC' |
  'createdInBlock_DESC'

export type VideoOrderByInput =   'createdAt_ASC' |
  'createdAt_DESC' |
  'updatedAt_ASC' |
  'updatedAt_DESC' |
  'deletedAt_ASC' |
  'deletedAt_DESC' |
  'channelId_ASC' |
  'channelId_DESC' |
  'categoryId_ASC' |
  'categoryId_DESC' |
  'title_ASC' |
  'title_DESC' |
  'description_ASC' |
  'description_DESC' |
  'duration_ASC' |
  'duration_DESC' |
  'thumbnailPhotoDataObjectId_ASC' |
  'thumbnailPhotoDataObjectId_DESC' |
  'thumbnailPhotoAvailability_ASC' |
  'thumbnailPhotoAvailability_DESC' |
  'languageId_ASC' |
  'languageId_DESC' |
  'hasMarketing_ASC' |
  'hasMarketing_DESC' |
  'publishedBeforeJoystream_ASC' |
  'publishedBeforeJoystream_DESC' |
  'isPublic_ASC' |
  'isPublic_DESC' |
  'isCensored_ASC' |
  'isCensored_DESC' |
  'isExplicit_ASC' |
  'isExplicit_DESC' |
  'licenseId_ASC' |
  'licenseId_DESC' |
  'mediaDataObjectId_ASC' |
  'mediaDataObjectId_DESC' |
  'mediaAvailability_ASC' |
  'mediaAvailability_DESC' |
  'mediaMetadataId_ASC' |
  'mediaMetadataId_DESC' |
  'createdInBlock_ASC' |
  'createdInBlock_DESC' |
  'isFeatured_ASC' |
  'isFeatured_DESC'

export type WorkerOrderByInput =   'createdAt_ASC' |
  'createdAt_DESC' |
  'updatedAt_ASC' |
  'updatedAt_DESC' |
  'deletedAt_ASC' |
  'deletedAt_DESC' |
  'isActive_ASC' |
  'isActive_DESC' |
  'workerId_ASC' |
  'workerId_DESC' |
  'type_ASC' |
  'type_DESC' |
  'metadata_ASC' |
  'metadata_DESC'

export type WorkerType =   'GATEWAY' |
  'STORAGE'

export interface BaseWhereInput {
  id_eq?: String | null
  id_in?: String[] | String | null
  createdAt_eq?: String | null
  createdAt_lt?: String | null
  createdAt_lte?: String | null
  createdAt_gt?: String | null
  createdAt_gte?: String | null
  createdById_eq?: String | null
  updatedAt_eq?: String | null
  updatedAt_lt?: String | null
  updatedAt_lte?: String | null
  updatedAt_gt?: String | null
  updatedAt_gte?: String | null
  updatedById_eq?: String | null
  deletedAt_all?: Boolean | null
  deletedAt_eq?: String | null
  deletedAt_lt?: String | null
  deletedAt_lte?: String | null
  deletedAt_gt?: String | null
  deletedAt_gte?: String | null
  deletedById_eq?: String | null
}

export interface ChannelCategoryCreateInput {
  name?: String | null
  createdInBlock: Float
}

export interface ChannelCategoryUpdateInput {
  name?: String | null
  createdInBlock?: Float | null
}

export interface ChannelCategoryWhereInput {
  id_eq?: ID_Input | null
  id_in?: ID_Output[] | ID_Output | null
  createdAt_eq?: DateTime | null
  createdAt_lt?: DateTime | null
  createdAt_lte?: DateTime | null
  createdAt_gt?: DateTime | null
  createdAt_gte?: DateTime | null
  createdById_eq?: ID_Input | null
  createdById_in?: ID_Output[] | ID_Output | null
  updatedAt_eq?: DateTime | null
  updatedAt_lt?: DateTime | null
  updatedAt_lte?: DateTime | null
  updatedAt_gt?: DateTime | null
  updatedAt_gte?: DateTime | null
  updatedById_eq?: ID_Input | null
  updatedById_in?: ID_Output[] | ID_Output | null
  deletedAt_all?: Boolean | null
  deletedAt_eq?: DateTime | null
  deletedAt_lt?: DateTime | null
  deletedAt_lte?: DateTime | null
  deletedAt_gt?: DateTime | null
  deletedAt_gte?: DateTime | null
  deletedById_eq?: ID_Input | null
  deletedById_in?: ID_Output[] | ID_Output | null
  name_eq?: String | null
  name_contains?: String | null
  name_startsWith?: String | null
  name_endsWith?: String | null
  name_in?: String[] | String | null
  createdInBlock_eq?: Int | null
  createdInBlock_gt?: Int | null
  createdInBlock_gte?: Int | null
  createdInBlock_lt?: Int | null
  createdInBlock_lte?: Int | null
  createdInBlock_in?: Int[] | Int | null
}

export interface ChannelCategoryWhereUniqueInput {
  id: ID_Output
}

export interface ChannelCreateInput {
  ownerMemberId?: ID_Input | null
  ownerCuratorGroupId?: ID_Input | null
  categoryId?: ID_Input | null
  rewardAccount?: String | null
  title?: String | null
  description?: String | null
  coverPhotoDataObjectId?: ID_Input | null
  coverPhotoUrls: Array<String>
  coverPhotoAvailability: AssetAvailability
  avatarPhotoDataObjectId?: ID_Input | null
  avatarPhotoUrls: Array<String>
  avatarPhotoAvailability: AssetAvailability
  isPublic?: Boolean | null
  isCensored: Boolean
  languageId?: ID_Input | null
  createdInBlock: Float
}

export interface ChannelUpdateInput {
  ownerMemberId?: ID_Input | null
  ownerCuratorGroupId?: ID_Input | null
  categoryId?: ID_Input | null
  rewardAccount?: String | null
  title?: String | null
  description?: String | null
  coverPhotoDataObjectId?: ID_Input | null
  coverPhotoUrls?: String[] | String | null
  coverPhotoAvailability?: AssetAvailability | null
  avatarPhotoDataObjectId?: ID_Input | null
  avatarPhotoUrls?: String[] | String | null
  avatarPhotoAvailability?: AssetAvailability | null
  isPublic?: Boolean | null
  isCensored?: Boolean | null
  languageId?: ID_Input | null
  createdInBlock?: Float | null
}

export interface ChannelWhereInput {
  id_eq?: ID_Input | null
  id_in?: ID_Output[] | ID_Output | null
  createdAt_eq?: DateTime | null
  createdAt_lt?: DateTime | null
  createdAt_lte?: DateTime | null
  createdAt_gt?: DateTime | null
  createdAt_gte?: DateTime | null
  createdById_eq?: ID_Input | null
  createdById_in?: ID_Output[] | ID_Output | null
  updatedAt_eq?: DateTime | null
  updatedAt_lt?: DateTime | null
  updatedAt_lte?: DateTime | null
  updatedAt_gt?: DateTime | null
  updatedAt_gte?: DateTime | null
  updatedById_eq?: ID_Input | null
  updatedById_in?: ID_Output[] | ID_Output | null
  deletedAt_all?: Boolean | null
  deletedAt_eq?: DateTime | null
  deletedAt_lt?: DateTime | null
  deletedAt_lte?: DateTime | null
  deletedAt_gt?: DateTime | null
  deletedAt_gte?: DateTime | null
  deletedById_eq?: ID_Input | null
  deletedById_in?: ID_Output[] | ID_Output | null
  ownerMemberId_eq?: ID_Input | null
  ownerMemberId_in?: ID_Output[] | ID_Output | null
  ownerCuratorGroupId_eq?: ID_Input | null
  ownerCuratorGroupId_in?: ID_Output[] | ID_Output | null
  categoryId_eq?: ID_Input | null
  categoryId_in?: ID_Output[] | ID_Output | null
  rewardAccount_eq?: String | null
  rewardAccount_contains?: String | null
  rewardAccount_startsWith?: String | null
  rewardAccount_endsWith?: String | null
  rewardAccount_in?: String[] | String | null
  title_eq?: String | null
  title_contains?: String | null
  title_startsWith?: String | null
  title_endsWith?: String | null
  title_in?: String[] | String | null
  description_eq?: String | null
  description_contains?: String | null
  description_startsWith?: String | null
  description_endsWith?: String | null
  description_in?: String[] | String | null
  coverPhotoDataObjectId_eq?: ID_Input | null
  coverPhotoDataObjectId_in?: ID_Output[] | ID_Output | null
  coverPhotoAvailability_eq?: AssetAvailability | null
  coverPhotoAvailability_in?: AssetAvailability[] | AssetAvailability | null
  avatarPhotoDataObjectId_eq?: ID_Input | null
  avatarPhotoDataObjectId_in?: ID_Output[] | ID_Output | null
  avatarPhotoAvailability_eq?: AssetAvailability | null
  avatarPhotoAvailability_in?: AssetAvailability[] | AssetAvailability | null
  isPublic_eq?: Boolean | null
  isPublic_in?: Boolean[] | Boolean | null
  isCensored_eq?: Boolean | null
  isCensored_in?: Boolean[] | Boolean | null
  languageId_eq?: ID_Input | null
  languageId_in?: ID_Output[] | ID_Output | null
  createdInBlock_eq?: Int | null
  createdInBlock_gt?: Int | null
  createdInBlock_gte?: Int | null
  createdInBlock_lt?: Int | null
  createdInBlock_lte?: Int | null
  createdInBlock_in?: Int[] | Int | null
}

export interface ChannelWhereUniqueInput {
  id: ID_Output
}

export interface CuratorGroupCreateInput {
  curatorIds: Array<Int>
  isActive: Boolean
}

export interface CuratorGroupUpdateInput {
  curatorIds?: Int[] | Int | null
  isActive?: Boolean | null
}

export interface CuratorGroupWhereInput {
  id_eq?: ID_Input | null
  id_in?: ID_Output[] | ID_Output | null
  createdAt_eq?: DateTime | null
  createdAt_lt?: DateTime | null
  createdAt_lte?: DateTime | null
  createdAt_gt?: DateTime | null
  createdAt_gte?: DateTime | null
  createdById_eq?: ID_Input | null
  createdById_in?: ID_Output[] | ID_Output | null
  updatedAt_eq?: DateTime | null
  updatedAt_lt?: DateTime | null
  updatedAt_lte?: DateTime | null
  updatedAt_gt?: DateTime | null
  updatedAt_gte?: DateTime | null
  updatedById_eq?: ID_Input | null
  updatedById_in?: ID_Output[] | ID_Output | null
  deletedAt_all?: Boolean | null
  deletedAt_eq?: DateTime | null
  deletedAt_lt?: DateTime | null
  deletedAt_lte?: DateTime | null
  deletedAt_gt?: DateTime | null
  deletedAt_gte?: DateTime | null
  deletedById_eq?: ID_Input | null
  deletedById_in?: ID_Output[] | ID_Output | null
  isActive_eq?: Boolean | null
  isActive_in?: Boolean[] | Boolean | null
}

export interface CuratorGroupWhereUniqueInput {
  id: ID_Output
}

export interface DataObjectCreateInput {
  owner: JSONObject
  createdInBlock: Float
  typeId: Float
  size: Float
  liaisonId?: ID_Input | null
  liaisonJudgement: LiaisonJudgement
  ipfsContentId: String
  joystreamContentId: String
}

export interface DataObjectOwnerChannelCreateInput {
  channel: Float
  dummy?: Float | null
}

export interface DataObjectOwnerChannelUpdateInput {
  channel?: Float | null
  dummy?: Float | null
}

export interface DataObjectOwnerChannelWhereInput {
  id_eq?: ID_Input | null
  id_in?: ID_Output[] | ID_Output | null
  createdAt_eq?: DateTime | null
  createdAt_lt?: DateTime | null
  createdAt_lte?: DateTime | null
  createdAt_gt?: DateTime | null
  createdAt_gte?: DateTime | null
  createdById_eq?: ID_Input | null
  createdById_in?: ID_Output[] | ID_Output | null
  updatedAt_eq?: DateTime | null
  updatedAt_lt?: DateTime | null
  updatedAt_lte?: DateTime | null
  updatedAt_gt?: DateTime | null
  updatedAt_gte?: DateTime | null
  updatedById_eq?: ID_Input | null
  updatedById_in?: ID_Output[] | ID_Output | null
  deletedAt_all?: Boolean | null
  deletedAt_eq?: DateTime | null
  deletedAt_lt?: DateTime | null
  deletedAt_lte?: DateTime | null
  deletedAt_gt?: DateTime | null
  deletedAt_gte?: DateTime | null
  deletedById_eq?: ID_Input | null
  deletedById_in?: ID_Output[] | ID_Output | null
  channel_eq?: Int | null
  channel_gt?: Int | null
  channel_gte?: Int | null
  channel_lt?: Int | null
  channel_lte?: Int | null
  channel_in?: Int[] | Int | null
  dummy_eq?: Int | null
  dummy_gt?: Int | null
  dummy_gte?: Int | null
  dummy_lt?: Int | null
  dummy_lte?: Int | null
  dummy_in?: Int[] | Int | null
}

export interface DataObjectOwnerChannelWhereUniqueInput {
  id: ID_Output
}

export interface DataObjectOwnerCouncilCreateInput {
  dummy?: Float | null
}

export interface DataObjectOwnerCouncilUpdateInput {
  dummy?: Float | null
}

export interface DataObjectOwnerCouncilWhereInput {
  id_eq?: ID_Input | null
  id_in?: ID_Output[] | ID_Output | null
  createdAt_eq?: DateTime | null
  createdAt_lt?: DateTime | null
  createdAt_lte?: DateTime | null
  createdAt_gt?: DateTime | null
  createdAt_gte?: DateTime | null
  createdById_eq?: ID_Input | null
  createdById_in?: ID_Output[] | ID_Output | null
  updatedAt_eq?: DateTime | null
  updatedAt_lt?: DateTime | null
  updatedAt_lte?: DateTime | null
  updatedAt_gt?: DateTime | null
  updatedAt_gte?: DateTime | null
  updatedById_eq?: ID_Input | null
  updatedById_in?: ID_Output[] | ID_Output | null
  deletedAt_all?: Boolean | null
  deletedAt_eq?: DateTime | null
  deletedAt_lt?: DateTime | null
  deletedAt_lte?: DateTime | null
  deletedAt_gt?: DateTime | null
  deletedAt_gte?: DateTime | null
  deletedById_eq?: ID_Input | null
  deletedById_in?: ID_Output[] | ID_Output | null
  dummy_eq?: Int | null
  dummy_gt?: Int | null
  dummy_gte?: Int | null
  dummy_lt?: Int | null
  dummy_lte?: Int | null
  dummy_in?: Int[] | Int | null
}

export interface DataObjectOwnerCouncilWhereUniqueInput {
  id: ID_Output
}

export interface DataObjectOwnerDaoCreateInput {
  dao: Float
}

export interface DataObjectOwnerDaoUpdateInput {
  dao?: Float | null
}

export interface DataObjectOwnerDaoWhereInput {
  id_eq?: ID_Input | null
  id_in?: ID_Output[] | ID_Output | null
  createdAt_eq?: DateTime | null
  createdAt_lt?: DateTime | null
  createdAt_lte?: DateTime | null
  createdAt_gt?: DateTime | null
  createdAt_gte?: DateTime | null
  createdById_eq?: ID_Input | null
  createdById_in?: ID_Output[] | ID_Output | null
  updatedAt_eq?: DateTime | null
  updatedAt_lt?: DateTime | null
  updatedAt_lte?: DateTime | null
  updatedAt_gt?: DateTime | null
  updatedAt_gte?: DateTime | null
  updatedById_eq?: ID_Input | null
  updatedById_in?: ID_Output[] | ID_Output | null
  deletedAt_all?: Boolean | null
  deletedAt_eq?: DateTime | null
  deletedAt_lt?: DateTime | null
  deletedAt_lte?: DateTime | null
  deletedAt_gt?: DateTime | null
  deletedAt_gte?: DateTime | null
  deletedById_eq?: ID_Input | null
  deletedById_in?: ID_Output[] | ID_Output | null
  dao_eq?: Int | null
  dao_gt?: Int | null
  dao_gte?: Int | null
  dao_lt?: Int | null
  dao_lte?: Int | null
  dao_in?: Int[] | Int | null
}

export interface DataObjectOwnerDaoWhereUniqueInput {
  id: ID_Output
}

export interface DataObjectOwnerMemberCreateInput {
  member: Float
  dummy?: Float | null
}

export interface DataObjectOwnerMemberUpdateInput {
  member?: Float | null
  dummy?: Float | null
}

export interface DataObjectOwnerMemberWhereInput {
  id_eq?: ID_Input | null
  id_in?: ID_Output[] | ID_Output | null
  createdAt_eq?: DateTime | null
  createdAt_lt?: DateTime | null
  createdAt_lte?: DateTime | null
  createdAt_gt?: DateTime | null
  createdAt_gte?: DateTime | null
  createdById_eq?: ID_Input | null
  createdById_in?: ID_Output[] | ID_Output | null
  updatedAt_eq?: DateTime | null
  updatedAt_lt?: DateTime | null
  updatedAt_lte?: DateTime | null
  updatedAt_gt?: DateTime | null
  updatedAt_gte?: DateTime | null
  updatedById_eq?: ID_Input | null
  updatedById_in?: ID_Output[] | ID_Output | null
  deletedAt_all?: Boolean | null
  deletedAt_eq?: DateTime | null
  deletedAt_lt?: DateTime | null
  deletedAt_lte?: DateTime | null
  deletedAt_gt?: DateTime | null
  deletedAt_gte?: DateTime | null
  deletedById_eq?: ID_Input | null
  deletedById_in?: ID_Output[] | ID_Output | null
  member_eq?: Int | null
  member_gt?: Int | null
  member_gte?: Int | null
  member_lt?: Int | null
  member_lte?: Int | null
  member_in?: Int[] | Int | null
  dummy_eq?: Int | null
  dummy_gt?: Int | null
  dummy_gte?: Int | null
  dummy_lt?: Int | null
  dummy_lte?: Int | null
  dummy_in?: Int[] | Int | null
}

export interface DataObjectOwnerMemberWhereUniqueInput {
  id: ID_Output
}

export interface DataObjectOwnerWorkingGroupCreateInput {
  workingGroup: Float
}

export interface DataObjectOwnerWorkingGroupUpdateInput {
  workingGroup?: Float | null
}

export interface DataObjectOwnerWorkingGroupWhereInput {
  id_eq?: ID_Input | null
  id_in?: ID_Output[] | ID_Output | null
  createdAt_eq?: DateTime | null
  createdAt_lt?: DateTime | null
  createdAt_lte?: DateTime | null
  createdAt_gt?: DateTime | null
  createdAt_gte?: DateTime | null
  createdById_eq?: ID_Input | null
  createdById_in?: ID_Output[] | ID_Output | null
  updatedAt_eq?: DateTime | null
  updatedAt_lt?: DateTime | null
  updatedAt_lte?: DateTime | null
  updatedAt_gt?: DateTime | null
  updatedAt_gte?: DateTime | null
  updatedById_eq?: ID_Input | null
  updatedById_in?: ID_Output[] | ID_Output | null
  deletedAt_all?: Boolean | null
  deletedAt_eq?: DateTime | null
  deletedAt_lt?: DateTime | null
  deletedAt_lte?: DateTime | null
  deletedAt_gt?: DateTime | null
  deletedAt_gte?: DateTime | null
  deletedById_eq?: ID_Input | null
  deletedById_in?: ID_Output[] | ID_Output | null
  workingGroup_eq?: Int | null
  workingGroup_gt?: Int | null
  workingGroup_gte?: Int | null
  workingGroup_lt?: Int | null
  workingGroup_lte?: Int | null
  workingGroup_in?: Int[] | Int | null
}

export interface DataObjectOwnerWorkingGroupWhereUniqueInput {
  id: ID_Output
}

export interface DataObjectUpdateInput {
  owner?: JSONObject | null
  createdInBlock?: Float | null
  typeId?: Float | null
  size?: Float | null
  liaisonId?: ID_Input | null
  liaisonJudgement?: LiaisonJudgement | null
  ipfsContentId?: String | null
  joystreamContentId?: String | null
}

export interface DataObjectWhereInput {
  id_eq?: ID_Input | null
  id_in?: ID_Output[] | ID_Output | null
  createdAt_eq?: DateTime | null
  createdAt_lt?: DateTime | null
  createdAt_lte?: DateTime | null
  createdAt_gt?: DateTime | null
  createdAt_gte?: DateTime | null
  createdById_eq?: ID_Input | null
  createdById_in?: ID_Output[] | ID_Output | null
  updatedAt_eq?: DateTime | null
  updatedAt_lt?: DateTime | null
  updatedAt_lte?: DateTime | null
  updatedAt_gt?: DateTime | null
  updatedAt_gte?: DateTime | null
  updatedById_eq?: ID_Input | null
  updatedById_in?: ID_Output[] | ID_Output | null
  deletedAt_all?: Boolean | null
  deletedAt_eq?: DateTime | null
  deletedAt_lt?: DateTime | null
  deletedAt_lte?: DateTime | null
  deletedAt_gt?: DateTime | null
  deletedAt_gte?: DateTime | null
  deletedById_eq?: ID_Input | null
  deletedById_in?: ID_Output[] | ID_Output | null
  owner_json?: JSONObject | null
  createdInBlock_eq?: Int | null
  createdInBlock_gt?: Int | null
  createdInBlock_gte?: Int | null
  createdInBlock_lt?: Int | null
  createdInBlock_lte?: Int | null
  createdInBlock_in?: Int[] | Int | null
  typeId_eq?: Int | null
  typeId_gt?: Int | null
  typeId_gte?: Int | null
  typeId_lt?: Int | null
  typeId_lte?: Int | null
  typeId_in?: Int[] | Int | null
  size_eq?: Float | null
  size_gt?: Float | null
  size_gte?: Float | null
  size_lt?: Float | null
  size_lte?: Float | null
  size_in?: Float[] | Float | null
  liaisonId_eq?: ID_Input | null
  liaisonId_in?: ID_Output[] | ID_Output | null
  liaisonJudgement_eq?: LiaisonJudgement | null
  liaisonJudgement_in?: LiaisonJudgement[] | LiaisonJudgement | null
  ipfsContentId_eq?: String | null
  ipfsContentId_contains?: String | null
  ipfsContentId_startsWith?: String | null
  ipfsContentId_endsWith?: String | null
  ipfsContentId_in?: String[] | String | null
  joystreamContentId_eq?: String | null
  joystreamContentId_contains?: String | null
  joystreamContentId_startsWith?: String | null
  joystreamContentId_endsWith?: String | null
  joystreamContentId_in?: String[] | String | null
}

export interface DataObjectWhereUniqueInput {
  id: ID_Output
}

export interface FeaturedVideoCreateInput {
  videoId: ID_Output
}

export interface FeaturedVideoUpdateInput {
  videoId?: ID_Input | null
}

export interface FeaturedVideoWhereInput {
  id_eq?: ID_Input | null
  id_in?: ID_Output[] | ID_Output | null
  createdAt_eq?: DateTime | null
  createdAt_lt?: DateTime | null
  createdAt_lte?: DateTime | null
  createdAt_gt?: DateTime | null
  createdAt_gte?: DateTime | null
  createdById_eq?: ID_Input | null
  createdById_in?: ID_Output[] | ID_Output | null
  updatedAt_eq?: DateTime | null
  updatedAt_lt?: DateTime | null
  updatedAt_lte?: DateTime | null
  updatedAt_gt?: DateTime | null
  updatedAt_gte?: DateTime | null
  updatedById_eq?: ID_Input | null
  updatedById_in?: ID_Output[] | ID_Output | null
  deletedAt_all?: Boolean | null
  deletedAt_eq?: DateTime | null
  deletedAt_lt?: DateTime | null
  deletedAt_lte?: DateTime | null
  deletedAt_gt?: DateTime | null
  deletedAt_gte?: DateTime | null
  deletedById_eq?: ID_Input | null
  deletedById_in?: ID_Output[] | ID_Output | null
  videoId_eq?: ID_Input | null
  videoId_in?: ID_Output[] | ID_Output | null
}

export interface FeaturedVideoWhereUniqueInput {
  id: ID_Output
}

export interface LanguageCreateInput {
  iso: String
  createdInBlock: Float
}

export interface LanguageUpdateInput {
  iso?: String | null
  createdInBlock?: Float | null
}

export interface LanguageWhereInput {
  id_eq?: ID_Input | null
  id_in?: ID_Output[] | ID_Output | null
  createdAt_eq?: DateTime | null
  createdAt_lt?: DateTime | null
  createdAt_lte?: DateTime | null
  createdAt_gt?: DateTime | null
  createdAt_gte?: DateTime | null
  createdById_eq?: ID_Input | null
  createdById_in?: ID_Output[] | ID_Output | null
  updatedAt_eq?: DateTime | null
  updatedAt_lt?: DateTime | null
  updatedAt_lte?: DateTime | null
  updatedAt_gt?: DateTime | null
  updatedAt_gte?: DateTime | null
  updatedById_eq?: ID_Input | null
  updatedById_in?: ID_Output[] | ID_Output | null
  deletedAt_all?: Boolean | null
  deletedAt_eq?: DateTime | null
  deletedAt_lt?: DateTime | null
  deletedAt_lte?: DateTime | null
  deletedAt_gt?: DateTime | null
  deletedAt_gte?: DateTime | null
  deletedById_eq?: ID_Input | null
  deletedById_in?: ID_Output[] | ID_Output | null
  iso_eq?: String | null
  iso_contains?: String | null
  iso_startsWith?: String | null
  iso_endsWith?: String | null
  iso_in?: String[] | String | null
  createdInBlock_eq?: Int | null
  createdInBlock_gt?: Int | null
  createdInBlock_gte?: Int | null
  createdInBlock_lt?: Int | null
  createdInBlock_lte?: Int | null
  createdInBlock_in?: Int[] | Int | null
}

export interface LanguageWhereUniqueInput {
  id: ID_Output
}

export interface LicenseCreateInput {
  code?: Float | null
  attribution?: String | null
  customText?: String | null
}

export interface LicenseUpdateInput {
  code?: Float | null
  attribution?: String | null
  customText?: String | null
}

export interface LicenseWhereInput {
  id_eq?: ID_Input | null
  id_in?: ID_Output[] | ID_Output | null
  createdAt_eq?: DateTime | null
  createdAt_lt?: DateTime | null
  createdAt_lte?: DateTime | null
  createdAt_gt?: DateTime | null
  createdAt_gte?: DateTime | null
  createdById_eq?: ID_Input | null
  createdById_in?: ID_Output[] | ID_Output | null
  updatedAt_eq?: DateTime | null
  updatedAt_lt?: DateTime | null
  updatedAt_lte?: DateTime | null
  updatedAt_gt?: DateTime | null
  updatedAt_gte?: DateTime | null
  updatedById_eq?: ID_Input | null
  updatedById_in?: ID_Output[] | ID_Output | null
  deletedAt_all?: Boolean | null
  deletedAt_eq?: DateTime | null
  deletedAt_lt?: DateTime | null
  deletedAt_lte?: DateTime | null
  deletedAt_gt?: DateTime | null
  deletedAt_gte?: DateTime | null
  deletedById_eq?: ID_Input | null
  deletedById_in?: ID_Output[] | ID_Output | null
  code_eq?: Int | null
  code_gt?: Int | null
  code_gte?: Int | null
  code_lt?: Int | null
  code_lte?: Int | null
  code_in?: Int[] | Int | null
  attribution_eq?: String | null
  attribution_contains?: String | null
  attribution_startsWith?: String | null
  attribution_endsWith?: String | null
  attribution_in?: String[] | String | null
  customText_eq?: String | null
  customText_contains?: String | null
  customText_startsWith?: String | null
  customText_endsWith?: String | null
  customText_in?: String[] | String | null
}

export interface LicenseWhereUniqueInput {
  id: ID_Output
}

export interface MembershipCreateInput {
  handle: String
  avatarUri?: String | null
  about?: String | null
  controllerAccount: String
  rootAccount: String
  createdInBlock: Float
  entry: MembershipEntryMethod
  subscription?: Float | null
}

export interface MembershipUpdateInput {
  handle?: String | null
  avatarUri?: String | null
  about?: String | null
  controllerAccount?: String | null
  rootAccount?: String | null
  createdInBlock?: Float | null
  entry?: MembershipEntryMethod | null
  subscription?: Float | null
}

export interface MembershipWhereInput {
  id_eq?: ID_Input | null
  id_in?: ID_Output[] | ID_Output | null
  createdAt_eq?: DateTime | null
  createdAt_lt?: DateTime | null
  createdAt_lte?: DateTime | null
  createdAt_gt?: DateTime | null
  createdAt_gte?: DateTime | null
  createdById_eq?: ID_Input | null
  createdById_in?: ID_Output[] | ID_Output | null
  updatedAt_eq?: DateTime | null
  updatedAt_lt?: DateTime | null
  updatedAt_lte?: DateTime | null
  updatedAt_gt?: DateTime | null
  updatedAt_gte?: DateTime | null
  updatedById_eq?: ID_Input | null
  updatedById_in?: ID_Output[] | ID_Output | null
  deletedAt_all?: Boolean | null
  deletedAt_eq?: DateTime | null
  deletedAt_lt?: DateTime | null
  deletedAt_lte?: DateTime | null
  deletedAt_gt?: DateTime | null
  deletedAt_gte?: DateTime | null
  deletedById_eq?: ID_Input | null
  deletedById_in?: ID_Output[] | ID_Output | null
  handle_eq?: String | null
  handle_contains?: String | null
  handle_startsWith?: String | null
  handle_endsWith?: String | null
  handle_in?: String[] | String | null
  avatarUri_eq?: String | null
  avatarUri_contains?: String | null
  avatarUri_startsWith?: String | null
  avatarUri_endsWith?: String | null
  avatarUri_in?: String[] | String | null
  about_eq?: String | null
  about_contains?: String | null
  about_startsWith?: String | null
  about_endsWith?: String | null
  about_in?: String[] | String | null
  controllerAccount_eq?: String | null
  controllerAccount_contains?: String | null
  controllerAccount_startsWith?: String | null
  controllerAccount_endsWith?: String | null
  controllerAccount_in?: String[] | String | null
  rootAccount_eq?: String | null
  rootAccount_contains?: String | null
  rootAccount_startsWith?: String | null
  rootAccount_endsWith?: String | null
  rootAccount_in?: String[] | String | null
  createdInBlock_eq?: Int | null
  createdInBlock_gt?: Int | null
  createdInBlock_gte?: Int | null
  createdInBlock_lt?: Int | null
  createdInBlock_lte?: Int | null
  createdInBlock_in?: Int[] | Int | null
  entry_eq?: MembershipEntryMethod | null
  entry_in?: MembershipEntryMethod[] | MembershipEntryMethod | null
  subscription_eq?: Int | null
  subscription_gt?: Int | null
  subscription_gte?: Int | null
  subscription_lt?: Int | null
  subscription_lte?: Int | null
  subscription_in?: Int[] | Int | null
}

export interface MembershipWhereUniqueInput {
  id?: ID_Input | null
  handle?: String | null
}

export interface VideoCategoryCreateInput {
  name?: String | null
  createdInBlock: Float
}

export interface VideoCategoryUpdateInput {
  name?: String | null
  createdInBlock?: Float | null
}

export interface VideoCategoryWhereInput {
  id_eq?: ID_Input | null
  id_in?: ID_Output[] | ID_Output | null
  createdAt_eq?: DateTime | null
  createdAt_lt?: DateTime | null
  createdAt_lte?: DateTime | null
  createdAt_gt?: DateTime | null
  createdAt_gte?: DateTime | null
  createdById_eq?: ID_Input | null
  createdById_in?: ID_Output[] | ID_Output | null
  updatedAt_eq?: DateTime | null
  updatedAt_lt?: DateTime | null
  updatedAt_lte?: DateTime | null
  updatedAt_gt?: DateTime | null
  updatedAt_gte?: DateTime | null
  updatedById_eq?: ID_Input | null
  updatedById_in?: ID_Output[] | ID_Output | null
  deletedAt_all?: Boolean | null
  deletedAt_eq?: DateTime | null
  deletedAt_lt?: DateTime | null
  deletedAt_lte?: DateTime | null
  deletedAt_gt?: DateTime | null
  deletedAt_gte?: DateTime | null
  deletedById_eq?: ID_Input | null
  deletedById_in?: ID_Output[] | ID_Output | null
  name_eq?: String | null
  name_contains?: String | null
  name_startsWith?: String | null
  name_endsWith?: String | null
  name_in?: String[] | String | null
  createdInBlock_eq?: Int | null
  createdInBlock_gt?: Int | null
  createdInBlock_gte?: Int | null
  createdInBlock_lt?: Int | null
  createdInBlock_lte?: Int | null
  createdInBlock_in?: Int[] | Int | null
}

export interface VideoCategoryWhereUniqueInput {
  id: ID_Output
}

export interface VideoCreateInput {
  channelId?: ID_Input | null
  categoryId?: ID_Input | null
  title?: String | null
  description?: String | null
  duration?: Float | null
  thumbnailPhotoDataObjectId?: ID_Input | null
  thumbnailPhotoUrls: Array<String>
  thumbnailPhotoAvailability: AssetAvailability
  languageId?: ID_Input | null
  hasMarketing?: Boolean | null
  publishedBeforeJoystream?: DateTime | null
  isPublic?: Boolean | null
  isCensored: Boolean
  isExplicit?: Boolean | null
  licenseId?: ID_Input | null
  mediaDataObjectId?: ID_Input | null
  mediaUrls: Array<String>
  mediaAvailability: AssetAvailability
  mediaMetadataId?: ID_Input | null
  createdInBlock: Float
  isFeatured: Boolean
}

export interface VideoMediaEncodingCreateInput {
  codecName?: String | null
  container?: String | null
  mimeMediaType?: String | null
}

export interface VideoMediaEncodingUpdateInput {
  codecName?: String | null
  container?: String | null
  mimeMediaType?: String | null
}

export interface VideoMediaEncodingWhereInput {
  id_eq?: ID_Input | null
  id_in?: ID_Output[] | ID_Output | null
  createdAt_eq?: DateTime | null
  createdAt_lt?: DateTime | null
  createdAt_lte?: DateTime | null
  createdAt_gt?: DateTime | null
  createdAt_gte?: DateTime | null
  createdById_eq?: ID_Input | null
  createdById_in?: ID_Output[] | ID_Output | null
  updatedAt_eq?: DateTime | null
  updatedAt_lt?: DateTime | null
  updatedAt_lte?: DateTime | null
  updatedAt_gt?: DateTime | null
  updatedAt_gte?: DateTime | null
  updatedById_eq?: ID_Input | null
  updatedById_in?: ID_Output[] | ID_Output | null
  deletedAt_all?: Boolean | null
  deletedAt_eq?: DateTime | null
  deletedAt_lt?: DateTime | null
  deletedAt_lte?: DateTime | null
  deletedAt_gt?: DateTime | null
  deletedAt_gte?: DateTime | null
  deletedById_eq?: ID_Input | null
  deletedById_in?: ID_Output[] | ID_Output | null
  codecName_eq?: String | null
  codecName_contains?: String | null
  codecName_startsWith?: String | null
  codecName_endsWith?: String | null
  codecName_in?: String[] | String | null
  container_eq?: String | null
  container_contains?: String | null
  container_startsWith?: String | null
  container_endsWith?: String | null
  container_in?: String[] | String | null
  mimeMediaType_eq?: String | null
  mimeMediaType_contains?: String | null
  mimeMediaType_startsWith?: String | null
  mimeMediaType_endsWith?: String | null
  mimeMediaType_in?: String[] | String | null
}

export interface VideoMediaEncodingWhereUniqueInput {
  id: ID_Output
}

export interface VideoMediaMetadataCreateInput {
  encodingId?: ID_Input | null
  pixelWidth?: Float | null
  pixelHeight?: Float | null
  size?: Float | null
  createdInBlock: Float
}

export interface VideoMediaMetadataUpdateInput {
  encodingId?: ID_Input | null
  pixelWidth?: Float | null
  pixelHeight?: Float | null
  size?: Float | null
  createdInBlock?: Float | null
}

export interface VideoMediaMetadataWhereInput {
  id_eq?: ID_Input | null
  id_in?: ID_Output[] | ID_Output | null
  createdAt_eq?: DateTime | null
  createdAt_lt?: DateTime | null
  createdAt_lte?: DateTime | null
  createdAt_gt?: DateTime | null
  createdAt_gte?: DateTime | null
  createdById_eq?: ID_Input | null
  createdById_in?: ID_Output[] | ID_Output | null
  updatedAt_eq?: DateTime | null
  updatedAt_lt?: DateTime | null
  updatedAt_lte?: DateTime | null
  updatedAt_gt?: DateTime | null
  updatedAt_gte?: DateTime | null
  updatedById_eq?: ID_Input | null
  updatedById_in?: ID_Output[] | ID_Output | null
  deletedAt_all?: Boolean | null
  deletedAt_eq?: DateTime | null
  deletedAt_lt?: DateTime | null
  deletedAt_lte?: DateTime | null
  deletedAt_gt?: DateTime | null
  deletedAt_gte?: DateTime | null
  deletedById_eq?: ID_Input | null
  deletedById_in?: ID_Output[] | ID_Output | null
  encodingId_eq?: ID_Input | null
  encodingId_in?: ID_Output[] | ID_Output | null
  pixelWidth_eq?: Int | null
  pixelWidth_gt?: Int | null
  pixelWidth_gte?: Int | null
  pixelWidth_lt?: Int | null
  pixelWidth_lte?: Int | null
  pixelWidth_in?: Int[] | Int | null
  pixelHeight_eq?: Int | null
  pixelHeight_gt?: Int | null
  pixelHeight_gte?: Int | null
  pixelHeight_lt?: Int | null
  pixelHeight_lte?: Int | null
  pixelHeight_in?: Int[] | Int | null
  size_eq?: Float | null
  size_gt?: Float | null
  size_gte?: Float | null
  size_lt?: Float | null
  size_lte?: Float | null
  size_in?: Float[] | Float | null
  createdInBlock_eq?: Int | null
  createdInBlock_gt?: Int | null
  createdInBlock_gte?: Int | null
  createdInBlock_lt?: Int | null
  createdInBlock_lte?: Int | null
  createdInBlock_in?: Int[] | Int | null
}

export interface VideoMediaMetadataWhereUniqueInput {
  id: ID_Output
}

export interface VideoUpdateInput {
  channelId?: ID_Input | null
  categoryId?: ID_Input | null
  title?: String | null
  description?: String | null
  duration?: Float | null
  thumbnailPhotoDataObjectId?: ID_Input | null
  thumbnailPhotoUrls?: String[] | String | null
  thumbnailPhotoAvailability?: AssetAvailability | null
  languageId?: ID_Input | null
  hasMarketing?: Boolean | null
  publishedBeforeJoystream?: DateTime | null
  isPublic?: Boolean | null
  isCensored?: Boolean | null
  isExplicit?: Boolean | null
  licenseId?: ID_Input | null
  mediaDataObjectId?: ID_Input | null
  mediaUrls?: String[] | String | null
  mediaAvailability?: AssetAvailability | null
  mediaMetadataId?: ID_Input | null
  createdInBlock?: Float | null
  isFeatured?: Boolean | null
}

export interface VideoWhereInput {
  id_eq?: ID_Input | null
  id_in?: ID_Output[] | ID_Output | null
  createdAt_eq?: DateTime | null
  createdAt_lt?: DateTime | null
  createdAt_lte?: DateTime | null
  createdAt_gt?: DateTime | null
  createdAt_gte?: DateTime | null
  createdById_eq?: ID_Input | null
  createdById_in?: ID_Output[] | ID_Output | null
  updatedAt_eq?: DateTime | null
  updatedAt_lt?: DateTime | null
  updatedAt_lte?: DateTime | null
  updatedAt_gt?: DateTime | null
  updatedAt_gte?: DateTime | null
  updatedById_eq?: ID_Input | null
  updatedById_in?: ID_Output[] | ID_Output | null
  deletedAt_all?: Boolean | null
  deletedAt_eq?: DateTime | null
  deletedAt_lt?: DateTime | null
  deletedAt_lte?: DateTime | null
  deletedAt_gt?: DateTime | null
  deletedAt_gte?: DateTime | null
  deletedById_eq?: ID_Input | null
  deletedById_in?: ID_Output[] | ID_Output | null
  channelId_eq?: ID_Input | null
  channelId_in?: ID_Output[] | ID_Output | null
  categoryId_eq?: ID_Input | null
  categoryId_in?: ID_Output[] | ID_Output | null
  title_eq?: String | null
  title_contains?: String | null
  title_startsWith?: String | null
  title_endsWith?: String | null
  title_in?: String[] | String | null
  description_eq?: String | null
  description_contains?: String | null
  description_startsWith?: String | null
  description_endsWith?: String | null
  description_in?: String[] | String | null
  duration_eq?: Int | null
  duration_gt?: Int | null
  duration_gte?: Int | null
  duration_lt?: Int | null
  duration_lte?: Int | null
  duration_in?: Int[] | Int | null
  thumbnailPhotoDataObjectId_eq?: ID_Input | null
  thumbnailPhotoDataObjectId_in?: ID_Output[] | ID_Output | null
  thumbnailPhotoAvailability_eq?: AssetAvailability | null
  thumbnailPhotoAvailability_in?: AssetAvailability[] | AssetAvailability | null
  languageId_eq?: ID_Input | null
  languageId_in?: ID_Output[] | ID_Output | null
  hasMarketing_eq?: Boolean | null
  hasMarketing_in?: Boolean[] | Boolean | null
  publishedBeforeJoystream_eq?: DateTime | null
  publishedBeforeJoystream_lt?: DateTime | null
  publishedBeforeJoystream_lte?: DateTime | null
  publishedBeforeJoystream_gt?: DateTime | null
  publishedBeforeJoystream_gte?: DateTime | null
  isPublic_eq?: Boolean | null
  isPublic_in?: Boolean[] | Boolean | null
  isCensored_eq?: Boolean | null
  isCensored_in?: Boolean[] | Boolean | null
  isExplicit_eq?: Boolean | null
  isExplicit_in?: Boolean[] | Boolean | null
  licenseId_eq?: ID_Input | null
  licenseId_in?: ID_Output[] | ID_Output | null
  mediaDataObjectId_eq?: ID_Input | null
  mediaDataObjectId_in?: ID_Output[] | ID_Output | null
  mediaAvailability_eq?: AssetAvailability | null
  mediaAvailability_in?: AssetAvailability[] | AssetAvailability | null
  mediaMetadataId_eq?: ID_Input | null
  mediaMetadataId_in?: ID_Output[] | ID_Output | null
  createdInBlock_eq?: Int | null
  createdInBlock_gt?: Int | null
  createdInBlock_gte?: Int | null
  createdInBlock_lt?: Int | null
  createdInBlock_lte?: Int | null
  createdInBlock_in?: Int[] | Int | null
  isFeatured_eq?: Boolean | null
  isFeatured_in?: Boolean[] | Boolean | null
}

export interface VideoWhereUniqueInput {
  id: ID_Output
}

export interface WorkerCreateInput {
  isActive: Boolean
  workerId: String
  type: WorkerType
  metadata?: String | null
}

export interface WorkerUpdateInput {
  isActive?: Boolean | null
  workerId?: String | null
  type?: WorkerType | null
  metadata?: String | null
}

export interface WorkerWhereInput {
  id_eq?: ID_Input | null
  id_in?: ID_Output[] | ID_Output | null
  createdAt_eq?: DateTime | null
  createdAt_lt?: DateTime | null
  createdAt_lte?: DateTime | null
  createdAt_gt?: DateTime | null
  createdAt_gte?: DateTime | null
  createdById_eq?: ID_Input | null
  createdById_in?: ID_Output[] | ID_Output | null
  updatedAt_eq?: DateTime | null
  updatedAt_lt?: DateTime | null
  updatedAt_lte?: DateTime | null
  updatedAt_gt?: DateTime | null
  updatedAt_gte?: DateTime | null
  updatedById_eq?: ID_Input | null
  updatedById_in?: ID_Output[] | ID_Output | null
  deletedAt_all?: Boolean | null
  deletedAt_eq?: DateTime | null
  deletedAt_lt?: DateTime | null
  deletedAt_lte?: DateTime | null
  deletedAt_gt?: DateTime | null
  deletedAt_gte?: DateTime | null
  deletedById_eq?: ID_Input | null
  deletedById_in?: ID_Output[] | ID_Output | null
  isActive_eq?: Boolean | null
  isActive_in?: Boolean[] | Boolean | null
  workerId_eq?: String | null
  workerId_contains?: String | null
  workerId_startsWith?: String | null
  workerId_endsWith?: String | null
  workerId_in?: String[] | String | null
  type_eq?: WorkerType | null
  type_in?: WorkerType[] | WorkerType | null
  metadata_eq?: String | null
  metadata_contains?: String | null
  metadata_startsWith?: String | null
  metadata_endsWith?: String | null
  metadata_in?: String[] | String | null
}

export interface WorkerWhereUniqueInput {
  id: ID_Output
}

export interface BaseGraphQLObject {
  id: ID_Output
  createdAt: DateTime
  createdById: String
  updatedAt?: DateTime | null
  updatedById?: String | null
  deletedAt?: DateTime | null
  deletedById?: String | null
  version: Int
}

export interface DeleteResponse {
  id: ID_Output
}

export interface BaseModel extends BaseGraphQLObject {
  id: ID_Output
  createdAt: DateTime
  createdById: String
  updatedAt?: DateTime | null
  updatedById?: String | null
  deletedAt?: DateTime | null
  deletedById?: String | null
  version: Int
}

export interface BaseModelUUID extends BaseGraphQLObject {
  id: ID_Output
  createdAt: DateTime
  createdById: String
  updatedAt?: DateTime | null
  updatedById?: String | null
  deletedAt?: DateTime | null
  deletedById?: String | null
  version: Int
}

export interface Channel extends BaseGraphQLObject {
  id: ID_Output
  createdAt: DateTime
  createdById: String
  updatedAt?: DateTime | null
  updatedById?: String | null
  deletedAt?: DateTime | null
  deletedById?: String | null
  version: Int
  ownerMember?: Membership | null
  ownerMemberId?: String | null
  ownerCuratorGroup?: CuratorGroup | null
  ownerCuratorGroupId?: String | null
  category?: ChannelCategory | null
  categoryId?: String | null
  rewardAccount?: String | null
  title?: String | null
  description?: String | null
  coverPhotoDataObject?: DataObject | null
  coverPhotoDataObjectId?: String | null
  coverPhotoUrls: Array<String>
  coverPhotoAvailability: AssetAvailability
  avatarPhotoDataObject?: DataObject | null
  avatarPhotoDataObjectId?: String | null
  avatarPhotoUrls: Array<String>
  avatarPhotoAvailability: AssetAvailability
  isPublic?: Boolean | null
  isCensored: Boolean
  language?: Language | null
  languageId?: String | null
  videos: Array<Video>
  createdInBlock: Int
}

export interface ChannelCategoriesByNameFTSOutput {
  item: ChannelCategoriesByNameSearchResult
  rank: Float
  isTypeOf: String
  highlight: String
}

/*
 * Category of media channel

 */
export interface ChannelCategory extends BaseGraphQLObject {
  id: ID_Output
  createdAt: DateTime
  createdById: String
  updatedAt?: DateTime | null
  updatedById?: String | null
  deletedAt?: DateTime | null
  deletedById?: String | null
  version: Int
  name?: String | null
  channels: Array<Channel>
  createdInBlock: Int
}

export interface ChannelCategoryConnection {
  totalCount: Int
  edges: Array<ChannelCategoryEdge>
  pageInfo: PageInfo
}

export interface ChannelCategoryEdge {
  node: ChannelCategory
  cursor: String
}

export interface ChannelConnection {
  totalCount: Int
  edges: Array<ChannelEdge>
  pageInfo: PageInfo
}

export interface ChannelEdge {
  node: Channel
  cursor: String
}

export interface CuratorGroup extends BaseGraphQLObject {
  id: ID_Output
  createdAt: DateTime
  createdById: String
  updatedAt?: DateTime | null
  updatedById?: String | null
  deletedAt?: DateTime | null
  deletedById?: String | null
  version: Int
  curatorIds: Array<Int>
  isActive: Boolean
  channels: Array<Channel>
}

export interface CuratorGroupConnection {
  totalCount: Int
  edges: Array<CuratorGroupEdge>
  pageInfo: PageInfo
}

export interface CuratorGroupEdge {
  node: CuratorGroup
  cursor: String
}

/*
 * Manages content ids, type and storage provider decision about it

 */
export interface DataObject extends BaseGraphQLObject {
  id: ID_Output
  createdAt: DateTime
  createdById: String
  updatedAt?: DateTime | null
  updatedById?: String | null
  deletedAt?: DateTime | null
  deletedById?: String | null
  version: Int
  owner: DataObjectOwner
  createdInBlock: Int
  typeId: Int
<<<<<<< HEAD
  size: Float
  liaison?: StorageProvider | null
=======
  size: Int
  liaison?: Worker | null
>>>>>>> aaf114d8
  liaisonId?: String | null
  liaisonJudgement: LiaisonJudgement
  ipfsContentId: String
  joystreamContentId: String
  channelcoverPhotoDataObject?: Array<Channel> | null
  channelavatarPhotoDataObject?: Array<Channel> | null
  videothumbnailPhotoDataObject?: Array<Video> | null
  videomediaDataObject?: Array<Video> | null
}

export interface DataObjectConnection {
  totalCount: Int
  edges: Array<DataObjectEdge>
  pageInfo: PageInfo
}

export interface DataObjectEdge {
  node: DataObject
  cursor: String
}

export interface DataObjectOwnerChannel {
  channel: Int
  dummy?: Int | null
}

export interface DataObjectOwnerCouncil {
  dummy?: Int | null
}

export interface DataObjectOwnerDao {
  dao: Int
}

export interface DataObjectOwnerMember {
  member: Int
  dummy?: Int | null
}

export interface DataObjectOwnerWorkingGroup {
  workingGroup: Int
}

export interface FeaturedVideo extends BaseGraphQLObject {
  id: ID_Output
  createdAt: DateTime
  createdById: String
  updatedAt?: DateTime | null
  updatedById?: String | null
  deletedAt?: DateTime | null
  deletedById?: String | null
  version: Int
  video: Video
  videoId: String
}

export interface FeaturedVideoConnection {
  totalCount: Int
  edges: Array<FeaturedVideoEdge>
  pageInfo: PageInfo
}

export interface FeaturedVideoEdge {
  node: FeaturedVideo
  cursor: String
}

export interface Language extends BaseGraphQLObject {
  id: ID_Output
  createdAt: DateTime
  createdById: String
  updatedAt?: DateTime | null
  updatedById?: String | null
  deletedAt?: DateTime | null
  deletedById?: String | null
  version: Int
  iso: String
  createdInBlock: Int
  channellanguage?: Array<Channel> | null
  videolanguage?: Array<Video> | null
}

export interface LanguageConnection {
  totalCount: Int
  edges: Array<LanguageEdge>
  pageInfo: PageInfo
}

export interface LanguageEdge {
  node: Language
  cursor: String
}

export interface License extends BaseGraphQLObject {
  id: ID_Output
  createdAt: DateTime
  createdById: String
  updatedAt?: DateTime | null
  updatedById?: String | null
  deletedAt?: DateTime | null
  deletedById?: String | null
  version: Int
  code?: Int | null
  attribution?: String | null
  customText?: String | null
  videolicense?: Array<Video> | null
}

export interface LicenseConnection {
  totalCount: Int
  edges: Array<LicenseEdge>
  pageInfo: PageInfo
}

export interface LicenseEdge {
  node: License
  cursor: String
}

export interface MembersByHandleFTSOutput {
  item: MembersByHandleSearchResult
  rank: Float
  isTypeOf: String
  highlight: String
}

/*
 * Stored information about a registered user

 */
export interface Membership extends BaseGraphQLObject {
  id: ID_Output
  createdAt: DateTime
  createdById: String
  updatedAt?: DateTime | null
  updatedById?: String | null
  deletedAt?: DateTime | null
  deletedById?: String | null
  version: Int
  handle: String
  avatarUri?: String | null
  about?: String | null
  controllerAccount: String
  rootAccount: String
  createdInBlock: Int
  entry: MembershipEntryMethod
  subscription?: Int | null
  channels: Array<Channel>
}

export interface MembershipConnection {
  totalCount: Int
  edges: Array<MembershipEdge>
  pageInfo: PageInfo
}

export interface MembershipEdge {
  node: Membership
  cursor: String
}

export interface PageInfo {
  hasNextPage: Boolean
  hasPreviousPage: Boolean
  startCursor?: String | null
  endCursor?: String | null
}

export interface ProcessorState {
  lastCompleteBlock: Float
  lastProcessedEvent: String
  indexerHead: Float
  chainHead: Float
}

export interface SearchFTSOutput {
  item: SearchSearchResult
  rank: Float
  isTypeOf: String
  highlight: String
}

export interface StandardDeleteResponse {
  id: ID_Output
}

export interface Video extends BaseGraphQLObject {
  id: ID_Output
  createdAt: DateTime
  createdById: String
  updatedAt?: DateTime | null
  updatedById?: String | null
  deletedAt?: DateTime | null
  deletedById?: String | null
  version: Int
  channel?: Channel | null
  channelId?: String | null
  category?: VideoCategory | null
  categoryId?: String | null
  title?: String | null
  description?: String | null
  duration?: Int | null
  thumbnailPhotoDataObject?: DataObject | null
  thumbnailPhotoDataObjectId?: String | null
  thumbnailPhotoUrls: Array<String>
  thumbnailPhotoAvailability: AssetAvailability
  language?: Language | null
  languageId?: String | null
  hasMarketing?: Boolean | null
  publishedBeforeJoystream?: DateTime | null
  isPublic?: Boolean | null
  isCensored: Boolean
  isExplicit?: Boolean | null
  license?: License | null
  licenseId?: String | null
  mediaDataObject?: DataObject | null
  mediaDataObjectId?: String | null
  mediaUrls: Array<String>
  mediaAvailability: AssetAvailability
  mediaMetadata?: VideoMediaMetadata | null
  mediaMetadataId?: String | null
  createdInBlock: Int
  isFeatured: Boolean
  featured?: FeaturedVideo | null
}

export interface VideoCategoriesByNameFTSOutput {
  item: VideoCategoriesByNameSearchResult
  rank: Float
  isTypeOf: String
  highlight: String
}

export interface VideoCategory extends BaseGraphQLObject {
  id: ID_Output
  createdAt: DateTime
  createdById: String
  updatedAt?: DateTime | null
  updatedById?: String | null
  deletedAt?: DateTime | null
  deletedById?: String | null
  version: Int
  name?: String | null
  videos: Array<Video>
  createdInBlock: Int
}

export interface VideoCategoryConnection {
  totalCount: Int
  edges: Array<VideoCategoryEdge>
  pageInfo: PageInfo
}

export interface VideoCategoryEdge {
  node: VideoCategory
  cursor: String
}

export interface VideoConnection {
  totalCount: Int
  edges: Array<VideoEdge>
  pageInfo: PageInfo
}

export interface VideoEdge {
  node: Video
  cursor: String
}

export interface VideoMediaEncoding extends BaseGraphQLObject {
  id: ID_Output
  createdAt: DateTime
  createdById: String
  updatedAt?: DateTime | null
  updatedById?: String | null
  deletedAt?: DateTime | null
  deletedById?: String | null
  version: Int
  codecName?: String | null
  container?: String | null
  mimeMediaType?: String | null
  videomediametadataencoding?: Array<VideoMediaMetadata> | null
}

export interface VideoMediaEncodingConnection {
  totalCount: Int
  edges: Array<VideoMediaEncodingEdge>
  pageInfo: PageInfo
}

export interface VideoMediaEncodingEdge {
  node: VideoMediaEncoding
  cursor: String
}

export interface VideoMediaMetadata extends BaseGraphQLObject {
  id: ID_Output
  createdAt: DateTime
  createdById: String
  updatedAt?: DateTime | null
  updatedById?: String | null
  deletedAt?: DateTime | null
  deletedById?: String | null
  version: Int
  encoding?: VideoMediaEncoding | null
  encodingId?: String | null
  pixelWidth?: Int | null
  pixelHeight?: Int | null
  size?: Float | null
  video?: Video | null
  createdInBlock: Int
}

export interface VideoMediaMetadataConnection {
  totalCount: Int
  edges: Array<VideoMediaMetadataEdge>
  pageInfo: PageInfo
}

export interface VideoMediaMetadataEdge {
  node: VideoMediaMetadata
  cursor: String
}

export interface Worker extends BaseGraphQLObject {
  id: ID_Output
  createdAt: DateTime
  createdById: String
  updatedAt?: DateTime | null
  updatedById?: String | null
  deletedAt?: DateTime | null
  deletedById?: String | null
  version: Int
  isActive: Boolean
  workerId: String
  type: WorkerType
  metadata?: String | null
  dataObjects: Array<DataObject>
}

export interface WorkerConnection {
  totalCount: Int
  edges: Array<WorkerEdge>
  pageInfo: PageInfo
}

export interface WorkerEdge {
  node: Worker
  cursor: String
}

/*
The `Boolean` scalar type represents `true` or `false`.
*/
export type Boolean = boolean

/*
The javascript `Date` as string. Type represents date and time as the ISO Date string.
*/
export type DateTime = Date | string

/*
The `Float` scalar type represents signed double-precision fractional values as specified by [IEEE 754](https://en.wikipedia.org/wiki/IEEE_floating_point).
*/
export type Float = number

/*
The `ID` scalar type represents a unique identifier, often used to refetch an object or as key for a cache. The ID type appears in a JSON response as a String; however, it is not intended to be human-readable. When expected as an input type, any string (such as `"4"`) or integer (such as `4`) input value will be accepted as an ID.
*/
export type ID_Input = string | number
export type ID_Output = string

/*
The `Int` scalar type represents non-fractional signed whole numeric values. Int can represent values between -(2^31) and 2^31 - 1.
*/
export type Int = number

/*
The `JSONObject` scalar type represents JSON objects as specified by [ECMA-404](http://www.ecma-international.org/publications/files/ECMA-ST/ECMA-404.pdf).
*/

    export type JsonValue = JsonPrimitive | JsonObject | JsonArray;

    export type JsonPrimitive = string | number | boolean | null | {};
    
        // eslint-disable-next-line @typescript-eslint/no-empty-interface
    export interface JsonArray extends Array<JsonValue> {}
    
    export type JsonObject = { [member: string]: JsonValue };

    export type JSONObject = JsonObject;
  

/*
The `String` scalar type represents textual data, represented as UTF-8 character sequences. The String type is most often used by GraphQL to represent free-form human-readable text.
*/
export type String = string

export type ChannelCategoriesByNameSearchResult = ChannelCategory

export type DataObjectOwner = DataObjectOwnerMember | DataObjectOwnerChannel | DataObjectOwnerDao | DataObjectOwnerCouncil | DataObjectOwnerWorkingGroup

export type MembersByHandleSearchResult = Membership

export type SearchSearchResult = Channel | Video

export type VideoCategoriesByNameSearchResult = VideoCategory<|MERGE_RESOLUTION|>--- conflicted
+++ resolved
@@ -1664,13 +1664,8 @@
   owner: DataObjectOwner
   createdInBlock: Int
   typeId: Int
-<<<<<<< HEAD
   size: Float
-  liaison?: StorageProvider | null
-=======
-  size: Int
   liaison?: Worker | null
->>>>>>> aaf114d8
   liaisonId?: String | null
   liaisonJudgement: LiaisonJudgement
   ipfsContentId: String
