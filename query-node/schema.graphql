enum Network {
  BABYLON
  ALEXANDRIA
  ROME
}

type Block @entity {
  "Block number as a string"
  id: ID!
  block: Int!
  timestamp: BigInt!
  network: Network!
}

"Stored information about a registered user"
type Member @entity {
  "MemberId: runtime identifier for a user"
  id: ID!

  "The unique handle chosen by member"
  handle: String @unique @fulltext(query: "membersByHandle")

  "A Url to member's Avatar image"
  avatarUri: String

  "Short text chosen by member to share information about themselves"
  about: String

  "Blocknumber when member was registered"
  registeredAtBlock: Int!

  "Member's controller account id"
  controllerAccount: Bytes!

  "Member's root account id"
  rootAccount: Bytes!

  happenedIn: Block!
}

"""
This type is to keep which entity belongs to which class. This type will be used
by EntityCreated event. When a new schema support added to an Entity we will get the
class name from this table.
We need this because we can't create a database row (Channel, Video etc) without
with empty fields.
"""
type ClassEntity @entity {
  "Runtime entity identifier (EntityId)"
  id: ID!

  "The class id of this entity"
  classId: Int!

  happenedIn: Block!
}

"Keep track of the next entity id"
type NextEntityId @entity {
  "Constant field is set to '1'"
  id: ID!

  nextId: Int!
}

#### High Level Derivative Entities ####

type Language @entity {
  "Runtime entity identifier (EntityId)"
  id: ID!

  name: String!
  code: String!

  happenedIn: Block!
}

type Channel @entity {
  "Runtime entity identifier (EntityId)"
  id: ID!

  # "Owner of the channel" Commenting out this field: 'owner' can be curator_group, lead
  # or a member. We are not handling events related to curator group so we will not set this field
  # owner: Member!

  "The title of the Channel"
  handle: String! @fulltext(query: "search")

  "The description of a Channel"
  description: String!

  "Url for Channel's cover (background) photo. Recommended ratio: 16:9."
  coverPhotoUrl: String

  "Channel's avatar photo."
  avatarPhotoUrl: String

  "Flag signaling whether a channel is public."
  isPublic: Boolean!

  "Flag signaling whether a channel is curated/verified."
  isCurated: Boolean!

  "The primary langauge of the channel's content"
  language: Language

  videos: [Video!] @derivedFrom(field: "channel")

  happenedIn: Block!
}

type Category @entity {
  "Runtime entity identifier (EntityId)"
  id: ID!

  "The name of the category"
  name: String! @unique @fulltext(query: "categoriesByName")

  "The description of the category"
  description: String

  videos: [Video!] @derivedFrom(field: "category")

  happenedIn: Block!
}

"Encoding and containers"
type VideoMediaEncoding @entity {
  "Runtime entity identifier (EntityId)"
  id: ID!

  name: String!

  happenedIn: Block!
}

type KnownLicenseEntity @entity {
  "Runtime entity identifier (EntityId)"
  id: ID!

  "Short, commonly recognized code of the licence (ie. CC_BY_SA)"
  code: String! @unique

  "Full, descriptive name of the license (ie. Creative Commons - Attribution-NonCommercial-NoDerivs)"
  name: String

  "Short description of the license conditions"
  description: String

  "An url pointing to full license content"
  url: String

  happenedIn: Block!
}

type UserDefinedLicenseEntity @entity {
  "Runtime entity identifier (EntityId)"
  id: ID!

  "Custom license content"
  content: String!

  happenedIn: Block!
}

type MediaLocationEntity @entity {
  "Runtime entity identifier (EntityId)"
  id: ID!

  # One of the following field will be non-null

  "A reference to HttpMediaLocation"
  httpMediaLocation: HttpMediaLocationEntity

  "A reference to JoystreamMediaLocation"
  joystreamMediaLocation: JoystreamMediaLocationEntity

  videoMedia: VideoMedia @derivedFrom(field: "locationEntity")

  happenedIn: Block!
}

type JoystreamMediaLocationEntity @entity {
  "Runtime entity identifier (EntityId)"
  id: ID!

  "Id of the data object in the Joystream runtime dataDirectory module"
  dataObjectId: String! @unique

  happenedIn: Block!
}

type HttpMediaLocationEntity @entity {
  "Runtime entity identifier (EntityId)"
  id: ID!

  "The http url pointing to the media"
  url: String!

  "The port to use when connecting to the http url (defaults to 80)"
  port: Int

  happenedIn: Block!
}

type VideoMedia @entity {
  "Runtime entity identifier (EntityId)"
  id: ID!

  "Encoding of the video media object"
  encoding: VideoMediaEncoding!

  "Video media width in pixels"
  pixelWidth: Int!

  "Video media height in pixels"
  pixelHeight: Int!

  "Video media size in bytes"
  size: Int

  video: Video @derivedFrom(field: "media")

  "Location of the video media object"
  location: MediaLocation!

  locationEntity: MediaLocationEntity

  happenedIn: Block!
}

type Video @entity {
  "Runtime entity identifier (EntityId)"
  id: ID!

  "Reference to member's channel"
  channel: Channel!

  "Reference to a video category"
  category: Category!

  "The title of the video"
  title: String! @fulltext(query: "search")

  "The description of the Video"
  description: String!

  "Video duration in seconds"
  duration: Int!

  "Video's skippable intro duration in seconds"
  skippableIntroDuration: Int

  "Video thumbnail url (recommended ratio: 16:9)"
  thumbnailUrl: String!

  "Video's main langauge"
  language: Language

  "Reference to VideoMedia"
  media: VideoMedia!

  "Whether or not Video contains marketing"
  hasMarketing: Boolean

  "If the Video was published on other platform before beeing published on Joystream - the original publication date"
  publishedBeforeJoystream: Int

  "Whether the Video is supposed to be publically displayed"
  isPublic: Boolean!

  "Video curation status set by the Curator"
  isCurated: Boolean!

  "Whether the Video contains explicit material."
  isExplicit: Boolean!

  license: LicenseEntity!

  happenedIn: Block!

  "Is video featured or not"
  isFeatured: Boolean!

  featured: FeaturedVideo @derivedFrom(field: "video")
}

type JoystreamMediaLocation @variant {
  "Id of the data object in the Joystream runtime dataDirectory module"
  dataObjectId: String!
}

type HttpMediaLocation @variant {
  "The http url pointing to the media"
  url: String!

  "The port to use when connecting to the http url (defaults to 80)"
  port: Int
}

union MediaLocation = HttpMediaLocation | JoystreamMediaLocation

type KnownLicense @variant {
  "Short, commonly recognized code of the licence (ie. CC_BY_SA)"
  code: String!

  "Full, descriptive name of the license (ie. Creative Commons - Attribution-NonCommercial-NoDerivs)"
  name: String

  "Short description of the license conditions"
  description: String

  "An url pointing to full license content"
  url: String
}

type UserDefinedLicense @variant {
  "Custom license content"
  content: String!
}

union License = KnownLicense | UserDefinedLicense

type LicenseEntity @entity {
  "Runtime entity identifier (EntityId)"
  id: ID!

  type: License!

<<<<<<< HEAD
  "Attribution (if required by the license)"
  attribution: String

  happenedIn: Block!
=======
union License = KnownLicense | UserDefinedLicense

type FeaturedVideo @entity {
  "Runtime entity identifier (EntityId)"
  id: ID!

  "Reference to a video"
  video: Video!
>>>>>>> 4df012ea
}<|MERGE_RESOLUTION|>--- conflicted
+++ resolved
@@ -327,13 +327,11 @@
 
   type: License!
 
-<<<<<<< HEAD
   "Attribution (if required by the license)"
   attribution: String
 
   happenedIn: Block!
-=======
-union License = KnownLicense | UserDefinedLicense
+}
 
 type FeaturedVideo @entity {
   "Runtime entity identifier (EntityId)"
@@ -341,5 +339,4 @@
 
   "Reference to a video"
   video: Video!
->>>>>>> 4df012ea
 }