--- conflicted
+++ resolved
@@ -150,15 +150,9 @@
   return InputTypeToApplicationFormQuestionType[validType]
 }
 
-<<<<<<< HEAD
 export async function createWorkingGroupOpeningMetadata(
-  db: DatabaseManager,
+  store: DatabaseManager,
   eventTime: Date,
-=======
-async function createOpeningMeta(
-  store: DatabaseManager,
-  event: SubstrateEvent,
->>>>>>> 21be54a5
   originalMeta: Bytes | IOpeningMetadata
 ): Promise<WorkingGroupOpeningMetadata> {
   let originallyValid: boolean
@@ -171,10 +165,6 @@
     metadata = originalMeta
     originallyValid = true
   }
-<<<<<<< HEAD
-=======
-  const eventTime = new Date(event.blockTimestamp)
->>>>>>> 21be54a5
 
   const {
     applicationFormQuestions,
@@ -251,15 +241,13 @@
   action: IAddUpcomingOpening
 ): Promise<UpcomingOpeningAdded | InvalidActionMetadata> {
   const upcomingOpeningMeta = action.metadata || {}
-<<<<<<< HEAD
-  const group = await getWorkingGroup(db, event_)
-  const eventTime = new Date(event_.blockTimestamp)
-  const openingMeta = await createWorkingGroupOpeningMetadata(db, eventTime, upcomingOpeningMeta.metadata || {})
-=======
-  const group = await getWorkingGroup(store, event)
-  const eventTime = new Date(event.blockTimestamp)
-  const openingMeta = await createOpeningMeta(store, event, upcomingOpeningMeta.metadata || {})
->>>>>>> 21be54a5
+  const group = await getWorkingGroup(store, event)
+  const eventTime = new Date(event.blockTimestamp)
+  const openingMeta = await await createWorkingGroupOpeningMetadata(
+    store,
+    eventTime,
+    upcomingOpeningMeta.metadata || {}
+  )
   const { rewardPerBlock, expectedStart, minApplicationStake } = upcomingOpeningMeta
   const upcomingOpening = new UpcomingWorkingGroupOpening({
     createdAt: eventTime,
@@ -417,11 +405,7 @@
     type: openingType.isLeader ? WorkingGroupOpeningType.LEADER : WorkingGroupOpeningType.REGULAR,
   })
 
-<<<<<<< HEAD
-  const metadata = await createWorkingGroupOpeningMetadata(db, eventTime, metadataBytes)
-=======
-  const metadata = await createOpeningMeta(store, event, metadataBytes)
->>>>>>> 21be54a5
+  const metadata = await createWorkingGroupOpeningMetadata(store, eventTime, metadataBytes)
   opening.metadata = metadata
 
   await store.save<WorkingGroupOpening>(opening)
