--- conflicted
+++ resolved
@@ -7,8 +7,7 @@
   StoreContext,
 } from '@dzlzv/hydra-common'
 import { Bytes } from '@polkadot/types'
-<<<<<<< HEAD
-import { WorkingGroup, WorkerId, ContentParameters } from '@joystream/types/augment/all'
+import { WorkingGroup, WorkerId, ThreadId, ContentParameters } from '@joystream/types/augment/all'
 import { Worker, Event, Network, DataObject, LiaisonJudgement, DataObjectOwner } from 'query-node/dist/model'
 import { BaseModel } from 'warthog'
 import { ContentParameters as Custom_ContentParameters } from '@joystream/types/storage'
@@ -16,16 +15,11 @@
 import { metaToObject } from '@joystream/metadata-protobuf/utils'
 import { AnyMetadataClass, DecodedMetadataObject } from '@joystream/metadata-protobuf/types'
 import BN from 'bn.js'
-=======
-import { WorkingGroup, ProposalId, ThreadId } from '@joystream/types/augment/all'
-import { BaseModel } from 'warthog'
->>>>>>> 090ebaa0
 
 export const CURRENT_NETWORK = Network.OLYMPIA
 /*
   Simple logger enabling error and informational reporting.
 
-<<<<<<< HEAD
   FIXME: `Logger` class will not be needed in the future when Hydra v3 will be released.
   Hydra will provide logger instance and relevant code using `Logger` should be refactored.
 */
@@ -208,15 +202,13 @@
 
   return callArgs
 }
-=======
-// FIXME: See issues like: https://github.com/Joystream/joystream/issues/2457
+
+// FIXME:
 type MappingsMemoryCache = {
-  lastCreatedProposalId?: ProposalId
   lastCreatedProposalThreadId?: ThreadId
 }
 
 export const MemoryCache: MappingsMemoryCache = {}
->>>>>>> 090ebaa0
 
 export function genericEventFields(substrateEvent: SubstrateEvent): Partial<BaseModel & Event> {
   const { blockNumber, indexInBlock, extrinsic, blockTimestamp } = substrateEvent
@@ -275,11 +267,8 @@
   | 'contentDirectoryWorkingGroup'
   | 'forumWorkingGroup'
   | 'membershipWorkingGroup'
-<<<<<<< HEAD
   | 'operationsWorkingGroup'
   | 'gatewayWorkingGroup'
-=======
->>>>>>> 090ebaa0
 
 export function getWorkingGroupModuleName(group: WorkingGroup): WorkingGroupModuleName {
   if (group.isContent) {
@@ -290,7 +279,6 @@
     return 'forumWorkingGroup'
   } else if (group.isStorage) {
     return 'storageWorkingGroup'
-<<<<<<< HEAD
   } else if (group.isOperations) {
     return 'operationsWorkingGroup'
   } else if (group.isGateway) {
@@ -312,9 +300,4 @@
   }
 
   return worker
-=======
-  }
-
-  throw new Error(`Unsupported working group: ${group.type}`)
->>>>>>> 090ebaa0
 }