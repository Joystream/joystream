import { SubstrateEvent } from '@dzlzv/hydra-common'
import { Network } from 'query-node/dist/src/modules/enums/enums'
import { Event } from 'query-node/dist/src/modules/event/event.model'
import { Bytes } from '@polkadot/types'
<<<<<<< HEAD
import { WorkingGroup } from '@joystream/types/augment/all'
=======
import { BaseModel } from 'warthog'
>>>>>>> a3cf5ae7

export const CURRENT_NETWORK = Network.OLYMPIA

export function genericEventFields(substrateEvent: SubstrateEvent): Partial<BaseModel & Event> {
  const { blockNumber, indexInBlock, extrinsic, blockTimestamp } = substrateEvent
  const eventTime = new Date(blockTimestamp)
  return {
    createdAt: eventTime,
    updatedAt: eventTime,
    id: `${CURRENT_NETWORK}-${blockNumber}-${indexInBlock}`,
    inBlock: blockNumber,
    network: CURRENT_NETWORK,
    inExtrinsic: extrinsic?.hash,
    indexInBlock,
  }
}

type AnyMessage<T> = T & {
  toJSON(): Record<string, unknown>
}

type AnyMetadataClass<T> = {
  name: string
  decode(binary: Uint8Array): AnyMessage<T>
  encode(obj: T): { finish(): Uint8Array }
  toObject(obj: AnyMessage<T>): Record<string, unknown>
}

export function deserializeMetadata<T>(metadataType: AnyMetadataClass<T>, metadataBytes: Bytes): T | null {
  try {
    // We use `toObject()` to get rid of .prototype defaults for optional fields
    return metadataType.toObject(metadataType.decode(metadataBytes.toU8a(true))) as T
  } catch (e) {
    console.error(`Cannot deserialize ${metadataType.name}! Provided bytes: (${metadataBytes.toHex()})`)
    return null
  }
}

export function bytesToString(b: Bytes): string {
  return (
    Buffer.from(b.toU8a(true))
      .toString()
      // eslint-disable-next-line no-control-regex
      .replace(/\u0000/g, '')
  )
}

export function perpareString(s: string): string {
  // eslint-disable-next-line no-control-regex
  return s.replace(/\u0000/g, '')
}

export function hasValuesForProperties<
  T extends Record<string, unknown>,
  P extends keyof T & string,
  PA extends readonly P[]
>(obj: T, props: PA): obj is T & { [K in PA[number]]: NonNullable<K> } {
  props.forEach((p) => {
    if (obj[p] === null || obj[p] === undefined) {
      return false
    }
  })
  return true
}

export type WorkingGroupModuleName =
  | 'storageWorkingGroup'
  | 'contentDirectoryWorkingGroup'
  | 'forumWorkingGroup'
  | 'membershipWorkingGroup'

export function getWorkingGroupModuleName(group: WorkingGroup): WorkingGroupModuleName {
  if (group.isContent) {
    return 'contentDirectoryWorkingGroup'
  } else if (group.isMembership) {
    return 'membershipWorkingGroup'
  } else if (group.isForum) {
    return 'forumWorkingGroup'
  } else if (group.isStorage) {
    return 'storageWorkingGroup'
  }

  throw new Error(`Unsupported working group: ${group.type}`)
}<|MERGE_RESOLUTION|>--- conflicted
+++ resolved
@@ -2,11 +2,8 @@
 import { Network } from 'query-node/dist/src/modules/enums/enums'
 import { Event } from 'query-node/dist/src/modules/event/event.model'
 import { Bytes } from '@polkadot/types'
-<<<<<<< HEAD
 import { WorkingGroup } from '@joystream/types/augment/all'
-=======
 import { BaseModel } from 'warthog'
->>>>>>> a3cf5ae7
 
 export const CURRENT_NETWORK = Network.OLYMPIA
 
