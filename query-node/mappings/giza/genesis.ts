--- conflicted
+++ resolved
@@ -1,12 +1,7 @@
 import { StoreContext } from '@joystream/hydra-common'
-<<<<<<< HEAD
+import BN from 'bn.js'
 import { Membership, MembershipEntryMethod, StorageSystemParameters } from 'query-node/dist/model'
 import { storageSystem, members } from './genesis-data'
-=======
-import BN from 'bn.js'
-import { StorageSystemParameters } from 'query-node/dist/model'
-import { storageSystem } from './genesis-data'
->>>>>>> 7d36e17d
 
 export async function loadGenesisData({ store }: StoreContext): Promise<void> {
   // Storage system
