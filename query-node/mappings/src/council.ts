import {
  EventContext,
  StoreContext,
  DatabaseManager,
  SubstrateEvent,
  FindOptionsOrder,
  FindOptionsWhere,
} from '@joystream/hydra-common'
import { CURRENT_NETWORK, deserializeMetadata, genericEventFields } from './common'
import BN from 'bn.js'
<<<<<<< HEAD
import { FindOneOptions } from 'typeorm'
=======
import { FindOneOptions, SelectQueryBuilder } from 'typeorm'
>>>>>>> 9a37ad72

import {
  // Council events
  AnnouncingPeriodStartedEvent,
  NotEnoughCandidatesEvent,
  VotingPeriodStartedEvent,
  NewCandidateEvent,
  NewCouncilElectedEvent,
  NewCouncilNotElectedEvent,
  CandidacyStakeReleaseEvent,
  CandidacyWithdrawEvent,
  CandidacyNoteSetEvent,
  RewardPaymentEvent,
  BudgetBalanceSetEvent,
  BudgetRefillEvent,
  BudgetRefillPlannedEvent,
  BudgetIncrementUpdatedEvent,
  CouncilorRewardUpdatedEvent,
  RequestFundedEvent,

  // Referendum events
  ReferendumStartedEvent,
  ReferendumStartedForcefullyEvent,
  RevealingStageStartedEvent,
  ReferendumFinishedEvent,
  VoteCastEvent,
  VoteRevealedEvent,
  StakeReleasedEvent,

  // Council & referendum structures
  ReferendumStageVoting,
  ReferendumStageRevealing,

  // Council & referendum schema types
  CouncilStageUpdate,
  CouncilStageAnnouncing,
  CouncilStageIdle,
  CouncilStageElection,
  CouncilStage,
  ElectionProblem,
  Candidate,
  CouncilMember,
  ElectionRound,
  ElectedCouncil,
  CastVote,
  CandidacyNoteMetadata,
  CandidacyStatus,

  // Misc
  Membership,
} from 'query-node/dist/model'
import { Council, Referendum } from '../generated/types'
import { CouncilCandidacyNoteMetadata } from '@joystream/metadata-protobuf'
import { isSet } from '@joystream/metadata-protobuf/utils'

/// /////////////// Common - Gets //////////////////////////////////////////////

/*
  Retrieves the member record by its id.
*/
async function getMembership(store: DatabaseManager, memberId: string): Promise<Membership | undefined> {
  const member = await store.get(Membership, { where: { id: memberId } })

  if (!member) {
    throw new Error(`Membership not found. memberId '${memberId}'`)
  }

  return member
}

/*
  Retrieves the council candidate by its member id. Returns the last record for the member
  if the election round isn't explicitly set.
*/
async function getCandidate(
  store: DatabaseManager,
  memberId: string,
  electionRound?: ElectionRound,
  relations: string[] = []
): Promise<Candidate> {
  /* TODO: nested filtering is needed here to work properly
           it is better approach then `where` function used below
  */

  const where: FindOptionsWhere<NewCandidateEvent> = {
    candidate: { memberId: memberId.toString() } as any, // TODO: get rid of `any` typecast
  }

  if (electionRound) {
    where.electionRound = { id: electionRound.id.toString() }
  }

  const event = await store.get(NewCandidateEvent, {
    where,
    order: { inBlock: 'DESC', indexInBlock: 'DESC' },
    relations: ['candidate'].concat(relations.map((r) => `candidate.${r}`)),
  } as FindOneOptions<NewCandidateEvent>)

  if (!event) {
    throw new Error(`Candidate not found. memberId '${memberId}' electionRound '${electionRound?.id}'`)
  }

  return event.candidate
}

/*
  Retrieves the member's last council member record.
*/
async function getCouncilMember(store: DatabaseManager, memberId: string): Promise<CouncilMember> {
  const councilMember = await store.get(CouncilMember, {
    where: { memberId: memberId },
    order: { createdAt: 'DESC' },
  } as FindOneOptions<CouncilMember>)

  if (!councilMember) {
    throw new Error(`Council member not found. memberId '${memberId}'`)
  }

  return councilMember
}

/*
  Returns the current election round record.
*/
async function getCurrentElectionRound(store: DatabaseManager, relations: string[] = []): Promise<ElectionRound> {
  const electionRound = await store.get(ElectionRound, { order: { cycleId: 'DESC' }, relations: relations })

  if (!electionRound) {
    throw new Error(`No election round found`)
  }

  return electionRound
}

/*
  Returns the last council stage update.
*/
async function getCurrentStageUpdate(store: DatabaseManager): Promise<CouncilStageUpdate> {
  const stageUpdate = await store.get(CouncilStageUpdate, { order: { changedAt: 'DESC' } as FindOptionsOrder<any> }) // TODO: get rid of `any` typecast

  if (!stageUpdate) {
    throw new Error('No stage update found.')
  }

  return stageUpdate
}

/*
  Returns current elected council record.
*/
async function getCurrentElectedCouncil(store: DatabaseManager): Promise<ElectedCouncil> {
  const electedCouncil = await store.get(ElectedCouncil, { order: { electedAtBlock: 'DESC' } })

  // elected council's existence is guaranteed because one is inserted in `genesis.ts`
  return electedCouncil as ElectedCouncil
}

/*
  Returns the last vote cast in an election by the given account. Returns the last record for the account
  if the election round isn't explicitly set.
*/
async function getAccountCastVote(
  store: DatabaseManager,
  account: string,
  electionRound?: ElectionRound
): Promise<CastVote> {
  const where: FindOptionsWhere<CastVote> = { castBy: account }

  if (electionRound) {
    where.electionRound = { id: electionRound.id.toString() }
  }

  const castVote = await store.get(CastVote, { where, order: { createdAt: 'DESC' } } as FindOneOptions<CastVote>)

  if (!castVote) {
    throw new Error(
      `No vote cast by the given account in the current election round. accountId '${account}', cycleId '${electionRound?.cycleId}'`
    )
  }

  return castVote
}

/*
  Vote power calculation should correspond to implementation of `referendum::Trait<ReferendumInstance>`
  in `runtime/src/lib.rs`.
*/
function calculateVotePower(accountId: string, stake: BN): BN {
  return stake
}

/*
  Custom typeguard for council stage - announcing candidacy.
*/
function isCouncilStageAnnouncing(councilStage: typeof CouncilStage): councilStage is CouncilStageAnnouncing {
  return councilStage.isTypeOf === 'CouncilStageAnnouncing'
}

/// /////////////// Common /////////////////////////////////////////////////////

/*
  Creates new council stage update record.
*/
async function updateCouncilStage(
  store: DatabaseManager,
  councilStage: typeof CouncilStage,
  blockNumber: number,
  electionProblem?: ElectionProblem
): Promise<void> {
  const electedCouncil = await getCurrentElectedCouncil(store)

  const councilStageUpdate = new CouncilStageUpdate({
    stage: councilStage,
    changedAt: new BN(blockNumber),
    electionProblem,
    electedCouncil,
  })

  await store.save<CouncilStageUpdate>(councilStageUpdate)
}

/*
  Concludes current election round and records new council if it was elected
*/
async function concludeElectionRound(
  store: DatabaseManager,
  event: SubstrateEvent,
  electedCouncil?: ElectedCouncil
): Promise<ElectionRound> {
  // finish last election round
  const currentElection = await getCurrentElectionRound(store)
  currentElection.isFinished = true
  currentElection.endedAtBlock = event.blockNumber
  currentElection.endedAtTime = new Date(event.blockTimestamp)
  currentElection.endedAtNetwork = CURRENT_NETWORK

  // if election resulted in a new council update it
  if (electedCouncil) {
    // Council that was elected in this election round
    currentElection.nextElectedCouncil = electedCouncil
  }

  // save last election
  await store.save<ElectionRound>(currentElection)

  return currentElection
}

/*
  Starts next election round
*/
async function startNextElectionRound(
  store: DatabaseManager,
  event: SubstrateEvent,
  cycleId: number,
  electionProblem?: ElectionProblem
): Promise<ElectionRound> {
  // Council that is ruling during the election
  const electedCouncil = await getCurrentElectedCouncil(store)

  // create election round record
  const electionRound = new ElectionRound({
    cycleId,
    isFinished: false,
    castVotes: [],
    candidates: [],
    electedCouncil,
  })

  // save new election
  await store.save<ElectionRound>(electionRound)

  // update council stage

  const stage = new CouncilStageAnnouncing()
  stage.candidatesCount = new BN(0)
  await updateCouncilStage(store, stage, event.blockNumber, electionProblem)

  return electionRound
}

/*
  Converts successful council candidate records to council member records.
*/
async function convertCandidatesToCouncilMembers(
  candidates: Array<Candidate & { memberId: string }>,
  blockNumber: number
): Promise<CouncilMember[]> {
  return candidates.map((candidate) => {
    const member = new Membership({ id: candidate.memberId })

    const councilMember = new CouncilMember({
      // id: candidate.id // TODO: are ids needed?
      stakingAccountId: candidate.stakingAccountId,
      rewardAccountId: candidate.rewardAccountId,
      member,
      stake: candidate.stake,

      lastPaymentBlock: new BN(blockNumber),

      unpaidReward: new BN(0),
      accumulatedReward: new BN(0),
    })

    return councilMember
  })
}

/**
  Mark the candidacies as aborted when there is not enough candidates or elected councilor
 */
async function abortCandidacies(store: DatabaseManager) {
  const electionRound = await getCurrentElectionRound(store)
  const candidates = await store.getMany(Candidate, {
    where: { electionRound: { id: electionRound.id }, status: CandidacyStatus.ACTIVE },
  })

  await Promise.all(
    candidates.map((candidate) => {
      if (candidate.status === CandidacyStatus.ACTIVE) {
        candidate.status = CandidacyStatus.FAILED
      }
      return store.save<Candidate>(candidate)
    })
  )
}

/// /////////////// Council events /////////////////////////////////////////////

/*
  The event is emitted when the idle period ends and a new round of elections begins.
  candidates can announce their candidacies.
*/
export async function council_AnnouncingPeriodStarted({ event, store }: EventContext & StoreContext): Promise<void> {
  // common event processing

  // const [] = new Council.AnnouncingPeriodStartedEvent(event).params

  const announcingPeriodStartedEvent = new AnnouncingPeriodStartedEvent({
    ...genericEventFields(event),
  })

  await store.save<AnnouncingPeriodStartedEvent>(announcingPeriodStartedEvent)

  // specific event processing

  // Get last cycleId
  const { cycleId } = await getCurrentElectionRound(store)
  // restart elections
  await startNextElectionRound(store, event, cycleId + 1)
}

/*
  The event is emitted when a candidacy announcement period has ended, but not enough members announced.
*/
export async function council_NotEnoughCandidates({ event, store }: EventContext & StoreContext): Promise<void> {
  // common event processing

  // const [] = new Council.NotEnoughCandidatesEvent(event).params

  const notEnoughCandidatesEvent = new NotEnoughCandidatesEvent({
    ...genericEventFields(event),
  })

  await store.save<NotEnoughCandidatesEvent>(notEnoughCandidatesEvent)

  await abortCandidacies(store)

  // specific event processing

  // restart elections
  const { cycleId } = await concludeElectionRound(store, event)
  await startNextElectionRound(store, event, cycleId + 1, ElectionProblem.NOT_ENOUGH_CANDIDATES)
}

/*
  The event is emitted when a new round of elections begins (can be caused by multiple reasons).
*/
export async function council_VotingPeriodStarted({ event, store }: EventContext & StoreContext): Promise<void> {
  // common event processing

  const [numOfCandidates] = new Council.VotingPeriodStartedEvent(event).params

  const votingPeriodStartedEvent = new VotingPeriodStartedEvent({
    ...genericEventFields(event),
    numOfCandidates,
  })

  await store.save<VotingPeriodStartedEvent>(votingPeriodStartedEvent)

  // specific event processing

  // add stage update record
  const stage = new CouncilStageElection()
  stage.candidatesCount = new BN(numOfCandidates.toString()) // toString() is needed to duplicate BN

  await updateCouncilStage(store, stage, event.blockNumber)
}

/*
  The event is emitted when a member announces candidacy to the council.
*/
export async function council_NewCandidate({ event, store }: EventContext & StoreContext): Promise<void> {
  // common event processing - init

  const [memberId, stakingAccount, rewardAccount, balance] = new Council.NewCandidateEvent(event).params
  const member = await getMembership(store, memberId.toString())

  // specific event processing

  // increase candidate count in stage update record
  const lastStageUpdate = await getCurrentStageUpdate(store)
  if (!isCouncilStageAnnouncing(lastStageUpdate.stage)) {
    throw new Error(`Unexpected council stage "${lastStageUpdate.stage.isTypeOf}"`)
  }

  lastStageUpdate.stage.candidatesCount = new BN(lastStageUpdate.stage.candidatesCount).add(new BN(1))
  await store.save<CouncilStageUpdate>(lastStageUpdate)

  const electionRound = await getCurrentElectionRound(store)

  // prepare note metadata record (empty until explicitly set via different extrinsic)
  const noteMetadata = new CandidacyNoteMetadata({
    bulletPoints: [],
  })
  await store.save<CandidacyNoteMetadata>(noteMetadata)

  // save candidate record
  const candidate = new Candidate({
    stakingAccountId: stakingAccount.toString(),
    rewardAccountId: rewardAccount.toString(),
    member,
    status: CandidacyStatus.ACTIVE,
    electionRound,
    stake: balance,
    stakeLocked: true,
    votePower: new BN(0),
    noteMetadata,
    votesReceived: [],
  })
  await store.save<Candidate>(candidate)

  // common event processing - save

  const newCandidateEvent = new NewCandidateEvent({
    ...genericEventFields(event),
    candidate,
    electionRound,
    stakingAccount: stakingAccount.toString(),
    rewardAccount: rewardAccount.toString(),
    balance,
  })

  await store.save<NewCandidateEvent>(newCandidateEvent)
}

/*
  The event is emitted when the new council is elected. Sufficient members were elected and there is no other problem.
*/
export async function council_NewCouncilElected({ event, store }: EventContext & StoreContext): Promise<void> {
  // common event processing - init

  const [memberIds] = new Council.NewCouncilElectedEvent(event).params
  const electedMemberIds = memberIds.map((item) => item.toString())

  // specific event processing

  // mark old council as resigned
  const oldElectedCouncil = await getCurrentElectedCouncil(store)
  oldElectedCouncil.isResigned = true
  oldElectedCouncil.endedAtBlock = event.blockNumber
  oldElectedCouncil.endedAtTime = new Date(event.blockTimestamp)
  oldElectedCouncil.endedAtNetwork = CURRENT_NETWORK
  await store.save<ElectedCouncil>(oldElectedCouncil)

  // get election round and its candidates
  const electionRound = await getCurrentElectionRound(store)
  const candidates = (await store.getMany(Candidate, {
    where: { electionRound: { id: electionRound.id }, status: CandidacyStatus.ACTIVE },
  })) as Array<Candidate & { memberId: string }>

  const electedCandidates = candidates.filter((candidate) => electedMemberIds.includes(candidate.memberId))

  // Set elected candidates status
  electedCandidates.forEach((candidate) => {
    candidate.status = CandidacyStatus.ELECTED
  })
  // Store candidates new statuses
  await Promise.all(
    candidates.map((candidate) => {
      if (candidate.status === CandidacyStatus.ACTIVE) {
        candidate.status = CandidacyStatus.FAILED
      }
      return store.save<Candidate>(candidate)
    })
  )

  // create new council record
  const electedCouncil = new ElectedCouncil({
    councilMembers: await convertCandidatesToCouncilMembers(electedCandidates, event.blockNumber),
    updates: [],
    electedAtBlock: event.blockNumber,
    electedAtTime: new Date(event.blockTimestamp),
    electedAtNetwork: CURRENT_NETWORK,
    councilElections: [],
    nextCouncilElections: [],
    isResigned: false,
  })

  await store.save<ElectedCouncil>(electedCouncil)

  // mark last election round as finished and save elected council
  await concludeElectionRound(store, event, electedCouncil)

  // save new council members
  await Promise.all(
    (electedCouncil.councilMembers || []).map(async (councilMember) => {
      councilMember.electedInCouncil = electedCouncil

      await store.save<CouncilMember>(councilMember)
    })
  )

  // add council stage update
  const stage = new CouncilStageIdle()
  await updateCouncilStage(store, stage, event.blockNumber)

  // unset `isCouncilMember` sign for old council's members
  const oldElectedMembers = await store.getMany(Membership, { where: { isCouncilMember: true } })
  await Promise.all(
    oldElectedMembers.map(async (member) => {
      member.isCouncilMember = false

      await store.save<Membership>(member)
    })
  )

  // set `isCouncilMember` sign for new council's members
  await Promise.all(
    (electedCouncil.councilMembers || []).map(async (councilMember) => {
      const member = councilMember.member
      member.isCouncilMember = true

      await store.save<Membership>(member)
    })
  )

  // common event processing - save

  const newCouncilElectedEvent = new NewCouncilElectedEvent({
    ...genericEventFields(event),
    electedCouncil,
  })

  await store.save<NewCouncilElectedEvent>(newCouncilElectedEvent)
}

/*
  The event is emitted when the new council couldn't be elected because not enough candidates received some votes.
  This can be vaguely translated as the public not having enough interest in the candidates.
*/
export async function council_NewCouncilNotElected({ event, store }: EventContext & StoreContext): Promise<void> {
  // common event processing

  // const [] = new Council.NewCouncilNotElectedEvent(event).params

  const newCouncilNotElectedEvent = new NewCouncilNotElectedEvent({
    ...genericEventFields(event),
  })

  await store.save<NewCouncilNotElectedEvent>(newCouncilNotElectedEvent)

  await abortCandidacies(store)

  // specific event processing

  // restart elections
  const { cycleId } = await concludeElectionRound(store, event)
  await startNextElectionRound(store, event, cycleId + 1, ElectionProblem.NEW_COUNCIL_NOT_ELECTED)
}

/*
  The event is emitted when the member is releasing it's candidacy stake that is no longer needed.
*/
export async function council_CandidacyStakeRelease({ event, store }: EventContext & StoreContext): Promise<void> {
  // common event processing

  const [memberId] = new Council.CandidacyStakeReleaseEvent(event).params
  const candidate = await getCandidate(store, memberId.toString()) // get last member's candidacy record

  const candidacyStakeReleaseEvent = new CandidacyStakeReleaseEvent({
    ...genericEventFields(event),
    candidate,
  })

  await store.save<CandidacyStakeReleaseEvent>(candidacyStakeReleaseEvent)

  // specific event processing

  // update candidate info about stake lock
  candidate.stakeLocked = false
  await store.save<Candidate>(candidate)
}

/*
  The event is emitted when the member is revoking its candidacy during a candidacy announcement stage.
*/
export async function council_CandidacyWithdraw({ event, store }: EventContext & StoreContext): Promise<void> {
  // common event processing

  const [memberId] = new Council.CandidacyWithdrawEvent(event).params
  const candidate = await getCandidate(store, memberId.toString())

  const candidacyWithdrawEvent = new CandidacyWithdrawEvent({
    ...genericEventFields(event),
    candidate,
  })

  await store.save<CandidacyWithdrawEvent>(candidacyWithdrawEvent)

  // specific event processing

  // mark candidacy as withdrawn
  candidate.status = CandidacyStatus.WITHDRAWN
  await store.save<Candidate>(candidate)
}

/*
  The event is emitted when the candidate changes its candidacy note.
*/
export async function council_CandidacyNoteSet({ event, store }: EventContext & StoreContext): Promise<void> {
  // common event processing

  const [memberId, note] = new Council.CandidacyNoteSetEvent(event).params

  // load candidate recorded
  const electionRound = await getCurrentElectionRound(store)
  const candidate = await getCandidate(store, memberId.toString(), electionRound, ['noteMetadata'])

  const areBulletPointsSet = (metadataBulletPoints: string[] | null | undefined) => !!metadataBulletPoints
  const areBulletPointsBeingUnset = (metadataBulletPoints: string[]) => {
    // assumes areBulletPointsSet() were checked before

    return metadataBulletPoints.length && metadataBulletPoints[0] === ''
  }

  // unpack note's metadata and save it to db
  const metadata = deserializeMetadata(CouncilCandidacyNoteMetadata, note)
  const noteMetadata = candidate.noteMetadata
  // `XXX || (null as any)` construct clears metadata if requested (see https://github.com/Joystream/hydra/issues/435)
  noteMetadata.header = isSet(metadata?.header) ? metadata?.header || (null as any) : noteMetadata.header
  noteMetadata.bulletPoints = areBulletPointsSet(metadata?.bulletPoints)
    ? areBulletPointsBeingUnset(metadata?.bulletPoints as string[]) // check deletion request
      ? [] // empty bullet points
      : (metadata?.bulletPoints as string[]) // set new value
    : noteMetadata.bulletPoints // keep previous value
  noteMetadata.bannerImageUri = isSet(metadata?.bannerImageUri)
    ? metadata?.bannerImageUri || (null as any)
    : noteMetadata.bannerImageUri
  noteMetadata.description = isSet(metadata?.description)
    ? metadata?.description || (null as any)
    : noteMetadata.description
  await store.save<CandidacyNoteMetadata>(noteMetadata)

  // save metadata set by this event
  const noteMetadataSnapshot = new CandidacyNoteMetadata({
    header: metadata?.header ?? undefined,
    bulletPoints: areBulletPointsSet(metadata?.bulletPoints) ? (metadata?.bulletPoints as string[]) : [],
    bannerImageUri: metadata?.bannerImageUri ?? undefined,
    description: metadata?.description ?? undefined,
  })

  await store.save<CandidacyNoteMetadata>(noteMetadataSnapshot)

  const candidacyNoteSetEvent = new CandidacyNoteSetEvent({
    ...genericEventFields(event),
    candidate,
    noteMetadata: noteMetadataSnapshot,
  })

  await store.save<CandidacyNoteSetEvent>(candidacyNoteSetEvent)

  // no specific event processing
}

/*
  The event is emitted when the council member receives its reward.
*/
export async function council_RewardPayment({ event, store }: EventContext & StoreContext): Promise<void> {
  // common event processing

  const [memberId, rewardAccount, paidBalance, missingBalance] = new Council.RewardPaymentEvent(event).params
  const councilMember = await getCouncilMember(store, memberId.toString())

  const rewardPaymentEvent = new RewardPaymentEvent({
    ...genericEventFields(event),
    councilMember,
    rewardAccount: rewardAccount.toString(),
    paidBalance,
    missingBalance,
  })

  await store.save<RewardPaymentEvent>(rewardPaymentEvent)

  // specific event processing

  // update (un)paid reward info
  councilMember.accumulatedReward = councilMember.accumulatedReward.add(paidBalance)
  councilMember.unpaidReward = missingBalance
  councilMember.lastPaymentBlock = new BN(event.blockNumber)
  await store.save<CouncilMember>(councilMember)
}

/*
  The event is emitted when a new budget balance is set.
*/
export async function council_BudgetBalanceSet({ event, store }: EventContext & StoreContext): Promise<void> {
  // common event processing

  const [balance] = new Council.BudgetBalanceSetEvent(event).params

  const budgetBalanceSetEvent = new BudgetBalanceSetEvent({
    ...genericEventFields(event),
    balance,
  })

  await store.save<BudgetBalanceSetEvent>(budgetBalanceSetEvent)

  // no specific event processing
}

/*
  The event is emitted when a planned budget refill occurs.
*/
export async function council_BudgetRefill({ event, store }: EventContext & StoreContext): Promise<void> {
  const [balance] = new Council.BudgetRefillEvent(event).params

  const budgetRefillEvent = new BudgetRefillEvent({
    ...genericEventFields(event),
    balance,
  })

  await store.save<BudgetRefillEvent>(budgetRefillEvent)

  // no specific event processing
}

/*
  The event is emitted when a new budget refill is planned.
*/
export async function council_BudgetRefillPlanned({ event, store }: EventContext & StoreContext): Promise<void> {
  // common event processing

  const [nextRefillInBlock] = new Council.BudgetRefillPlannedEvent(event).params

  const budgetRefillPlannedEvent = new BudgetRefillPlannedEvent({
    ...genericEventFields(event),
    nextRefillInBlock: nextRefillInBlock.toNumber(),
  })

  await store.save<BudgetRefillPlannedEvent>(budgetRefillPlannedEvent)

  // no specific event processing
}

/*
  The event is emitted when a regular budget increment amount is updated.
*/
export async function council_BudgetIncrementUpdated({ event, store }: EventContext & StoreContext): Promise<void> {
  // common event processing

  const [amount] = new Council.BudgetIncrementUpdatedEvent(event).params

  const budgetIncrementUpdatedEvent = new BudgetIncrementUpdatedEvent({
    ...genericEventFields(event),
    amount,
  })

  await store.save<BudgetIncrementUpdatedEvent>(budgetIncrementUpdatedEvent)

  // no specific event processing
}

/*
  The event is emitted when the reward amount for council members is updated.
*/
export async function council_CouncilorRewardUpdated({ event, store }: EventContext & StoreContext): Promise<void> {
  // common event processing

  const [rewardAmount] = new Council.CouncilorRewardUpdatedEvent(event).params

  const councilorRewardUpdatedEvent = new CouncilorRewardUpdatedEvent({
    ...genericEventFields(event),
    rewardAmount,
  })

  await store.save<CouncilorRewardUpdatedEvent>(councilorRewardUpdatedEvent)

  // no specific event processing
}

/*
  The event is emitted when funds are transferred from the council budget to an account.
*/
export async function council_RequestFunded({ event, store }: EventContext & StoreContext): Promise<void> {
  // common event processing

  const [account, amount] = new Council.RequestFundedEvent(event).params

  const requestFundedEvent = new RequestFundedEvent({
    ...genericEventFields(event),
    account: account.toString(),
    amount,
  })

  await store.save<RequestFundedEvent>(requestFundedEvent)

  // no specific event processing
}

/// /////////////// Referendum events //////////////////////////////////////////

/*
  The event is emitted when the voting stage of elections starts.
*/
export async function referendum_ReferendumStarted({ event, store }: EventContext & StoreContext): Promise<void> {
  // common event processing
  const [winningTargetCount] = new Referendum.ReferendumStartedEvent(event).params

  const referendumStartedEvent = new ReferendumStartedEvent({
    ...genericEventFields(event),
    winningTargetCount,
  })

  await store.save<ReferendumStartedEvent>(referendumStartedEvent)

  // specific event processing

  await recordReferendumVotingStart(store, event.blockNumber, winningTargetCount.toNumber())
}

/*
  The event is emitted when the voting stage of elections starts (in a fail-safe way).
*/
export async function referendum_ReferendumStartedForcefully({
  event,
  store,
}: EventContext & StoreContext): Promise<void> {
  // common event processing

  const [winningTargetCount] = new Referendum.ReferendumStartedForcefullyEvent(event).params

  const referendumStartedForcefullyEvent = new ReferendumStartedForcefullyEvent({
    ...genericEventFields(event),
    winningTargetCount,
  })

  await store.save<ReferendumStartedForcefullyEvent>(referendumStartedForcefullyEvent)

  // specific event processing

  await recordReferendumVotingStart(store, event.blockNumber, winningTargetCount.toNumber())
}

/*
  Adds record about referendum voting start to the current election round.
*/
async function recordReferendumVotingStart(store: DatabaseManager, blockNumber: number, winningTargetCount: number) {
  const electionRound = await getCurrentElectionRound(store)

  // add referendum voting stage record to election round
  const referendumStage = new ReferendumStageVoting()
  referendumStage.startedAtBlock = new BN(blockNumber)
  referendumStage.winningTargetCount = new BN(winningTargetCount)
  referendumStage.electionRound = electionRound
  await store.save<ReferendumStageVoting>(referendumStage)
}

/*
  The event is emitted when the vote revealing stage of elections starts.
*/
export async function referendum_RevealingStageStarted({ event, store }: EventContext & StoreContext): Promise<void> {
  // common event processing

  // const [] = new Referendum.RevealingStageStartedEvent(event).params

  const revealingStageStartedEvent = new RevealingStageStartedEvent({
    ...genericEventFields(event),
  })

  await store.save<RevealingStageStartedEvent>(revealingStageStartedEvent)

  // specific event processing

  const electionRound = await getCurrentElectionRound(store, ['referendumStageVoting'])

  // add referendum revealing stage record to election round
  const referendumStage = new ReferendumStageRevealing()
  referendumStage.startedAtBlock = new BN(event.blockNumber)
  referendumStage.winningTargetCount = (electionRound.referendumStageVoting as ReferendumStageVoting).winningTargetCount
  referendumStage.electionRound = electionRound
  await store.save<ReferendumStageRevealing>(referendumStage)
}

/*
  The event is emitted when referendum finished and all revealed votes were counted.
*/
export async function referendum_ReferendumFinished({ event, store }: EventContext & StoreContext): Promise<void> {
  // common event processing

  // const [optionResultsRaw] = new Referendum.ReferendumFinishedEvent(event).params

  const referendumFinishedEvent = new ReferendumFinishedEvent({
    ...genericEventFields(event),
  })

  await store.save<ReferendumFinishedEvent>(referendumFinishedEvent)

  // no specific event processing
}

/*
  The event is emitted when a vote is casted in the council election.
*/
export async function referendum_VoteCast({ event, store }: EventContext & StoreContext): Promise<void> {
  // common event processing - init

  const [account, hash, stake] = new Referendum.VoteCastEvent(event).params
  const votePower = calculateVotePower(account.toString(), stake)

  // specific event processing

  const electionRound = await getCurrentElectionRound(store)

  const castVote = new CastVote({
    commitment: hash.toString(),
    electionRound,
    stake,
    stakeLocked: true,
    castBy: account.toString(),
    votePower: votePower,
  })
  await store.save<CastVote>(castVote)

  // common event processing - save

  const voteCastEvent = new VoteCastEvent({
    ...genericEventFields(event),
    castVote,
  })

  await store.save<VoteCastEvent>(voteCastEvent)
}

/*
  The event is emitted when a previously casted vote is revealed.
*/
export async function referendum_VoteRevealed({ event, store }: EventContext & StoreContext): Promise<void> {
  // common event processing - init

  const [account, memberId /*, salt */] = new Referendum.VoteRevealedEvent(event).params

  // specific event processing

  // read vote info
  const electionRound = await getCurrentElectionRound(store)
  const candidate = await getCandidate(store, memberId.toString(), electionRound, ['member'])
  const castVote = await getAccountCastVote(store, account.toString(), electionRound)

  // update cast vote's voteFor info
  castVote.voteFor = candidate
  await store.save<CastVote>(castVote)

  // increase candidate's total vote power received accordingly
  candidate.votePower = candidate.votePower.add(castVote.votePower)
  candidate.lastVoteReceivedAtBlock = new BN(event.blockNumber)
  candidate.lastVoteReceivedAtEventNumber = event.indexInBlock
  await store.save<Candidate>(candidate)

  // common event processing - save

  const voteRevealedEvent = new VoteRevealedEvent({
    ...genericEventFields(event),
    castVote,
  })

  await store.save<VoteRevealedEvent>(voteRevealedEvent)
}

/*
  The event is emitted when a vote's stake is released.
*/
export async function referendum_StakeReleased({ event, store }: EventContext & StoreContext): Promise<void> {
  // common event processing

  const [stakingAccount] = new Referendum.StakeReleasedEvent(event).params

  const stakeReleasedEvent = new StakeReleasedEvent({
    ...genericEventFields(event),
    stakingAccount: stakingAccount.toString(),
  })

  await store.save<StakeReleasedEvent>(stakeReleasedEvent)

  // specific event processing

  const castVote = await getAccountCastVote(store, stakingAccount.toString())
  castVote.stakeLocked = false

  await store.save<CastVote>(castVote)
}<|MERGE_RESOLUTION|>--- conflicted
+++ resolved
@@ -8,11 +8,7 @@
 } from '@joystream/hydra-common'
 import { CURRENT_NETWORK, deserializeMetadata, genericEventFields } from './common'
 import BN from 'bn.js'
-<<<<<<< HEAD
 import { FindOneOptions } from 'typeorm'
-=======
-import { FindOneOptions, SelectQueryBuilder } from 'typeorm'
->>>>>>> 9a37ad72
 
 import {
   // Council events
