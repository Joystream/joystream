--- conflicted
+++ resolved
@@ -185,17 +185,12 @@
       id: In(Array.from(dataObjectIds).map((item) => item.toString())),
     },
   })
-<<<<<<< HEAD
-  await Promise.all(assets.map((a) => unsetAssetRelations(store, a)))
-  logger.info('Channel assets have been removed', { ids: dataObjectIds })
-=======
 
   for (const asset of assets) {
     await unsetAssetRelations(store, asset)
   }
 
   logger.info('Channel assets have been removed', { ids: dataObjectIds.toJSON() })
->>>>>>> 8b49521f
 }
 
 export async function content_ChannelDeleted({ store, event }: EventContext & StoreContext): Promise<void> {
