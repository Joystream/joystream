/*
eslint-disable @typescript-eslint/naming-convention
*/
<<<<<<< HEAD
import { EventContext, StoreContext } from '@joystream/hydra-common'
import { ChannelMetadata, ChannelModeratorRemarked, ChannelOwnerRemarked } from '@joystream/metadata-protobuf'
import { BaseModel } from '@joystream/warthog'
import {
  Channel,
  ContentActorCurator,
  ContentActorMember,
  CuratorGroup,
  Membership,
  MetaprotocolTransactionErrored,
  MetaprotocolTransactionPending,
  MetaprotocolTransactionStatusEvent,
  MetaprotocolTransactionSuccessful,
  StorageBag,
  StorageDataObject,
=======
import { EventContext, StoreContext, DatabaseManager, SubstrateEvent } from '@joystream/hydra-common'
import { Content } from '../../generated/types'
import { ChannelId } from '@joystream/types/augment/all'
import {
  convertContentActor,
  convertContentActorToChannelOrNftOwner,
  processChannelMetadata,
  unsetAssetRelations,
} from './utils'
import {
  Channel,
  StorageDataObject,
  Membership,
  MetaprotocolTransactionSuccessful,
  ContentActor,
>>>>>>> 700abcc1
} from 'query-node/dist/model'
import { In } from 'typeorm'
import { Content } from '../../generated/types'
import {
  deserializeMetadata,
  inconsistentState,
  logger,
  saveMetaprotocolTransactionSuccessful,
  saveMetaprotocolTransactionErrored,
} from '../common'
<<<<<<< HEAD
import { getAllManagers } from '../derivedPropertiesManager/applications'
import {
  processBanOrUnbanMemberFromChannelMessage,
=======
import { ChannelMetadata, ChannelModeratorRemarked, ChannelOwnerRemarked } from '@joystream/metadata-protobuf'
import { In } from 'typeorm'
import {
>>>>>>> 700abcc1
  processModerateCommentMessage,
  processPinOrUnpinCommentMessage,
  processVideoReactionsPreferenceMessage,
} from './commentAndReaction'
<<<<<<< HEAD
import {
  convertChannelOwnerToMemberOrCuratorGroup,
  convertContentActor,
  processChannelMetadata,
  unsetAssetRelations,
} from './utils'
=======
>>>>>>> 700abcc1

export async function content_ChannelCreated(ctx: EventContext & StoreContext): Promise<void> {
  const { store, event } = ctx
  // read event data
  const [channelId, { owner, dataObjects }, channelCreationParameters] = new Content.ChannelCreatedEvent(event).params

  // create entity
  const channel = new Channel({
    // main data
    id: channelId.toString(),
    isCensored: false,
    videos: [],
    createdInBlock: event.blockNumber,
    activeVideosCounter: 0,

    // fill in auto-generated fields
    createdAt: new Date(event.blockTimestamp),
    updatedAt: new Date(event.blockTimestamp),

    // prepare channel owner (handles fields `ownerMember` and `ownerCuratorGroup`)
    ...(await convertChannelOwnerToMemberOrCuratorGroup(store, owner)),

    collaborators: Array.from(channelCreationParameters.collaborators).map(
      (id) => new Membership({ id: id.toString() })
    ),
  })

  // deserialize & process metadata
  if (channelCreationParameters.meta.isSome) {
    const storageBag = await store.get(StorageBag, { where: { id: `dynamic:channel:${channelId.toString()}` } })

    if (!storageBag) {
      inconsistentState(`storageBag for channel ${channelId} does not exist`)
    }

    const storageDataObjectParams = {
      storageBagOrId: storageBag,
      objectCreationList: channelCreationParameters.assets.unwrapOr(undefined)?.objectCreationList || [],
      stateBloatBond: channelCreationParameters.expectedDataObjectStateBloatBond,
      objectIds: [...dataObjects],
    }

    const metadata = deserializeMetadata(ChannelMetadata, channelCreationParameters.meta.unwrap()) || {}
    await processChannelMetadata(ctx, channel, metadata, storageDataObjectParams)
  }

  // save entity
  await store.save<Channel>(channel)

  // emit log event
  logger.info('Channel has been created', { id: channel.id })
}

export async function content_ChannelUpdated(ctx: EventContext & StoreContext): Promise<void> {
  const { store, event } = ctx
  // read event data
  const [, channelId, channelUpdateParameters, newDataObjects] = new Content.ChannelUpdatedEvent(event).params

  // load channel
  const channel = await store.get(Channel, {
    where: { id: channelId.toString() },
  })

  // ensure channel exists
  if (!channel) {
    return inconsistentState('Non-existing channel update requested', channelId)
  }

  // prepare changed metadata
  const newMetadataBytes = channelUpdateParameters.newMeta.unwrapOr(null)

  //  update metadata if it was changed
  if (newMetadataBytes) {
    const storageBag = await store.get(StorageBag, { where: { id: `dynamic:channel:${channelId.toString()}` } })

    if (!storageBag) {
      inconsistentState(`storageBag for channel ${channelId} does not exist`)
    }

    const storageDataObjectParams = {
      storageBagOrId: storageBag,
      objectCreationList: channelUpdateParameters.assetsToUpload.unwrapOr(undefined)?.objectCreationList || [],
      stateBloatBond: channelUpdateParameters.expectedDataObjectStateBloatBond,
      objectIds: [...newDataObjects],
    }

    const newMetadata = deserializeMetadata(ChannelMetadata, newMetadataBytes) || {}
    await processChannelMetadata(ctx, channel, newMetadata, storageDataObjectParams)
  }

  const newCollaborators = channelUpdateParameters.collaborators.unwrapOr(undefined)
  if (newCollaborators) {
    channel.collaborators = Array.from(newCollaborators).map((id) => new Membership({ id: id.toString() }))
  }

  // set last update time
  channel.updatedAt = new Date(event.blockTimestamp)

  // save channel
  await store.save<Channel>(channel)

  // emit log event
  logger.info('Channel has been updated', { id: channel.id })
}

export async function content_ChannelAssetsRemoved({ store, event }: EventContext & StoreContext): Promise<void> {
  const [, , dataObjectIds] = new Content.ChannelAssetsRemovedEvent(event).params
  const assets = await store.getMany(StorageDataObject, {
    where: {
      id: In(Array.from(dataObjectIds).map((item) => item.toString())),
    },
  })

  for (const asset of assets) {
    await unsetAssetRelations(store, asset)
  }

<<<<<<< HEAD
  logger.info('Channel assets have been removed', { ids: dataObjectIds.toJSON() })
=======
  // update channel
  channel.isCensored = isCensored.isTrue

  // set last update time
  channel.updatedAt = new Date(event.blockTimestamp)

  // save channel
  await store.save<Channel>(channel)

  // emit log event
  logger.info('Channel censorship status has been updated', { id: channelId, isCensored: isCensored.isTrue })
>>>>>>> 700abcc1
}

export async function content_ChannelDeleted({ store, event }: EventContext & StoreContext): Promise<void> {
  const [, channelId] = new Content.ChannelDeletedEvent(event).params

  await store.remove<Channel>(new Channel({ id: channelId.toString() }))
}

export async function content_ChannelOwnerRemarked(ctx: EventContext & StoreContext): Promise<void> {
  const { event, store } = ctx
<<<<<<< HEAD
  const [channelId, message] = new Content.ChannelOwnerRemarkedEvent(ctx.event).params

  // load channel
  const channel = await store.get(Channel, {
    where: { id: channelId.toString() },
    relations: ['ownerMember', 'ownerCuratorGroup'],
  })

  // ensure channel exists
  if (!channel) {
    return inconsistentState('Owner Remarked for Non-existing channel', channelId)
  }

  const getContentActor = (ownerMember?: Membership, ownerCuratorGroup?: CuratorGroup) => {
    if (ownerMember) {
      const actor = new ContentActorMember()
      actor.memberId = ownerMember.id
      return actor
    }

    if (ownerCuratorGroup) {
      const actor = new ContentActorCurator()
      actor.curatorId = ownerCuratorGroup.id
      return actor
    }

    return inconsistentState('Unknown content actor', { ownerMember, ownerCuratorGroup })
  }

  const genericFields = genericEventFields(event)
  // unique identifier for metaprotocol tx
  const { id: metaprotocolTxIdentifier } = genericFields as BaseModel

  const metaprotocolTxStatusEvent = new MetaprotocolTransactionStatusEvent({
    ...genericFields,
    status: new MetaprotocolTransactionPending(),
  })

  // save metaprotocol tx status event
  await store.save<MetaprotocolTransactionStatusEvent>(metaprotocolTxStatusEvent)

  try {
    const decodedMessage = ChannelOwnerRemarked.decode(message.toU8a(true))
    const messageType = decodedMessage.channelOwnerRemarked
    const contentActor = getContentActor(channel.ownerMember, channel.ownerCuratorGroup)

    // update MetaprotocolTransactionStatusEvent
    const statusSuccessful = new MetaprotocolTransactionSuccessful()

    if (!messageType) {
      invalidMetadata('Unsupported message type in channel_owner_remark action')
    } else if (messageType === 'pinOrUnpinComment') {
      await processPinOrUnpinCommentMessage(ctx, contentActor, channelId, decodedMessage.pinOrUnpinComment!)
    } else if (messageType === 'banOrUnbanMemberFromChannel') {
      await processBanOrUnbanMemberFromChannelMessage(
        ctx,
        contentActor,
        channelId,
        decodedMessage.banOrUnbanMemberFromChannel!
      )
    } else if (messageType === 'videoReactionsPreference') {
      await processVideoReactionsPreferenceMessage(
        ctx,
        contentActor,
        channelId,
        decodedMessage.videoReactionsPreference!
      )
    } else if (messageType === 'moderateComment') {
      const comment = await processModerateCommentMessage(ctx, contentActor, channelId, decodedMessage.moderateComment!)
      statusSuccessful.commentModeratedId = comment.id
    }

    await updateMetaprotocolTransactionStatus(store, metaprotocolTxIdentifier, statusSuccessful)
=======
  const [owner, channelId, message] = new Content.ChannelOwnerRemarkedEvent(ctx.event).params

  try {
    const decodedMessage = ChannelOwnerRemarked.decode(message.toU8a(true))
    const contentActor = await convertContentActor(store, owner)

    const metaTransactionInfo = await processOwnerRemark(store, event, channelId, contentActor, decodedMessage)

    await saveMetaprotocolTransactionSuccessful(store, event, metaTransactionInfo)
    // emit log event
    logger.info('Channel owner remarked', { decodedMessage })
>>>>>>> 700abcc1
  } catch (e) {
    // emit log event
    logger.info(`Bad metadata for channel owner's remark`, { e })

    // save metaprotocol info
    await saveMetaprotocolTransactionErrored(store, event, `Bad metadata for channel's owner`)
  }
}

export async function content_ChannelAgentRemarked(ctx: EventContext & StoreContext): Promise<void> {
  const { event, store } = ctx
  const [moderator, channelId, message] = new Content.ChannelAgentRemarkedEvent(ctx.event).params

  try {
    const decodedMessage = ChannelModeratorRemarked.decode(message.toU8a(true))
    const contentActor = await convertContentActor(store, moderator)

    const metaTransactionInfo = await processModeratorRemark(store, event, channelId, contentActor, decodedMessage)

    await saveMetaprotocolTransactionSuccessful(store, event, metaTransactionInfo)
    // emit log event
    logger.info('Channel moderator remarked', { decodedMessage })
  } catch (e) {
    // emit log event
    logger.info(`Bad metadata for channel moderator's remark`, { e })

    // save metaprotocol info
    await saveMetaprotocolTransactionErrored(store, event, `Bad metadata for channel's remark`)
  }
}

async function processOwnerRemark(
  store: DatabaseManager,
  event: SubstrateEvent,
  channelId: ChannelId,
  contentActor: typeof ContentActor,
  decodedMessage: ChannelOwnerRemarked
): Promise<Partial<MetaprotocolTransactionSuccessful>> {
  const messageType = decodedMessage.channelOwnerRemarked

  if (messageType === 'pinOrUnpinComment') {
    await processPinOrUnpinCommentMessage(store, event, contentActor, channelId, decodedMessage.pinOrUnpinComment!)

    return {}
  }

  if (messageType === 'banOrUnbanMemberFromChannel') {
    await processBanOrUnbanMemberFromChannelMessage(
      store,
      event,
      contentActor,
      channelId,
      decodedMessage.banOrUnbanMemberFromChannel!
    )

    return {}
  }

  if (messageType === 'videoReactionsPreference') {
    await processVideoReactionsPreferenceMessage(
      store,
      event,
      contentActor,
      channelId,
      decodedMessage.videoReactionsPreference!
    )

    return {}
  }

  if (messageType === 'moderateComment') {
    const comment = await processModerateCommentMessage(
      store,
      event,
      contentActor,
      channelId,
      decodedMessage.moderateComment!
    )
    return { commentModeratedId: comment.id }
  }

  return inconsistentState('Unsupported message type in channel owner remark action', messageType)
}

async function processModeratorRemark(
  store: DatabaseManager,
  event: SubstrateEvent,
  channelId: ChannelId,
  contentActor: typeof ContentActor,
  decodedMessage: ChannelModeratorRemarked
): Promise<Partial<MetaprotocolTransactionSuccessful>> {
  const messageType = decodedMessage.channelModeratorRemarked

  if (messageType === 'moderateComment') {
    const comment = await processModerateCommentMessage(
      store,
      event,
      contentActor,
      channelId,
      decodedMessage.moderateComment!
    )

    return { commentModeratedId: comment.id }
  }

  return inconsistentState('Unsupported message type in moderator remark action', messageType)
}<|MERGE_RESOLUTION|>--- conflicted
+++ resolved
@@ -1,39 +1,22 @@
 /*
 eslint-disable @typescript-eslint/naming-convention
 */
-<<<<<<< HEAD
-import { EventContext, StoreContext } from '@joystream/hydra-common'
+import { DatabaseManager, EventContext, StoreContext, SubstrateEvent } from '@joystream/hydra-common'
 import { ChannelMetadata, ChannelModeratorRemarked, ChannelOwnerRemarked } from '@joystream/metadata-protobuf'
 import { BaseModel } from '@joystream/warthog'
+import { ChannelId } from '@joystream/types/primitives'
 import {
   Channel,
+  ContentActor,
   ContentActorCurator,
   ContentActorMember,
   CuratorGroup,
   Membership,
   MetaprotocolTransactionErrored,
-  MetaprotocolTransactionPending,
   MetaprotocolTransactionStatusEvent,
   MetaprotocolTransactionSuccessful,
   StorageBag,
   StorageDataObject,
-=======
-import { EventContext, StoreContext, DatabaseManager, SubstrateEvent } from '@joystream/hydra-common'
-import { Content } from '../../generated/types'
-import { ChannelId } from '@joystream/types/augment/all'
-import {
-  convertContentActor,
-  convertContentActorToChannelOrNftOwner,
-  processChannelMetadata,
-  unsetAssetRelations,
-} from './utils'
-import {
-  Channel,
-  StorageDataObject,
-  Membership,
-  MetaprotocolTransactionSuccessful,
-  ContentActor,
->>>>>>> 700abcc1
 } from 'query-node/dist/model'
 import { In } from 'typeorm'
 import { Content } from '../../generated/types'
@@ -44,28 +27,19 @@
   saveMetaprotocolTransactionSuccessful,
   saveMetaprotocolTransactionErrored,
 } from '../common'
-<<<<<<< HEAD
 import { getAllManagers } from '../derivedPropertiesManager/applications'
 import {
   processBanOrUnbanMemberFromChannelMessage,
-=======
-import { ChannelMetadata, ChannelModeratorRemarked, ChannelOwnerRemarked } from '@joystream/metadata-protobuf'
-import { In } from 'typeorm'
-import {
->>>>>>> 700abcc1
   processModerateCommentMessage,
   processPinOrUnpinCommentMessage,
   processVideoReactionsPreferenceMessage,
 } from './commentAndReaction'
-<<<<<<< HEAD
 import {
   convertChannelOwnerToMemberOrCuratorGroup,
   convertContentActor,
   processChannelMetadata,
   unsetAssetRelations,
 } from './utils'
-=======
->>>>>>> 700abcc1
 
 export async function content_ChannelCreated(ctx: EventContext & StoreContext): Promise<void> {
   const { store, event } = ctx
@@ -183,21 +157,7 @@
     await unsetAssetRelations(store, asset)
   }
 
-<<<<<<< HEAD
   logger.info('Channel assets have been removed', { ids: dataObjectIds.toJSON() })
-=======
-  // update channel
-  channel.isCensored = isCensored.isTrue
-
-  // set last update time
-  channel.updatedAt = new Date(event.blockTimestamp)
-
-  // save channel
-  await store.save<Channel>(channel)
-
-  // emit log event
-  logger.info('Channel censorship status has been updated', { id: channelId, isCensored: isCensored.isTrue })
->>>>>>> 700abcc1
 }
 
 export async function content_ChannelDeleted({ store, event }: EventContext & StoreContext): Promise<void> {
@@ -208,7 +168,6 @@
 
 export async function content_ChannelOwnerRemarked(ctx: EventContext & StoreContext): Promise<void> {
   const { event, store } = ctx
-<<<<<<< HEAD
   const [channelId, message] = new Content.ChannelOwnerRemarkedEvent(ctx.event).params
 
   // load channel
@@ -238,63 +197,16 @@
     return inconsistentState('Unknown content actor', { ownerMember, ownerCuratorGroup })
   }
 
-  const genericFields = genericEventFields(event)
-  // unique identifier for metaprotocol tx
-  const { id: metaprotocolTxIdentifier } = genericFields as BaseModel
-
-  const metaprotocolTxStatusEvent = new MetaprotocolTransactionStatusEvent({
-    ...genericFields,
-    status: new MetaprotocolTransactionPending(),
-  })
-
-  // save metaprotocol tx status event
-  await store.save<MetaprotocolTransactionStatusEvent>(metaprotocolTxStatusEvent)
-
   try {
     const decodedMessage = ChannelOwnerRemarked.decode(message.toU8a(true))
     const messageType = decodedMessage.channelOwnerRemarked
     const contentActor = getContentActor(channel.ownerMember, channel.ownerCuratorGroup)
 
-    // update MetaprotocolTransactionStatusEvent
-    const statusSuccessful = new MetaprotocolTransactionSuccessful()
-
-    if (!messageType) {
-      invalidMetadata('Unsupported message type in channel_owner_remark action')
-    } else if (messageType === 'pinOrUnpinComment') {
-      await processPinOrUnpinCommentMessage(ctx, contentActor, channelId, decodedMessage.pinOrUnpinComment!)
-    } else if (messageType === 'banOrUnbanMemberFromChannel') {
-      await processBanOrUnbanMemberFromChannelMessage(
-        ctx,
-        contentActor,
-        channelId,
-        decodedMessage.banOrUnbanMemberFromChannel!
-      )
-    } else if (messageType === 'videoReactionsPreference') {
-      await processVideoReactionsPreferenceMessage(
-        ctx,
-        contentActor,
-        channelId,
-        decodedMessage.videoReactionsPreference!
-      )
-    } else if (messageType === 'moderateComment') {
-      const comment = await processModerateCommentMessage(ctx, contentActor, channelId, decodedMessage.moderateComment!)
-      statusSuccessful.commentModeratedId = comment.id
-    }
-
-    await updateMetaprotocolTransactionStatus(store, metaprotocolTxIdentifier, statusSuccessful)
-=======
-  const [owner, channelId, message] = new Content.ChannelOwnerRemarkedEvent(ctx.event).params
-
-  try {
-    const decodedMessage = ChannelOwnerRemarked.decode(message.toU8a(true))
-    const contentActor = await convertContentActor(store, owner)
-
     const metaTransactionInfo = await processOwnerRemark(store, event, channelId, contentActor, decodedMessage)
 
     await saveMetaprotocolTransactionSuccessful(store, event, metaTransactionInfo)
     // emit log event
     logger.info('Channel owner remarked', { decodedMessage })
->>>>>>> 700abcc1
   } catch (e) {
     // emit log event
     logger.info(`Bad metadata for channel owner's remark`, { e })
