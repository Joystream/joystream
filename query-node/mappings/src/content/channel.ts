/*
eslint-disable @typescript-eslint/naming-convention
*/
import { EventContext, StoreContext } from '@joystream/hydra-common'
import { Content } from '../../generated/types'
import { convertContentActorToChannelOwner, processChannelMetadata, unsetAssetRelations } from './utils'
import { Channel, ChannelCategory, StorageDataObject, Membership } from 'query-node/dist/model'
import { deserializeMetadata, inconsistentState, logger } from '../common'
import {
  ChannelCategoryMetadata,
  ChannelMetadata,
  ChannelModeratorRemarked,
  ChannelOwnerRemarked,
} from '@joystream/metadata-protobuf'
import { integrateMeta } from '@joystream/metadata-protobuf/utils'
import { In } from 'typeorm'
<<<<<<< HEAD
import {
  processDeleteCommentModeratorMessage,
  processPinOrUnpinCommentMessage,
  processBanOrUnbanMemberFromChannelMessage,
  processCommentSectionPreferenceMessage,
  processVideoReactionsPreferenceMessage,
} from './commentAndReaction'
=======
import { getAllManagers } from '../derivedPropertiesManager/applications'
>>>>>>> c3867e67

export async function content_ChannelCreated(ctx: EventContext & StoreContext): Promise<void> {
  const { store, event } = ctx
  // read event data
  const [contentActor, channelId, , channelCreationParameters] = new Content.ChannelCreatedEvent(event).params

  // create entity
  const channel = new Channel({
    // main data
    id: channelId.toString(),
    isCensored: false,
    videos: [],
    createdInBlock: event.blockNumber,
    rewardAccount: channelCreationParameters.reward_account.unwrapOr(undefined)?.toString(),
    activeVideosCounter: 0,

    // fill in auto-generated fields
    createdAt: new Date(event.blockTimestamp),
    updatedAt: new Date(event.blockTimestamp),

    // prepare channel owner (handles fields `ownerMember` and `ownerCuratorGroup`)
    ...(await convertContentActorToChannelOwner(store, contentActor)),

    collaborators: Array.from(channelCreationParameters.collaborators).map(
      (id) => new Membership({ id: id.toString() })
    ),
  })

  // deserialize & process metadata
  if (channelCreationParameters.meta.isSome) {
    const metadata = deserializeMetadata(ChannelMetadata, channelCreationParameters.meta.unwrap()) || {}
    await processChannelMetadata(ctx, channel, metadata, channelCreationParameters.assets.unwrapOr(undefined))
  }

  // save entity
  await store.save<Channel>(channel)

  // emit log event
  logger.info('Channel has been created', { id: channel.id })
}

export async function content_ChannelUpdated(ctx: EventContext & StoreContext): Promise<void> {
  const { store, event } = ctx
  // read event data
  const [, channelId, , channelUpdateParameters] = new Content.ChannelUpdatedEvent(event).params

  // load channel
  const channel = await store.get(Channel, {
    where: { id: channelId.toString() },
    relations: ['category'],
  })

  // ensure channel exists
  if (!channel) {
    return inconsistentState('Non-existing channel update requested', channelId)
  }

  // prepare changed metadata
  const newMetadataBytes = channelUpdateParameters.new_meta.unwrapOr(null)

  //  update metadata if it was changed
  if (newMetadataBytes) {
    const newMetadata = deserializeMetadata(ChannelMetadata, newMetadataBytes) || {}
    await processChannelMetadata(
      ctx,
      channel,
      newMetadata,
      channelUpdateParameters.assets_to_upload.unwrapOr(undefined)
    )
  }

  // prepare changed reward account
  const newRewardAccount = channelUpdateParameters.reward_account.unwrapOr(null)
  // reward account change happened?
  if (newRewardAccount) {
    // this will change the `channel`!
    channel.rewardAccount = newRewardAccount.unwrapOr(undefined)?.toString()
  }

  const newCollaborators = channelUpdateParameters.collaborators.unwrapOr(undefined)
  if (newCollaborators) {
    channel.collaborators = Array.from(newCollaborators).map((id) => new Membership({ id: id.toString() }))
  }

  // set last update time
  channel.updatedAt = new Date(event.blockTimestamp)

  // transfer video active counter value to new category
  await getAllManagers(store).channels.onMainEntityUpdate(channel)

  // save channel
  await store.save<Channel>(channel)

  // emit log event
  logger.info('Channel has been updated', { id: channel.id })
}

export async function content_ChannelAssetsRemoved({ store, event }: EventContext & StoreContext): Promise<void> {
  const [, , dataObjectIds] = new Content.ChannelAssetsRemovedEvent(event).params
  const assets = await store.getMany(StorageDataObject, {
    where: {
      id: In(Array.from(dataObjectIds).map((item) => item.toString())),
    },
  })
  await Promise.all(assets.map((a) => unsetAssetRelations(store, a)))
  logger.info('Channel assets have been removed', { ids: dataObjectIds.toJSON() })
}

export async function content_ChannelCensorshipStatusUpdated({
  store,
  event,
}: EventContext & StoreContext): Promise<void> {
  // read event data
  const [, channelId, isCensored] = new Content.ChannelCensorshipStatusUpdatedEvent(event).params

  // load event
  const channel = await store.get(Channel, { where: { id: channelId.toString() } })

  // ensure channel exists
  if (!channel) {
    return inconsistentState('Non-existing channel censoring requested', channelId)
  }

  // update channel
  channel.isCensored = isCensored.isTrue

  // set last update time
  channel.updatedAt = new Date(event.blockTimestamp)

  await getAllManagers(store).channels.onMainEntityUpdate(channel)

  // save channel
  await store.save<Channel>(channel)

  // emit log event
  logger.info('Channel censorship status has been updated', { id: channelId, isCensored: isCensored.isTrue })
}

/// //////////////// ChannelCategory ////////////////////////////////////////////

export async function content_ChannelCategoryCreated({ store, event }: EventContext & StoreContext): Promise<void> {
  // read event data
  const [channelCategoryId, , channelCategoryCreationParameters] = new Content.ChannelCategoryCreatedEvent(event).params

  // read metadata
  const metadata = deserializeMetadata(ChannelCategoryMetadata, channelCategoryCreationParameters.meta) || {}

  // create new channel category
  const channelCategory = new ChannelCategory({
    // main data
    id: channelCategoryId.toString(),
    channels: [],
    createdInBlock: event.blockNumber,
    activeVideosCounter: 0,

    // fill in auto-generated fields
    createdAt: new Date(event.blockTimestamp),
    updatedAt: new Date(event.blockTimestamp),
  })
  integrateMeta(channelCategory, metadata, ['name'])

  // save channel
  await store.save<ChannelCategory>(channelCategory)

  // emit log event
  logger.info('Channel category has been created', { id: channelCategory.id })
}

export async function content_ChannelCategoryUpdated({ store, event }: EventContext & StoreContext): Promise<void> {
  // read event data
  const [, channelCategoryId, channelCategoryUpdateParameters] = new Content.ChannelCategoryUpdatedEvent(event).params

  // load channel category
  const channelCategory = await store.get(ChannelCategory, {
    where: {
      id: channelCategoryId.toString(),
    },
  })

  // ensure channel exists
  if (!channelCategory) {
    return inconsistentState('Non-existing channel category update requested', channelCategoryId)
  }

  // read metadata
  const newMeta = deserializeMetadata(ChannelCategoryMetadata, channelCategoryUpdateParameters.new_meta) || {}
  integrateMeta(channelCategory, newMeta, ['name'])

  // set last update time
  channelCategory.updatedAt = new Date(event.blockTimestamp)

  // save channel category
  await store.save<ChannelCategory>(channelCategory)

  // emit log event
  logger.info('Channel category has been updated', { id: channelCategory.id })
}

export async function content_ChannelCategoryDeleted({ store, event }: EventContext & StoreContext): Promise<void> {
  // read event data
  const [, channelCategoryId] = new Content.ChannelCategoryDeletedEvent(event).params

  // load channel category
  const channelCategory = await store.get(ChannelCategory, {
    where: {
      id: channelCategoryId.toString(),
    },
  })

  // ensure channel category exists
  if (!channelCategory) {
    return inconsistentState('Non-existing channel category deletion requested', channelCategoryId)
  }

  // delete channel category
  await store.remove<ChannelCategory>(channelCategory)

  // emit log event
  logger.info('Channel category has been deleted', { id: channelCategory.id })
}

export async function content_ChannelDeleted({ store, event }: EventContext & StoreContext): Promise<void> {
  const [, channelId] = new Content.ChannelDeletedEvent(event).params

  await store.remove<Channel>(new Channel({ id: channelId.toString() }))
}

export async function content_ChannelOwnerRemarked(ctx: EventContext & StoreContext): Promise<void> {
  const [owner, channelId, message] = new Content.ChannelOwnerRemarkedEvent(ctx.event).params

  const decodedMessage = ChannelOwnerRemarked.decode(message.toU8a(true))
  const messageType = decodedMessage.channelOwnerRemarked

  if (!messageType) {
    throw new Error(`Invalid message type; message not found`)
  }

  if (messageType === 'pinOrUnpinComment') {
    await processPinOrUnpinCommentMessage(ctx, owner.asMember, channelId, decodedMessage.pinOrUnpinComment!)
    return
  }

  if (messageType === 'banOrUnbanMemberFromChannel') {
    await processBanOrUnbanMemberFromChannelMessage(
      ctx,
      owner.asMember,
      channelId,
      decodedMessage.banOrUnbanMemberFromChannel!
    )
    return
  }

  if (messageType === 'commentSectionPreference') {
    await processCommentSectionPreferenceMessage(
      ctx,
      owner.asMember,
      channelId,
      decodedMessage.commentSectionPreference!
    )
    return
  }

  if (messageType === 'videoReactionsPreference') {
    await processVideoReactionsPreferenceMessage(
      ctx,
      owner.asMember,
      channelId,
      decodedMessage.videoReactionsPreference!
    )
  }
}

export async function content_ChannelModeratorRemarked(ctx: EventContext & StoreContext): Promise<void> {
  const [moderator, channelId, message] = new Content.ChannelModeratorRemarkedEvent(ctx.event).params

  const decodedMessage = ChannelModeratorRemarked.decode(message.toU8a(true))
  const messageType = decodedMessage.channelModeratorRemarked

  if (!messageType) {
    throw new Error(`Invalid message type; message not found`)
  }

  if (messageType === 'deleteCommentModerator') {
    await processDeleteCommentModeratorMessage(
      ctx,
      moderator.asMember,
      channelId,
      decodedMessage.deleteCommentModerator!
    )
  }
}<|MERGE_RESOLUTION|>--- conflicted
+++ resolved
@@ -14,7 +14,6 @@
 } from '@joystream/metadata-protobuf'
 import { integrateMeta } from '@joystream/metadata-protobuf/utils'
 import { In } from 'typeorm'
-<<<<<<< HEAD
 import {
   processDeleteCommentModeratorMessage,
   processPinOrUnpinCommentMessage,
@@ -22,9 +21,7 @@
   processCommentSectionPreferenceMessage,
   processVideoReactionsPreferenceMessage,
 } from './commentAndReaction'
-=======
 import { getAllManagers } from '../derivedPropertiesManager/applications'
->>>>>>> c3867e67
 
 export async function content_ChannelCreated(ctx: EventContext & StoreContext): Promise<void> {
   const { store, event } = ctx
