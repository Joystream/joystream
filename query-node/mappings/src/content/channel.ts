--- conflicted
+++ resolved
@@ -60,11 +60,8 @@
 import {
   convertChannelOwnerToMemberOrCuratorGroup,
   convertContentActor,
-<<<<<<< HEAD
-=======
   getChannelOrFail,
   mapAgentPermission,
->>>>>>> a2a9ce2f
   processAppActionMetadata,
   processChannelMetadata,
   u8aToBytes,
