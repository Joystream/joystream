--- conflicted
+++ resolved
@@ -1,23 +1,6 @@
 /*
 eslint-disable @typescript-eslint/naming-convention
 */
-<<<<<<< HEAD
-import { EventContext, StoreContext, SubstrateEvent } from '@joystream/hydra-common'
-import { ChannelCategoryMetadata, ChannelMetadata } from '@joystream/metadata-protobuf'
-import { integrateMeta } from '@joystream/metadata-protobuf/utils'
-import BN from 'bn.js'
-import {
-  Channel,
-  ChannelCategory,
-  ChannelPayoutParameters,
-  ChannelPayoutsCommitmentUpdatedEvent,
-  ChannelRewardClaimedAndWithdrawnEvent,
-  ChannelRewardClaimedEvent,
-  Membership,
-  StorageDataObject,
-} from 'query-node/dist/model'
-import { getCurrentElectedCouncil } from 'src/council'
-=======
 import { DatabaseManager, EventContext, StoreContext, SubstrateEvent } from '@joystream/hydra-common'
 import { ChannelMetadata, ChannelModeratorRemarked, ChannelOwnerRemarked } from '@joystream/metadata-protobuf'
 import { ChannelId, DataObjectId } from '@joystream/types/primitives'
@@ -35,33 +18,24 @@
   ChannelAssetsDeletedByModeratorEvent,
   ChannelDeletedByModeratorEvent,
   ChannelVisibilitySetByModeratorEvent,
+  ChannelPayoutParameters,
+  ChannelPayoutsCommitmentUpdatedEvent,
+  ChannelRewardClaimedAndWithdrawnEvent,
+  ChannelRewardClaimedEvent,
 } from 'query-node/dist/model'
->>>>>>> 2c792a93
 import { In } from 'typeorm'
 import { Content } from '../../generated/types'
 import {
   deserializeMetadata,
-<<<<<<< HEAD
-  deterministicEntityId,
-  genericEventFields,
-  inconsistentState,
-  logger,
-  unwrap,
-} from '../common'
-import { getAllManagers } from '../derivedPropertiesManager/applications'
-import {
-  convertContentActor,
-  convertContentActorToChannelOrNftOwner,
-  processChannelMetadata,
-  unsetAssetRelations,
-} from './utils'
-=======
   inconsistentState,
   genericEventFields,
   logger,
   saveMetaprotocolTransactionSuccessful,
   saveMetaprotocolTransactionErrored,
+  deterministicEntityId,
+  unwrap,
 } from '../common'
+import { getCurrentElectedCouncil } from 'src/council'
 import {
   processBanOrUnbanMemberFromChannelMessage,
   processModerateCommentMessage,
@@ -78,7 +52,7 @@
 import { BTreeMap, BTreeSet, u64 } from '@polkadot/types'
 // Joystream types
 import { PalletContentChannelActionPermission } from '@polkadot/types/lookup'
->>>>>>> 2c792a93
+import BN from 'bn.js'
 
 export async function content_ChannelCreated(ctx: EventContext & StoreContext): Promise<void> {
   const { store, event } = ctx
@@ -441,8 +415,10 @@
       decodedMessage.moderateComment!
     )
 
-<<<<<<< HEAD
-  await store.remove<Channel>(new Channel({ id: channelId.toString() }))
+    return { commentModeratedId: comment.id }
+  }
+
+  return inconsistentState('Unsupported message type in moderator remark action', messageType)
 }
 
 export async function content_ChannelPayoutsUpdated({ store, event }: EventContext & StoreContext): Promise<void> {
@@ -451,7 +427,7 @@
 
   const asDataObjectId = unwrap(dataObjectId)
 
-  const payloadDataObject = await store.get(StorageDataObject, { where: { id: asDataObjectId } })
+  const payloadDataObject = await store.get(StorageDataObject, { where: { id: asDataObjectId?.toString() } })
 
   if (payloadDataObject) {
     const electedCouncil = await getCurrentElectedCouncil(store)
@@ -473,12 +449,12 @@
     where: { isCommitmentValid: true },
   })
 
-  const asPayload = unwrap(updateChannelPayoutParameters.payload)?.object_creation_params
+  const asPayload = unwrap(updateChannelPayoutParameters.payload)?.objectCreationParams
   const payloadSize = asPayload ? new BN(asPayload.size) : undefined
   const payloadHash = asPayload ? Buffer.from(asPayload.ipfsContentId) : undefined
-  const minCashoutAllowed = unwrap(updateChannelPayoutParameters.min_cashout_allowed)
-  const maxCashoutAllowed = unwrap(updateChannelPayoutParameters.max_cashout_allowed)
-  const channelCashoutsEnabled = unwrap(updateChannelPayoutParameters.channel_cashouts_enabled)?.valueOf()
+  const minCashoutAllowed = unwrap(updateChannelPayoutParameters.minCashoutAllowed)
+  const maxCashoutAllowed = unwrap(updateChannelPayoutParameters.maxCashoutAllowed)
+  const channelCashoutsEnabled = unwrap(updateChannelPayoutParameters.channelCashoutsEnabled)?.valueOf()
 
   if (updateChannelPayoutParameters.commitment.isSome) {
     if (channelPayoutParameters) {
@@ -602,10 +578,4 @@
 
   // save channel
   await store.save<Channel>(channel)
-=======
-    return { commentModeratedId: comment.id }
-  }
-
-  return inconsistentState('Unsupported message type in moderator remark action', messageType)
->>>>>>> 2c792a93
 }