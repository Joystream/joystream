/*
eslint-disable @typescript-eslint/naming-convention
*/
import { EventContext, StoreContext } from '@joystream/hydra-common'
import { In, getManager } from 'typeorm'
import { Content } from '../../generated/types'
import { deserializeMetadata, inconsistentState, logger } from '../common'
<<<<<<< HEAD
import {
  processVideoMetadata,
  getVideoActiveStatus,
  updateVideoActiveCounters,
  videoRelationsForCountersBare,
  videoRelationsForCounters,
} from './utils'
import { Channel, CommentReaction, Video, VideoCategory, Comment } from 'query-node/dist/model'
=======
import { processVideoMetadata, videoRelationsForCountersBare, videoRelationsForCounters } from './utils'
import { Channel, Video, VideoCategory } from 'query-node/dist/model'
>>>>>>> c3867e67
import { VideoMetadata, VideoCategoryMetadata } from '@joystream/metadata-protobuf'
import { integrateMeta } from '@joystream/metadata-protobuf/utils'
import _ from 'lodash'
import { createNft } from './nft'
import { getAllManagers } from '../derivedPropertiesManager/applications'

export async function content_VideoCategoryCreated({ store, event }: EventContext & StoreContext): Promise<void> {
  // read event data
  const [, videoCategoryId, videoCategoryCreationParameters] = new Content.VideoCategoryCreatedEvent(event).params

  // read metadata
  const metadata = (await deserializeMetadata(VideoCategoryMetadata, videoCategoryCreationParameters.meta)) || {}

  // create new video category
  const videoCategory = new VideoCategory({
    // main data
    id: videoCategoryId.toString(),
    videos: [],
    createdInBlock: event.blockNumber,
    activeVideosCounter: 0,

    // fill in auto-generated fields
    createdAt: new Date(event.blockTimestamp),
    updatedAt: new Date(event.blockTimestamp),
  })
  integrateMeta(videoCategory, metadata, ['name'])

  // save video category
  await store.save<VideoCategory>(videoCategory)

  // emit log event
  logger.info('Video category has been created', { id: videoCategoryId })
}

export async function content_VideoCategoryUpdated({ store, event }: EventContext & StoreContext): Promise<void> {
  // read event data
  const [, videoCategoryId, videoCategoryUpdateParameters] = new Content.VideoCategoryUpdatedEvent(event).params

  // load video category
  const videoCategory = await store.get(VideoCategory, {
    where: { id: videoCategoryId.toString() },
  })

  // ensure video category exists
  if (!videoCategory) {
    return inconsistentState('Non-existing video category update requested', videoCategoryId)
  }

  // read metadata
  const newMeta = deserializeMetadata(VideoCategoryMetadata, videoCategoryUpdateParameters.new_meta) || {}
  integrateMeta(videoCategory, newMeta, ['name'])

  // set last update time
  videoCategory.updatedAt = new Date(event.blockTimestamp)

  // save video category
  await store.save<VideoCategory>(videoCategory)

  // emit log event
  logger.info('Video category has been updated', { id: videoCategoryId })
}

export async function content_VideoCategoryDeleted({ store, event }: EventContext & StoreContext): Promise<void> {
  // read event data
  const [, videoCategoryId] = new Content.VideoCategoryDeletedEvent(event).params

  // load video category
  const videoCategory = await store.get(VideoCategory, {
    where: { id: videoCategoryId.toString() },
  })

  // ensure video category exists
  if (!videoCategory) {
    return inconsistentState('Non-existing video category deletion requested', videoCategoryId)
  }

  // remove video category
  await store.remove<VideoCategory>(videoCategory)

  // emit log event
  logger.info('Video category has been deleted', { id: videoCategoryId })
}

/// //////////////// Video //////////////////////////////////////////////////////

export async function content_VideoCreated(ctx: EventContext & StoreContext): Promise<void> {
  const { store, event } = ctx
  // read event data
  const [, channelId, videoId, videoCreationParameters] = new Content.VideoCreatedEvent(event).params

  // load channel
  const channel = await store.get(Channel, {
    where: { id: channelId.toString() },
    relations: ['category', 'ownerMember', 'ownerCuratorGroup'],
  })

  // ensure channel exists
  if (!channel) {
    return inconsistentState('Trying to add video to non-existing channel', channelId)
  }

  const video = new Video({
    id: videoId.toString(),
    channel,
    isCensored: false,
    isFeatured: false,
    createdInBlock: event.blockNumber,
    createdAt: new Date(event.blockTimestamp),
    updatedAt: new Date(event.blockTimestamp),
    isCommentSectionEnabled: true,
    isReactionFeatureEnabled: true,
    commentsCount: 0,
    reactionsCount: 0,
  })
  // deserialize & process metadata
  if (videoCreationParameters.meta.isSome) {
    const metadata = deserializeMetadata(VideoMetadata, videoCreationParameters.meta.unwrap()) || {}
    await processVideoMetadata(ctx, video, metadata, videoCreationParameters.assets.unwrapOr(undefined))
  }

  // save video
  await store.save<Video>(video)

  if (videoCreationParameters.auto_issue_nft.isSome) {
    const issuanceParameters = videoCreationParameters.auto_issue_nft.unwrap()

    await createNft(store, video, issuanceParameters, event.blockNumber)
  }

  await getAllManagers(store).videos.onMainEntityCreation(video)

  // emit log event
  logger.info('Video has been created', { id: videoId })
}

export async function content_VideoUpdated(ctx: EventContext & StoreContext): Promise<void> {
  const { event, store } = ctx
  // read event data
  const [, videoId, videoUpdateParameters] = new Content.VideoUpdatedEvent(event).params

  // load video
  const video = await store.get(Video, {
    where: { id: videoId.toString() },
    relations: [...videoRelationsForCounters, 'license'],
  })

  // ensure video exists
  if (!video) {
    return inconsistentState('Non-existing video update requested', videoId)
  }

  // prepare changed metadata
  const newMetadataBytes = videoUpdateParameters.new_meta.unwrapOr(null)

  // update metadata if it was changed
  if (newMetadataBytes) {
    const newMetadata = deserializeMetadata(VideoMetadata, newMetadataBytes) || {}
    await processVideoMetadata(ctx, video, newMetadata, videoUpdateParameters.assets_to_upload.unwrapOr(undefined))
  }

  // create nft if requested
  const issuanceParameters = videoUpdateParameters.auto_issue_nft.unwrapOr(null)
  if (issuanceParameters) {
    const nft = await createNft(store, video, issuanceParameters, event.blockNumber)

    // update the video
    video.nft = nft
  }

  // set last update time
  video.updatedAt = new Date(event.blockTimestamp)

  // update video active counters
  await getAllManagers(store).videos.onMainEntityUpdate(video)

  // save video
  await store.save<Video>(video)

  // emit log event
  logger.info('Video has been updated', { id: videoId })
}

export async function content_VideoDeleted({ store, event }: EventContext & StoreContext): Promise<void> {
  // read event data
  const [, videoId] = new Content.VideoDeletedEvent(event).params

  // load video
  const video = await store.get(Video, {
    where: { id: videoId.toString() },
    relations: [...videoRelationsForCountersBare],
  })

  // ensure video exists
  if (!video) {
    return inconsistentState('Non-existing video deletion requested', videoId)
  }

  // update video active counters
  await getAllManagers(store).videos.onMainEntityDeletion(video)

  // TODO: remove reactions & comments

  await getManager().transaction(async (transactionalEntityManager) => {
    await transactionalEntityManager
      .createQueryBuilder()
      .delete()
      .from(CommentReaction)
      .where({ video_id: video.id })
      .execute()
    await transactionalEntityManager.createQueryBuilder().delete().from(Comment).where({ video_id: video.id }).execute()
  })

  // remove video
  await store.remove<Video>(video)

  // emit log event
  logger.info('Video has been deleted', { id: videoId })
}

export async function content_VideoCensorshipStatusUpdated({
  store,
  event,
}: EventContext & StoreContext): Promise<void> {
  // read event data
  const [, videoId, isCensored] = new Content.VideoCensorshipStatusUpdatedEvent(event).params

  // load video
  const video = await store.get(Video, {
    where: { id: videoId.toString() },
    relations: [...videoRelationsForCounters],
  })

  // ensure video exists
  if (!video) {
    return inconsistentState('Non-existing video censoring requested', videoId)
  }

  // update video
  video.isCensored = isCensored.isTrue

  // set last update time
  video.updatedAt = new Date(event.blockTimestamp)

  // update video active counters
  await getAllManagers(store).videos.onMainEntityUpdate(video)

  // save video
  await store.save<Video>(video)

  // emit log event
  logger.info('Video censorship status has been updated', { id: videoId, isCensored: isCensored.isTrue })
}

export async function content_FeaturedVideosSet({ store, event }: EventContext & StoreContext): Promise<void> {
  // read event data
  const [, videoIds] = new Content.FeaturedVideosSetEvent(event).params

  // load old featured videos
  const existingFeaturedVideos = await store.getMany(Video, { where: { isFeatured: true } })

  // comparsion utility
  const isSame = (videoIdA: string) => (videoIdB: string) => videoIdA === videoIdB

  // calculate diff sets
  const videosToRemove = existingFeaturedVideos.filter(
    (existingFV) => !videoIds.map((videoId) => videoId.toString()).some(isSame(existingFV.id))
  )
  const videoIdsToAdd = videoIds.filter(
    (videoId) => !existingFeaturedVideos.map((existingFV) => existingFV.id).some(isSame(videoId.toString()))
  )

  // mark previously featured videos as not-featured
  await Promise.all(
    videosToRemove.map(async (video) => {
      video.isFeatured = false
      // set last update time
      video.updatedAt = new Date(event.blockTimestamp)

      await store.save<Video>(video)
    })
  )

  // read previously not-featured videos that are meant to be featured
  const videosToAdd = await store.getMany(Video, {
    where: {
      id: In(videoIdsToAdd.map((item) => item.toString())),
    },
  })

  if (videosToAdd.length !== videoIdsToAdd.length) {
    // Do not throw, as this is not validated by the runtime
    console.warn(
      'Non-existing video(s) in featuredVideos set:',
      _.difference(
        videoIdsToAdd.map((v) => v.toString()),
        videosToAdd.map((v) => v.id)
      )
    )
  }

  // mark previously not-featured videos as featured
  await Promise.all(
    videosToAdd.map(async (video) => {
      video.isFeatured = true

      // set last update time
      video.updatedAt = new Date(event.blockTimestamp)

      await store.save<Video>(video)
    })
  )

  // emit log event
  const addedVideoIds = videosToAdd.map((v) => v.id)
  const removedVideoIds = videosToRemove.map((v) => v.id)
  logger.info('Featured videos have been updated', { addedVideoIds, removedVideoIds })
}<|MERGE_RESOLUTION|>--- conflicted
+++ resolved
@@ -5,19 +5,8 @@
 import { In, getManager } from 'typeorm'
 import { Content } from '../../generated/types'
 import { deserializeMetadata, inconsistentState, logger } from '../common'
-<<<<<<< HEAD
-import {
-  processVideoMetadata,
-  getVideoActiveStatus,
-  updateVideoActiveCounters,
-  videoRelationsForCountersBare,
-  videoRelationsForCounters,
-} from './utils'
 import { Channel, CommentReaction, Video, VideoCategory, Comment } from 'query-node/dist/model'
-=======
 import { processVideoMetadata, videoRelationsForCountersBare, videoRelationsForCounters } from './utils'
-import { Channel, Video, VideoCategory } from 'query-node/dist/model'
->>>>>>> c3867e67
 import { VideoMetadata, VideoCategoryMetadata } from '@joystream/metadata-protobuf'
 import { integrateMeta } from '@joystream/metadata-protobuf/utils'
 import _ from 'lodash'
