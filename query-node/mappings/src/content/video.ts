/*
eslint-disable @typescript-eslint/naming-convention
*/
import { DatabaseManager, EventContext, StoreContext } from '@joystream/hydra-common'
import { ContentMetadata, IContentMetadata, VideoMetadata, IVideoMetadata } from '@joystream/metadata-protobuf'
import { ChannelId, VideoId } from '@joystream/types/primitives'
import {
  PalletContentPermissionsContentActor as ContentActor,
  PalletContentVideoCreationParametersRecord as VideoCreationParameters,
  PalletContentVideoUpdateParametersRecord as VideoUpdateParameters,
} from '@polkadot/types/lookup'
import { In, FindOptionsWhere } from 'typeorm'
import { BaseModel } from '@joystream/warthog'
import {
  Channel,
  Comment,
  CommentCreatedEvent,
  CommentDeletedEvent,
  CommentModeratedEvent,
  CommentPinnedEvent,
  CommentReactedEvent,
  CommentReaction,
  CommentReactionsCountByReactionId,
  CommentTextUpdatedEvent,
  NftIssuedEvent,
  Video,
  VideoReactedEvent,
  VideoReaction,
  VideoReactionsCountByReactionType,
  VideoReactionsPreferenceEvent,
  StorageDataObject,
  VideoAssetsDeletedByModeratorEvent,
  VideoDeletedByModeratorEvent,
  VideoDeletedEvent,
  VideoVisibilitySetByModeratorEvent,
  VideoSubtitle,
} from 'query-node/dist/model'
import { Content } from '../../generated/types'
import { deserializeMetadata, genericEventFields, inconsistentState, logger } from '../common'
import { DecodedMetadataObject } from '@joystream/metadata-protobuf/types'
import { getAllManagers } from '../derivedPropertiesManager/applications'
import { createNft } from './nft'
import {
  convertContentActor,
  convertContentActorToChannelOrNftOwner,
  processVideoMetadata,
  unsetAssetRelations,
  videoRelationsForCounters,
} from './utils'

interface ContentCreatedEventData {
  contentActor: ContentActor
  channelId: ChannelId
  contentId: VideoId // eventually this would be generic `Content` type in runtime
  contentCreationParameters: VideoCreationParameters
}

interface ContentUpdatedEventData {
  contentActor: ContentActor
  contentId: VideoId // eventually this would be generic `Content` type in runtime
  contentUpdateParameters: VideoUpdateParameters
}

/// //////////////// Video //////////////////////////////////////////////////////

export async function content_ContentCreated(ctx: EventContext & StoreContext): Promise<void> {
  const { store, event } = ctx
  // read event data
  const [contentActor, channelId, contentId, contentCreationParameters] = new Content.VideoCreatedEvent(event).params
  const { meta } = contentCreationParameters

  const contentCreatedEventData: ContentCreatedEventData = {
    contentActor,
    channelId,
    contentId,
    contentCreationParameters,
  }

  // load channel
  const channel = await store.get(Channel, {
    where: { id: channelId.toString() },
    relations: ['ownerMember', 'ownerCuratorGroup'],
  })

  // ensure channel exists
  if (!channel) {
    return inconsistentState('Trying to add video to non-existing channel', channelId)
  }

  // deserialize & process metadata
  const contentMetadata = meta.isSome ? deserializeMetadata(ContentMetadata, meta.unwrap()) : undefined

  // Content Creation Preference
  // 1. metadata == `VideoMetadata` || undefined -> create Video
  // 1. metadata == `PlaylistMetadata` -> create Playlist (Not Supported Yet)

  await processCreateVideoMessage(ctx, channel, contentMetadata?.videoMetadata || undefined, contentCreatedEventData)
}

export async function processCreateVideoMessage(
  ctx: EventContext & StoreContext,
  channel: Channel,
  metadata: DecodedMetadataObject<IVideoMetadata> | undefined,
  contentCreatedEventData: ContentCreatedEventData
): Promise<void> {
  const { store, event } = ctx
  const { contentActor, contentId, contentCreationParameters } = contentCreatedEventData

  const video = new Video({
    id: contentId.toString(),
    channel,
    isCensored: false,
    isFeatured: false,
    createdInBlock: event.blockNumber,
    isCommentSectionEnabled: true,
    isReactionFeatureEnabled: true,
    videoStateBloatBond: contentCreationParameters.expectedVideoStateBloatBond,
    commentsCount: 0,
    reactionsCount: 0,
  })

  if (metadata) {
    await processVideoMetadata(ctx, video, metadata, contentCreationParameters.assets.unwrapOr(undefined))
  }

  // save video
  await store.save<Video>(video)

  if (contentCreationParameters.autoIssueNft.isSome) {
    const issuanceParameters = contentCreationParameters.autoIssueNft.unwrap()
    const nft = await createNft(store, video, issuanceParameters, event.blockNumber)

    const nftIssuedEvent = new NftIssuedEvent({
      ...genericEventFields(event),

      contentActor: await convertContentActor(store, contentActor),
      video,
      royalty: nft.creatorRoyalty,
      metadata: nft.metadata,
      // prepare Nft owner (handles fields `ownerMember` and `ownerCuratorGroup`)
      ...(await convertContentActorToChannelOrNftOwner(store, contentActor)),
    })

    await store.save<NftIssuedEvent>(nftIssuedEvent)
  }

  await getAllManagers(store).videos.onMainEntityCreation(video)

  // emit log event
<<<<<<< HEAD
  logger.info('Video has been created', { id: contentId })
=======
  logger.info('Video has been created', { id: videoId.toString() })
>>>>>>> 807fd76a
}

export async function content_ContentUpdated(ctx: EventContext & StoreContext): Promise<void> {
  const { store, event } = ctx
  // read event data
  const [contentActor, contentId, contentUpdateParameters] = new Content.VideoUpdatedEvent(event).params
  const { newMeta } = contentUpdateParameters

  const contentUpdatedEventData: ContentUpdatedEventData = {
    contentActor,
    contentId,
    contentUpdateParameters,
  }

  // load video
  const video = await store.get(Video, {
    where: { id: contentId.toString() },
    relations: [...videoRelationsForCounters, 'license', 'channel.ownerMember', 'channel.ownerCuratorGroup'],
  })

  if (video) {
    const contentMetadata = newMeta.isSome ? deserializeMetadata(ContentMetadata, newMeta.unwrap()) : undefined

    await processUpdateVideoMessage(ctx, video, contentMetadata?.videoMetadata || undefined, contentUpdatedEventData)
    return
  }

  inconsistentState('Non-existing content update requested', contentId)
}

export async function processUpdateVideoMessage(
  ctx: EventContext & StoreContext,
  video: Video,
  metadata: DecodedMetadataObject<IVideoMetadata> | undefined,
  contentUpdatedEventData: ContentUpdatedEventData
): Promise<void> {
  const { store, event } = ctx
  const { contentActor, contentId, contentUpdateParameters } = contentUpdatedEventData

  if (metadata)
    await processVideoMetadata(ctx, video, metadata, contentUpdateParameters.assetsToUpload.unwrapOr(undefined))

  // create nft if requested
  const issuanceParameters = contentUpdateParameters.autoIssueNft.unwrapOr(null)
  if (issuanceParameters) {
    const nft = await createNft(store, video, issuanceParameters, event.blockNumber)

    // update the video
    video.nft = nft

    const nftIssuedEvent = new NftIssuedEvent({
      ...genericEventFields(event),

      contentActor: await convertContentActor(store, contentActor),
      video,
      royalty: nft.creatorRoyalty,
      metadata: nft.metadata,
      // prepare Nft owner (handles fields `ownerMember` and `ownerCuratorGroup`)
      ...(await convertContentActorToChannelOrNftOwner(store, contentActor)),
    })

    await store.save<NftIssuedEvent>(nftIssuedEvent)
  }

  // update video active counters
  await getAllManagers(store).videos.onMainEntityUpdate(video)

  // save video
  await store.save<Video>(video)

  // emit log event
  logger.info('Video has been updated', { id: contentId })
}

export async function content_ContentDeleted({ store, event }: EventContext & StoreContext): Promise<void> {
  // read event data
  const [actor, contentId] = new Content.VideoDeletedEvent(event).params

  await deleteVideo(store, contentId)

  // common event processing - second

  const videoDeletedEvent = new VideoDeletedEvent({
    ...genericEventFields(event),

    videoId: contentId.toNumber(),
    actor: await convertContentActor(store, actor),
  })

  await store.save<VideoDeletedEvent>(videoDeletedEvent)
}

export async function content_VideoAssetsDeletedByModerator({
  store,
  event,
}: EventContext & StoreContext): Promise<void> {
  const [actor, videoId, dataObjectIds, areNftAssets, rationale] = new Content.VideoAssetsDeletedByModeratorEvent(event)
    .params

  const assets = await store.getMany(StorageDataObject, {
    where: {
      id: In(Array.from(dataObjectIds).map((item) => item.toString())),
    },
  })

  for (const asset of assets) {
    await unsetAssetRelations(store, asset)
  }
  logger.info('Video assets have been removed', { ids: dataObjectIds })

  // common event processing - second

  const videoAssetsDeletedByModeratorEvent = new VideoAssetsDeletedByModeratorEvent({
    ...genericEventFields(event),

    // load video
    videoId: videoId.toNumber(),
    assetIds: Array.from(dataObjectIds).map((item) => Number(item)),
    rationale: rationale.toHuman() as string,
    actor: await convertContentActor(store, actor),
    areNftAssets: areNftAssets.valueOf(),
  })

  await store.save<VideoAssetsDeletedByModeratorEvent>(videoAssetsDeletedByModeratorEvent)
}

export async function content_VideoDeletedByModerator({ store, event }: EventContext & StoreContext): Promise<void> {
  // read event data
  const [actor, videoId, rationale] = new Content.VideoDeletedByModeratorEvent(event).params

  await deleteVideo(store, videoId)

  // common event processing - second

  const videoDeletedByModeratorEvent = new VideoDeletedByModeratorEvent({
    ...genericEventFields(event),

    videoId: Number(videoId),
    rationale: rationale.toHuman() as string,
    actor: await convertContentActor(store, actor),
  })

  await store.save<VideoDeletedByModeratorEvent>(videoDeletedByModeratorEvent)
}

export async function content_VideoVisibilitySetByModerator({
  store,
  event,
}: EventContext & StoreContext): Promise<void> {
  // read event data
  const [actor, videoId, isCensored, rationale] = new Content.VideoVisibilitySetByModeratorEvent(event).params

  // load video
  const video = await store.get(Video, {
    where: { id: videoId.toString() },
    relations: [...videoRelationsForCounters],
  })

  // ensure video exists
  if (!video) {
    return inconsistentState('Non-existing video censoring requested', videoId)
  }

  // update video
  video.isCensored = isCensored.isTrue

  // update video active counters
  await getAllManagers(store).videos.onMainEntityUpdate(video)

  // save video
  await store.save<Video>(video)

  // emit log event
  logger.info('Video censorship status has been updated', { id: videoId, isCensored: isCensored.isTrue })

  // common event processing - second

  const videoVisibilitySetByModeratorEvent = new VideoVisibilitySetByModeratorEvent({
    ...genericEventFields(event),

    videoId: videoId.toNumber(),
    isHidden: isCensored.isTrue,
    rationale: rationale.toHuman() as string,
    actor: await convertContentActor(store, actor),
  })

  await store.save<VideoVisibilitySetByModeratorEvent>(videoVisibilitySetByModeratorEvent)
}

async function deleteVideo(store: DatabaseManager, videoId: VideoId) {
  // load video
  const video = await store.get(Video, {
    where: { id: videoId.toString() },
    relations: [...videoRelationsForCounters],
  })

  // ensure video exists
  if (!video) {
    return inconsistentState('Non-existing video deletion requested', videoId)
  }

  // update video active counters
  await getAllManagers(store).videos.onMainEntityDeletion(video)

  // TODO: remove manual deletion of referencing records after
  // TODO: https://github.com/Joystream/hydra/issues/490 has been implemented

  await removeVideoReferencingRelations(store, videoId.toString())

  // remove video
  await store.remove<Video>(video)

  // emit log event
  logger.info('Video has been deleted', { id: videoId })
}

async function removeVideoReferencingRelations(store: DatabaseManager, videoId: string): Promise<void> {
  const loadReferencingEntities = async <T extends BaseModel & { video: Partial<Video> }>(
    store: DatabaseManager,
    entityType: { new (): T },
    videoId: string
  ) => {
    return await store.getMany(entityType, {
      where: { video: { id: videoId } } as FindOptionsWhere<T>,
    })
  }

  const removeRelations = async <T>(store: DatabaseManager, entities: T[]) => {
    await Promise.all(entities.map(async (r) => await store.remove<T>(r)))
  }

  // Entities in the list should be removed in the order. i.e. all `Comment` relations
  // should be removed in the last after all other referencing relations has been removed
  const referencingEntities: typeof BaseModel[] = [
    VideoSubtitle,
    CommentReaction,
    VideoReaction,
    VideoReactionsCountByReactionType,
    CommentReactionsCountByReactionId,
    VideoReactedEvent,
    CommentReactedEvent,
    CommentCreatedEvent,
    CommentTextUpdatedEvent,
    CommentDeletedEvent,
    CommentModeratedEvent,
    CommentPinnedEvent,
    VideoReactionsPreferenceEvent,
    Comment,
  ]

  const referencingRecords = await Promise.all(
    referencingEntities.map(async (entity) => await loadReferencingEntities(store, entity as any, videoId))
  )

  // beacuse of parentComment references among comments, their deletion must be handled saperately
  const referencingComments = referencingRecords.pop()!

  // remove all referencing records except comments
  for (const records of referencingRecords) {
    await removeRelations(store, records)
  }

  // first delete all replies (where parentCommentId!==null), then top level comments
  for (const comment of referencingComments) {
    // find all comments(replies) where `comment` is parent comment
    const replies = await store.getMany(Comment, { where: { parentComment: { id: comment.id } } })
    await Promise.all(replies.map(async (r) => await store.remove<Comment>(r)))
    // remove comment
    await store.remove<Comment>(comment)
  }
}<|MERGE_RESOLUTION|>--- conflicted
+++ resolved
@@ -147,11 +147,7 @@
   await getAllManagers(store).videos.onMainEntityCreation(video)
 
   // emit log event
-<<<<<<< HEAD
   logger.info('Video has been created', { id: contentId })
-=======
-  logger.info('Video has been created', { id: videoId.toString() })
->>>>>>> 807fd76a
 }
 
 export async function content_ContentUpdated(ctx: EventContext & StoreContext): Promise<void> {
