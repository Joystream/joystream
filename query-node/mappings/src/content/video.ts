--- conflicted
+++ resolved
@@ -39,38 +39,7 @@
   processVideoMetadata,
   unsetAssetRelations,
   videoRelationsForCounters,
-<<<<<<< HEAD
-  convertContentActorToChannelOrNftOwner,
-  convertContentActor,
-  processPlaylistMetadata,
 } from './utils'
-import {
-  Channel,
-  NftIssuedEvent,
-  Playlist,
-  PlaylistCreatedEvent,
-  PlaylistDeletedEvent,
-  PlaylistUpdatedEvent,
-  PlaylistVideo,
-  Video,
-  VideoCategory,
-} from 'query-node/dist/model'
-import {
-  VideoCategoryMetadata,
-  ContentMetadata,
-  IVideoMetadata,
-  IPlaylistMetadata,
-  VideoMetadata,
-  IContentMetadata,
-} from '@joystream/metadata-protobuf'
-import { integrateMeta, isSet } from '@joystream/metadata-protobuf/utils'
-import _ from 'lodash'
-import { createNft } from './nft'
-import { getAllManagers } from '../derivedPropertiesManager/applications'
-import { DecodedMetadataObject } from '@joystream/metadata-protobuf/types'
-import * as joystreamTypes from '@joystream/types/augment/all/types'
-import { ChannelId } from '@joystream/types/common'
-import { VideoId } from '@joystream/types/content'
 
 interface ContentCreatedEventData {
   contentActor: joystreamTypes.ContentActor
@@ -85,86 +54,6 @@
   contentUpdateParameters: joystreamTypes.VideoUpdateParameters
 }
 
-export async function content_VideoCategoryCreated({ store, event }: EventContext & StoreContext): Promise<void> {
-  // read event data
-  const [, videoCategoryId, videoCategoryCreationParameters] = new Content.VideoCategoryCreatedEvent(event).params
-
-  // read metadata
-  const metadata = (await deserializeMetadata(VideoCategoryMetadata, videoCategoryCreationParameters.meta)) || {}
-
-  // create new video category
-  const videoCategory = new VideoCategory({
-    // main data
-    id: videoCategoryId.toString(),
-    videos: [],
-    createdInBlock: event.blockNumber,
-    activeVideosCounter: 0,
-
-    // fill in auto-generated fields
-    createdAt: new Date(event.blockTimestamp),
-    updatedAt: new Date(event.blockTimestamp),
-  })
-  integrateMeta(videoCategory, metadata, ['name'])
-
-  // save video category
-  await store.save<VideoCategory>(videoCategory)
-
-  // emit log event
-  logger.info('Video category has been created', { id: videoCategoryId })
-}
-
-export async function content_VideoCategoryUpdated({ store, event }: EventContext & StoreContext): Promise<void> {
-  // read event data
-  const [, videoCategoryId, videoCategoryUpdateParameters] = new Content.VideoCategoryUpdatedEvent(event).params
-
-  // load video category
-  const videoCategory = await store.get(VideoCategory, {
-    where: { id: videoCategoryId.toString() },
-  })
-
-  // ensure video category exists
-  if (!videoCategory) {
-    return inconsistentState('Non-existing video category update requested', videoCategoryId)
-  }
-
-  // read metadata
-  const newMeta = deserializeMetadata(VideoCategoryMetadata, videoCategoryUpdateParameters.new_meta) || {}
-  integrateMeta(videoCategory, newMeta, ['name'])
-
-  // set last update time
-  videoCategory.updatedAt = new Date(event.blockTimestamp)
-
-  // save video category
-  await store.save<VideoCategory>(videoCategory)
-
-  // emit log event
-  logger.info('Video category has been updated', { id: videoCategoryId })
-}
-
-export async function content_VideoCategoryDeleted({ store, event }: EventContext & StoreContext): Promise<void> {
-  // read event data
-  const [, videoCategoryId] = new Content.VideoCategoryDeletedEvent(event).params
-
-  // load video category
-  const videoCategory = await store.get(VideoCategory, {
-    where: { id: videoCategoryId.toString() },
-  })
-
-  // ensure video category exists
-  if (!videoCategory) {
-    return inconsistentState('Non-existing video category deletion requested', videoCategoryId)
-  }
-
-  // remove video category
-  await store.remove<VideoCategory>(videoCategory)
-
-  // emit log event
-  logger.info('Video category has been deleted', { id: videoCategoryId })
-}
-=======
-} from './utils'
->>>>>>> 07005326
-
 /// //////////////// Video //////////////////////////////////////////////////////
 
 export async function content_ContentCreated(ctx: EventContext & StoreContext): Promise<void> {
@@ -201,11 +90,6 @@
   // Content Creation Preference
   // 1. metadata == `PlaylistMetadata` -> create Playlist
   // 2. metadata == `VideoMetadata` || undefined -> create Video
-
-  if (asContentMetadata && asContentMetadata.playlistMetadata) {
-    await processCreatePlaylistMessage(ctx, channel, asContentMetadata.playlistMetadata, contentCreatedEventData)
-    return
-  }
 
   await processCreateVideoMessage(
     ctx,
@@ -243,13 +127,8 @@
   // save video
   await store.save<Video>(video)
 
-<<<<<<< HEAD
-  if (contentCreationParameters.auto_issue_nft.isSome) {
-    const issuanceParameters = contentCreationParameters.auto_issue_nft.unwrap()
-=======
-  if (videoCreationParameters.autoIssueNft.isSome) {
-    const issuanceParameters = videoCreationParameters.autoIssueNft.unwrap()
->>>>>>> 07005326
+  if (contentCreationParameters.autoIssueNft.isSome) {
+    const issuanceParameters = contentCreationParameters.autoIssueNft.unwrap()
     const nft = await createNft(store, video, issuanceParameters, event.blockNumber)
 
     const nftIssuedEvent = new NftIssuedEvent({
@@ -272,46 +151,11 @@
   logger.info('Video has been created', { id: contentId })
 }
 
-export async function processCreatePlaylistMessage(
-  ctx: EventContext & StoreContext,
-  channel: Channel,
-  metadata: DecodedMetadataObject<IPlaylistMetadata>,
-  contentCreatedEventData: ContentCreatedEventData
-): Promise<void> {
-  const { store, event } = ctx
-  const { contentActor, contentId, contentCreationParameters } = contentCreatedEventData
-
-  const playlist = new Playlist({
-    id: contentId.toString(),
-    channel,
-    createdAt: new Date(event.blockTimestamp),
-    updatedAt: new Date(event.blockTimestamp),
-  })
-
-  await processPlaylistMetadata(ctx, playlist, metadata, contentCreationParameters.assets.unwrapOr(undefined))
-
-  // save playlist
-  await store.save<Playlist>(playlist)
-
-  // common event processing
-
-  // TODO: uncomment after https://github.com/Joystream/hydra/issues/490 has been implemented
-
-  // const playlistCreatedEvent = new PlaylistCreatedEvent({
-  //   ...genericEventFields(event),
-
-  //   playlist,
-  //   contentActor: await convertContentActor(store, contentActor),
-  // })
-
-  // await store.save<PlaylistCreatedEvent>(playlistCreatedEvent)
-}
-
 export async function content_ContentUpdated(ctx: EventContext & StoreContext): Promise<void> {
   const { store, event } = ctx
   // read event data
   const [contentActor, contentId, contentUpdateParameters] = new Content.VideoUpdatedEvent(event).params
-  const { new_meta } = contentUpdateParameters
+  const { newMeta } = contentUpdateParameters
 
   const contentUpdatedEventData: ContentUpdatedEventData = {
     contentActor,
@@ -326,37 +170,21 @@
   })
 
   if (video) {
-    const videoMetadata = new_meta.isSome
-      ? deserializeMetadata(ContentMetadata, new_meta.unwrap())?.videoMetadata ||
-        deserializeMetadata(VideoMetadata, new_meta.unwrap())
+    const videoMetadata = newMeta.isSome
+      ? deserializeMetadata(ContentMetadata, newMeta.unwrap())?.videoMetadata
       : undefined
 
     await processUpdateVideoMessage(ctx, video, videoMetadata || undefined, contentUpdatedEventData)
     return
   }
 
-<<<<<<< HEAD
-  // load playlist
-  const playlist = await store.get(Playlist, {
-    where: { id: contentId.toString() },
-  })
-
-  if (playlist) {
-    const playlistMetadata = new_meta.isSome
-      ? deserializeMetadata(ContentMetadata, new_meta.unwrap())?.playlistMetadata
-      : undefined
-
-    await processUpdatePlaylistMessage(ctx, playlist, playlistMetadata || undefined, contentUpdatedEventData)
-    return
-=======
   // prepare changed metadata
-  const newMetadataBytes = videoUpdateParameters.newMeta.unwrapOr(null)
+  const newMetadataBytes = contentUpdateParameters.newMeta.unwrapOr(null)
 
   // update metadata if it was changed
   if (newMetadataBytes) {
     const newMetadata = deserializeMetadata(VideoMetadata, newMetadataBytes) || {}
-    await processVideoMetadata(ctx, video, newMetadata, videoUpdateParameters.assetsToUpload.unwrapOr(undefined))
->>>>>>> 07005326
+    await processVideoMetadata(ctx, video, newMetadata, contentUpdateParameters.assetsToUpload.unwrapOr(undefined))
   }
 
   inconsistentState('Non-existing content update requested', contentId)
@@ -375,11 +203,7 @@
     await processVideoMetadata(ctx, video, metadata, contentUpdateParameters.assets_to_upload.unwrapOr(undefined))
 
   // create nft if requested
-<<<<<<< HEAD
-  const issuanceParameters = contentUpdateParameters.auto_issue_nft.unwrapOr(null)
-=======
-  const issuanceParameters = videoUpdateParameters.autoIssueNft.unwrapOr(null)
->>>>>>> 07005326
+  const issuanceParameters = contentUpdateParameters.autoIssueNft.unwrapOr(null)
   if (issuanceParameters) {
     const nft = await createNft(store, video, issuanceParameters, event.blockNumber)
 
@@ -410,38 +234,8 @@
   logger.info('Video has been updated', { id: contentId })
 }
 
-export async function processUpdatePlaylistMessage(
-  ctx: EventContext & StoreContext,
-  playlist: Playlist,
-  metadata: DecodedMetadataObject<IPlaylistMetadata> | undefined,
-  contentUpdatedEventData: ContentUpdatedEventData
-): Promise<void> {
-  const { store, event } = ctx
-  const { contentActor, contentId, contentUpdateParameters } = contentUpdatedEventData
-
-  if (metadata)
-    await processPlaylistMetadata(ctx, playlist, metadata, contentUpdateParameters.assets_to_upload.unwrapOr(undefined))
-
-  // save playlist
-  await store.save<Playlist>(playlist)
-
-  // common event processing
-
-  // TODO: uncomment after https://github.com/Joystream/hydra/issues/490 has been implemented
-
-  // const playlistUpdatedEvent = new PlaylistUpdatedEvent({
-  //   ...genericEventFields(event),
-
-  //   playlist,
-  //   contentActor: await convertContentActor(store, contentActor),
-  // })
-
-  // await store.save<PlaylistUpdatedEvent>(playlistUpdatedEvent)
-}
-
 export async function content_ContentDeleted({ store, event }: EventContext & StoreContext): Promise<void> {
   // read event data
-<<<<<<< HEAD
   const [contentActor, contentId] = new Content.VideoDeletedEvent(event).params
 
   // load video
@@ -450,46 +244,19 @@
     relations: [...videoRelationsForCounters],
   })
 
-  // load playlist
-  const playlist = await store.get(Playlist, {
-    where: { id: contentId.toString() },
-  })
-
-  if (video) {
-    // update video active counters
-    await getAllManagers(store).videos.onMainEntityDeletion(video)
-
-    // remove video
-    await store.remove<Video>(video)
-
-    // emit log event
-    logger.info('Video has been deleted', { id: contentId })
-  } else if (playlist) {
-    // TODO: remove following block after https://github.com/Joystream/hydra/issues/490 has been implemented
-
-    // first remove all PlaylistVideo records referencing the deleted playlist
-    const playlistVideos = await store.getMany(PlaylistVideo, { where: { playlist: { id: playlist.id } } })
-    for (const video of playlistVideos) {
-      await store.remove<PlaylistVideo>(video)
-    }
-
-    // remove playlist
-    await store.remove<Playlist>(playlist)
-
-    // common event processing
-
-    const playlistDeletedEvent = new PlaylistDeletedEvent({
-      ...genericEventFields(event),
-
-      deletedPlaylistId: contentId.toString(),
-      contentActor: await convertContentActor(store, contentActor),
-    })
-
-    await store.save<PlaylistDeletedEvent>(playlistDeletedEvent)
-  } else {
+  if (!video) {
     inconsistentState('Non-existing content(video or playlist) deletion requested', contentId)
   }
-=======
+
+  // update video active counters
+  await getAllManagers(store).videos.onMainEntityDeletion(video)
+
+  // remove video
+  await store.remove<Video>(video)
+
+  // emit log event
+  logger.info('Video has been deleted', { id: contentId })
+
   const [actor, videoId] = new Content.VideoDeletedEvent(event).params
 
   await deleteVideo(store, videoId)
@@ -557,7 +324,6 @@
   })
 
   await store.save<VideoDeletedByModeratorEvent>(videoDeletedByModeratorEvent)
->>>>>>> 07005326
 }
 
 export async function content_VideoVisibilitySetByModerator({
