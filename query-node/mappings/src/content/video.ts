--- conflicted
+++ resolved
@@ -4,11 +4,7 @@
 import { DatabaseManager, EventContext, StoreContext } from '@joystream/hydra-common'
 import { VideoMetadata } from '@joystream/metadata-protobuf'
 import { BaseModel } from '@joystream/warthog'
-<<<<<<< HEAD
-import { In, FindOptionsWhere } from 'typeorm'
-=======
 import { FindOptionsWhere } from 'typeorm'
->>>>>>> 9a37ad72
 import {
   Channel,
   Comment,
