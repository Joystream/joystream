/*
eslint-disable @typescript-eslint/naming-convention
*/
import { EventContext, StoreContext, DatabaseManager, SubstrateEvent, FindOneOptions } from '@joystream/hydra-common'

import { StorageWorkingGroup as WorkingGroups } from '../generated/types'
import {
  ApplicationMetadata,
  IAddUpcomingOpening,
  IContentLeadRemarked,
  IOpeningMetadata,
  IRemoveUpcomingOpening,
  ISetGroupMetadata,
  IWorkingGroupMetadata,
  IWorkingGroupMetadataAction,
  ContentLeadRemarked,
  OpeningMetadata,
  RemarkMetadataAction,
  WorkingGroupMetadataAction,
} from '@joystream/metadata-protobuf'
import { Bytes } from '@polkadot/types'
import {
  deserializeMetadata,
  bytesToString,
  genericEventFields,
  getWorker,
  WorkingGroupModuleName,
  toNumber,
  INT32MAX,
  inconsistentState,
  getWorkingGroupByName,
  getWorkingGroupLead,
  invalidMetadata,
  logger,
  saveMetaprotocolTransactionSuccessful,
  saveMetaprotocolTransactionErrored,
} from './common'
import BN from 'bn.js'
import {
  WorkingGroupOpening,
  OpeningAddedEvent,
  WorkingGroup,
  WorkingGroupOpeningMetadata,
  ApplicationFormQuestion,
  ApplicationFormQuestionType,
  OpeningStatusOpen,
  WorkingGroupOpeningType,
  WorkingGroupApplication,
  ApplicationFormQuestionAnswer,
  AppliedOnOpeningEvent,
  Membership,
  ApplicationStatusPending,
  ApplicationStatusAccepted,
  ApplicationStatusRejected,
  Worker,
  WorkerStatusActive,
  OpeningFilledEvent,
  OpeningStatusFilled,
  // LeaderSetEvent,
  OpeningCanceledEvent,
  OpeningStatusCancelled,
  ApplicationStatusCancelled,
  ApplicationWithdrawnEvent,
  ApplicationStatusWithdrawn,
  UpcomingWorkingGroupOpening,
  StatusTextChangedEvent,
  WorkingGroupMetadata,
  WorkingGroupMetadataSet,
  UpcomingOpeningRemoved,
  InvalidActionMetadata,
  WorkingGroupMetadataActionResult,
  UpcomingOpeningAdded,
  WorkerRoleAccountUpdatedEvent,
  WorkerRewardAccountUpdatedEvent,
  StakeIncreasedEvent,
  RewardPaidEvent,
  RewardPaymentType,
  NewMissedRewardLevelReachedEvent,
  WorkerExitedEvent,
  WorkerStatusLeft,
  WorkerStatusTerminated,
  TerminatedWorkerEvent,
  LeaderUnsetEvent,
  TerminatedLeaderEvent,
  WorkerRewardAmountUpdatedEvent,
  StakeSlashedEvent,
  StakeDecreasedEvent,
  WorkerStartedLeavingEvent,
  BudgetSetEvent,
  BudgetSpendingEvent,
  LeaderSetEvent,
  WorkerStatusLeaving,
<<<<<<< HEAD
  MetaprotocolTransactionSuccessful,
=======
  BudgetFundedEvent,
>>>>>>> ac94062e
} from 'query-node/dist/model'
import { createType } from '@joystream/types'
import { DecodedMetadataObject } from '@joystream/metadata-protobuf/types'
import { isSet } from '@joystream/metadata-protobuf/utils'
import { moderatePost } from './forum'
import { processCreateAppMessage, processDeleteAppMessage, processUpdateAppMessage } from './content/app'

// Reusable functions
async function getWorkingGroup(
  store: DatabaseManager,
  event: SubstrateEvent,
  relations: string[] = []
): Promise<WorkingGroup> {
  const [groupName] = event.name.split('.')

  return getWorkingGroupByName(store, groupName as WorkingGroupModuleName, relations)
}

async function getOpening(
  store: DatabaseManager,
  openingstoreId: string,
  relations: string[] = []
): Promise<WorkingGroupOpening> {
  const opening = await store.get(WorkingGroupOpening, { where: { id: openingstoreId }, relations })
  if (!opening) {
    return inconsistentState(`Opening not found by id ${openingstoreId}`)
  }

  return opening
}

async function getApplication(store: DatabaseManager, applicationstoreId: string): Promise<WorkingGroupApplication> {
  const application = await store.get(WorkingGroupApplication, { where: { id: applicationstoreId } })
  if (!application) {
    return inconsistentState(`Application not found by id`, applicationstoreId)
  }

  return application
}

async function getApplicationFormQuestions(
  store: DatabaseManager,
  openingstoreId: string
): Promise<ApplicationFormQuestion[]> {
  const openingWithQuestions = await getOpening(store, openingstoreId, [
    'metadata',
    'metadata.applicationFormQuestions',
  ])

  if (!openingWithQuestions) {
    return inconsistentState('Opening not found by id', openingstoreId)
  }
  if (!openingWithQuestions.metadata.applicationFormQuestions) {
    return inconsistentState('Application form questions not found for opening', openingstoreId)
  }
  return openingWithQuestions.metadata.applicationFormQuestions
}

const InputTypeToApplicationFormQuestionType = {
  [OpeningMetadata.ApplicationFormQuestion.InputType.TEXT]: ApplicationFormQuestionType.TEXT,
  [OpeningMetadata.ApplicationFormQuestion.InputType.TEXTAREA]: ApplicationFormQuestionType.TEXTAREA,
}

function parseQuestionInputType(
  type?: OpeningMetadata.ApplicationFormQuestion.InputType | null
): ApplicationFormQuestionType {
  const validType: OpeningMetadata.ApplicationFormQuestion.InputType = type || 0
  return InputTypeToApplicationFormQuestionType[validType]
}

export async function createWorkingGroupOpeningMetadata(
  store: DatabaseManager,
  eventTime: Date,
  originalMeta: Bytes | IOpeningMetadata
): Promise<WorkingGroupOpeningMetadata> {
  let originallyValid: boolean
  let metadata: IOpeningMetadata
  if (originalMeta instanceof Bytes) {
    const deserializedMetadata = await deserializeMetadata(OpeningMetadata, originalMeta)
    metadata = deserializedMetadata || {}
    originallyValid = !!deserializedMetadata
  } else {
    metadata = originalMeta
    originallyValid = true
  }

  const {
    applicationFormQuestions,
    applicationDetails,
    description,
    expectedEndingTimestamp,
    hiringLimit,
    shortDescription,
    title,
  } = metadata

  const openingMetadata = new WorkingGroupOpeningMetadata({
    originallyValid,
    applicationDetails: applicationDetails || undefined,
    title: title || undefined,
    description: description || undefined,
    shortDescription: shortDescription || undefined,
    hiringLimit: hiringLimit || undefined,
    expectedEnding: expectedEndingTimestamp ? new Date(expectedEndingTimestamp * 1000) : undefined,
    applicationFormQuestions: [],
  })

  await store.save<WorkingGroupOpeningMetadata>(openingMetadata)

  await Promise.all(
    (applicationFormQuestions || []).map(async ({ question, type }, index) => {
      const applicationFormQuestion = new ApplicationFormQuestion({
        question: question || undefined,
        type: parseQuestionInputType(type),
        index,
        openingMetadata,
      })
      await store.save<ApplicationFormQuestion>(applicationFormQuestion)
      return applicationFormQuestion
    })
  )

  return openingMetadata
}

async function createApplicationQuestionAnswers(
  store: DatabaseManager,
  application: WorkingGroupApplication,
  metadataBytes: Bytes
) {
  const metadata = deserializeMetadata(ApplicationMetadata, metadataBytes)
  if (!metadata) {
    return
  }
  const questions = await getApplicationFormQuestions(store, application.opening.id)
  const { answers } = metadata
  await Promise.all(
    (answers || []).slice(0, questions.length).map(async (answer, index) => {
      const applicationFormQuestionAnswer = new ApplicationFormQuestionAnswer({
        application,
        question: questions[index],
        answer,
      })

      await store.save<ApplicationFormQuestionAnswer>(applicationFormQuestionAnswer)
      return applicationFormQuestionAnswer
    })
  )
}

async function handleAddUpcomingOpeningAction(
  store: DatabaseManager,
  event: SubstrateEvent,
  statusChangedEvent: StatusTextChangedEvent,
  action: DecodedMetadataObject<IAddUpcomingOpening>
): Promise<UpcomingOpeningAdded | InvalidActionMetadata> {
  const upcomingOpeningMeta = action.metadata || {}
  const group = await getWorkingGroup(store, event)
  const eventTime = new Date(event.blockTimestamp)
  const openingMeta = await await createWorkingGroupOpeningMetadata(
    store,
    eventTime,
    upcomingOpeningMeta.metadata || {}
  )
  const { rewardPerBlock, expectedStart, minApplicationStake } = upcomingOpeningMeta
  const upcomingOpening = new UpcomingWorkingGroupOpening({
    metadata: openingMeta,
    group,
    rewardPerBlock: isSet(rewardPerBlock) && parseInt(rewardPerBlock) ? new BN(rewardPerBlock) : undefined,
    expectedStart: expectedStart ? new Date(expectedStart * 1000) : undefined,
    stakeAmount: isSet(minApplicationStake) && parseInt(minApplicationStake) ? new BN(minApplicationStake) : undefined,
    createdInEvent: statusChangedEvent,
  })
  await store.save<UpcomingWorkingGroupOpening>(upcomingOpening)

  const result = new UpcomingOpeningAdded()
  result.upcomingOpeningId = upcomingOpening.id

  return result
}

async function handleRemoveUpcomingOpeningAction(
  store: DatabaseManager,
  action: IRemoveUpcomingOpening
): Promise<UpcomingOpeningRemoved | InvalidActionMetadata> {
  const { id } = action
  const upcomingOpening = await store.get(UpcomingWorkingGroupOpening, {
    where: { id },
  } as FindOneOptions<UpcomingWorkingGroupOpening>)
  let result: UpcomingOpeningRemoved | InvalidActionMetadata
  if (upcomingOpening) {
    result = new UpcomingOpeningRemoved()
    result.upcomingOpeningId = upcomingOpening.id
    await store.remove<UpcomingWorkingGroupOpening>(upcomingOpening)
  } else {
    const error = `Cannot remove upcoming opening: Entity by id ${id} not found!`
    console.error(error)
    result = new InvalidActionMetadata()
    result.reason = error
  }
  return result
}

async function handleSetWorkingGroupMetadataAction(
  store: DatabaseManager,
  event: SubstrateEvent,
  statusChangedEvent: StatusTextChangedEvent,
  action: ISetGroupMetadata
): Promise<WorkingGroupMetadataSet> {
  const { newMetadata } = action
  const group = await getWorkingGroup(store, event, ['metadata'])
  const oldMetadata = group.metadata
  const setNewOptionalString = (field: keyof IWorkingGroupMetadata) =>
    typeof newMetadata?.[field] === 'string' ? newMetadata[field] || undefined : oldMetadata?.[field]

  const newGroupMetadata = new WorkingGroupMetadata({
    setInEvent: statusChangedEvent,
    group,
    status: setNewOptionalString('status'),
    statusMessage: setNewOptionalString('statusMessage'),
    about: setNewOptionalString('about'),
    description: setNewOptionalString('description'),
  })
  await store.save<WorkingGroupMetadata>(newGroupMetadata)

  group.metadata = newGroupMetadata
  await store.save<WorkingGroup>(group)

  const result = new WorkingGroupMetadataSet()
  result.metadataId = newGroupMetadata.id

  return result
}

async function handleWorkingGroupMetadataAction(
  store: DatabaseManager,
  event: SubstrateEvent,
  statusChangedEvent: StatusTextChangedEvent,
  action: DecodedMetadataObject<IWorkingGroupMetadataAction>
): Promise<typeof WorkingGroupMetadataActionResult> {
  if (action.addUpcomingOpening) {
    return handleAddUpcomingOpeningAction(store, event, statusChangedEvent, action.addUpcomingOpening)
  } else if (action.removeUpcomingOpening) {
    return handleRemoveUpcomingOpeningAction(store, action.removeUpcomingOpening)
  } else if (action.setGroupMetadata) {
    return handleSetWorkingGroupMetadataAction(store, event, statusChangedEvent, action.setGroupMetadata)
  } else {
    const result = new InvalidActionMetadata()
    result.reason = 'No known action was provided'
    return result
  }
}

async function handleTerminatedWorker({ store, event }: EventContext & StoreContext): Promise<void> {
  const [workerId, optPenalty, optRationale] = new WorkingGroups.TerminatedWorkerEvent(event).params
  const group = await getWorkingGroup(store, event, ['leader'])
  const worker = await getWorker(store, group.name as WorkingGroupModuleName, workerId, [
    'application',
    'workinggroupleader',
  ])

  if (worker.isLead) {
    const terminatedLeaderEvent = new TerminatedLeaderEvent({
      ...genericEventFields(event),
      group,
      worker,
      penalty: optPenalty.unwrapOr(undefined),
      rationale: optRationale.isSome ? bytesToString(optRationale.unwrap()) : undefined,
    })
    await store.save<TerminatedLeaderEvent>(terminatedLeaderEvent)
  }

  const terminatedWorkerEvent = new TerminatedWorkerEvent({
    ...genericEventFields(event),
    group,
    worker,
    penalty: optPenalty.unwrapOr(undefined),
    rationale: optRationale.isSome ? bytesToString(optRationale.unwrap()) : undefined,
  })

  await store.save<TerminatedWorkerEvent>(terminatedWorkerEvent)

  const status = new WorkerStatusTerminated()
  status.terminatedWorkerEventId = terminatedWorkerEvent.id
  worker.status = status
  worker.stake = new BN(0)
  worker.rewardPerBlock = new BN(0)
  worker.isActive = isWorkerActive(worker)
  worker.workinggroupleader = [] // Make the worker not the group leader if there were

  await store.save<Worker>(worker)
}

export async function findLeaderSetEventByTxHash(store: DatabaseManager, txHash?: string): Promise<LeaderSetEvent> {
  const leaderSetEvent = await store.get(LeaderSetEvent, { where: { inExtrinsic: txHash } })

  if (!leaderSetEvent) {
    return inconsistentState(`LeaderSet event not found by tx hash`, txHash)
  }

  return leaderSetEvent
}

// expects `worker.application` to be available
function isWorkerActive(worker: Worker): boolean {
  return (
    worker.application.status.isTypeOf === 'ApplicationStatusAccepted' &&
    worker.status.isTypeOf === 'WorkerStatusActive'
  )
}

// Mapping functions
export async function workingGroups_OpeningAdded({ store, event }: EventContext & StoreContext): Promise<void> {
  const [openingRuntimeId, metadataBytes, openingType, stakePolicy, optRewardPerBlock] =
    new WorkingGroups.OpeningAddedEvent(event).params
  const group = await getWorkingGroup(store, event)
  const eventTime = new Date(event.blockTimestamp)

  const opening = new WorkingGroupOpening({
    id: `${group.name}-${openingRuntimeId.toString()}`,
    runtimeId: openingRuntimeId.toNumber(),
    applications: [],
    group,
    rewardPerBlock: optRewardPerBlock.unwrapOr(new BN(0)),
    stakeAmount: stakePolicy.stakeAmount,
    unstakingPeriod: toNumber(stakePolicy.leavingUnstakingPeriod, INT32MAX),
    status: new OpeningStatusOpen(),
    type: openingType.isLeader ? WorkingGroupOpeningType.LEADER : WorkingGroupOpeningType.REGULAR,
  })

  const metadata = await createWorkingGroupOpeningMetadata(store, eventTime, metadataBytes)
  opening.metadata = metadata

  await store.save<WorkingGroupOpening>(opening)

  const openingAddedEvent = new OpeningAddedEvent({
    ...genericEventFields(event),
    group,
    opening,
  })

  await store.save<OpeningAddedEvent>(openingAddedEvent)
}

export async function workingGroups_AppliedOnOpening({ store, event }: EventContext & StoreContext): Promise<void> {
  const [
    {
      openingId,
      description: metadataBytes,
      memberId,
      rewardAccountId,
      roleAccountId,
      stakeParameters: { stake, stakingAccountId },
    },
    applicationRuntimeId,
  ] = new WorkingGroups.AppliedOnOpeningEvent(event).params

  const group = await getWorkingGroup(store, event)
  const openingstoreId = `${group.name}-${openingId.toString()}`

  const application = new WorkingGroupApplication({
    id: `${group.name}-${applicationRuntimeId.toString()}`,
    runtimeId: applicationRuntimeId.toNumber(),
    opening: new WorkingGroupOpening({ id: openingstoreId }),
    applicant: new Membership({ id: memberId.toString() }),
    rewardAccount: rewardAccountId.toString(),
    roleAccount: roleAccountId.toString(),
    stakingAccount: stakingAccountId.toString(),
    status: new ApplicationStatusPending(),
    answers: [],
    stake,
  })

  await store.save<WorkingGroupApplication>(application)
  await createApplicationQuestionAnswers(store, application, metadataBytes)

  const appliedOnOpeningEvent = new AppliedOnOpeningEvent({
    ...genericEventFields(event),
    group,
    opening: new WorkingGroupOpening({ id: openingstoreId }),
    application,
  })

  await store.save<AppliedOnOpeningEvent>(appliedOnOpeningEvent)
}

export async function workingGroups_LeaderSet({ store, event }: EventContext & StoreContext): Promise<void> {
  const group = await getWorkingGroup(store, event)

  const leaderSetEvent = new LeaderSetEvent({
    ...genericEventFields(event),
    group,
  })

  await store.save<LeaderSetEvent>(leaderSetEvent)
}

export async function workingGroups_OpeningFilled({ store, event }: EventContext & StoreContext): Promise<void> {
  const [openingRuntimeId, applicationIdToWorkerIdMap, applicationIdsSet] = new WorkingGroups.OpeningFilledEvent(event)
    .params

  const group = await getWorkingGroup(store, event)
  const opening = await getOpening(store, `${group.name}-${openingRuntimeId.toString()}`, [
    'applications',
    'applications.applicant',
  ])
  const acceptedApplicationIds = createType('Vec<u64>', applicationIdsSet.toHex() as any)

  // Save the event
  const openingFilledEvent = new OpeningFilledEvent({
    ...genericEventFields(event),
    group,
    opening,
  })

  await store.save<OpeningFilledEvent>(openingFilledEvent)

  // Remove previous lead if necessary
  if (opening.type === WorkingGroupOpeningType.LEADER && acceptedApplicationIds.length > 0) {
    await removeIsLeadFromGroup(store, group.id)
  }

  // Update applications and create new workers
  const hiredWorkers = (
    await Promise.all(
      (opening.applications || [])
        // Skip withdrawn applications
        .filter((application) => application.status.isTypeOf !== 'ApplicationStatusWithdrawn')
        .map(async (application) => {
          const isAccepted = acceptedApplicationIds.some((runtimeId) => runtimeId.toNumber() === application.runtimeId)
          const applicationStatus = isAccepted ? new ApplicationStatusAccepted() : new ApplicationStatusRejected()
          applicationStatus.openingFilledEventId = openingFilledEvent.id
          application.status = applicationStatus
          await store.save<WorkingGroupApplication>(application)
          if (isAccepted) {
            // Cannot use "applicationIdToWorkerIdMap.get" here,
            // it only works if the passed instance is identical to BTreeMap key instance (=== instead of .eq)
            const [, workerRuntimeId] =
              Array.from(applicationIdToWorkerIdMap.entries()).find(
                ([applicationRuntimeId]) => applicationRuntimeId.toNumber() === application.runtimeId
              ) || []
            if (!workerRuntimeId) {
              return inconsistentState(
                'Fatal: No worker id found by accepted application when handling OpeningFilled event!',
                application.id
              )
            }

            const worker = new Worker({
              id: `${group.name}-${workerRuntimeId.toString()}`,
              runtimeId: workerRuntimeId.toNumber(),
              application,
              group,
              isLead: opening.type === WorkingGroupOpeningType.LEADER,
              membership: application.applicant,
              stake: application.stake,
              roleAccount: application.roleAccount,
              rewardAccount: application.rewardAccount,
              stakeAccount: application.stakingAccount,
              payouts: [],
              status: new WorkerStatusActive(),
              entry: openingFilledEvent,
              rewardPerBlock: opening.rewardPerBlock,
            })
            worker.isActive = isWorkerActive(worker)
            await store.save<Worker>(worker)
            return worker
          }
        })
    )
  ).filter((w) => w !== undefined) as Worker[]

  // Set opening status
  const openingFilled = new OpeningStatusFilled()
  openingFilled.openingFilledEventId = openingFilledEvent.id
  opening.status = openingFilled
  await store.save<WorkingGroupOpening>(opening)

  // Update working group and LeaderSetEvent if necessary
  if (opening.type === WorkingGroupOpeningType.LEADER && hiredWorkers.length) {
    group.leader = hiredWorkers[0]
    await store.save<WorkingGroup>(group)

    const leaderSetEvent = await findLeaderSetEventByTxHash(store, openingFilledEvent.inExtrinsic)
    leaderSetEvent.worker = hiredWorkers[0]
    await store.save<LeaderSetEvent>(leaderSetEvent)
  }
}

async function removeIsLeadFromGroup(store: DatabaseManager, groupId: string) {
  const groupWorkers = await store.getMany(Worker, {
    where: {
      group: { id: groupId },
      isLead: true,
    },
    relations: ['group'],
  })

  await Promise.all(
    groupWorkers.map((worker) => {
      worker.isLead = false
      return store.save<Worker>(worker)
    })
  )
}

export async function workingGroups_OpeningCanceled({ store, event }: EventContext & StoreContext): Promise<void> {
  const [openingRuntimeId] = new WorkingGroups.OpeningCanceledEvent(event).params

  const group = await getWorkingGroup(store, event)
  const opening = await getOpening(store, `${group.name}-${openingRuntimeId.toString()}`, ['applications'])

  // Create and save event
  const openingCanceledEvent = new OpeningCanceledEvent({
    ...genericEventFields(event),
    group,
    opening,
  })

  await store.save<OpeningCanceledEvent>(openingCanceledEvent)

  // Set opening status
  const openingCancelled = new OpeningStatusCancelled()
  openingCancelled.openingCanceledEventId = openingCanceledEvent.id
  opening.status = openingCancelled

  await store.save<WorkingGroupOpening>(opening)

  // Set applications status
  const applicationCancelled = new ApplicationStatusCancelled()
  applicationCancelled.openingCanceledEventId = openingCanceledEvent.id
  await Promise.all(
    (opening.applications || [])
      // Skip withdrawn applications
      .filter((application) => application.status.isTypeOf !== 'ApplicationStatusWithdrawn')
      .map(async (application) => {
        application.status = applicationCancelled
        await store.save<WorkingGroupApplication>(application)
      })
  )
}

export async function workingGroups_ApplicationWithdrawn({ store, event }: EventContext & StoreContext): Promise<void> {
  const [applicationRuntimeId] = new WorkingGroups.ApplicationWithdrawnEvent(event).params

  const group = await getWorkingGroup(store, event)
  const application = await getApplication(store, `${group.name}-${applicationRuntimeId.toString()}`)

  // Create and save event
  const applicationWithdrawnEvent = new ApplicationWithdrawnEvent({
    ...genericEventFields(event),
    group,
    application,
  })

  await store.save<ApplicationWithdrawnEvent>(applicationWithdrawnEvent)

  // Set application status
  const statusWithdrawn = new ApplicationStatusWithdrawn()
  statusWithdrawn.applicationWithdrawnEventId = applicationWithdrawnEvent.id
  application.status = statusWithdrawn

  await store.save<WorkingGroupApplication>(application)
}

export async function workingGroups_StatusTextChanged({ store, event }: EventContext & StoreContext): Promise<void> {
  const [, optBytes] = new WorkingGroups.StatusTextChangedEvent(event).params
  const group = await getWorkingGroup(store, event)

  // Since result cannot be empty at this point, but we already need to have an existing StatusTextChangedEvent
  // in order to be able to create UpcomingOpening.createdInEvent relation, we use a temporary "mock" result
  const mockResult = new InvalidActionMetadata()
  mockResult.reason = 'Metadata not yet processed'
  const statusTextChangedEvent = new StatusTextChangedEvent({
    ...genericEventFields(event),
    group,
    metadata: optBytes.isSome ? optBytes.unwrap().toString() : undefined,
    result: mockResult,
  })

  await store.save<StatusTextChangedEvent>(statusTextChangedEvent)

  let result: typeof WorkingGroupMetadataActionResult

  if (optBytes.isSome) {
    const metadata = deserializeMetadata(WorkingGroupMetadataAction, optBytes.unwrap())
    if (metadata) {
      result = await handleWorkingGroupMetadataAction(store, event, statusTextChangedEvent, metadata)
    } else {
      result = new InvalidActionMetadata()
      result.reason = 'Invalid metadata: Cannot deserialize metadata binary'
    }
  } else {
    const error = 'No encoded metadata was provided'
    console.error(`StatusTextChanged event: ${error}`)
    result = new InvalidActionMetadata()
    result.reason = error
  }

  // Now we can set the "real" result
  statusTextChangedEvent.result = result
  await store.save<StatusTextChangedEvent>(statusTextChangedEvent)
}

export async function contentWorkingGroups_LeadRemarked({ store, event }: EventContext & StoreContext): Promise<void> {
  const [metadataBytes] = new WorkingGroups.LeadRemarkedEvent(event).params
  try {
    const metadata = deserializeMetadata(ContentLeadRemarked, metadataBytes)

    const metaTransactionInfo = await processContentLeadRemarked(store, event, metadata)

    await saveMetaprotocolTransactionSuccessful(store, event, metaTransactionInfo)

    // emit log event
    logger.info('Content lead remarked', { metadata })
  } catch (e) {
    // emit log event
    logger.info(`Bad metadata for content lead's remark`, { e })

    // save metaprotocol info
    await saveMetaprotocolTransactionErrored(store, event, `Bad metadata for content lead's remark`)
  }
}

export async function workingGroups_LeadRemarked({ store, event }: EventContext & StoreContext): Promise<void> {
  const [metadataByte] = new WorkingGroups.LeadRemarkedEvent(event).params
  const group = await getWorkingGroup(store, event)

  const metadata = deserializeMetadata(RemarkMetadataAction, metadataByte)
  if (metadata?.moderatePost) {
    if (group.name !== 'forumWorkingGroup') {
      return invalidMetadata(`The ${group.name} is incompatible with the remarked moderatePost`)
    }
    const { postId, rationale } = metadata.moderatePost
    const actor = await getWorkingGroupLead(store, group.name)

    await moderatePost(store, event, 'leadRemark', postId, actor, rationale)
  } else {
    return invalidMetadata('Unrecognized remarked action')
  }
}

export async function workingGroups_WorkerRemarked({ store, event }: EventContext & StoreContext): Promise<void> {
  const [workerId, metadataByte] = new WorkingGroups.WorkerRemarkedEvent(event).params
  const group = await getWorkingGroup(store, event)

  const metadata = deserializeMetadata(RemarkMetadataAction, metadataByte)
  if (metadata?.moderatePost) {
    if (group.name !== 'forumWorkingGroup') {
      return invalidMetadata(`The ${group.name} is incompatible with the remarked moderatePost`)
    }
    const { postId, rationale } = metadata.moderatePost
    const actor = await getWorker(store, group.name, workerId)

    await moderatePost(store, event, 'workerRemark', postId, actor, rationale)
  } else {
    return invalidMetadata('Unrecognized remarked action')
  }
}

export async function workingGroups_WorkerRoleAccountUpdated({
  store,
  event,
}: EventContext & StoreContext): Promise<void> {
  const [workerId, accountId] = new WorkingGroups.WorkerRoleAccountUpdatedEvent(event).params
  const group = await getWorkingGroup(store, event)
  const worker = await getWorker(store, group.name as WorkingGroupModuleName, workerId)

  const workerRoleAccountUpdatedEvent = new WorkerRoleAccountUpdatedEvent({
    ...genericEventFields(event),
    group,
    worker,
    newRoleAccount: accountId.toString(),
  })

  await store.save<WorkerRoleAccountUpdatedEvent>(workerRoleAccountUpdatedEvent)

  worker.roleAccount = accountId.toString()

  await store.save<Worker>(worker)
}

export async function workingGroups_WorkerRewardAccountUpdated({
  store,
  event,
}: EventContext & StoreContext): Promise<void> {
  const [workerId, accountId] = new WorkingGroups.WorkerRewardAccountUpdatedEvent(event).params
  const group = await getWorkingGroup(store, event)
  const worker = await getWorker(store, group.name as WorkingGroupModuleName, workerId)

  const workerRewardAccountUpdatedEvent = new WorkerRewardAccountUpdatedEvent({
    ...genericEventFields(event),
    group,
    worker,
    newRewardAccount: accountId.toString(),
  })

  await store.save<WorkerRoleAccountUpdatedEvent>(workerRewardAccountUpdatedEvent)

  worker.rewardAccount = accountId.toString()

  await store.save<Worker>(worker)
}

export async function workingGroups_StakeIncreased({ store, event }: EventContext & StoreContext): Promise<void> {
  const [workerId, increaseAmount] = new WorkingGroups.StakeIncreasedEvent(event).params
  const group = await getWorkingGroup(store, event)
  const worker = await getWorker(store, group.name as WorkingGroupModuleName, workerId)

  const stakeIncreasedEvent = new StakeIncreasedEvent({
    ...genericEventFields(event),
    group,
    worker,
    amount: increaseAmount,
  })

  await store.save<StakeIncreasedEvent>(stakeIncreasedEvent)

  worker.stake = worker.stake.add(increaseAmount)

  await store.save<Worker>(worker)
}

export async function workingGroups_RewardPaid({ store, event }: EventContext & StoreContext): Promise<void> {
  const [workerId, rewardAccountId, amount, rewardPaymentType] = new WorkingGroups.RewardPaidEvent(event).params
  const group = await getWorkingGroup(store, event)
  const worker = await getWorker(store, group.name as WorkingGroupModuleName, workerId)

  const rewardPaidEvent = new RewardPaidEvent({
    ...genericEventFields(event),
    group,
    worker,
    amount,
    rewardAccount: rewardAccountId.toString(),
    paymentType: rewardPaymentType.isRegularReward ? RewardPaymentType.REGULAR : RewardPaymentType.MISSED,
  })

  await store.save<RewardPaidEvent>(rewardPaidEvent)

  // Update group budget
  group.budget = group.budget.sub(amount)

  await store.save<WorkingGroup>(group)
}

export async function workingGroups_NewMissedRewardLevelReached({
  store,
  event,
}: EventContext & StoreContext): Promise<void> {
  const [workerId, newMissedRewardAmountOpt] = new WorkingGroups.NewMissedRewardLevelReachedEvent(event).params
  const group = await getWorkingGroup(store, event)
  const worker = await getWorker(store, group.name as WorkingGroupModuleName, workerId)

  const newMissedRewardLevelReachedEvent = new NewMissedRewardLevelReachedEvent({
    ...genericEventFields(event),
    group,
    worker,
    newMissedRewardAmount: newMissedRewardAmountOpt.unwrapOr(new BN(0)),
  })

  await store.save<NewMissedRewardLevelReachedEvent>(newMissedRewardLevelReachedEvent)

  // Update worker
  worker.missingRewardAmount = newMissedRewardAmountOpt.unwrapOr(undefined)

  await store.save<Worker>(worker)
}

export async function workingGroups_WorkerExited({ store, event }: EventContext & StoreContext): Promise<void> {
  const [workerId] = new WorkingGroups.WorkerExitedEvent(event).params
  const group = await getWorkingGroup(store, event)
  const worker = await getWorker(store, group.name as WorkingGroupModuleName, workerId, ['application'])

  const workerExitedEvent = new WorkerExitedEvent({
    ...genericEventFields(event),
    group,
    worker,
  })

  await store.save<WorkerExitedEvent>(workerExitedEvent)

  const newStatus = new WorkerStatusLeft()
  newStatus.workerStartedLeavingEventId = (worker.status as WorkerStatusLeaving).workerStartedLeavingEventId
  newStatus.workerExitedEventId = workerExitedEvent.id

  worker.status = newStatus
  worker.stake = new BN(0)
  worker.rewardPerBlock = new BN(0)
  worker.missingRewardAmount = undefined
  worker.isActive = isWorkerActive(worker)

  await store.save<Worker>(worker)
}

export async function workingGroups_LeaderUnset({ store, event }: EventContext & StoreContext): Promise<void> {
  const group = await getWorkingGroup(store, event, ['leader'])

  const leaderUnsetEvent = new LeaderUnsetEvent({
    ...genericEventFields(event),
    group,
    leader: group.leader,
  })

  await store.save<LeaderUnsetEvent>(leaderUnsetEvent)

  group.leader = undefined

  await store.save<WorkingGroup>(group)
}

export async function workingGroups_TerminatedWorker(ctx: EventContext & StoreContext): Promise<void> {
  await handleTerminatedWorker(ctx)
}
export async function workingGroups_TerminatedLeader(ctx: EventContext & StoreContext): Promise<void> {
  await handleTerminatedWorker(ctx)
}

export async function workingGroups_WorkerRewardAmountUpdated({
  store,
  event,
}: EventContext & StoreContext): Promise<void> {
  const [workerId, newRewardPerBlockOpt] = new WorkingGroups.WorkerRewardAmountUpdatedEvent(event).params
  const group = await getWorkingGroup(store, event)
  const worker = await getWorker(store, group.name as WorkingGroupModuleName, workerId)

  const workerRewardAmountUpdatedEvent = new WorkerRewardAmountUpdatedEvent({
    ...genericEventFields(event),
    group,
    worker,
    newRewardPerBlock: newRewardPerBlockOpt.unwrapOr(new BN(0)),
  })

  await store.save<WorkerRewardAmountUpdatedEvent>(workerRewardAmountUpdatedEvent)

  worker.rewardPerBlock = newRewardPerBlockOpt.unwrapOr(new BN(0))

  await store.save<Worker>(worker)
}

export async function workingGroups_StakeSlashed({ store, event }: EventContext & StoreContext): Promise<void> {
  const [workerId, slashedAmount, requestedAmount, optRationale] = new WorkingGroups.StakeSlashedEvent(event).params
  const group = await getWorkingGroup(store, event)
  const worker = await getWorker(store, group.name as WorkingGroupModuleName, workerId)

  const workerStakeSlashedEvent = new StakeSlashedEvent({
    ...genericEventFields(event),
    group,
    worker,
    requestedAmount,
    slashedAmount,
    rationale: optRationale.isSome ? bytesToString(optRationale.unwrap()) : undefined,
  })

  await store.save<StakeSlashedEvent>(workerStakeSlashedEvent)

  worker.stake = worker.stake.sub(slashedAmount)

  await store.save<Worker>(worker)
}

export async function workingGroups_StakeDecreased({ store, event }: EventContext & StoreContext): Promise<void> {
  const [workerId, amount] = new WorkingGroups.StakeDecreasedEvent(event).params
  const group = await getWorkingGroup(store, event)
  const worker = await getWorker(store, group.name as WorkingGroupModuleName, workerId)

  const workerStakeDecreasedEvent = new StakeDecreasedEvent({
    ...genericEventFields(event),
    group,
    worker,
    amount,
  })

  await store.save<StakeDecreasedEvent>(workerStakeDecreasedEvent)

  worker.stake = worker.stake.sub(amount)

  await store.save<Worker>(worker)
}

export async function workingGroups_WorkerStartedLeaving({ store, event }: EventContext & StoreContext): Promise<void> {
  const [workerId, optRationale] = new WorkingGroups.WorkerStartedLeavingEvent(event).params
  const group = await getWorkingGroup(store, event)
  const worker = await getWorker(store, group.name as WorkingGroupModuleName, workerId, ['application'])

  const workerStartedLeavingEvent = new WorkerStartedLeavingEvent({
    ...genericEventFields(event),
    group,
    worker,
    rationale: optRationale.isSome ? bytesToString(optRationale.unwrap()) : undefined,
  })

  await store.save<WorkerStartedLeavingEvent>(workerStartedLeavingEvent)

  const status = new WorkerStatusLeaving()
  status.workerStartedLeavingEventId = workerStartedLeavingEvent.id
  worker.status = status
  worker.isActive = isWorkerActive(worker)

  await store.save<Worker>(worker)
}

export async function workingGroups_BudgetSet({ store, event }: EventContext & StoreContext): Promise<void> {
  const [newBudget] = new WorkingGroups.BudgetSetEvent(event).params
  const group = await getWorkingGroup(store, event)

  const budgetSetEvent = new BudgetSetEvent({
    ...genericEventFields(event),
    group,
    newBudget,
  })

  await store.save<BudgetSetEvent>(budgetSetEvent)

  group.budget = newBudget

  await store.save<WorkingGroup>(group)
}

export async function workingGroups_BudgetSpending({ store, event }: EventContext & StoreContext): Promise<void> {
  const [reciever, amount, optRationale] = new WorkingGroups.BudgetSpendingEvent(event).params
  const group = await getWorkingGroup(store, event)

  const budgetSpendingEvent = new BudgetSpendingEvent({
    ...genericEventFields(event),
    group,
    amount,
    reciever: reciever.toString(),
    rationale: optRationale.isSome ? bytesToString(optRationale.unwrap()) : undefined,
  })

  await store.save<BudgetSpendingEvent>(budgetSpendingEvent)

  group.budget = group.budget.sub(amount)

  await store.save<WorkingGroup>(group)
}

<<<<<<< HEAD
async function processContentLeadRemarked(
  store: DatabaseManager,
  event: SubstrateEvent,
  decodedMetadata: DecodedMetadataObject<IContentLeadRemarked> | null
): Promise<Partial<MetaprotocolTransactionSuccessful>> {
  if (decodedMetadata?.createApp) {
    await processCreateAppMessage(store, event, decodedMetadata.createApp)

    return {}
  }
  if (decodedMetadata?.updateApp) {
    await processUpdateAppMessage(store, event, decodedMetadata.updateApp)

    return {}
  }
  if (decodedMetadata?.deleteApp) {
    await processDeleteAppMessage(store, event, decodedMetadata.deleteApp)

    return {}
  }

  // unknown message type
  return inconsistentState('Unsupported message type in lead_remark action', decodedMetadata)
=======
export async function workingGroups_WorkingGroupBudgetFunded({
  store,
  event,
}: EventContext & StoreContext): Promise<void> {
  const [memberId, amount, rationale] = new WorkingGroups.WorkingGroupBudgetFundedEvent(event).params
  const group = await getWorkingGroup(store, event)

  const budgetFundedEvent = new BudgetFundedEvent({
    ...genericEventFields(event),
    group,
    member: new Membership({ id: memberId.toString() }),
    amount,
    rationale: bytesToString(rationale),
  })

  await store.save<BudgetFundedEvent>(budgetFundedEvent)

  group.budget = group.budget.add(amount)

  await store.save<WorkingGroup>(group)
>>>>>>> ac94062e
}<|MERGE_RESOLUTION|>--- conflicted
+++ resolved
@@ -90,11 +90,8 @@
   BudgetSpendingEvent,
   LeaderSetEvent,
   WorkerStatusLeaving,
-<<<<<<< HEAD
   MetaprotocolTransactionSuccessful,
-=======
   BudgetFundedEvent,
->>>>>>> ac94062e
 } from 'query-node/dist/model'
 import { createType } from '@joystream/types'
 import { DecodedMetadataObject } from '@joystream/metadata-protobuf/types'
@@ -1032,7 +1029,6 @@
   await store.save<WorkingGroup>(group)
 }
 
-<<<<<<< HEAD
 async function processContentLeadRemarked(
   store: DatabaseManager,
   event: SubstrateEvent,
@@ -1056,7 +1052,8 @@
 
   // unknown message type
   return inconsistentState('Unsupported message type in lead_remark action', decodedMetadata)
-=======
+}
+
 export async function workingGroups_WorkingGroupBudgetFunded({
   store,
   event,
@@ -1077,5 +1074,4 @@
   group.budget = group.budget.add(amount)
 
   await store.save<WorkingGroup>(group)
->>>>>>> ac94062e
 }