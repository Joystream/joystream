--- conflicted
+++ resolved
@@ -744,14 +744,14 @@
     if (!post) {
       return invalidMetadata(`Forum post not found by id: ${postId}`)
     }
-    await moderatePost(store, event, 'leadRemark', post, actor, rationale)
-<<<<<<< HEAD
-=======
-  } else if (metadata?.verifyValidator) {
+    return await moderatePost(store, event, 'leadRemark', post, actor, rationale)
+  } 
+  
+  if (decodedMetadata?.verifyValidator) {
     if (group.name !== 'membershipWorkingGroup') {
       return invalidMetadata(`The ${group.name} can't verify the validator's membership`)
     }
-    const { memberId, isVerified } = metadata.verifyValidator
+    const { memberId, isVerified } = decodedMetadata.verifyValidator
 
     const member = await getById(store, Membership, memberId)
     if (!member) {
@@ -759,43 +759,42 @@
     }
     member.metadata.isVerifiedValidator = isVerified
     await store.save<MemberMetadata>(member.metadata)
-    await store.save<Membership>(member)
-  } else {
-    return invalidMetadata('Unrecognized remarked action')
->>>>>>> a9f450f1
+    return await store.save<Membership>(member)
   }
 
   if (decodedMetadata?.createTag) {
-    await processCreateTag(store, event, decodedMetadata.createTag, group, isLead, workerId)
+    return await processCreateTag(store, event, decodedMetadata.createTag, group, isLead, workerId)
   }
 
   if (decodedMetadata?.updateTag) {
-    await processUpdateTag(store, event, decodedMetadata.updateTag, group, isLead, workerId)
+    return await processUpdateTag(store, event, decodedMetadata.updateTag, group, isLead, workerId)
   }
 
   if (decodedMetadata?.assignTagToThread) {
-    await processAssignTagToThread(store, event, decodedMetadata.assignTagToThread, group, isLead, workerId)
+    return await processAssignTagToThread(store, event, decodedMetadata.assignTagToThread, group, isLead, workerId)
   }
 
   if (decodedMetadata?.assignTagToProposal) {
-    await processAssignTagToProposal(store, event, decodedMetadata.assignTagToProposal, group, isLead, workerId)
+    return await processAssignTagToProposal(store, event, decodedMetadata.assignTagToProposal, group, isLead, workerId)
   }
 
   if (decodedMetadata?.unassignTagFromThread) {
-    await processUnassignTagFromThread(store, event, decodedMetadata.unassignTagFromThread, group, isLead, workerId)
+    return await processUnassignTagFromThread(store, event, decodedMetadata.unassignTagFromThread, group, isLead, workerId)
   }
 
   if (decodedMetadata?.unassignTagFromProposal) {
-    await processUnassignTagFromProposal(store, event, decodedMetadata.unassignTagFromProposal, group, isLead, workerId)
+    return await processUnassignTagFromProposal(store, event, decodedMetadata.unassignTagFromProposal, group, isLead, workerId)
   }
 
   if (decodedMetadata?.allowTagToWorker) {
-    await processAllowTagToWorker(store, event, decodedMetadata.allowTagToWorker, group, isLead, workerId)
+    return await processAllowTagToWorker(store, event, decodedMetadata.allowTagToWorker, group, isLead, workerId)
   }
 
   if (decodedMetadata?.disallowTagToWorker) {
-    await processDisallowTagToWorker(store, event, decodedMetadata.disallowTagToWorker, group, isLead, workerId)
-  }
+    return await processDisallowTagToWorker(store, event, decodedMetadata.disallowTagToWorker, group, isLead, workerId)
+  }
+
+  return invalidMetadata('Unrecognized remarked action')
 }
 
 export async function workingGroups_LeadRemarked({ store, event }: EventContext & StoreContext): Promise<void> {
@@ -811,38 +810,7 @@
   const group = await getWorkingGroupOrFail(store, event)
 
   const metadata = deserializeMetadata(RemarkMetadataAction, metadataByte)
-<<<<<<< HEAD
-  await processWorkingGroupsRemark(store, event, group, metadata, false, workerId.toNumber())
-=======
-  if (metadata?.moderatePost) {
-    if (group.name !== 'forumWorkingGroup') {
-      return invalidMetadata(`The ${group.name} is incompatible with the remarked moderatePost`)
-    }
-    const { postId, rationale } = metadata.moderatePost
-    const actor = await getWorkerOrFail(store, group.name, workerId)
-
-    const post = await getById(store, ForumPost, postId)
-    if (!post) {
-      return invalidMetadata(`Forum post not found by id: ${postId}`)
-    }
-    await moderatePost(store, event, 'workerRemark', post, actor, rationale)
-  } else if (metadata?.verifyValidator) {
-    if (group.name !== 'membershipWorkingGroup') {
-      return invalidMetadata(`The ${group.name} can't verify the validator's membership`)
-    }
-    const { memberId, isVerified } = metadata.verifyValidator
-
-    const member = await getById(store, Membership, memberId)
-    if (!member) {
-      return invalidMetadata(`Membership not found by id: ${memberId}`)
-    }
-    member.metadata.isVerifiedValidator = isVerified
-    await store.save<MemberMetadata>(member.metadata)
-    await store.save<Membership>(member)
-  } else {
-    return invalidMetadata('Unrecognized remarked action')
-  }
->>>>>>> a9f450f1
+  return await processWorkingGroupsRemark(store, event, group, metadata, false, workerId.toNumber())
 }
 
 export async function workingGroups_WorkerRoleAccountUpdated({
