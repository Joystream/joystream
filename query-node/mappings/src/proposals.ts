--- conflicted
+++ resolved
@@ -2,11 +2,6 @@
 eslint-disable @typescript-eslint/naming-convention
 */
 import { SubstrateEvent, DatabaseManager, EventContext, StoreContext } from '@joystream/hydra-common'
-<<<<<<< HEAD
-=======
-import { PalletProposalsCodexProposalDetails as RuntimeProposalDetails_V1001 } from '../generated/types/1001/types-lookup'
-import { PalletProposalsCodexProposalDetails as RuntimeProposalDetails_V2002 } from '../generated/types/2002/types-lookup'
->>>>>>> 5a5c2c93
 import BN from 'bn.js'
 import {
   Proposal,
@@ -348,16 +343,10 @@
   event,
   block,
 }: EventContext & StoreContext): Promise<void> {
-<<<<<<< HEAD
-  const { specVersion } = block.runtimeVersion
-  const [proposalId, generalProposalParameters, runtimeProposalDetails, proposalThreadId] =
-    specVersion === 1001 ? new ProposalCreatedEvent_V1001(event).params : new ProposalCreatedEvent_V2002(event).params
-=======
   const specVersion = block.runtimeVersion.specVersion
   const [proposalId, generalProposalParameters, runtimeProposalDetails, proposalThreadId] =
     specVersion >= 2002 ? new ProposalCreatedEvent_V2002(event).params : new ProposalCreatedEvent_V1001(event).params
 
->>>>>>> 5a5c2c93
   const eventTime = new Date(event.blockTimestamp)
   const proposalDetails = await parseProposalDetails(event, store, runtimeProposalDetails)
 
