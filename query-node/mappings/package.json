--- conflicted
+++ resolved
@@ -16,21 +16,12 @@
     "bootstrap-data:fetch": "yarn bootstrap-data:fetch:members && yarn bootstrap-data:fetch:workingGroups && yarn bootstrap-data:fetch:categories"
   },
   "dependencies": {
-<<<<<<< HEAD
     "@polkadot/types": "8.9.1",
     "@joystream/hydra-common": "^4.0.0-alpha.6",
     "@joystream/hydra-db-utils": "^4.0.0-alpha.6",
-    "@joystream/metadata-protobuf": "^2.2.0",
+    "@joystream/metadata-protobuf": "^2.4.0",
     "@joystream/types": "^0.20.2",
     "@joystream/warthog": "^2.41.9",
-=======
-    "@polkadot/types": "5.9.1",
-    "@joystream/hydra-common": "^3.1.0-alpha.27",
-    "@joystream/hydra-db-utils": "^3.1.0-alpha.27",
-    "@joystream/metadata-protobuf": "^2.3.0",
-    "@joystream/types": "^0.19.3",
-    "@joystream/warthog": "^2.41.4",
->>>>>>> 0c5f44ea
     "@apollo/client": "^3.2.5"
   },
   "devDependencies": {
