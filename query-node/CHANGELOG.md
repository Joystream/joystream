--- conflicted
+++ resolved
@@ -1,8 +1,7 @@
-<<<<<<< HEAD
 ### 2.0.0
 
 - Add support for Nara release - CRTs, freeze pallet proposal, new chain metadata spec
-=======
+
 ### 1.9.0
 
 - Add `isShort` field to `Video` entity. and updated mappings to process/set this filed
@@ -10,7 +9,6 @@
 ### 1.8.2
 
 - Fix validator profile verification - [#5061](https://github.com/Joystream/joystream/pull/5061)
->>>>>>> fc7a2976
 
 ### 1.8.0
 
