--- conflicted
+++ resolved
@@ -1,8 +1,4 @@
-<<<<<<< HEAD
-FROM liuchong/rustup:nightly AS builder
-=======
 FROM liuchong/rustup:1.46.0 AS builder
->>>>>>> 1860dd37
 LABEL description="Rust and WASM build environment for joystream and substrate"
 
 WORKDIR /setup
