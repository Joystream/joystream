--- conflicted
+++ resolved
@@ -1,12 +1,7 @@
 {
   "name": "@joystream/types",
-<<<<<<< HEAD
-  "version": "0.15.0",
+  "version": "0.17.0",
   "description": "Types for Joystream Substrate Runtime - Olympia release",
-=======
-  "version": "0.16.1",
-  "description": "Types for Joystream Substrate Runtime - Sumer release",
->>>>>>> b2765ec0
   "main": "index.js",
   "types": "index.d.ts",
   "scripts": {
@@ -27,15 +22,9 @@
   "author": "Joystream contributors",
   "maintainers": [],
   "dependencies": {
-<<<<<<< HEAD
-    "@polkadot/api": "2.4.1",
-    "@polkadot/keyring": "3.6.1",
-    "@polkadot/types": "2.4.1",
-=======
     "@polkadot/api": "4.2.1",
     "@polkadot/types": "4.2.1",
     "@polkadot/keyring": "^6.0.5",
->>>>>>> b2765ec0
     "@types/lodash": "^4.14.157",
     "@types/vfile": "^4.0.0",
     "ajv": "^6.11.0",
@@ -43,11 +32,7 @@
     "moment": "^2.24.0"
   },
   "devDependencies": {
-<<<<<<< HEAD
-    "@polkadot/typegen": "2.4.1",
-=======
     "@polkadot/typegen": "4.2.1",
->>>>>>> b2765ec0
     "ts-node": "^8.6.2",
     "typescript": "^4.0.3",
     "madge": "^3.9.2",
