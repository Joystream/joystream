--- conflicted
+++ resolved
@@ -1,12 +1,7 @@
 {
   "name": "@joystream/types",
-<<<<<<< HEAD
-  "version": "0.17.0",
+  "version": "0.18.0",
   "description": "Types for Joystream Substrate Runtime - Olympia release",
-=======
-  "version": "0.17.2",
-  "description": "Types for Joystream Substrate Runtime - Giza release",
->>>>>>> f62058ba
   "main": "index.js",
   "types": "index.d.ts",
   "scripts": {
@@ -30,15 +25,9 @@
   "author": "Joystream contributors",
   "maintainers": [],
   "dependencies": {
-<<<<<<< HEAD
-    "@polkadot/api": "5.3.2",
-    "@polkadot/types": "5.3.2",
-    "@polkadot/keyring": "^7.1.1",
-=======
     "@polkadot/api": "5.9.1",
     "@polkadot/types": "5.9.1",
     "@polkadot/keyring": "7.3.1",
->>>>>>> f62058ba
     "@types/lodash": "^4.14.157",
     "@types/vfile": "^4.0.0",
     "ajv": "^6.11.0",
@@ -46,17 +35,11 @@
     "moment": "^2.24.0"
   },
   "devDependencies": {
-<<<<<<< HEAD
-    "@polkadot/typegen": "5.3.2",
-    "ts-node": "^8.6.2",
-    "typescript": "^4.3.5",
-=======
     "@polkadot/typegen": "5.9.1",
     "ts-node": "^10.2.1",
     "typescript": "^4.4.3",
->>>>>>> f62058ba
     "madge": "^3.9.2",
-    "json-schema-to-typescript": "^9.1.1"
+    "json-schema-to-typescript": "^10.1.4"
   },
   "engines": {
     "node": ">=14.0.0",
