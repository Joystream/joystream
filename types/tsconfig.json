{
  "compilerOptions": {
    "target": "es2017",
    "module": "commonjs",
    "strict": true,
    "noImplicitAny": true,
    "noUnusedLocals": true,
    "noImplicitReturns": true,
    "moduleResolution": "node",
    "allowSyntheticDefaultImports": true,     /* Allow default imports from modules with no default export. This does not affect code emit, just typechecking. */
    "esModuleInterop": true,                  /* Enables emit interoperability between CommonJS and ES Modules via creation of namespace objects for all imports. Implies 'allowSyntheticDefaultImports'. */
    "experimentalDecorators": true,           /* Enables experimental support for ES7 decorators. */
    "declaration": true,
    "resolveJsonModule": true,
    "skipLibCheck": true,
    "types" : [
      "node"
    ],
    "forceConsistentCasingInFileNames": true,
    "baseUrl": ".",
    "outDir": "./",
  },
<<<<<<< HEAD
  "include": [
    "src/**/*.ts"
  ],
  "exclude": [
    "node_modules",
    "**/*.spec.ts",
    "**/*.d.ts"
  ]
=======
  "include": ["src/**/*.ts"],
  "exclude": ["src/scripts"]
>>>>>>> 063db674
}<|MERGE_RESOLUTION|>--- conflicted
+++ resolved
@@ -20,17 +20,13 @@
     "baseUrl": ".",
     "outDir": "./",
   },
-<<<<<<< HEAD
   "include": [
     "src/**/*.ts"
   ],
   "exclude": [
+    "src/scripts",
     "node_modules",
     "**/*.spec.ts",
     "**/*.d.ts"
   ]
-=======
-  "include": ["src/**/*.ts"],
-  "exclude": ["src/scripts"]
->>>>>>> 063db674
 }