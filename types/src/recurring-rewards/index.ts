--- conflicted
+++ resolved
@@ -47,11 +47,7 @@
       next_payment_at_block: Option.with('BlockNumber'),
       payout_interval: Option.with('BlockNumber'),
       total_reward_received: 'Balance',
-<<<<<<< HEAD
-      total_reward_missed: 'Balance'
-=======
       total_reward_missed: 'Balance',
->>>>>>> c24aaf05
     }, value);
   }
 
