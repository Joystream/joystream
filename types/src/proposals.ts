--- conflicted
+++ resolved
@@ -1,19 +1,9 @@
 import { Text, u32, Tuple, u8, u128, Vec, Option, Null, Bytes } from '@polkadot/types'
 import { BlockNumber, Balance } from '@polkadot/types/interfaces'
-<<<<<<< HEAD
 import { Constructor, ITuple } from '@polkadot/types/types'
-import { AccountId, MemberId, WorkingGroup, JoyEnum, JoyStructDecorated, BalanceKind, PostId } from './common'
+import { MemberId, WorkingGroup, JoyEnum, JoyStructDecorated, BalanceKind, PostId } from './common'
 import { ApplicationId, OpeningId, StakePolicy, WorkerId } from './working-group'
-=======
 import { GenericAccountId as AccountId } from '@polkadot/types/generic/AccountId'
-import { ThreadId, WorkingGroup, JoyEnum, JoyStructDecorated } from './common'
-import { MemberId } from './members'
-import { RoleParameters } from './roles'
-import { StakeId } from './stake'
-import { ElectionParameters } from './council'
-import { ActivateOpeningAt, OpeningId, ApplicationId } from './hiring'
-import { OpeningPolicyCommitment, WorkerId, RewardPolicy } from './working-group'
->>>>>>> b2765ec0
 
 export type IVotingResults = {
   abstensions: u32
@@ -88,17 +78,6 @@
   Slashed: 'Slashed',
 }
 
-<<<<<<< HEAD
-=======
-export type IActiveStake = {
-  stake_id: StakeId
-  source_account_id: AccountId
-}
-export class ActiveStake
-  extends JoyStructDecorated({ stake_id: StakeId, source_account_id: AccountId })
-  implements IActiveStake {}
-
->>>>>>> b2765ec0
 export class ExecutionFailedStatus extends JoyStructDecorated({
   error: Text,
 }) {}
@@ -215,31 +194,18 @@
   })
   implements IGeneralProposalParameters {}
 
-<<<<<<< HEAD
 export type ICreateOpeningParameters = {
   description: Bytes
   stake_policy: StakePolicy
   reward_per_block: Option<Balance>
-=======
-export type IAddOpeningParameters = {
-  activate_at: ActivateOpeningAt
-  commitment: OpeningPolicyCommitment
-  human_readable_text: Bytes
->>>>>>> b2765ec0
   working_group: WorkingGroup
 }
 
 export class CreateOpeningParameters
   extends JoyStructDecorated({
-<<<<<<< HEAD
     description: Bytes,
     stake_policy: StakePolicy,
     reward_per_block: Option.with(u128),
-=======
-    activate_at: ActivateOpeningAt,
-    commitment: OpeningPolicyCommitment,
-    human_readable_text: Bytes,
->>>>>>> b2765ec0
     working_group: WorkingGroup,
   })
   implements ICreateOpeningParameters {}
