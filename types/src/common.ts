--- conflicted
+++ resolved
@@ -108,11 +108,8 @@
 
 // Reserved keys are not part of the exported definition const, since they are not intented to be used
 export const WorkingGroupDef = {
-<<<<<<< HEAD
-=======
   // _Reserved0
   // _Reserved1
->>>>>>> ad57b220
   Storage: Null,
   Content: Null,
   Operations: Null,
