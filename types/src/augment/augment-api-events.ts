// Auto-generated via `yarn polkadot-types-from-chain`, do not edit
/* eslint-disable */

import type { ApiTypes } from '@polkadot/api-base/types';
import type { BTreeMap, BTreeSet, Bytes, Null, Option, Result, U8aFixed, Vec, bool, u128, u32, u64, u8 } from '@polkadot/types-codec';
import type { ITuple } from '@polkadot/types-codec/types';
import type { AccountId32, H256, Perquintill } from '@polkadot/types/interfaces/runtime';
import type { FrameSupportTokensMiscBalanceStatus, FrameSupportWeightsDispatchInfo, PalletCommonBalanceKind, PalletCommonWorkingGroup, PalletContentChannelActionPermission, PalletContentChannelCreationParametersRecord, PalletContentChannelFundsDestination, PalletContentChannelRecord, PalletContentChannelUpdateParametersRecord, PalletContentNftLimitPeriod, PalletContentNftTypesEnglishAuctionParamsRecord, PalletContentNftTypesNftIssuanceParametersRecord, PalletContentNftTypesOpenAuctionParamsRecord, PalletContentPendingTransfer, PalletContentPermissionsContentActor, PalletContentPermissionsCuratorGroupContentModerationAction, PalletContentPermissionsCuratorGroupPausableChannelFeature, PalletContentTransferCommitmentParameters, PalletContentUpdateChannelPayoutsParametersRecord, PalletContentVideoCreationParametersRecord, PalletContentVideoUpdateParametersRecord, PalletElectionProviderMultiPhaseElectionCompute, PalletForumExtendedPostIdObject, PalletForumPollInput, PalletForumPrivilegedActor, PalletImOnlineSr25519AppSr25519Public, PalletMembershipBuyMembershipParameters, PalletMembershipInviteMembershipParameters, PalletProjectTokenTokenIssuanceParameters, PalletProjectTokenTokenSale, PalletProjectTokenTransferPolicy, PalletProjectTokenValidated, PalletProjectTokenValidatedPayment, PalletProposalsCodexGeneralProposalParams, PalletProposalsCodexProposalDetails, PalletProposalsDiscussionThreadMode, PalletProposalsEngineProposalStatusesExecutionStatus, PalletProposalsEngineProposalStatusesProposalDecision, PalletProposalsEngineProposalStatusesProposalStatus, PalletProposalsEngineVoteKind, PalletReferendumOptionResult, PalletStakingExposure, PalletStakingValidatorPrefs, PalletStorageBagIdType, PalletStorageDistributionBucketIdRecord, PalletStorageDynamicBagIdType, PalletStorageDynamicBagType, PalletStorageUploadParametersRecord, PalletStorageVoucher, PalletWorkingGroupApplyOnOpeningParams, PalletWorkingGroupOpeningType, PalletWorkingGroupRewardPaymentType, PalletWorkingGroupStakePolicy, SpFinalityGrandpaAppPublic, SpRuntimeDispatchError } from '@polkadot/types/lookup';

declare module '@polkadot/api-base/types/events' {
  export interface AugmentedEvents<ApiType extends ApiTypes> {
    bagsList: {
      /**
       * Moved an account from one bag to another.
       **/
      Rebagged: AugmentedEvent<ApiType, [who: AccountId32, from: u64, to: u64], { who: AccountId32, from: u64, to: u64 }>;
      /**
       * Updated the score of some account to the given amount.
       **/
      ScoreUpdated: AugmentedEvent<ApiType, [who: AccountId32, newScore: u64], { who: AccountId32, newScore: u64 }>;
    };
    balances: {
      /**
       * A balance was set by root.
       **/
      BalanceSet: AugmentedEvent<ApiType, [who: AccountId32, free: u128, reserved: u128], { who: AccountId32, free: u128, reserved: u128 }>;
      /**
       * Some amount was deposited (e.g. for transaction fees).
       **/
      Deposit: AugmentedEvent<ApiType, [who: AccountId32, amount: u128], { who: AccountId32, amount: u128 }>;
      /**
       * An account was removed whose balance was non-zero but below ExistentialDeposit,
       * resulting in an outright loss.
       **/
      DustLost: AugmentedEvent<ApiType, [account: AccountId32, amount: u128], { account: AccountId32, amount: u128 }>;
      /**
       * An account was created with some free balance.
       **/
      Endowed: AugmentedEvent<ApiType, [account: AccountId32, freeBalance: u128], { account: AccountId32, freeBalance: u128 }>;
      /**
       * Some balance was reserved (moved from free to reserved).
       **/
      Reserved: AugmentedEvent<ApiType, [who: AccountId32, amount: u128], { who: AccountId32, amount: u128 }>;
      /**
       * Some balance was moved from the reserve of the first account to the second account.
       * Final argument indicates the destination balance type.
       **/
      ReserveRepatriated: AugmentedEvent<ApiType, [from: AccountId32, to: AccountId32, amount: u128, destinationStatus: FrameSupportTokensMiscBalanceStatus], { from: AccountId32, to: AccountId32, amount: u128, destinationStatus: FrameSupportTokensMiscBalanceStatus }>;
      /**
       * Some amount was removed from the account (e.g. for misbehavior).
       **/
      Slashed: AugmentedEvent<ApiType, [who: AccountId32, amount: u128], { who: AccountId32, amount: u128 }>;
      /**
       * Transfer succeeded.
       **/
      Transfer: AugmentedEvent<ApiType, [from: AccountId32, to: AccountId32, amount: u128], { from: AccountId32, to: AccountId32, amount: u128 }>;
      /**
       * Some balance was unreserved (moved from reserved to free).
       **/
      Unreserved: AugmentedEvent<ApiType, [who: AccountId32, amount: u128], { who: AccountId32, amount: u128 }>;
      /**
       * Some amount was withdrawn from the account (e.g. for transaction fees).
       **/
      Withdraw: AugmentedEvent<ApiType, [who: AccountId32, amount: u128], { who: AccountId32, amount: u128 }>;
    };
    constitution: {
      /**
       * Emits on constitution amendment.
       * Parameters:
       * - constitution text hash
       * - constitution text
       **/
      ConstutionAmended: AugmentedEvent<ApiType, [Bytes, Bytes]>;
    };
    content: {
      AuctionBidCanceled: AugmentedEvent<ApiType, [u64, u64]>;
      AuctionBidMade: AugmentedEvent<ApiType, [u64, u64, u128, Option<u64>]>;
      AuctionCanceled: AugmentedEvent<ApiType, [PalletContentPermissionsContentActor, u64]>;
      BidMadeCompletingAuction: AugmentedEvent<ApiType, [u64, u64, Option<u64>]>;
      BuyNowCanceled: AugmentedEvent<ApiType, [u64, PalletContentPermissionsContentActor]>;
      BuyNowPriceUpdated: AugmentedEvent<ApiType, [u64, PalletContentPermissionsContentActor, u128]>;
      CancelChannelTransfer: AugmentedEvent<ApiType, [u64, PalletContentPermissionsContentActor]>;
      CouncilRewardClaimed: AugmentedEvent<ApiType, [u64, u128]>;
      CreatorTokenIssued: AugmentedEvent<ApiType, [PalletContentPermissionsContentActor, u64, u64]>;
      CuratorAdded: AugmentedEvent<ApiType, [u64, u64, BTreeSet<PalletContentChannelActionPermission>]>;
      CuratorGroupCreated: AugmentedEvent<ApiType, [u64]>;
      CuratorGroupPermissionsUpdated: AugmentedEvent<ApiType, [u64, BTreeMap<u8, BTreeSet<PalletContentPermissionsCuratorGroupContentModerationAction>>]>;
      CuratorGroupStatusSet: AugmentedEvent<ApiType, [u64, bool]>;
      CuratorRemoved: AugmentedEvent<ApiType, [u64, u64]>;
      EnglishAuctionSettled: AugmentedEvent<ApiType, [u64, AccountId32, u64]>;
      EnglishAuctionStarted: AugmentedEvent<ApiType, [PalletContentPermissionsContentActor, u64, PalletContentNftTypesEnglishAuctionParamsRecord]>;
      /**
       * Nft limits
       **/
      GlobalNftLimitUpdated: AugmentedEvent<ApiType, [PalletContentNftLimitPeriod, u64]>;
      ChannelAgentRemarked: AugmentedEvent<ApiType, [PalletContentPermissionsContentActor, u64, Bytes]>;
      ChannelAssetsDeletedByModerator: AugmentedEvent<ApiType, [PalletContentPermissionsContentActor, u64, BTreeSet<u64>, Bytes]>;
      ChannelAssetsRemoved: AugmentedEvent<ApiType, [PalletContentPermissionsContentActor, u64, BTreeSet<u64>, PalletContentChannelRecord]>;
      ChannelCreated: AugmentedEvent<ApiType, [u64, PalletContentChannelRecord, PalletContentChannelCreationParametersRecord]>;
      ChannelDeleted: AugmentedEvent<ApiType, [PalletContentPermissionsContentActor, u64]>;
      ChannelDeletedByModerator: AugmentedEvent<ApiType, [PalletContentPermissionsContentActor, u64, Bytes]>;
      ChannelFundsWithdrawn: AugmentedEvent<ApiType, [PalletContentPermissionsContentActor, u64, u128, PalletContentChannelFundsDestination]>;
      ChannelNftLimitUpdated: AugmentedEvent<ApiType, [PalletContentPermissionsContentActor, PalletContentNftLimitPeriod, u64, u64]>;
      /**
       * Metaprotocols related event
       **/
      ChannelOwnerRemarked: AugmentedEvent<ApiType, [u64, Bytes]>;
      ChannelPausedFeaturesUpdatedByModerator: AugmentedEvent<ApiType, [PalletContentPermissionsContentActor, u64, BTreeSet<PalletContentPermissionsCuratorGroupPausableChannelFeature>, Bytes]>;
      ChannelPayoutsUpdated: AugmentedEvent<ApiType, [PalletContentUpdateChannelPayoutsParametersRecord, Option<u64>]>;
      ChannelPrivilegeLevelUpdated: AugmentedEvent<ApiType, [u64, u8]>;
      ChannelRewardClaimedAndWithdrawn: AugmentedEvent<ApiType, [PalletContentPermissionsContentActor, u64, u128, PalletContentChannelFundsDestination]>;
      ChannelRewardUpdated: AugmentedEvent<ApiType, [u128, u64]>;
      ChannelStateBloatBondValueUpdated: AugmentedEvent<ApiType, [u128]>;
      ChannelTransferAccepted: AugmentedEvent<ApiType, [u64, PalletContentTransferCommitmentParameters]>;
      ChannelUpdated: AugmentedEvent<ApiType, [PalletContentPermissionsContentActor, u64, PalletContentChannelUpdateParametersRecord, BTreeSet<u64>]>;
      ChannelVisibilitySetByModerator: AugmentedEvent<ApiType, [PalletContentPermissionsContentActor, u64, bool, Bytes]>;
<<<<<<< HEAD
=======
      CouncilRewardClaimed: AugmentedEvent<ApiType, [u64, u128]>;
      CreatorTokenIssued: AugmentedEvent<ApiType, [PalletContentPermissionsContentActor, u64, u64]>;
      CuratorAdded: AugmentedEvent<ApiType, [u64, u64, BTreeSet<PalletContentChannelActionPermission>]>;
      CuratorGroupCreated: AugmentedEvent<ApiType, [u64]>;
      CuratorGroupPermissionsUpdated: AugmentedEvent<ApiType, [u64, BTreeMap<u8, BTreeSet<PalletContentPermissionsCuratorGroupContentModerationAction>>]>;
      CuratorGroupStatusSet: AugmentedEvent<ApiType, [u64, bool]>;
      CuratorRemoved: AugmentedEvent<ApiType, [u64, u64]>;
      EnglishAuctionSettled: AugmentedEvent<ApiType, [u64, AccountId32, u64]>;
      EnglishAuctionStarted: AugmentedEvent<ApiType, [PalletContentPermissionsContentActor, u64, PalletContentNftTypesEnglishAuctionParamsRecord]>;
      GlobalNftLimitUpdated: AugmentedEvent<ApiType, [PalletContentNftLimitPeriod, u64]>;
>>>>>>> 43103115
      InitializedChannelTransfer: AugmentedEvent<ApiType, [u64, PalletContentPermissionsContentActor, PalletContentPendingTransfer]>;
      NftBought: AugmentedEvent<ApiType, [u64, u64]>;
      NftDestroyed: AugmentedEvent<ApiType, [PalletContentPermissionsContentActor, u64]>;
      NftIssued: AugmentedEvent<ApiType, [PalletContentPermissionsContentActor, u64, PalletContentNftTypesNftIssuanceParametersRecord]>;
      NftOwnerRemarked: AugmentedEvent<ApiType, [PalletContentPermissionsContentActor, u64, Bytes]>;
      NftSellOrderMade: AugmentedEvent<ApiType, [u64, PalletContentPermissionsContentActor, u128]>;
      NftSlingedBackToTheOriginalArtist: AugmentedEvent<ApiType, [u64, PalletContentPermissionsContentActor]>;
      OfferAccepted: AugmentedEvent<ApiType, [u64]>;
      OfferCanceled: AugmentedEvent<ApiType, [u64, PalletContentPermissionsContentActor]>;
      OfferStarted: AugmentedEvent<ApiType, [u64, PalletContentPermissionsContentActor, u64, Option<u128>]>;
      OpenAuctionBidAccepted: AugmentedEvent<ApiType, [PalletContentPermissionsContentActor, u64, u64, u128]>;
      OpenAuctionStarted: AugmentedEvent<ApiType, [PalletContentPermissionsContentActor, u64, PalletContentNftTypesOpenAuctionParamsRecord, u64]>;
      ToggledNftLimits: AugmentedEvent<ApiType, [bool]>;
      VideoAssetsDeletedByModerator: AugmentedEvent<ApiType, [PalletContentPermissionsContentActor, u64, BTreeSet<u64>, bool, Bytes]>;
      VideoCreated: AugmentedEvent<ApiType, [PalletContentPermissionsContentActor, u64, u64, PalletContentVideoCreationParametersRecord, BTreeSet<u64>]>;
      VideoDeleted: AugmentedEvent<ApiType, [PalletContentPermissionsContentActor, u64]>;
      VideoDeletedByModerator: AugmentedEvent<ApiType, [PalletContentPermissionsContentActor, u64, Bytes]>;
      VideoStateBloatBondValueUpdated: AugmentedEvent<ApiType, [u128]>;
      VideoUpdated: AugmentedEvent<ApiType, [PalletContentPermissionsContentActor, u64, PalletContentVideoUpdateParametersRecord, BTreeSet<u64>]>;
      VideoVisibilitySetByModerator: AugmentedEvent<ApiType, [PalletContentPermissionsContentActor, u64, bool, Bytes]>;
    };
    contentWorkingGroup: {
      /**
       * Emits on withdrawing the application for the regular worker/lead opening.
       * Params:
       * - Job application id
       **/
      ApplicationWithdrawn: AugmentedEvent<ApiType, [u64]>;
      /**
       * Emits on adding the application for the worker opening.
       * Params:
       * - Opening parameteres
       * - Application id
       **/
      AppliedOnOpening: AugmentedEvent<ApiType, [PalletWorkingGroupApplyOnOpeningParams, u64]>;
      /**
       * Emits on setting the budget for the working group.
       * Params:
       * - new budget
       **/
      BudgetSet: AugmentedEvent<ApiType, [u128]>;
      /**
       * Emits on budget from the working group being spent
       * Params:
       * - Receiver Account Id.
       * - Balance spent.
       * - Rationale.
       **/
      BudgetSpending: AugmentedEvent<ApiType, [AccountId32, u128, Option<Bytes>]>;
      /**
       * Emits on setting the group leader.
       * Params:
       * - Group worker id.
       **/
      LeaderSet: AugmentedEvent<ApiType, [u64]>;
      /**
       * Emits on un-setting the leader.
       **/
      LeaderUnset: AugmentedEvent<ApiType, []>;
      /**
       * Emits on Lead making a remark message
       * Params:
       * - message
       **/
      LeadRemarked: AugmentedEvent<ApiType, [Bytes]>;
      /**
       * Emits on reaching new missed reward.
       * Params:
       * - Worker ID.
       * - Missed reward (optional). None means 'no missed reward'.
       **/
      NewMissedRewardLevelReached: AugmentedEvent<ApiType, [u64, Option<u128>]>;
      /**
       * Emits on adding new job opening.
       * Params:
       * - Opening id
       * - Description
       * - Opening Type(Lead or Worker)
       * - Stake Policy for the opening
       * - Reward per block
       **/
      OpeningAdded: AugmentedEvent<ApiType, [u64, Bytes, PalletWorkingGroupOpeningType, PalletWorkingGroupStakePolicy, Option<u128>]>;
      /**
       * Emits on canceling the job opening.
       * Params:
       * - Opening id
       **/
      OpeningCanceled: AugmentedEvent<ApiType, [u64]>;
      /**
       * Emits on filling the job opening.
       * Params:
       * - Worker opening id
       * - Worker application id to the worker id dictionary
       * - Applicationd ids used to fill the opening
       **/
      OpeningFilled: AugmentedEvent<ApiType, [u64, BTreeMap<u64, u64>, BTreeSet<u64>]>;
      /**
       * Emits on paying the reward.
       * Params:
       * - Id of the worker.
       * - Receiver Account Id.
       * - Reward
       * - Payment type (missed reward or regular one)
       **/
      RewardPaid: AugmentedEvent<ApiType, [u64, AccountId32, u128, PalletWorkingGroupRewardPaymentType]>;
      /**
       * Emits on decreasing the regular worker/lead stake.
       * Params:
       * - regular worker/lead id.
       * - stake delta amount
       **/
      StakeDecreased: AugmentedEvent<ApiType, [u64, u128]>;
      /**
       * Emits on increasing the regular worker/lead stake.
       * Params:
       * - regular worker/lead id.
       * - stake delta amount
       **/
      StakeIncreased: AugmentedEvent<ApiType, [u64, u128]>;
      /**
       * Emits on slashing the regular worker/lead stake.
       * Params:
       * - regular worker/lead id.
       * - actual slashed balance.
       * - Requested slashed balance.
       * - Rationale.
       **/
      StakeSlashed: AugmentedEvent<ApiType, [u64, u128, u128, Option<Bytes>]>;
      /**
       * Emits on updating the status text of the working group.
       * Params:
       * - status text hash
       * - status text
       **/
      StatusTextChanged: AugmentedEvent<ApiType, [Bytes, Option<Bytes>]>;
      /**
       * Emits on terminating the leader.
       * Params:
       * - leader worker id.
       * - Penalty.
       * - Rationale.
       **/
      TerminatedLeader: AugmentedEvent<ApiType, [u64, Option<u128>, Option<Bytes>]>;
      /**
       * Emits on terminating the worker.
       * Params:
       * - worker id.
       * - Penalty.
       * - Rationale.
       **/
      TerminatedWorker: AugmentedEvent<ApiType, [u64, Option<u128>, Option<Bytes>]>;
      /**
       * Emits on exiting the worker.
       * Params:
       * - worker id.
       * - Rationale.
       **/
      WorkerExited: AugmentedEvent<ApiType, [u64]>;
      /**
       * Emits on Lead making a remark message
       * Params:
       * - worker
       * - message
       **/
      WorkerRemarked: AugmentedEvent<ApiType, [u64, Bytes]>;
      /**
       * Emits on updating the reward account of the worker.
       * Params:
       * - Id of the worker.
       * - Reward account id of the worker.
       **/
      WorkerRewardAccountUpdated: AugmentedEvent<ApiType, [u64, AccountId32]>;
      /**
       * Emits on updating the reward amount of the worker.
       * Params:
       * - Id of the worker.
       * - Reward per block
       **/
      WorkerRewardAmountUpdated: AugmentedEvent<ApiType, [u64, Option<u128>]>;
      /**
       * Emits on updating the role account of the worker.
       * Params:
       * - Id of the worker.
       * - Role account id of the worker.
       **/
      WorkerRoleAccountUpdated: AugmentedEvent<ApiType, [u64, AccountId32]>;
      /**
       * Emits when worker started leaving their role.
       * Params:
       * - Worker id.
       * - Rationale.
       **/
      WorkerStartedLeaving: AugmentedEvent<ApiType, [u64, Option<Bytes>]>;
      /**
       * Emits on updating the worker storage role.
       * Params:
       * - Id of the worker.
       * - Raw storage field.
       **/
      WorkerStorageUpdated: AugmentedEvent<ApiType, [u64, Bytes]>;
      /**
       * Fund the working group budget.
       * Params:
       * - Member ID
       * - Amount of balance
       * - Rationale
       **/
      WorkingGroupBudgetFunded: AugmentedEvent<ApiType, [u64, u128, Bytes]>;
    };
    council: {
      /**
       * New council was elected
       **/
      AnnouncingPeriodStarted: AugmentedEvent<ApiType, []>;
      /**
       * Budget balance was changed by the root.
       **/
      BudgetBalanceSet: AugmentedEvent<ApiType, [u128]>;
      /**
       * Budget increment has been updated.
       **/
      BudgetIncrementUpdated: AugmentedEvent<ApiType, [u128]>;
      /**
       * Budget balance was increased by automatic refill.
       **/
      BudgetRefill: AugmentedEvent<ApiType, [u128]>;
      /**
       * The next budget refill was planned.
       **/
      BudgetRefillPlanned: AugmentedEvent<ApiType, [u32]>;
      /**
       * The candidate has set a new note for their candidacy
       **/
      CandidacyNoteSet: AugmentedEvent<ApiType, [u64, Bytes]>;
      /**
       * Candidacy stake that was no longer needed was released
       **/
      CandidacyStakeRelease: AugmentedEvent<ApiType, [u64]>;
      /**
       * Candidate has withdrawn his candidacy
       **/
      CandidacyWithdraw: AugmentedEvent<ApiType, [u64]>;
      /**
       * Candidate remark message
       **/
      CandidateRemarked: AugmentedEvent<ApiType, [u64, Bytes]>;
      /**
       * Fund the council budget.
       * Params:
       * - Member ID
       * - Amount of balance
       * - Rationale
       **/
      CouncilBudgetFunded: AugmentedEvent<ApiType, [u64, u128, Bytes]>;
      /**
       * Councilor remark message
       **/
      CouncilorRemarked: AugmentedEvent<ApiType, [u64, Bytes]>;
      /**
       * Councilor reward has been updated.
       **/
      CouncilorRewardUpdated: AugmentedEvent<ApiType, [u128]>;
      /**
       * New candidate announced
       **/
      NewCandidate: AugmentedEvent<ApiType, [u64, AccountId32, AccountId32, u128]>;
      /**
       * New council was elected and appointed
       **/
      NewCouncilElected: AugmentedEvent<ApiType, [Vec<u64>]>;
      /**
       * New council was not elected
       **/
      NewCouncilNotElected: AugmentedEvent<ApiType, []>;
      /**
       * Announcing period can't finish because of insufficient candidtate count
       **/
      NotEnoughCandidates: AugmentedEvent<ApiType, []>;
      /**
       * Request has been funded
       **/
      RequestFunded: AugmentedEvent<ApiType, [AccountId32, u128]>;
      /**
       * The whole reward was paid to the council member.
       **/
      RewardPayment: AugmentedEvent<ApiType, [u64, AccountId32, u128, u128]>;
      /**
       * Candidates are announced and voting starts
       **/
      VotingPeriodStarted: AugmentedEvent<ApiType, [u64]>;
    };
    distributionWorkingGroup: {
      /**
       * Emits on withdrawing the application for the regular worker/lead opening.
       * Params:
       * - Job application id
       **/
      ApplicationWithdrawn: AugmentedEvent<ApiType, [u64]>;
      /**
       * Emits on adding the application for the worker opening.
       * Params:
       * - Opening parameteres
       * - Application id
       **/
      AppliedOnOpening: AugmentedEvent<ApiType, [PalletWorkingGroupApplyOnOpeningParams, u64]>;
      /**
       * Emits on setting the budget for the working group.
       * Params:
       * - new budget
       **/
      BudgetSet: AugmentedEvent<ApiType, [u128]>;
      /**
       * Emits on budget from the working group being spent
       * Params:
       * - Receiver Account Id.
       * - Balance spent.
       * - Rationale.
       **/
      BudgetSpending: AugmentedEvent<ApiType, [AccountId32, u128, Option<Bytes>]>;
      /**
       * Emits on setting the group leader.
       * Params:
       * - Group worker id.
       **/
      LeaderSet: AugmentedEvent<ApiType, [u64]>;
      /**
       * Emits on un-setting the leader.
       **/
      LeaderUnset: AugmentedEvent<ApiType, []>;
      /**
       * Emits on Lead making a remark message
       * Params:
       * - message
       **/
      LeadRemarked: AugmentedEvent<ApiType, [Bytes]>;
      /**
       * Emits on reaching new missed reward.
       * Params:
       * - Worker ID.
       * - Missed reward (optional). None means 'no missed reward'.
       **/
      NewMissedRewardLevelReached: AugmentedEvent<ApiType, [u64, Option<u128>]>;
      /**
       * Emits on adding new job opening.
       * Params:
       * - Opening id
       * - Description
       * - Opening Type(Lead or Worker)
       * - Stake Policy for the opening
       * - Reward per block
       **/
      OpeningAdded: AugmentedEvent<ApiType, [u64, Bytes, PalletWorkingGroupOpeningType, PalletWorkingGroupStakePolicy, Option<u128>]>;
      /**
       * Emits on canceling the job opening.
       * Params:
       * - Opening id
       **/
      OpeningCanceled: AugmentedEvent<ApiType, [u64]>;
      /**
       * Emits on filling the job opening.
       * Params:
       * - Worker opening id
       * - Worker application id to the worker id dictionary
       * - Applicationd ids used to fill the opening
       **/
      OpeningFilled: AugmentedEvent<ApiType, [u64, BTreeMap<u64, u64>, BTreeSet<u64>]>;
      /**
       * Emits on paying the reward.
       * Params:
       * - Id of the worker.
       * - Receiver Account Id.
       * - Reward
       * - Payment type (missed reward or regular one)
       **/
      RewardPaid: AugmentedEvent<ApiType, [u64, AccountId32, u128, PalletWorkingGroupRewardPaymentType]>;
      /**
       * Emits on decreasing the regular worker/lead stake.
       * Params:
       * - regular worker/lead id.
       * - stake delta amount
       **/
      StakeDecreased: AugmentedEvent<ApiType, [u64, u128]>;
      /**
       * Emits on increasing the regular worker/lead stake.
       * Params:
       * - regular worker/lead id.
       * - stake delta amount
       **/
      StakeIncreased: AugmentedEvent<ApiType, [u64, u128]>;
      /**
       * Emits on slashing the regular worker/lead stake.
       * Params:
       * - regular worker/lead id.
       * - actual slashed balance.
       * - Requested slashed balance.
       * - Rationale.
       **/
      StakeSlashed: AugmentedEvent<ApiType, [u64, u128, u128, Option<Bytes>]>;
      /**
       * Emits on updating the status text of the working group.
       * Params:
       * - status text hash
       * - status text
       **/
      StatusTextChanged: AugmentedEvent<ApiType, [Bytes, Option<Bytes>]>;
      /**
       * Emits on terminating the leader.
       * Params:
       * - leader worker id.
       * - Penalty.
       * - Rationale.
       **/
      TerminatedLeader: AugmentedEvent<ApiType, [u64, Option<u128>, Option<Bytes>]>;
      /**
       * Emits on terminating the worker.
       * Params:
       * - worker id.
       * - Penalty.
       * - Rationale.
       **/
      TerminatedWorker: AugmentedEvent<ApiType, [u64, Option<u128>, Option<Bytes>]>;
      /**
       * Emits on exiting the worker.
       * Params:
       * - worker id.
       * - Rationale.
       **/
      WorkerExited: AugmentedEvent<ApiType, [u64]>;
      /**
       * Emits on Lead making a remark message
       * Params:
       * - worker
       * - message
       **/
      WorkerRemarked: AugmentedEvent<ApiType, [u64, Bytes]>;
      /**
       * Emits on updating the reward account of the worker.
       * Params:
       * - Id of the worker.
       * - Reward account id of the worker.
       **/
      WorkerRewardAccountUpdated: AugmentedEvent<ApiType, [u64, AccountId32]>;
      /**
       * Emits on updating the reward amount of the worker.
       * Params:
       * - Id of the worker.
       * - Reward per block
       **/
      WorkerRewardAmountUpdated: AugmentedEvent<ApiType, [u64, Option<u128>]>;
      /**
       * Emits on updating the role account of the worker.
       * Params:
       * - Id of the worker.
       * - Role account id of the worker.
       **/
      WorkerRoleAccountUpdated: AugmentedEvent<ApiType, [u64, AccountId32]>;
      /**
       * Emits when worker started leaving their role.
       * Params:
       * - Worker id.
       * - Rationale.
       **/
      WorkerStartedLeaving: AugmentedEvent<ApiType, [u64, Option<Bytes>]>;
      /**
       * Emits on updating the worker storage role.
       * Params:
       * - Id of the worker.
       * - Raw storage field.
       **/
      WorkerStorageUpdated: AugmentedEvent<ApiType, [u64, Bytes]>;
      /**
       * Fund the working group budget.
       * Params:
       * - Member ID
       * - Amount of balance
       * - Rationale
       **/
      WorkingGroupBudgetFunded: AugmentedEvent<ApiType, [u64, u128, Bytes]>;
    };
    electionProviderMultiPhase: {
      /**
       * The election has been finalized, with `Some` of the given computation, or else if the
       * election failed, `None`.
       **/
      ElectionFinalized: AugmentedEvent<ApiType, [electionCompute: Option<PalletElectionProviderMultiPhaseElectionCompute>], { electionCompute: Option<PalletElectionProviderMultiPhaseElectionCompute> }>;
      /**
       * An account has been rewarded for their signed submission being finalized.
       **/
      Rewarded: AugmentedEvent<ApiType, [account: AccountId32, value: u128], { account: AccountId32, value: u128 }>;
      /**
       * The signed phase of the given round has started.
       **/
      SignedPhaseStarted: AugmentedEvent<ApiType, [round: u32], { round: u32 }>;
      /**
       * An account has been slashed for submitting an invalid signed submission.
       **/
      Slashed: AugmentedEvent<ApiType, [account: AccountId32, value: u128], { account: AccountId32, value: u128 }>;
      /**
       * A solution was stored with the given compute.
       * 
       * If the solution is signed, this means that it hasn't yet been processed. If the
       * solution is unsigned, this means that it has also been processed.
       * 
       * The `bool` is `true` when a previous solution was ejected to make room for this one.
       **/
      SolutionStored: AugmentedEvent<ApiType, [electionCompute: PalletElectionProviderMultiPhaseElectionCompute, prevEjected: bool], { electionCompute: PalletElectionProviderMultiPhaseElectionCompute, prevEjected: bool }>;
      /**
       * The unsigned phase of the given round has started.
       **/
      UnsignedPhaseStarted: AugmentedEvent<ApiType, [round: u32], { round: u32 }>;
    };
    forum: {
      /**
       * An arhical status of category with given id was updated.
       * The second argument reflects the new archival status of the category.
       **/
      CategoryArchivalStatusUpdated: AugmentedEvent<ApiType, [u64, bool, PalletForumPrivilegedActor]>;
      /**
       * A category was introduced
       **/
      CategoryCreated: AugmentedEvent<ApiType, [u64, Option<u64>, Bytes, Bytes]>;
      /**
       * A category was deleted
       **/
      CategoryDeleted: AugmentedEvent<ApiType, [u64, PalletForumPrivilegedActor]>;
      /**
       * A discription of category with given id was updated.
       * The second argument reflects the new description hash of the category.
       **/
      CategoryDescriptionUpdated: AugmentedEvent<ApiType, [u64, H256, PalletForumPrivilegedActor]>;
      /**
       * An moderator ability to moderate a category and its subcategories updated
       **/
      CategoryMembershipOfModeratorUpdated: AugmentedEvent<ApiType, [u64, u64, bool]>;
      /**
       * Sticky thread updated for category
       **/
      CategoryStickyThreadUpdate: AugmentedEvent<ApiType, [u64, Vec<u64>, PalletForumPrivilegedActor]>;
      /**
       * A title of category with given id was updated.
       * The second argument reflects the new title hash of the category.
       **/
      CategoryTitleUpdated: AugmentedEvent<ApiType, [u64, H256, PalletForumPrivilegedActor]>;
      /**
       * Post with given id was created.
       **/
      PostAdded: AugmentedEvent<ApiType, [u64, u64, u64, u64, Bytes, bool]>;
      /**
       * Post with givne id was deleted.
       **/
      PostDeleted: AugmentedEvent<ApiType, [Bytes, u64, BTreeMap<PalletForumExtendedPostIdObject, bool>]>;
      /**
       * Post with givne id was moderated.
       **/
      PostModerated: AugmentedEvent<ApiType, [u64, Bytes, PalletForumPrivilegedActor, u64, u64]>;
      /**
       * Thumb up post
       **/
      PostReacted: AugmentedEvent<ApiType, [u64, u64, u64, u64, u64]>;
      /**
       * Post with given id had its text updated.
       * The second argument reflects the number of total edits when the text update occurs.
       **/
      PostTextUpdated: AugmentedEvent<ApiType, [u64, u64, u64, u64, Bytes]>;
      /**
       * A thread with given id was created.
       * A third argument reflects the initial post id of the thread.
       **/
      ThreadCreated: AugmentedEvent<ApiType, [u64, u64, u64, u64, Bytes, Bytes, Option<PalletForumPollInput>]>;
      /**
       * A thread was deleted.
       **/
      ThreadDeleted: AugmentedEvent<ApiType, [u64, u64, u64, bool]>;
      /**
       * A thread metadata given id was updated.
       **/
      ThreadMetadataUpdated: AugmentedEvent<ApiType, [u64, u64, u64, Bytes]>;
      /**
       * A thread with given id was moderated.
       **/
      ThreadModerated: AugmentedEvent<ApiType, [u64, Bytes, PalletForumPrivilegedActor, u64]>;
      /**
       * A thread was moved to new category
       **/
      ThreadMoved: AugmentedEvent<ApiType, [u64, u64, PalletForumPrivilegedActor, u64]>;
      /**
       * A thread with given id was updated.
       * The second argument reflects the new archival status of the thread.
       **/
      ThreadUpdated: AugmentedEvent<ApiType, [u64, bool, PalletForumPrivilegedActor, u64]>;
      /**
       * Vote on poll
       **/
      VoteOnPoll: AugmentedEvent<ApiType, [u64, u32, u64, u64]>;
    };
    forumWorkingGroup: {
      /**
       * Emits on withdrawing the application for the regular worker/lead opening.
       * Params:
       * - Job application id
       **/
      ApplicationWithdrawn: AugmentedEvent<ApiType, [u64]>;
      /**
       * Emits on adding the application for the worker opening.
       * Params:
       * - Opening parameteres
       * - Application id
       **/
      AppliedOnOpening: AugmentedEvent<ApiType, [PalletWorkingGroupApplyOnOpeningParams, u64]>;
      /**
       * Emits on setting the budget for the working group.
       * Params:
       * - new budget
       **/
      BudgetSet: AugmentedEvent<ApiType, [u128]>;
      /**
       * Emits on budget from the working group being spent
       * Params:
       * - Receiver Account Id.
       * - Balance spent.
       * - Rationale.
       **/
      BudgetSpending: AugmentedEvent<ApiType, [AccountId32, u128, Option<Bytes>]>;
      /**
       * Emits on setting the group leader.
       * Params:
       * - Group worker id.
       **/
      LeaderSet: AugmentedEvent<ApiType, [u64]>;
      /**
       * Emits on un-setting the leader.
       **/
      LeaderUnset: AugmentedEvent<ApiType, []>;
      /**
       * Emits on Lead making a remark message
       * Params:
       * - message
       **/
      LeadRemarked: AugmentedEvent<ApiType, [Bytes]>;
      /**
       * Emits on reaching new missed reward.
       * Params:
       * - Worker ID.
       * - Missed reward (optional). None means 'no missed reward'.
       **/
      NewMissedRewardLevelReached: AugmentedEvent<ApiType, [u64, Option<u128>]>;
      /**
       * Emits on adding new job opening.
       * Params:
       * - Opening id
       * - Description
       * - Opening Type(Lead or Worker)
       * - Stake Policy for the opening
       * - Reward per block
       **/
      OpeningAdded: AugmentedEvent<ApiType, [u64, Bytes, PalletWorkingGroupOpeningType, PalletWorkingGroupStakePolicy, Option<u128>]>;
      /**
       * Emits on canceling the job opening.
       * Params:
       * - Opening id
       **/
      OpeningCanceled: AugmentedEvent<ApiType, [u64]>;
      /**
       * Emits on filling the job opening.
       * Params:
       * - Worker opening id
       * - Worker application id to the worker id dictionary
       * - Applicationd ids used to fill the opening
       **/
      OpeningFilled: AugmentedEvent<ApiType, [u64, BTreeMap<u64, u64>, BTreeSet<u64>]>;
      /**
       * Emits on paying the reward.
       * Params:
       * - Id of the worker.
       * - Receiver Account Id.
       * - Reward
       * - Payment type (missed reward or regular one)
       **/
      RewardPaid: AugmentedEvent<ApiType, [u64, AccountId32, u128, PalletWorkingGroupRewardPaymentType]>;
      /**
       * Emits on decreasing the regular worker/lead stake.
       * Params:
       * - regular worker/lead id.
       * - stake delta amount
       **/
      StakeDecreased: AugmentedEvent<ApiType, [u64, u128]>;
      /**
       * Emits on increasing the regular worker/lead stake.
       * Params:
       * - regular worker/lead id.
       * - stake delta amount
       **/
      StakeIncreased: AugmentedEvent<ApiType, [u64, u128]>;
      /**
       * Emits on slashing the regular worker/lead stake.
       * Params:
       * - regular worker/lead id.
       * - actual slashed balance.
       * - Requested slashed balance.
       * - Rationale.
       **/
      StakeSlashed: AugmentedEvent<ApiType, [u64, u128, u128, Option<Bytes>]>;
      /**
       * Emits on updating the status text of the working group.
       * Params:
       * - status text hash
       * - status text
       **/
      StatusTextChanged: AugmentedEvent<ApiType, [Bytes, Option<Bytes>]>;
      /**
       * Emits on terminating the leader.
       * Params:
       * - leader worker id.
       * - Penalty.
       * - Rationale.
       **/
      TerminatedLeader: AugmentedEvent<ApiType, [u64, Option<u128>, Option<Bytes>]>;
      /**
       * Emits on terminating the worker.
       * Params:
       * - worker id.
       * - Penalty.
       * - Rationale.
       **/
      TerminatedWorker: AugmentedEvent<ApiType, [u64, Option<u128>, Option<Bytes>]>;
      /**
       * Emits on exiting the worker.
       * Params:
       * - worker id.
       * - Rationale.
       **/
      WorkerExited: AugmentedEvent<ApiType, [u64]>;
      /**
       * Emits on Lead making a remark message
       * Params:
       * - worker
       * - message
       **/
      WorkerRemarked: AugmentedEvent<ApiType, [u64, Bytes]>;
      /**
       * Emits on updating the reward account of the worker.
       * Params:
       * - Id of the worker.
       * - Reward account id of the worker.
       **/
      WorkerRewardAccountUpdated: AugmentedEvent<ApiType, [u64, AccountId32]>;
      /**
       * Emits on updating the reward amount of the worker.
       * Params:
       * - Id of the worker.
       * - Reward per block
       **/
      WorkerRewardAmountUpdated: AugmentedEvent<ApiType, [u64, Option<u128>]>;
      /**
       * Emits on updating the role account of the worker.
       * Params:
       * - Id of the worker.
       * - Role account id of the worker.
       **/
      WorkerRoleAccountUpdated: AugmentedEvent<ApiType, [u64, AccountId32]>;
      /**
       * Emits when worker started leaving their role.
       * Params:
       * - Worker id.
       * - Rationale.
       **/
      WorkerStartedLeaving: AugmentedEvent<ApiType, [u64, Option<Bytes>]>;
      /**
       * Emits on updating the worker storage role.
       * Params:
       * - Id of the worker.
       * - Raw storage field.
       **/
      WorkerStorageUpdated: AugmentedEvent<ApiType, [u64, Bytes]>;
      /**
       * Fund the working group budget.
       * Params:
       * - Member ID
       * - Amount of balance
       * - Rationale
       **/
      WorkingGroupBudgetFunded: AugmentedEvent<ApiType, [u64, u128, Bytes]>;
    };
    gatewayWorkingGroup: {
      /**
       * Emits on withdrawing the application for the regular worker/lead opening.
       * Params:
       * - Job application id
       **/
      ApplicationWithdrawn: AugmentedEvent<ApiType, [u64]>;
      /**
       * Emits on adding the application for the worker opening.
       * Params:
       * - Opening parameteres
       * - Application id
       **/
      AppliedOnOpening: AugmentedEvent<ApiType, [PalletWorkingGroupApplyOnOpeningParams, u64]>;
      /**
       * Emits on setting the budget for the working group.
       * Params:
       * - new budget
       **/
      BudgetSet: AugmentedEvent<ApiType, [u128]>;
      /**
       * Emits on budget from the working group being spent
       * Params:
       * - Receiver Account Id.
       * - Balance spent.
       * - Rationale.
       **/
      BudgetSpending: AugmentedEvent<ApiType, [AccountId32, u128, Option<Bytes>]>;
      /**
       * Emits on setting the group leader.
       * Params:
       * - Group worker id.
       **/
      LeaderSet: AugmentedEvent<ApiType, [u64]>;
      /**
       * Emits on un-setting the leader.
       **/
      LeaderUnset: AugmentedEvent<ApiType, []>;
      /**
       * Emits on Lead making a remark message
       * Params:
       * - message
       **/
      LeadRemarked: AugmentedEvent<ApiType, [Bytes]>;
      /**
       * Emits on reaching new missed reward.
       * Params:
       * - Worker ID.
       * - Missed reward (optional). None means 'no missed reward'.
       **/
      NewMissedRewardLevelReached: AugmentedEvent<ApiType, [u64, Option<u128>]>;
      /**
       * Emits on adding new job opening.
       * Params:
       * - Opening id
       * - Description
       * - Opening Type(Lead or Worker)
       * - Stake Policy for the opening
       * - Reward per block
       **/
      OpeningAdded: AugmentedEvent<ApiType, [u64, Bytes, PalletWorkingGroupOpeningType, PalletWorkingGroupStakePolicy, Option<u128>]>;
      /**
       * Emits on canceling the job opening.
       * Params:
       * - Opening id
       **/
      OpeningCanceled: AugmentedEvent<ApiType, [u64]>;
      /**
       * Emits on filling the job opening.
       * Params:
       * - Worker opening id
       * - Worker application id to the worker id dictionary
       * - Applicationd ids used to fill the opening
       **/
      OpeningFilled: AugmentedEvent<ApiType, [u64, BTreeMap<u64, u64>, BTreeSet<u64>]>;
      /**
       * Emits on paying the reward.
       * Params:
       * - Id of the worker.
       * - Receiver Account Id.
       * - Reward
       * - Payment type (missed reward or regular one)
       **/
      RewardPaid: AugmentedEvent<ApiType, [u64, AccountId32, u128, PalletWorkingGroupRewardPaymentType]>;
      /**
       * Emits on decreasing the regular worker/lead stake.
       * Params:
       * - regular worker/lead id.
       * - stake delta amount
       **/
      StakeDecreased: AugmentedEvent<ApiType, [u64, u128]>;
      /**
       * Emits on increasing the regular worker/lead stake.
       * Params:
       * - regular worker/lead id.
       * - stake delta amount
       **/
      StakeIncreased: AugmentedEvent<ApiType, [u64, u128]>;
      /**
       * Emits on slashing the regular worker/lead stake.
       * Params:
       * - regular worker/lead id.
       * - actual slashed balance.
       * - Requested slashed balance.
       * - Rationale.
       **/
      StakeSlashed: AugmentedEvent<ApiType, [u64, u128, u128, Option<Bytes>]>;
      /**
       * Emits on updating the status text of the working group.
       * Params:
       * - status text hash
       * - status text
       **/
      StatusTextChanged: AugmentedEvent<ApiType, [Bytes, Option<Bytes>]>;
      /**
       * Emits on terminating the leader.
       * Params:
       * - leader worker id.
       * - Penalty.
       * - Rationale.
       **/
      TerminatedLeader: AugmentedEvent<ApiType, [u64, Option<u128>, Option<Bytes>]>;
      /**
       * Emits on terminating the worker.
       * Params:
       * - worker id.
       * - Penalty.
       * - Rationale.
       **/
      TerminatedWorker: AugmentedEvent<ApiType, [u64, Option<u128>, Option<Bytes>]>;
      /**
       * Emits on exiting the worker.
       * Params:
       * - worker id.
       * - Rationale.
       **/
      WorkerExited: AugmentedEvent<ApiType, [u64]>;
      /**
       * Emits on Lead making a remark message
       * Params:
       * - worker
       * - message
       **/
      WorkerRemarked: AugmentedEvent<ApiType, [u64, Bytes]>;
      /**
       * Emits on updating the reward account of the worker.
       * Params:
       * - Id of the worker.
       * - Reward account id of the worker.
       **/
      WorkerRewardAccountUpdated: AugmentedEvent<ApiType, [u64, AccountId32]>;
      /**
       * Emits on updating the reward amount of the worker.
       * Params:
       * - Id of the worker.
       * - Reward per block
       **/
      WorkerRewardAmountUpdated: AugmentedEvent<ApiType, [u64, Option<u128>]>;
      /**
       * Emits on updating the role account of the worker.
       * Params:
       * - Id of the worker.
       * - Role account id of the worker.
       **/
      WorkerRoleAccountUpdated: AugmentedEvent<ApiType, [u64, AccountId32]>;
      /**
       * Emits when worker started leaving their role.
       * Params:
       * - Worker id.
       * - Rationale.
       **/
      WorkerStartedLeaving: AugmentedEvent<ApiType, [u64, Option<Bytes>]>;
      /**
       * Emits on updating the worker storage role.
       * Params:
       * - Id of the worker.
       * - Raw storage field.
       **/
      WorkerStorageUpdated: AugmentedEvent<ApiType, [u64, Bytes]>;
      /**
       * Fund the working group budget.
       * Params:
       * - Member ID
       * - Amount of balance
       * - Rationale
       **/
      WorkingGroupBudgetFunded: AugmentedEvent<ApiType, [u64, u128, Bytes]>;
    };
    grandpa: {
      /**
       * New authority set has been applied.
       **/
      NewAuthorities: AugmentedEvent<ApiType, [authoritySet: Vec<ITuple<[SpFinalityGrandpaAppPublic, u64]>>], { authoritySet: Vec<ITuple<[SpFinalityGrandpaAppPublic, u64]>> }>;
      /**
       * Current authority set has been paused.
       **/
      Paused: AugmentedEvent<ApiType, []>;
      /**
       * Current authority set has been resumed.
       **/
      Resumed: AugmentedEvent<ApiType, []>;
    };
    imOnline: {
      /**
       * At the end of the session, no offence was committed.
       **/
      AllGood: AugmentedEvent<ApiType, []>;
      /**
       * A new heartbeat was received from `AuthorityId`.
       **/
      HeartbeatReceived: AugmentedEvent<ApiType, [authorityId: PalletImOnlineSr25519AppSr25519Public], { authorityId: PalletImOnlineSr25519AppSr25519Public }>;
      /**
       * At the end of the session, at least one validator was found to be offline.
       **/
      SomeOffline: AugmentedEvent<ApiType, [offline: Vec<ITuple<[AccountId32, PalletStakingExposure]>>], { offline: Vec<ITuple<[AccountId32, PalletStakingExposure]>> }>;
    };
    joystreamUtility: {
      /**
       * A runtime upgrade was executed
       * Params:
       * - New code encoded in bytes
       **/
      RuntimeUpgraded: AugmentedEvent<ApiType, [Bytes]>;
      /**
       * A signal proposal was executed
       * Params:
       * - Signal given when creating the corresponding proposal
       **/
      Signaled: AugmentedEvent<ApiType, [Bytes]>;
      /**
       * An account burned tokens
       * Params:
       * - Account Id of the burning tokens
       * - Balance burned from that account
       **/
      TokensBurned: AugmentedEvent<ApiType, [AccountId32, u128]>;
      /**
       * An `Update Working Group Budget` proposal was executed
       * Params:
       * - Working group which budget is being updated
       * - Amount of balance being moved
       * - Enum variant with positive indicating funds moved torwards working group and negative
       * and negative funds moving from the working group
       **/
      UpdatedWorkingGroupBudget: AugmentedEvent<ApiType, [PalletCommonWorkingGroup, u128, PalletCommonBalanceKind]>;
    };
    members: {
      InitialInvitationBalanceUpdated: AugmentedEvent<ApiType, [u128]>;
      InitialInvitationCountUpdated: AugmentedEvent<ApiType, [u32]>;
      InvitesTransferred: AugmentedEvent<ApiType, [u64, u64, u32]>;
      LeaderInvitationQuotaUpdated: AugmentedEvent<ApiType, [u32]>;
      MemberAccountsUpdated: AugmentedEvent<ApiType, [u64, Option<AccountId32>, Option<AccountId32>]>;
      MemberInvited: AugmentedEvent<ApiType, [u64, PalletMembershipInviteMembershipParameters]>;
      MemberProfileUpdated: AugmentedEvent<ApiType, [u64, Option<Bytes>, Option<Bytes>]>;
      MemberRemarked: AugmentedEvent<ApiType, [u64, Bytes]>;
      MembershipBought: AugmentedEvent<ApiType, [u64, PalletMembershipBuyMembershipParameters]>;
      MembershipPriceUpdated: AugmentedEvent<ApiType, [u128]>;
      MemberVerificationStatusUpdated: AugmentedEvent<ApiType, [u64, bool, u64]>;
      ReferralCutUpdated: AugmentedEvent<ApiType, [u8]>;
      StakingAccountAdded: AugmentedEvent<ApiType, [AccountId32, u64]>;
      StakingAccountConfirmed: AugmentedEvent<ApiType, [AccountId32, u64]>;
      StakingAccountRemoved: AugmentedEvent<ApiType, [AccountId32, u64]>;
    };
    membershipWorkingGroup: {
      /**
       * Emits on withdrawing the application for the regular worker/lead opening.
       * Params:
       * - Job application id
       **/
      ApplicationWithdrawn: AugmentedEvent<ApiType, [u64]>;
      /**
       * Emits on adding the application for the worker opening.
       * Params:
       * - Opening parameteres
       * - Application id
       **/
      AppliedOnOpening: AugmentedEvent<ApiType, [PalletWorkingGroupApplyOnOpeningParams, u64]>;
      /**
       * Emits on setting the budget for the working group.
       * Params:
       * - new budget
       **/
      BudgetSet: AugmentedEvent<ApiType, [u128]>;
      /**
       * Emits on budget from the working group being spent
       * Params:
       * - Receiver Account Id.
       * - Balance spent.
       * - Rationale.
       **/
      BudgetSpending: AugmentedEvent<ApiType, [AccountId32, u128, Option<Bytes>]>;
      /**
       * Emits on setting the group leader.
       * Params:
       * - Group worker id.
       **/
      LeaderSet: AugmentedEvent<ApiType, [u64]>;
      /**
       * Emits on un-setting the leader.
       **/
      LeaderUnset: AugmentedEvent<ApiType, []>;
      /**
       * Emits on Lead making a remark message
       * Params:
       * - message
       **/
      LeadRemarked: AugmentedEvent<ApiType, [Bytes]>;
      /**
       * Emits on reaching new missed reward.
       * Params:
       * - Worker ID.
       * - Missed reward (optional). None means 'no missed reward'.
       **/
      NewMissedRewardLevelReached: AugmentedEvent<ApiType, [u64, Option<u128>]>;
      /**
       * Emits on adding new job opening.
       * Params:
       * - Opening id
       * - Description
       * - Opening Type(Lead or Worker)
       * - Stake Policy for the opening
       * - Reward per block
       **/
      OpeningAdded: AugmentedEvent<ApiType, [u64, Bytes, PalletWorkingGroupOpeningType, PalletWorkingGroupStakePolicy, Option<u128>]>;
      /**
       * Emits on canceling the job opening.
       * Params:
       * - Opening id
       **/
      OpeningCanceled: AugmentedEvent<ApiType, [u64]>;
      /**
       * Emits on filling the job opening.
       * Params:
       * - Worker opening id
       * - Worker application id to the worker id dictionary
       * - Applicationd ids used to fill the opening
       **/
      OpeningFilled: AugmentedEvent<ApiType, [u64, BTreeMap<u64, u64>, BTreeSet<u64>]>;
      /**
       * Emits on paying the reward.
       * Params:
       * - Id of the worker.
       * - Receiver Account Id.
       * - Reward
       * - Payment type (missed reward or regular one)
       **/
      RewardPaid: AugmentedEvent<ApiType, [u64, AccountId32, u128, PalletWorkingGroupRewardPaymentType]>;
      /**
       * Emits on decreasing the regular worker/lead stake.
       * Params:
       * - regular worker/lead id.
       * - stake delta amount
       **/
      StakeDecreased: AugmentedEvent<ApiType, [u64, u128]>;
      /**
       * Emits on increasing the regular worker/lead stake.
       * Params:
       * - regular worker/lead id.
       * - stake delta amount
       **/
      StakeIncreased: AugmentedEvent<ApiType, [u64, u128]>;
      /**
       * Emits on slashing the regular worker/lead stake.
       * Params:
       * - regular worker/lead id.
       * - actual slashed balance.
       * - Requested slashed balance.
       * - Rationale.
       **/
      StakeSlashed: AugmentedEvent<ApiType, [u64, u128, u128, Option<Bytes>]>;
      /**
       * Emits on updating the status text of the working group.
       * Params:
       * - status text hash
       * - status text
       **/
      StatusTextChanged: AugmentedEvent<ApiType, [Bytes, Option<Bytes>]>;
      /**
       * Emits on terminating the leader.
       * Params:
       * - leader worker id.
       * - Penalty.
       * - Rationale.
       **/
      TerminatedLeader: AugmentedEvent<ApiType, [u64, Option<u128>, Option<Bytes>]>;
      /**
       * Emits on terminating the worker.
       * Params:
       * - worker id.
       * - Penalty.
       * - Rationale.
       **/
      TerminatedWorker: AugmentedEvent<ApiType, [u64, Option<u128>, Option<Bytes>]>;
      /**
       * Emits on exiting the worker.
       * Params:
       * - worker id.
       * - Rationale.
       **/
      WorkerExited: AugmentedEvent<ApiType, [u64]>;
      /**
       * Emits on Lead making a remark message
       * Params:
       * - worker
       * - message
       **/
      WorkerRemarked: AugmentedEvent<ApiType, [u64, Bytes]>;
      /**
       * Emits on updating the reward account of the worker.
       * Params:
       * - Id of the worker.
       * - Reward account id of the worker.
       **/
      WorkerRewardAccountUpdated: AugmentedEvent<ApiType, [u64, AccountId32]>;
      /**
       * Emits on updating the reward amount of the worker.
       * Params:
       * - Id of the worker.
       * - Reward per block
       **/
      WorkerRewardAmountUpdated: AugmentedEvent<ApiType, [u64, Option<u128>]>;
      /**
       * Emits on updating the role account of the worker.
       * Params:
       * - Id of the worker.
       * - Role account id of the worker.
       **/
      WorkerRoleAccountUpdated: AugmentedEvent<ApiType, [u64, AccountId32]>;
      /**
       * Emits when worker started leaving their role.
       * Params:
       * - Worker id.
       * - Rationale.
       **/
      WorkerStartedLeaving: AugmentedEvent<ApiType, [u64, Option<Bytes>]>;
      /**
       * Emits on updating the worker storage role.
       * Params:
       * - Id of the worker.
       * - Raw storage field.
       **/
      WorkerStorageUpdated: AugmentedEvent<ApiType, [u64, Bytes]>;
      /**
       * Fund the working group budget.
       * Params:
       * - Member ID
       * - Amount of balance
       * - Rationale
       **/
      WorkingGroupBudgetFunded: AugmentedEvent<ApiType, [u64, u128, Bytes]>;
    };
    offences: {
      /**
       * There is an offence reported of the given `kind` happened at the `session_index` and
       * (kind-specific) time slot. This event is not deposited for duplicate slashes.
       * \[kind, timeslot\].
       **/
      Offence: AugmentedEvent<ApiType, [kind: U8aFixed, timeslot: Bytes], { kind: U8aFixed, timeslot: Bytes }>;
    };
    operationsWorkingGroupAlpha: {
      /**
       * Emits on withdrawing the application for the regular worker/lead opening.
       * Params:
       * - Job application id
       **/
      ApplicationWithdrawn: AugmentedEvent<ApiType, [u64]>;
      /**
       * Emits on adding the application for the worker opening.
       * Params:
       * - Opening parameteres
       * - Application id
       **/
      AppliedOnOpening: AugmentedEvent<ApiType, [PalletWorkingGroupApplyOnOpeningParams, u64]>;
      /**
       * Emits on setting the budget for the working group.
       * Params:
       * - new budget
       **/
      BudgetSet: AugmentedEvent<ApiType, [u128]>;
      /**
       * Emits on budget from the working group being spent
       * Params:
       * - Receiver Account Id.
       * - Balance spent.
       * - Rationale.
       **/
      BudgetSpending: AugmentedEvent<ApiType, [AccountId32, u128, Option<Bytes>]>;
      /**
       * Emits on setting the group leader.
       * Params:
       * - Group worker id.
       **/
      LeaderSet: AugmentedEvent<ApiType, [u64]>;
      /**
       * Emits on un-setting the leader.
       **/
      LeaderUnset: AugmentedEvent<ApiType, []>;
      /**
       * Emits on Lead making a remark message
       * Params:
       * - message
       **/
      LeadRemarked: AugmentedEvent<ApiType, [Bytes]>;
      /**
       * Emits on reaching new missed reward.
       * Params:
       * - Worker ID.
       * - Missed reward (optional). None means 'no missed reward'.
       **/
      NewMissedRewardLevelReached: AugmentedEvent<ApiType, [u64, Option<u128>]>;
      /**
       * Emits on adding new job opening.
       * Params:
       * - Opening id
       * - Description
       * - Opening Type(Lead or Worker)
       * - Stake Policy for the opening
       * - Reward per block
       **/
      OpeningAdded: AugmentedEvent<ApiType, [u64, Bytes, PalletWorkingGroupOpeningType, PalletWorkingGroupStakePolicy, Option<u128>]>;
      /**
       * Emits on canceling the job opening.
       * Params:
       * - Opening id
       **/
      OpeningCanceled: AugmentedEvent<ApiType, [u64]>;
      /**
       * Emits on filling the job opening.
       * Params:
       * - Worker opening id
       * - Worker application id to the worker id dictionary
       * - Applicationd ids used to fill the opening
       **/
      OpeningFilled: AugmentedEvent<ApiType, [u64, BTreeMap<u64, u64>, BTreeSet<u64>]>;
      /**
       * Emits on paying the reward.
       * Params:
       * - Id of the worker.
       * - Receiver Account Id.
       * - Reward
       * - Payment type (missed reward or regular one)
       **/
      RewardPaid: AugmentedEvent<ApiType, [u64, AccountId32, u128, PalletWorkingGroupRewardPaymentType]>;
      /**
       * Emits on decreasing the regular worker/lead stake.
       * Params:
       * - regular worker/lead id.
       * - stake delta amount
       **/
      StakeDecreased: AugmentedEvent<ApiType, [u64, u128]>;
      /**
       * Emits on increasing the regular worker/lead stake.
       * Params:
       * - regular worker/lead id.
       * - stake delta amount
       **/
      StakeIncreased: AugmentedEvent<ApiType, [u64, u128]>;
      /**
       * Emits on slashing the regular worker/lead stake.
       * Params:
       * - regular worker/lead id.
       * - actual slashed balance.
       * - Requested slashed balance.
       * - Rationale.
       **/
      StakeSlashed: AugmentedEvent<ApiType, [u64, u128, u128, Option<Bytes>]>;
      /**
       * Emits on updating the status text of the working group.
       * Params:
       * - status text hash
       * - status text
       **/
      StatusTextChanged: AugmentedEvent<ApiType, [Bytes, Option<Bytes>]>;
      /**
       * Emits on terminating the leader.
       * Params:
       * - leader worker id.
       * - Penalty.
       * - Rationale.
       **/
      TerminatedLeader: AugmentedEvent<ApiType, [u64, Option<u128>, Option<Bytes>]>;
      /**
       * Emits on terminating the worker.
       * Params:
       * - worker id.
       * - Penalty.
       * - Rationale.
       **/
      TerminatedWorker: AugmentedEvent<ApiType, [u64, Option<u128>, Option<Bytes>]>;
      /**
       * Emits on exiting the worker.
       * Params:
       * - worker id.
       * - Rationale.
       **/
      WorkerExited: AugmentedEvent<ApiType, [u64]>;
      /**
       * Emits on Lead making a remark message
       * Params:
       * - worker
       * - message
       **/
      WorkerRemarked: AugmentedEvent<ApiType, [u64, Bytes]>;
      /**
       * Emits on updating the reward account of the worker.
       * Params:
       * - Id of the worker.
       * - Reward account id of the worker.
       **/
      WorkerRewardAccountUpdated: AugmentedEvent<ApiType, [u64, AccountId32]>;
      /**
       * Emits on updating the reward amount of the worker.
       * Params:
       * - Id of the worker.
       * - Reward per block
       **/
      WorkerRewardAmountUpdated: AugmentedEvent<ApiType, [u64, Option<u128>]>;
      /**
       * Emits on updating the role account of the worker.
       * Params:
       * - Id of the worker.
       * - Role account id of the worker.
       **/
      WorkerRoleAccountUpdated: AugmentedEvent<ApiType, [u64, AccountId32]>;
      /**
       * Emits when worker started leaving their role.
       * Params:
       * - Worker id.
       * - Rationale.
       **/
      WorkerStartedLeaving: AugmentedEvent<ApiType, [u64, Option<Bytes>]>;
      /**
       * Emits on updating the worker storage role.
       * Params:
       * - Id of the worker.
       * - Raw storage field.
       **/
      WorkerStorageUpdated: AugmentedEvent<ApiType, [u64, Bytes]>;
      /**
       * Fund the working group budget.
       * Params:
       * - Member ID
       * - Amount of balance
       * - Rationale
       **/
      WorkingGroupBudgetFunded: AugmentedEvent<ApiType, [u64, u128, Bytes]>;
    };
    operationsWorkingGroupBeta: {
      /**
       * Emits on withdrawing the application for the regular worker/lead opening.
       * Params:
       * - Job application id
       **/
      ApplicationWithdrawn: AugmentedEvent<ApiType, [u64]>;
      /**
       * Emits on adding the application for the worker opening.
       * Params:
       * - Opening parameteres
       * - Application id
       **/
      AppliedOnOpening: AugmentedEvent<ApiType, [PalletWorkingGroupApplyOnOpeningParams, u64]>;
      /**
       * Emits on setting the budget for the working group.
       * Params:
       * - new budget
       **/
      BudgetSet: AugmentedEvent<ApiType, [u128]>;
      /**
       * Emits on budget from the working group being spent
       * Params:
       * - Receiver Account Id.
       * - Balance spent.
       * - Rationale.
       **/
      BudgetSpending: AugmentedEvent<ApiType, [AccountId32, u128, Option<Bytes>]>;
      /**
       * Emits on setting the group leader.
       * Params:
       * - Group worker id.
       **/
      LeaderSet: AugmentedEvent<ApiType, [u64]>;
      /**
       * Emits on un-setting the leader.
       **/
      LeaderUnset: AugmentedEvent<ApiType, []>;
      /**
       * Emits on Lead making a remark message
       * Params:
       * - message
       **/
      LeadRemarked: AugmentedEvent<ApiType, [Bytes]>;
      /**
       * Emits on reaching new missed reward.
       * Params:
       * - Worker ID.
       * - Missed reward (optional). None means 'no missed reward'.
       **/
      NewMissedRewardLevelReached: AugmentedEvent<ApiType, [u64, Option<u128>]>;
      /**
       * Emits on adding new job opening.
       * Params:
       * - Opening id
       * - Description
       * - Opening Type(Lead or Worker)
       * - Stake Policy for the opening
       * - Reward per block
       **/
      OpeningAdded: AugmentedEvent<ApiType, [u64, Bytes, PalletWorkingGroupOpeningType, PalletWorkingGroupStakePolicy, Option<u128>]>;
      /**
       * Emits on canceling the job opening.
       * Params:
       * - Opening id
       **/
      OpeningCanceled: AugmentedEvent<ApiType, [u64]>;
      /**
       * Emits on filling the job opening.
       * Params:
       * - Worker opening id
       * - Worker application id to the worker id dictionary
       * - Applicationd ids used to fill the opening
       **/
      OpeningFilled: AugmentedEvent<ApiType, [u64, BTreeMap<u64, u64>, BTreeSet<u64>]>;
      /**
       * Emits on paying the reward.
       * Params:
       * - Id of the worker.
       * - Receiver Account Id.
       * - Reward
       * - Payment type (missed reward or regular one)
       **/
      RewardPaid: AugmentedEvent<ApiType, [u64, AccountId32, u128, PalletWorkingGroupRewardPaymentType]>;
      /**
       * Emits on decreasing the regular worker/lead stake.
       * Params:
       * - regular worker/lead id.
       * - stake delta amount
       **/
      StakeDecreased: AugmentedEvent<ApiType, [u64, u128]>;
      /**
       * Emits on increasing the regular worker/lead stake.
       * Params:
       * - regular worker/lead id.
       * - stake delta amount
       **/
      StakeIncreased: AugmentedEvent<ApiType, [u64, u128]>;
      /**
       * Emits on slashing the regular worker/lead stake.
       * Params:
       * - regular worker/lead id.
       * - actual slashed balance.
       * - Requested slashed balance.
       * - Rationale.
       **/
      StakeSlashed: AugmentedEvent<ApiType, [u64, u128, u128, Option<Bytes>]>;
      /**
       * Emits on updating the status text of the working group.
       * Params:
       * - status text hash
       * - status text
       **/
      StatusTextChanged: AugmentedEvent<ApiType, [Bytes, Option<Bytes>]>;
      /**
       * Emits on terminating the leader.
       * Params:
       * - leader worker id.
       * - Penalty.
       * - Rationale.
       **/
      TerminatedLeader: AugmentedEvent<ApiType, [u64, Option<u128>, Option<Bytes>]>;
      /**
       * Emits on terminating the worker.
       * Params:
       * - worker id.
       * - Penalty.
       * - Rationale.
       **/
      TerminatedWorker: AugmentedEvent<ApiType, [u64, Option<u128>, Option<Bytes>]>;
      /**
       * Emits on exiting the worker.
       * Params:
       * - worker id.
       * - Rationale.
       **/
      WorkerExited: AugmentedEvent<ApiType, [u64]>;
      /**
       * Emits on Lead making a remark message
       * Params:
       * - worker
       * - message
       **/
      WorkerRemarked: AugmentedEvent<ApiType, [u64, Bytes]>;
      /**
       * Emits on updating the reward account of the worker.
       * Params:
       * - Id of the worker.
       * - Reward account id of the worker.
       **/
      WorkerRewardAccountUpdated: AugmentedEvent<ApiType, [u64, AccountId32]>;
      /**
       * Emits on updating the reward amount of the worker.
       * Params:
       * - Id of the worker.
       * - Reward per block
       **/
      WorkerRewardAmountUpdated: AugmentedEvent<ApiType, [u64, Option<u128>]>;
      /**
       * Emits on updating the role account of the worker.
       * Params:
       * - Id of the worker.
       * - Role account id of the worker.
       **/
      WorkerRoleAccountUpdated: AugmentedEvent<ApiType, [u64, AccountId32]>;
      /**
       * Emits when worker started leaving their role.
       * Params:
       * - Worker id.
       * - Rationale.
       **/
      WorkerStartedLeaving: AugmentedEvent<ApiType, [u64, Option<Bytes>]>;
      /**
       * Emits on updating the worker storage role.
       * Params:
       * - Id of the worker.
       * - Raw storage field.
       **/
      WorkerStorageUpdated: AugmentedEvent<ApiType, [u64, Bytes]>;
      /**
       * Fund the working group budget.
       * Params:
       * - Member ID
       * - Amount of balance
       * - Rationale
       **/
      WorkingGroupBudgetFunded: AugmentedEvent<ApiType, [u64, u128, Bytes]>;
    };
    operationsWorkingGroupGamma: {
      /**
       * Emits on withdrawing the application for the regular worker/lead opening.
       * Params:
       * - Job application id
       **/
      ApplicationWithdrawn: AugmentedEvent<ApiType, [u64]>;
      /**
       * Emits on adding the application for the worker opening.
       * Params:
       * - Opening parameteres
       * - Application id
       **/
      AppliedOnOpening: AugmentedEvent<ApiType, [PalletWorkingGroupApplyOnOpeningParams, u64]>;
      /**
       * Emits on setting the budget for the working group.
       * Params:
       * - new budget
       **/
      BudgetSet: AugmentedEvent<ApiType, [u128]>;
      /**
       * Emits on budget from the working group being spent
       * Params:
       * - Receiver Account Id.
       * - Balance spent.
       * - Rationale.
       **/
      BudgetSpending: AugmentedEvent<ApiType, [AccountId32, u128, Option<Bytes>]>;
      /**
       * Emits on setting the group leader.
       * Params:
       * - Group worker id.
       **/
      LeaderSet: AugmentedEvent<ApiType, [u64]>;
      /**
       * Emits on un-setting the leader.
       **/
      LeaderUnset: AugmentedEvent<ApiType, []>;
      /**
       * Emits on Lead making a remark message
       * Params:
       * - message
       **/
      LeadRemarked: AugmentedEvent<ApiType, [Bytes]>;
      /**
       * Emits on reaching new missed reward.
       * Params:
       * - Worker ID.
       * - Missed reward (optional). None means 'no missed reward'.
       **/
      NewMissedRewardLevelReached: AugmentedEvent<ApiType, [u64, Option<u128>]>;
      /**
       * Emits on adding new job opening.
       * Params:
       * - Opening id
       * - Description
       * - Opening Type(Lead or Worker)
       * - Stake Policy for the opening
       * - Reward per block
       **/
      OpeningAdded: AugmentedEvent<ApiType, [u64, Bytes, PalletWorkingGroupOpeningType, PalletWorkingGroupStakePolicy, Option<u128>]>;
      /**
       * Emits on canceling the job opening.
       * Params:
       * - Opening id
       **/
      OpeningCanceled: AugmentedEvent<ApiType, [u64]>;
      /**
       * Emits on filling the job opening.
       * Params:
       * - Worker opening id
       * - Worker application id to the worker id dictionary
       * - Applicationd ids used to fill the opening
       **/
      OpeningFilled: AugmentedEvent<ApiType, [u64, BTreeMap<u64, u64>, BTreeSet<u64>]>;
      /**
       * Emits on paying the reward.
       * Params:
       * - Id of the worker.
       * - Receiver Account Id.
       * - Reward
       * - Payment type (missed reward or regular one)
       **/
      RewardPaid: AugmentedEvent<ApiType, [u64, AccountId32, u128, PalletWorkingGroupRewardPaymentType]>;
      /**
       * Emits on decreasing the regular worker/lead stake.
       * Params:
       * - regular worker/lead id.
       * - stake delta amount
       **/
      StakeDecreased: AugmentedEvent<ApiType, [u64, u128]>;
      /**
       * Emits on increasing the regular worker/lead stake.
       * Params:
       * - regular worker/lead id.
       * - stake delta amount
       **/
      StakeIncreased: AugmentedEvent<ApiType, [u64, u128]>;
      /**
       * Emits on slashing the regular worker/lead stake.
       * Params:
       * - regular worker/lead id.
       * - actual slashed balance.
       * - Requested slashed balance.
       * - Rationale.
       **/
      StakeSlashed: AugmentedEvent<ApiType, [u64, u128, u128, Option<Bytes>]>;
      /**
       * Emits on updating the status text of the working group.
       * Params:
       * - status text hash
       * - status text
       **/
      StatusTextChanged: AugmentedEvent<ApiType, [Bytes, Option<Bytes>]>;
      /**
       * Emits on terminating the leader.
       * Params:
       * - leader worker id.
       * - Penalty.
       * - Rationale.
       **/
      TerminatedLeader: AugmentedEvent<ApiType, [u64, Option<u128>, Option<Bytes>]>;
      /**
       * Emits on terminating the worker.
       * Params:
       * - worker id.
       * - Penalty.
       * - Rationale.
       **/
      TerminatedWorker: AugmentedEvent<ApiType, [u64, Option<u128>, Option<Bytes>]>;
      /**
       * Emits on exiting the worker.
       * Params:
       * - worker id.
       * - Rationale.
       **/
      WorkerExited: AugmentedEvent<ApiType, [u64]>;
      /**
       * Emits on Lead making a remark message
       * Params:
       * - worker
       * - message
       **/
      WorkerRemarked: AugmentedEvent<ApiType, [u64, Bytes]>;
      /**
       * Emits on updating the reward account of the worker.
       * Params:
       * - Id of the worker.
       * - Reward account id of the worker.
       **/
      WorkerRewardAccountUpdated: AugmentedEvent<ApiType, [u64, AccountId32]>;
      /**
       * Emits on updating the reward amount of the worker.
       * Params:
       * - Id of the worker.
       * - Reward per block
       **/
      WorkerRewardAmountUpdated: AugmentedEvent<ApiType, [u64, Option<u128>]>;
      /**
       * Emits on updating the role account of the worker.
       * Params:
       * - Id of the worker.
       * - Role account id of the worker.
       **/
      WorkerRoleAccountUpdated: AugmentedEvent<ApiType, [u64, AccountId32]>;
      /**
       * Emits when worker started leaving their role.
       * Params:
       * - Worker id.
       * - Rationale.
       **/
      WorkerStartedLeaving: AugmentedEvent<ApiType, [u64, Option<Bytes>]>;
      /**
       * Emits on updating the worker storage role.
       * Params:
       * - Id of the worker.
       * - Raw storage field.
       **/
      WorkerStorageUpdated: AugmentedEvent<ApiType, [u64, Bytes]>;
      /**
       * Fund the working group budget.
       * Params:
       * - Member ID
       * - Amount of balance
       * - Rationale
       **/
      WorkingGroupBudgetFunded: AugmentedEvent<ApiType, [u64, u128, Bytes]>;
    };
    projectToken: {
      /**
       * Account Dusted
       * Params:
       * - token identifier
       * - id of the dusted account owner member
       * - account that called the extrinsic
       * - ongoing policy
       **/
      AccountDustedBy: AugmentedEvent<ApiType, [u64, u64, AccountId32, PalletProjectTokenTransferPolicy]>;
      /**
       * Member joined whitelist
       * Params:
       * - token identifier
       * - member id
       * - ongoing transfer policy
       **/
      MemberJoinedWhitelist: AugmentedEvent<ApiType, [u64, u64, PalletProjectTokenTransferPolicy]>;
      /**
       * Patronage credit claimed by creator
       * Params:
       * - token identifier
       * - credit amount
       * - member id
       **/
      PatronageCreditClaimed: AugmentedEvent<ApiType, [u64, u128, u64]>;
      /**
       * Patronage rate decreased
       * Params:
       * - token identifier
       * - new patronage rate
       **/
      PatronageRateDecreasedTo: AugmentedEvent<ApiType, [u64, Perquintill]>;
      /**
       * Revenue Split finalized
       * Params:
       * - token identifier
       * - recovery account for the leftover funds
       * - leftover funds
       **/
      RevenueSplitFinalized: AugmentedEvent<ApiType, [u64, AccountId32, u128]>;
      /**
       * Revenue Split issued
       * Params:
       * - token identifier
       * - starting block for the split
       * - duration of the split
       * - JOY allocated for the split
       **/
      RevenueSplitIssued: AugmentedEvent<ApiType, [u64, u32, u32, u128]>;
      /**
       * User left revenue split
       * Params:
       * - token identifier
       * - ex-participant's member id
       * - amount unstaked
       **/
      RevenueSplitLeft: AugmentedEvent<ApiType, [u64, u64, u128]>;
      /**
       * Token amount is transferred from src to dst
       * Params:
       * - token identifier
       * - source member id
       * - map containing validated outputs (amount, remark) data indexed by
       * (member_id + account existance)
       **/
      TokenAmountTransferred: AugmentedEvent<ApiType, [u64, u64, BTreeMap<PalletProjectTokenValidated, PalletProjectTokenValidatedPayment>]>;
      /**
       * Token amount transferred by issuer
       * Params:
       * - token identifier
       * - source (issuer) member id
       * - map containing validated outputs
       * (amount, opt. vesting schedule, opt. vesting cleanup key, remark) data indexed by
       * (account_id + account existance)
       **/
      TokenAmountTransferredByIssuer: AugmentedEvent<ApiType, [u64, u64, BTreeMap<PalletProjectTokenValidated, PalletProjectTokenValidatedPayment>]>;
      /**
       * Token Deissued
       * Params:
       * - token id
       **/
      TokenDeissued: AugmentedEvent<ApiType, [u64]>;
      /**
       * Token Issued
       * Params:
       * - token id
       * - token issuance parameters
       **/
      TokenIssued: AugmentedEvent<ApiType, [u64, PalletProjectTokenTokenIssuanceParameters]>;
      /**
       * Token Sale Finalized
       * Params:
       * - token id
       * - token sale id
       * - amount of unsold tokens recovered
       * - amount of JOY collected
       **/
      TokenSaleFinalized: AugmentedEvent<ApiType, [u64, u32, u128, u128]>;
      /**
       * Toke Sale was Initialized
       * Params:
       * - token id
       * - token sale id
       * - token sale data
       * - token sale metadata
       **/
      TokenSaleInitialized: AugmentedEvent<ApiType, [u64, u32, PalletProjectTokenTokenSale, Option<Bytes>]>;
      /**
       * Tokens Purchased On Sale
       * Params:
       * - token id
       * - token sale id
       * - amount of tokens purchased
       * - buyer's member id
       **/
      TokensPurchasedOnSale: AugmentedEvent<ApiType, [u64, u32, u128, u64]>;
      /**
       * Transfer Policy Changed To Permissionless
       * Params:
       * - token id
       **/
      TransferPolicyChangedToPermissionless: AugmentedEvent<ApiType, [u64]>;
      /**
       * Upcoming Token Sale was Updated
       * Params:
       * - token id
       * - token sale id
       * - new sale start block
       * - new sale duration
       **/
      UpcomingTokenSaleUpdated: AugmentedEvent<ApiType, [u64, u32, Option<u32>, Option<u32>]>;
      /**
       * User partipated in a revenue split
       * Params:
       * - token identifier
       * - participant's member id
       * - user allocated staked balance
       * - dividend amount (JOY) granted
       * - revenue split identifier
       **/
      UserParticipatedInSplit: AugmentedEvent<ApiType, [u64, u64, u128, u128, u32]>;
    };
    proposalsCodex: {
      /**
       * A proposal was created
       * Params:
       * - Id of a newly created proposal after it was saved in storage.
       * - General proposal parameter. Parameters shared by all proposals
       * - Proposal Details. Parameter of proposal with a variant for each kind of proposal
       * - Id of a newly created proposal thread
       **/
      ProposalCreated: AugmentedEvent<ApiType, [u32, PalletProposalsCodexGeneralProposalParams, PalletProposalsCodexProposalDetails, u64]>;
    };
    proposalsDiscussion: {
      /**
       * Emits on post creation.
       **/
      PostCreated: AugmentedEvent<ApiType, [u64, u64, u64, Bytes, bool]>;
      /**
       * Emits on post deleted
       **/
      PostDeleted: AugmentedEvent<ApiType, [u64, u64, u64, bool]>;
      /**
       * Emits on post update.
       **/
      PostUpdated: AugmentedEvent<ApiType, [u64, u64, u64, Bytes]>;
      /**
       * Emits on thread creation.
       **/
      ThreadCreated: AugmentedEvent<ApiType, [u64, u64]>;
      /**
       * Emits on thread mode change.
       **/
      ThreadModeChanged: AugmentedEvent<ApiType, [u64, PalletProposalsDiscussionThreadMode, u64]>;
    };
    proposalsEngine: {
      /**
       * Emits on a proposal being cancelled
       * Params:
       * - Member Id of the proposer
       * - Id of the proposal
       **/
      ProposalCancelled: AugmentedEvent<ApiType, [u64, u32]>;
      /**
       * Emits on getting a proposal status decision.
       * Params:
       * - Id of a proposal.
       * - Proposal decision
       **/
      ProposalDecisionMade: AugmentedEvent<ApiType, [u32, PalletProposalsEngineProposalStatusesProposalDecision]>;
      /**
       * Emits on proposal execution.
       * Params:
       * - Id of a updated proposal.
       * - Proposal execution status.
       **/
      ProposalExecuted: AugmentedEvent<ApiType, [u32, PalletProposalsEngineProposalStatusesExecutionStatus]>;
      /**
       * Emits on proposal creation.
       * Params:
       * - Id of a proposal.
       * - New proposal status.
       **/
      ProposalStatusUpdated: AugmentedEvent<ApiType, [u32, PalletProposalsEngineProposalStatusesProposalStatus]>;
      /**
       * Emits on proposer making a remark
       * - proposer id
       * - proposal id
       * - message
       **/
      ProposerRemarked: AugmentedEvent<ApiType, [u64, u32, Bytes]>;
      /**
       * Emits on voting for the proposal
       * Params:
       * - Voter - member id of a voter.
       * - Id of a proposal.
       * - Kind of vote.
       * - Rationale.
       **/
      Voted: AugmentedEvent<ApiType, [u64, u32, PalletProposalsEngineVoteKind, Bytes]>;
    };
    referendum: {
      /**
       * Referendum ended and winning option was selected
       **/
      ReferendumFinished: AugmentedEvent<ApiType, [Vec<PalletReferendumOptionResult>]>;
      /**
       * Referendum started
       **/
      ReferendumStarted: AugmentedEvent<ApiType, [u64]>;
      /**
       * Referendum started
       **/
      ReferendumStartedForcefully: AugmentedEvent<ApiType, [u64]>;
      /**
       * Revealing phase has begun
       **/
      RevealingStageStarted: AugmentedEvent<ApiType, []>;
      /**
       * User released his stake
       **/
      StakeReleased: AugmentedEvent<ApiType, [AccountId32]>;
      /**
       * User cast a vote in referendum
       **/
      VoteCast: AugmentedEvent<ApiType, [AccountId32, H256, u128]>;
      /**
       * User revealed his vote
       **/
      VoteRevealed: AugmentedEvent<ApiType, [AccountId32, u64, Bytes]>;
    };
    session: {
      /**
       * New session has happened. Note that the argument is the session index, not the
       * block number as the type might suggest.
       **/
      NewSession: AugmentedEvent<ApiType, [sessionIndex: u32], { sessionIndex: u32 }>;
    };
    staking: {
      /**
       * An account has bonded this amount. \[stash, amount\]
       * 
       * NOTE: This event is only emitted when funds are bonded via a dispatchable. Notably,
       * it will not be emitted for staking rewards when they are added to stake.
       **/
      Bonded: AugmentedEvent<ApiType, [AccountId32, u128]>;
      /**
       * The era payout has been set; the first balance is the validator-payout; the second is
       * the remainder from the maximum amount of reward.
       * \[era_index, validator_payout, remainder\]
       **/
      EraPaid: AugmentedEvent<ApiType, [u32, u128, u128]>;
      /**
       * An account has stopped participating as either a validator or nominator.
       * \[stash\]
       **/
      Chilled: AugmentedEvent<ApiType, [AccountId32]>;
      /**
       * A nominator has been kicked from a validator. \[nominator, stash\]
       **/
      Kicked: AugmentedEvent<ApiType, [AccountId32, AccountId32]>;
      /**
       * An old slashing report from a prior era was discarded because it could
       * not be processed. \[session_index\]
       **/
      OldSlashingReportDiscarded: AugmentedEvent<ApiType, [u32]>;
      /**
       * The stakers' rewards are getting paid. \[era_index, validator_stash\]
       **/
      PayoutStarted: AugmentedEvent<ApiType, [u32, AccountId32]>;
      /**
       * The nominator has been rewarded by this amount. \[stash, amount\]
       **/
      Rewarded: AugmentedEvent<ApiType, [AccountId32, u128]>;
      /**
       * One validator (and its nominators) has been slashed by the given amount.
       * \[validator, amount\]
       **/
      Slashed: AugmentedEvent<ApiType, [AccountId32, u128]>;
      /**
       * A new set of stakers was elected.
       **/
      StakersElected: AugmentedEvent<ApiType, []>;
      /**
       * The election failed. No new era is planned.
       **/
      StakingElectionFailed: AugmentedEvent<ApiType, []>;
      /**
       * An account has unbonded this amount. \[stash, amount\]
       **/
      Unbonded: AugmentedEvent<ApiType, [AccountId32, u128]>;
      /**
       * A validator has set their preferences.
       **/
      ValidatorPrefsSet: AugmentedEvent<ApiType, [AccountId32, PalletStakingValidatorPrefs]>;
      /**
       * An account has called `withdraw_unbonded` and removed unbonding chunks worth `Balance`
       * from the unlocking queue. \[stash, amount\]
       **/
      Withdrawn: AugmentedEvent<ApiType, [AccountId32, u128]>;
    };
    storage: {
      /**
       * Bag objects changed.
       * Params
       * - bag id
       * - new total objects size
       * - new total objects number
       **/
      BagObjectsChanged: AugmentedEvent<ApiType, [PalletStorageBagIdType, u64, u64]>;
      /**
       * Emits on changing the size-based pricing of new objects uploaded.
       * Params
       * - new data size fee
       **/
      DataObjectPerMegabyteFeeUpdated: AugmentedEvent<ApiType, [u128]>;
      /**
       * Emits on data objects deletion from bags.
       * Params
       * - account ID for the state bloat bond
       * - bag ID
       * - data object IDs
       **/
      DataObjectsDeleted: AugmentedEvent<ApiType, [AccountId32, PalletStorageBagIdType, BTreeSet<u64>]>;
      /**
       * Emits on moving data objects between bags.
       * Params
       * - source bag ID
       * - destination bag ID
       * - data object IDs
       **/
      DataObjectsMoved: AugmentedEvent<ApiType, [PalletStorageBagIdType, PalletStorageBagIdType, BTreeSet<u64>]>;
      /**
       * Emits on updating the data object state bloat bond.
       * Params
       * - state bloat bond value
       **/
      DataObjectStateBloatBondValueUpdated: AugmentedEvent<ApiType, [u128]>;
      /**
       * Emits on storage assets being uploaded and deleted at the same time
       * Params
       * - UploadParameters
       * - Objects Id of assets to be removed
       **/
      DataObjectsUpdated: AugmentedEvent<ApiType, [PalletStorageUploadParametersRecord, BTreeSet<u64>]>;
      /**
       * Emits on uploading data objects.
       * Params
       * - data objects IDs
       * - initial uploading parameters
       * - state bloat bond for objects
       **/
      DataObjectsUploaded: AugmentedEvent<ApiType, [Vec<u64>, PalletStorageUploadParametersRecord, u128]>;
      /**
       * Emits on creating distribution bucket.
       * Params
       * - distribution bucket family ID
       * - accepting new bags
       * - distribution bucket ID
       **/
      DistributionBucketCreated: AugmentedEvent<ApiType, [u64, bool, PalletStorageDistributionBucketIdRecord]>;
      /**
       * Emits on deleting distribution bucket.
       * Params
       * - distribution bucket ID
       **/
      DistributionBucketDeleted: AugmentedEvent<ApiType, [PalletStorageDistributionBucketIdRecord]>;
      /**
       * Emits on creating distribution bucket family.
       * Params
       * - distribution family bucket ID
       **/
      DistributionBucketFamilyCreated: AugmentedEvent<ApiType, [u64]>;
      /**
       * Emits on deleting distribution bucket family.
       * Params
       * - distribution family bucket ID
       **/
      DistributionBucketFamilyDeleted: AugmentedEvent<ApiType, [u64]>;
      /**
       * Emits on setting the metadata by a distribution bucket family.
       * Params
       * - distribution bucket family ID
       * - metadata
       **/
      DistributionBucketFamilyMetadataSet: AugmentedEvent<ApiType, [u64, Bytes]>;
      /**
       * Emits on accepting a distribution bucket invitation for the operator.
       * Params
       * - worker ID
       * - distribution bucket ID
       **/
      DistributionBucketInvitationAccepted: AugmentedEvent<ApiType, [u64, PalletStorageDistributionBucketIdRecord]>;
      /**
       * Emits on canceling a distribution bucket invitation for the operator.
       * Params
       * - distribution bucket ID
       * - operator worker ID
       **/
      DistributionBucketInvitationCancelled: AugmentedEvent<ApiType, [PalletStorageDistributionBucketIdRecord, u64]>;
      /**
       * Emits on setting the metadata by a distribution bucket operator.
       * Params
       * - worker ID
       * - distribution bucket ID
       * - metadata
       **/
      DistributionBucketMetadataSet: AugmentedEvent<ApiType, [u64, PalletStorageDistributionBucketIdRecord, Bytes]>;
      /**
       * Emits on storage bucket mode update (distributing flag).
       * Params
       * - distribution bucket ID
       * - distributing
       **/
      DistributionBucketModeUpdated: AugmentedEvent<ApiType, [PalletStorageDistributionBucketIdRecord, bool]>;
      /**
       * Emits on creating a distribution bucket invitation for the operator.
       * Params
       * - distribution bucket ID
       * - worker ID
       **/
      DistributionBucketOperatorInvited: AugmentedEvent<ApiType, [PalletStorageDistributionBucketIdRecord, u64]>;
      /**
       * Emits on the distribution bucket operator removal.
       * Params
       * - distribution bucket ID
       * - distribution bucket operator ID
       **/
      DistributionBucketOperatorRemoved: AugmentedEvent<ApiType, [PalletStorageDistributionBucketIdRecord, u64]>;
      /**
       * Emits on changing the "Distribution buckets per bag" number limit.
       * Params
       * - new limit
       **/
      DistributionBucketsPerBagLimitUpdated: AugmentedEvent<ApiType, [u64]>;
      /**
       * Emits on storage bucket status update (accepting new bags).
       * Params
       * - distribution bucket ID
       * - new status (accepting new bags)
       **/
      DistributionBucketStatusUpdated: AugmentedEvent<ApiType, [PalletStorageDistributionBucketIdRecord, bool]>;
      /**
       * Emits on updating distribution buckets for bag.
       * Params
       * - bag ID
       * - storage buckets to add ID collection
       * - storage buckets to remove ID collection
       **/
      DistributionBucketsUpdatedForBag: AugmentedEvent<ApiType, [PalletStorageBagIdType, u64, BTreeSet<u64>, BTreeSet<u64>]>;
      /**
       * Emits on Distribution Operator making a remark
       * Params
       * - operator's worker id
       * - distribution bucket id
       * - remark message
       **/
      DistributionOperatorRemarked: AugmentedEvent<ApiType, [u64, PalletStorageDistributionBucketIdRecord, Bytes]>;
      /**
       * Emits on creating a dynamic bag.
       * Params
       * - dynamic bag ID
       * - assigned storage buckets' IDs
       * - assigned distribution buckets' IDs
       **/
      DynamicBagCreated: AugmentedEvent<ApiType, [PalletStorageDynamicBagIdType, BTreeSet<u64>, BTreeSet<PalletStorageDistributionBucketIdRecord>]>;
      /**
       * Emits on deleting a dynamic bag.
       * Params
       * - account ID for the state bloat bond
       * - dynamic bag ID
       **/
      DynamicBagDeleted: AugmentedEvent<ApiType, [AccountId32, PalletStorageDynamicBagIdType]>;
      /**
       * Emits on dynamic bag creation policy update (distribution bucket families).
       * Params
       * - dynamic bag type
       * - families and bucket numbers
       **/
      FamiliesInDynamicBagCreationPolicyUpdated: AugmentedEvent<ApiType, [PalletStorageDynamicBagType, BTreeMap<u64, u32>]>;
      /**
       * Emits on updating the number of storage buckets in dynamic bag creation policy.
       * Params
       * - dynamic bag type
       * - new number of storage buckets
       **/
      NumberOfStorageBucketsInDynamicBagCreationPolicyUpdated: AugmentedEvent<ApiType, [PalletStorageDynamicBagType, u64]>;
      /**
       * Emits on accepting pending data objects.
       * Params
       * - storage bucket ID
       * - worker ID (storage provider ID)
       * - bag ID
       * - pending data objects
       **/
      PendingDataObjectsAccepted: AugmentedEvent<ApiType, [u64, u64, PalletStorageBagIdType, BTreeSet<u64>]>;
      /**
       * Emits on creating the storage bucket.
       * Params
       * - storage bucket ID
       * - invited worker
       * - flag "accepting_new_bags"
       * - size limit for voucher,
       * - objects limit for voucher,
       **/
      StorageBucketCreated: AugmentedEvent<ApiType, [u64, Option<u64>, bool, u64, u64]>;
      /**
       * Emits on storage bucket deleting.
       * Params
       * - storage bucket ID
       **/
      StorageBucketDeleted: AugmentedEvent<ApiType, [u64]>;
      /**
       * Emits on accepting the storage bucket invitation.
       * Params
       * - storage bucket ID
       * - invited worker ID
       * - transactor account ID
       **/
      StorageBucketInvitationAccepted: AugmentedEvent<ApiType, [u64, u64, AccountId32]>;
      /**
       * Emits on cancelling the storage bucket invitation.
       * Params
       * - storage bucket ID
       **/
      StorageBucketInvitationCancelled: AugmentedEvent<ApiType, [u64]>;
      /**
       * Emits on the storage bucket operator invitation.
       * Params
       * - storage bucket ID
       * - operator worker ID (storage provider ID)
       **/
      StorageBucketOperatorInvited: AugmentedEvent<ApiType, [u64, u64]>;
      /**
       * Emits on the storage bucket operator removal.
       * Params
       * - storage bucket ID
       **/
      StorageBucketOperatorRemoved: AugmentedEvent<ApiType, [u64]>;
      /**
       * Emits on changing the "Storage buckets per bag" number limit.
       * Params
       * - new limit
       **/
      StorageBucketsPerBagLimitUpdated: AugmentedEvent<ApiType, [u64]>;
      /**
       * Emits on storage bucket status update.
       * Params
       * - storage bucket ID
       * - new status
       **/
      StorageBucketStatusUpdated: AugmentedEvent<ApiType, [u64, bool]>;
      /**
       * Emits on updating storage buckets for bag.
       * Params
       * - bag ID
       * - storage buckets to add ID collection
       * - storage buckets to remove ID collection
       **/
      StorageBucketsUpdatedForBag: AugmentedEvent<ApiType, [PalletStorageBagIdType, BTreeSet<u64>, BTreeSet<u64>]>;
      /**
       * Emits on changing the "Storage buckets voucher max limits".
       * Params
       * - new objects size limit
       * - new objects number limit
       **/
      StorageBucketsVoucherMaxLimitsUpdated: AugmentedEvent<ApiType, [u64, u64]>;
      /**
       * Emits on setting the storage bucket voucher limits.
       * Params
       * - storage bucket ID
       * - new total objects size limit
       * - new total objects number limit
       **/
      StorageBucketVoucherLimitsSet: AugmentedEvent<ApiType, [u64, u64, u64]>;
      /**
       * Emits on setting the storage operator metadata.
       * Params
       * - storage bucket ID
       * - invited worker ID
       * - metadata
       **/
      StorageOperatorMetadataSet: AugmentedEvent<ApiType, [u64, u64, Bytes]>;
      /**
       * Emits on Storage Operator making a remark
       * Params
       * - operator's worker id
       * - storage bucket id
       * - remark message
       **/
      StorageOperatorRemarked: AugmentedEvent<ApiType, [u64, u64, Bytes]>;
      /**
       * Emits on updating the blacklist with data hashes.
       * Params
       * - hashes to remove from the blacklist
       * - hashes to add to the blacklist
       **/
      UpdateBlacklist: AugmentedEvent<ApiType, [BTreeSet<Bytes>, BTreeSet<Bytes>]>;
      /**
       * Emits on changing the size-based pricing of new objects uploaded.
       * Params
       * - new status
       **/
      UploadingBlockStatusUpdated: AugmentedEvent<ApiType, [bool]>;
      /**
       * Emits on changing the voucher for a storage bucket.
       * Params
       * - storage bucket ID
       * - new voucher
       **/
      VoucherChanged: AugmentedEvent<ApiType, [u64, PalletStorageVoucher]>;
    };
    storageWorkingGroup: {
      /**
       * Emits on withdrawing the application for the regular worker/lead opening.
       * Params:
       * - Job application id
       **/
      ApplicationWithdrawn: AugmentedEvent<ApiType, [u64]>;
      /**
       * Emits on adding the application for the worker opening.
       * Params:
       * - Opening parameteres
       * - Application id
       **/
      AppliedOnOpening: AugmentedEvent<ApiType, [PalletWorkingGroupApplyOnOpeningParams, u64]>;
      /**
       * Emits on setting the budget for the working group.
       * Params:
       * - new budget
       **/
      BudgetSet: AugmentedEvent<ApiType, [u128]>;
      /**
       * Emits on budget from the working group being spent
       * Params:
       * - Receiver Account Id.
       * - Balance spent.
       * - Rationale.
       **/
      BudgetSpending: AugmentedEvent<ApiType, [AccountId32, u128, Option<Bytes>]>;
      /**
       * Emits on setting the group leader.
       * Params:
       * - Group worker id.
       **/
      LeaderSet: AugmentedEvent<ApiType, [u64]>;
      /**
       * Emits on un-setting the leader.
       **/
      LeaderUnset: AugmentedEvent<ApiType, []>;
      /**
       * Emits on Lead making a remark message
       * Params:
       * - message
       **/
      LeadRemarked: AugmentedEvent<ApiType, [Bytes]>;
      /**
       * Emits on reaching new missed reward.
       * Params:
       * - Worker ID.
       * - Missed reward (optional). None means 'no missed reward'.
       **/
      NewMissedRewardLevelReached: AugmentedEvent<ApiType, [u64, Option<u128>]>;
      /**
       * Emits on adding new job opening.
       * Params:
       * - Opening id
       * - Description
       * - Opening Type(Lead or Worker)
       * - Stake Policy for the opening
       * - Reward per block
       **/
      OpeningAdded: AugmentedEvent<ApiType, [u64, Bytes, PalletWorkingGroupOpeningType, PalletWorkingGroupStakePolicy, Option<u128>]>;
      /**
       * Emits on canceling the job opening.
       * Params:
       * - Opening id
       **/
      OpeningCanceled: AugmentedEvent<ApiType, [u64]>;
      /**
       * Emits on filling the job opening.
       * Params:
       * - Worker opening id
       * - Worker application id to the worker id dictionary
       * - Applicationd ids used to fill the opening
       **/
      OpeningFilled: AugmentedEvent<ApiType, [u64, BTreeMap<u64, u64>, BTreeSet<u64>]>;
      /**
       * Emits on paying the reward.
       * Params:
       * - Id of the worker.
       * - Receiver Account Id.
       * - Reward
       * - Payment type (missed reward or regular one)
       **/
      RewardPaid: AugmentedEvent<ApiType, [u64, AccountId32, u128, PalletWorkingGroupRewardPaymentType]>;
      /**
       * Emits on decreasing the regular worker/lead stake.
       * Params:
       * - regular worker/lead id.
       * - stake delta amount
       **/
      StakeDecreased: AugmentedEvent<ApiType, [u64, u128]>;
      /**
       * Emits on increasing the regular worker/lead stake.
       * Params:
       * - regular worker/lead id.
       * - stake delta amount
       **/
      StakeIncreased: AugmentedEvent<ApiType, [u64, u128]>;
      /**
       * Emits on slashing the regular worker/lead stake.
       * Params:
       * - regular worker/lead id.
       * - actual slashed balance.
       * - Requested slashed balance.
       * - Rationale.
       **/
      StakeSlashed: AugmentedEvent<ApiType, [u64, u128, u128, Option<Bytes>]>;
      /**
       * Emits on updating the status text of the working group.
       * Params:
       * - status text hash
       * - status text
       **/
      StatusTextChanged: AugmentedEvent<ApiType, [Bytes, Option<Bytes>]>;
      /**
       * Emits on terminating the leader.
       * Params:
       * - leader worker id.
       * - Penalty.
       * - Rationale.
       **/
      TerminatedLeader: AugmentedEvent<ApiType, [u64, Option<u128>, Option<Bytes>]>;
      /**
       * Emits on terminating the worker.
       * Params:
       * - worker id.
       * - Penalty.
       * - Rationale.
       **/
      TerminatedWorker: AugmentedEvent<ApiType, [u64, Option<u128>, Option<Bytes>]>;
      /**
       * Emits on exiting the worker.
       * Params:
       * - worker id.
       * - Rationale.
       **/
      WorkerExited: AugmentedEvent<ApiType, [u64]>;
      /**
       * Emits on Lead making a remark message
       * Params:
       * - worker
       * - message
       **/
      WorkerRemarked: AugmentedEvent<ApiType, [u64, Bytes]>;
      /**
       * Emits on updating the reward account of the worker.
       * Params:
       * - Id of the worker.
       * - Reward account id of the worker.
       **/
      WorkerRewardAccountUpdated: AugmentedEvent<ApiType, [u64, AccountId32]>;
      /**
       * Emits on updating the reward amount of the worker.
       * Params:
       * - Id of the worker.
       * - Reward per block
       **/
      WorkerRewardAmountUpdated: AugmentedEvent<ApiType, [u64, Option<u128>]>;
      /**
       * Emits on updating the role account of the worker.
       * Params:
       * - Id of the worker.
       * - Role account id of the worker.
       **/
      WorkerRoleAccountUpdated: AugmentedEvent<ApiType, [u64, AccountId32]>;
      /**
       * Emits when worker started leaving their role.
       * Params:
       * - Worker id.
       * - Rationale.
       **/
      WorkerStartedLeaving: AugmentedEvent<ApiType, [u64, Option<Bytes>]>;
      /**
       * Emits on updating the worker storage role.
       * Params:
       * - Id of the worker.
       * - Raw storage field.
       **/
      WorkerStorageUpdated: AugmentedEvent<ApiType, [u64, Bytes]>;
      /**
       * Fund the working group budget.
       * Params:
       * - Member ID
       * - Amount of balance
       * - Rationale
       **/
      WorkingGroupBudgetFunded: AugmentedEvent<ApiType, [u64, u128, Bytes]>;
    };
    sudo: {
      /**
       * The \[sudoer\] just switched identity; the old key is supplied if one existed.
       **/
      KeyChanged: AugmentedEvent<ApiType, [oldSudoer: Option<AccountId32>], { oldSudoer: Option<AccountId32> }>;
      /**
       * A sudo just took place. \[result\]
       **/
      Sudid: AugmentedEvent<ApiType, [sudoResult: Result<Null, SpRuntimeDispatchError>], { sudoResult: Result<Null, SpRuntimeDispatchError> }>;
      /**
       * A sudo just took place. \[result\]
       **/
      SudoAsDone: AugmentedEvent<ApiType, [sudoResult: Result<Null, SpRuntimeDispatchError>], { sudoResult: Result<Null, SpRuntimeDispatchError> }>;
    };
    system: {
      /**
       * `:code` was updated.
       **/
      CodeUpdated: AugmentedEvent<ApiType, []>;
      /**
       * An extrinsic failed.
       **/
      ExtrinsicFailed: AugmentedEvent<ApiType, [dispatchError: SpRuntimeDispatchError, dispatchInfo: FrameSupportWeightsDispatchInfo], { dispatchError: SpRuntimeDispatchError, dispatchInfo: FrameSupportWeightsDispatchInfo }>;
      /**
       * An extrinsic completed successfully.
       **/
      ExtrinsicSuccess: AugmentedEvent<ApiType, [dispatchInfo: FrameSupportWeightsDispatchInfo], { dispatchInfo: FrameSupportWeightsDispatchInfo }>;
      /**
       * An account was reaped.
       **/
      KilledAccount: AugmentedEvent<ApiType, [account: AccountId32], { account: AccountId32 }>;
      /**
       * A new account was created.
       **/
      NewAccount: AugmentedEvent<ApiType, [account: AccountId32], { account: AccountId32 }>;
      /**
       * On on-chain remark happened.
       **/
      Remarked: AugmentedEvent<ApiType, [sender: AccountId32, hash_: H256], { sender: AccountId32, hash_: H256 }>;
    };
    utility: {
      /**
       * Batch of dispatches completed fully with no error.
       **/
      BatchCompleted: AugmentedEvent<ApiType, []>;
      /**
       * Batch of dispatches completed but has errors.
       **/
      BatchCompletedWithErrors: AugmentedEvent<ApiType, []>;
      /**
       * Batch of dispatches did not complete fully. Index of first failing dispatch given, as
       * well as the error.
       **/
      BatchInterrupted: AugmentedEvent<ApiType, [index: u32, error: SpRuntimeDispatchError], { index: u32, error: SpRuntimeDispatchError }>;
      /**
       * A call was dispatched.
       **/
      DispatchedAs: AugmentedEvent<ApiType, [result: Result<Null, SpRuntimeDispatchError>], { result: Result<Null, SpRuntimeDispatchError> }>;
      /**
       * A single item within a Batch of dispatches has completed with no error.
       **/
      ItemCompleted: AugmentedEvent<ApiType, []>;
      /**
       * A single item within a Batch of dispatches has completed with error.
       **/
      ItemFailed: AugmentedEvent<ApiType, [error: SpRuntimeDispatchError], { error: SpRuntimeDispatchError }>;
    };
    vesting: {
      /**
       * An \[account\] has become fully vested.
       **/
      VestingCompleted: AugmentedEvent<ApiType, [account: AccountId32], { account: AccountId32 }>;
      /**
       * The amount vested has been updated. This could indicate a change in funds available.
       * The balance given is the amount which is left unvested (and thus locked).
       **/
      VestingUpdated: AugmentedEvent<ApiType, [account: AccountId32, unvested: u128], { account: AccountId32, unvested: u128 }>;
    };
  } // AugmentedEvents
} // declare module<|MERGE_RESOLUTION|>--- conflicted
+++ resolved
@@ -80,19 +80,6 @@
       BuyNowCanceled: AugmentedEvent<ApiType, [u64, PalletContentPermissionsContentActor]>;
       BuyNowPriceUpdated: AugmentedEvent<ApiType, [u64, PalletContentPermissionsContentActor, u128]>;
       CancelChannelTransfer: AugmentedEvent<ApiType, [u64, PalletContentPermissionsContentActor]>;
-      CouncilRewardClaimed: AugmentedEvent<ApiType, [u64, u128]>;
-      CreatorTokenIssued: AugmentedEvent<ApiType, [PalletContentPermissionsContentActor, u64, u64]>;
-      CuratorAdded: AugmentedEvent<ApiType, [u64, u64, BTreeSet<PalletContentChannelActionPermission>]>;
-      CuratorGroupCreated: AugmentedEvent<ApiType, [u64]>;
-      CuratorGroupPermissionsUpdated: AugmentedEvent<ApiType, [u64, BTreeMap<u8, BTreeSet<PalletContentPermissionsCuratorGroupContentModerationAction>>]>;
-      CuratorGroupStatusSet: AugmentedEvent<ApiType, [u64, bool]>;
-      CuratorRemoved: AugmentedEvent<ApiType, [u64, u64]>;
-      EnglishAuctionSettled: AugmentedEvent<ApiType, [u64, AccountId32, u64]>;
-      EnglishAuctionStarted: AugmentedEvent<ApiType, [PalletContentPermissionsContentActor, u64, PalletContentNftTypesEnglishAuctionParamsRecord]>;
-      /**
-       * Nft limits
-       **/
-      GlobalNftLimitUpdated: AugmentedEvent<ApiType, [PalletContentNftLimitPeriod, u64]>;
       ChannelAgentRemarked: AugmentedEvent<ApiType, [PalletContentPermissionsContentActor, u64, Bytes]>;
       ChannelAssetsDeletedByModerator: AugmentedEvent<ApiType, [PalletContentPermissionsContentActor, u64, BTreeSet<u64>, Bytes]>;
       ChannelAssetsRemoved: AugmentedEvent<ApiType, [PalletContentPermissionsContentActor, u64, BTreeSet<u64>, PalletContentChannelRecord]>;
@@ -114,8 +101,6 @@
       ChannelTransferAccepted: AugmentedEvent<ApiType, [u64, PalletContentTransferCommitmentParameters]>;
       ChannelUpdated: AugmentedEvent<ApiType, [PalletContentPermissionsContentActor, u64, PalletContentChannelUpdateParametersRecord, BTreeSet<u64>]>;
       ChannelVisibilitySetByModerator: AugmentedEvent<ApiType, [PalletContentPermissionsContentActor, u64, bool, Bytes]>;
-<<<<<<< HEAD
-=======
       CouncilRewardClaimed: AugmentedEvent<ApiType, [u64, u128]>;
       CreatorTokenIssued: AugmentedEvent<ApiType, [PalletContentPermissionsContentActor, u64, u64]>;
       CuratorAdded: AugmentedEvent<ApiType, [u64, u64, BTreeSet<PalletContentChannelActionPermission>]>;
@@ -126,7 +111,6 @@
       EnglishAuctionSettled: AugmentedEvent<ApiType, [u64, AccountId32, u64]>;
       EnglishAuctionStarted: AugmentedEvent<ApiType, [PalletContentPermissionsContentActor, u64, PalletContentNftTypesEnglishAuctionParamsRecord]>;
       GlobalNftLimitUpdated: AugmentedEvent<ApiType, [PalletContentNftLimitPeriod, u64]>;
->>>>>>> 43103115
       InitializedChannelTransfer: AugmentedEvent<ApiType, [u64, PalletContentPermissionsContentActor, PalletContentPendingTransfer]>;
       NftBought: AugmentedEvent<ApiType, [u64, u64]>;
       NftDestroyed: AugmentedEvent<ApiType, [PalletContentPermissionsContentActor, u64]>;
@@ -2201,16 +2185,16 @@
        **/
       Bonded: AugmentedEvent<ApiType, [AccountId32, u128]>;
       /**
+       * An account has stopped participating as either a validator or nominator.
+       * \[stash\]
+       **/
+      Chilled: AugmentedEvent<ApiType, [AccountId32]>;
+      /**
        * The era payout has been set; the first balance is the validator-payout; the second is
        * the remainder from the maximum amount of reward.
        * \[era_index, validator_payout, remainder\]
        **/
       EraPaid: AugmentedEvent<ApiType, [u32, u128, u128]>;
-      /**
-       * An account has stopped participating as either a validator or nominator.
-       * \[stash\]
-       **/
-      Chilled: AugmentedEvent<ApiType, [AccountId32]>;
       /**
        * A nominator has been kicked from a validator. \[nominator, stash\]
        **/
