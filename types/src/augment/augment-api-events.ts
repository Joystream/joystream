// Auto-generated via `yarn polkadot-types-from-chain`, do not edit
/* eslint-disable */

// import type lookup before we augment - in some environments
// this is required to allow for ambient/previous definitions
import '@polkadot/api-base/types/events';

import type { ApiTypes, AugmentedEvent } from '@polkadot/api-base/types';
import type { BTreeMap, BTreeSet, Bytes, Null, Option, Result, U8aFixed, Vec, bool, u128, u16, u32, u64, u8 } from '@polkadot/types-codec';
import type { ITuple } from '@polkadot/types-codec/types';
import type { AccountId32, H256, Perbill, Percent, Permill } from '@polkadot/types/interfaces/runtime';
import type { FrameSupportDispatchDispatchInfo, FrameSupportTokensMiscBalanceStatus, JoystreamNodeRuntimeProxyType, PalletArgoBridgeBridgeConstraints, PalletArgoBridgeRemoteAccount, PalletArgoBridgeRemoteTransfer, PalletBountyBountyActor, PalletBountyBountyParametersBTreeSet, PalletBountyOracleWorkEntryJudgment, PalletCommonBalanceKind, PalletCommonWorkingGroupIterableEnumsWorkingGroup, PalletContentChannelCreationParametersRecord, PalletContentChannelFundsDestination, PalletContentChannelRecord, PalletContentChannelUpdateParametersRecord, PalletContentIterableEnumsChannelActionPermission, PalletContentNftLimitPeriod, PalletContentNftTypesEnglishAuctionParamsRecord, PalletContentNftTypesNftIssuanceParametersRecord, PalletContentNftTypesOpenAuctionParamsRecord, PalletContentPendingTransfer, PalletContentPermissionsContentActor, PalletContentPermissionsCuratorGroupIterableEnumsContentModerationAction, PalletContentPermissionsCuratorGroupIterableEnumsPausableChannelFeature, PalletContentTransferCommitmentParametersBTreeMap, PalletContentUpdateChannelPayoutsParametersRecord, PalletContentVideoCreationParametersRecord, PalletContentVideoUpdateParametersRecord, PalletElectionProviderMultiPhaseElectionCompute, PalletElectionProviderMultiPhasePhase, PalletForumExtendedPostIdObject, PalletForumPrivilegedActor, PalletImOnlineSr25519AppSr25519Public, PalletMembershipBuyMembershipParameters, PalletMembershipCreateMemberParameters, PalletMembershipGiftMembershipParameters, PalletMembershipInviteMembershipParameters, PalletMultisigTimepoint, PalletProjectTokenAmmCurve, PalletProjectTokenTokenConstraints, PalletProjectTokenTokenIssuanceParameters, PalletProjectTokenTokenSale, PalletProjectTokenTransferPolicy, PalletProjectTokenTransfers, PalletProposalsCodexGeneralProposalParams, PalletProposalsCodexProposalDetails, PalletProposalsDiscussionThreadModeBTreeSet, PalletProposalsEngineProposalStatusesExecutionStatus, PalletProposalsEngineProposalStatusesProposalDecision, PalletProposalsEngineProposalStatusesProposalStatus, PalletProposalsEngineVoteKind, PalletReferendumOptionResult, PalletStakingExposure, PalletStakingForcing, PalletStakingValidatorPrefs, PalletStorageBagIdType, PalletStorageDistributionBucketIdRecord, PalletStorageDynBagCreationParametersRecord, PalletStorageDynamicBagIdType, PalletStorageDynamicBagType, PalletStorageUploadParametersRecord, PalletStorageVoucher, PalletVestingVestingInfo, PalletWorkingGroupApplyOnOpeningParams, PalletWorkingGroupOpeningType, PalletWorkingGroupRewardPaymentType, PalletWorkingGroupStakePolicy, SpConsensusGrandpaAppPublic, SpNposElectionsElectionScore, SpRuntimeDispatchError } from '@polkadot/types/lookup';

export type __AugmentedEvent<ApiType extends ApiTypes> = AugmentedEvent<ApiType>;

declare module '@polkadot/api-base/types/events' {
  interface AugmentedEvents<ApiType extends ApiTypes> {
    appWorkingGroup: {
      /**
       * Emits on withdrawing the application for the regular worker/lead opening.
       * Params:
       * - Job application id
       **/
      ApplicationWithdrawn: AugmentedEvent<ApiType, [u64]>;
      /**
       * Emits on adding the application for the worker opening.
       * Params:
       * - Opening parameteres
       * - Application id
       **/
      AppliedOnOpening: AugmentedEvent<ApiType, [PalletWorkingGroupApplyOnOpeningParams, u64]>;
      /**
       * Emits on setting the budget for the working group.
       * Params:
       * - new budget
       **/
      BudgetSet: AugmentedEvent<ApiType, [u128]>;
      /**
       * Emits on budget from the working group being spent
       * Params:
       * - Receiver Account Id.
       * - Amount to spend
       * - Rationale.
       **/
      BudgetSpending: AugmentedEvent<ApiType, [AccountId32, u128, Option<Bytes>]>;
      /**
       * Emits on setting the group leader.
       * Params:
       * - Group worker id.
       **/
      LeaderSet: AugmentedEvent<ApiType, [u64]>;
      /**
       * Emits on un-setting the leader.
       **/
      LeaderUnset: AugmentedEvent<ApiType, []>;
      /**
       * Emits on Lead making a remark message
       * Params:
       * - message
       **/
      LeadRemarked: AugmentedEvent<ApiType, [Bytes]>;
      /**
       * Emits on reaching new missed reward.
       * Params:
       * - Worker ID.
       * - Missed reward (optional). None means 'no missed reward'.
       **/
      NewMissedRewardLevelReached: AugmentedEvent<ApiType, [u64, Option<u128>]>;
      /**
       * Emits on adding new job opening.
       * Params:
       * - Opening id
       * - Description
       * - Opening Type(Lead or Worker)
       * - Stake Policy for the opening
       * - Reward per block
       **/
      OpeningAdded: AugmentedEvent<ApiType, [u64, Bytes, PalletWorkingGroupOpeningType, PalletWorkingGroupStakePolicy, Option<u128>]>;
      /**
       * Emits on canceling the job opening.
       * Params:
       * - Opening id
       **/
      OpeningCanceled: AugmentedEvent<ApiType, [u64]>;
      /**
       * Emits on filling the job opening.
       * Params:
       * - Worker opening id
       * - Worker application id to the worker id dictionary
       * - Applicationd ids used to fill the opening
       **/
      OpeningFilled: AugmentedEvent<ApiType, [u64, BTreeMap<u64, u64>, BTreeSet<u64>]>;
      /**
       * Emits on paying the reward.
       * Params:
       * - Id of the worker.
       * - Receiver Account Id.
       * - Reward
       * - Payment type (missed reward or regular one)
       **/
      RewardPaid: AugmentedEvent<ApiType, [u64, AccountId32, u128, PalletWorkingGroupRewardPaymentType]>;
      /**
       * Emits on decreasing the regular worker/lead stake.
       * Params:
       * - regular worker/lead id.
       * - stake delta amount
       **/
      StakeDecreased: AugmentedEvent<ApiType, [u64, u128]>;
      /**
       * Emits on increasing the regular worker/lead stake.
       * Params:
       * - regular worker/lead id.
       * - stake delta amount
       **/
      StakeIncreased: AugmentedEvent<ApiType, [u64, u128]>;
      /**
       * Emits on slashing the regular worker/lead stake.
       * Params:
       * - regular worker/lead id.
       * - actual slashed balance.
       * - Requested slashed balance.
       * - Rationale.
       **/
      StakeSlashed: AugmentedEvent<ApiType, [u64, u128, u128, Option<Bytes>]>;
      /**
       * Emits on updating the status text of the working group.
       * Params:
       * - status text hash
       * - status text
       **/
      StatusTextChanged: AugmentedEvent<ApiType, [H256, Option<Bytes>]>;
      /**
       * Emits on terminating the leader.
       * Params:
       * - leader worker id.
       * - Penalty.
       * - Rationale.
       **/
      TerminatedLeader: AugmentedEvent<ApiType, [u64, Option<u128>, Option<Bytes>]>;
      /**
       * Emits on terminating the worker.
       * Params:
       * - worker id.
       * - Penalty.
       * - Rationale.
       **/
      TerminatedWorker: AugmentedEvent<ApiType, [u64, Option<u128>, Option<Bytes>]>;
      /**
       * Emits on budget from the working group being spent
       * Params:
       * - Receiver Account Id.
       * - Vesting scheduled
       * - Rationale.
       **/
      VestedBudgetSpending: AugmentedEvent<ApiType, [AccountId32, PalletVestingVestingInfo, Option<Bytes>]>;
      /**
       * Emits on exiting the worker.
       * Params:
       * - worker id.
       * - Rationale.
       **/
      WorkerExited: AugmentedEvent<ApiType, [u64]>;
      /**
       * Emits on Lead making a remark message
       * Params:
       * - worker
       * - message
       **/
      WorkerRemarked: AugmentedEvent<ApiType, [u64, Bytes]>;
      /**
       * Emits on updating the reward account of the worker.
       * Params:
       * - Id of the worker.
       * - Reward account id of the worker.
       **/
      WorkerRewardAccountUpdated: AugmentedEvent<ApiType, [u64, AccountId32]>;
      /**
       * Emits on updating the reward amount of the worker.
       * Params:
       * - Id of the worker.
       * - Reward per block
       **/
      WorkerRewardAmountUpdated: AugmentedEvent<ApiType, [u64, Option<u128>]>;
      /**
       * Emits on updating the role account of the worker.
       * Params:
       * - Id of the worker.
       * - Role account id of the worker.
       **/
      WorkerRoleAccountUpdated: AugmentedEvent<ApiType, [u64, AccountId32]>;
      /**
       * Emits when worker started leaving their role.
       * Params:
       * - Worker id.
       * - Rationale.
       **/
      WorkerStartedLeaving: AugmentedEvent<ApiType, [u64, Option<Bytes>]>;
      /**
       * Fund the working group budget.
       * Params:
       * - Member ID
       * - Amount of balance
       * - Rationale
       **/
      WorkingGroupBudgetFunded: AugmentedEvent<ApiType, [u64, u128, Bytes]>;
    };
    argoBridge: {
      BridgeConfigUpdated: AugmentedEvent<ApiType, [PalletArgoBridgeBridgeConstraints]>;
      BridgePaused: AugmentedEvent<ApiType, [AccountId32]>;
      BridgeThawnFinished: AugmentedEvent<ApiType, []>;
      BridgeThawnStarted: AugmentedEvent<ApiType, [AccountId32, u32]>;
      InboundTransferFinalized: AugmentedEvent<ApiType, [PalletArgoBridgeRemoteTransfer, AccountId32, u128]>;
      OutboundTransferRequested: AugmentedEvent<ApiType, [u64, AccountId32, PalletArgoBridgeRemoteAccount, u128, u128]>;
<<<<<<< HEAD
=======
      OutboundTransferReverted: AugmentedEvent<ApiType, [u64, AccountId32, u128, Bytes]>;
>>>>>>> 3452fbc6
    };
    balances: {
      /**
       * A balance was set by root.
       **/
      BalanceSet: AugmentedEvent<ApiType, [who: AccountId32, free: u128, reserved: u128], { who: AccountId32, free: u128, reserved: u128 }>;
      /**
       * Some amount was deposited (e.g. for transaction fees).
       **/
      Deposit: AugmentedEvent<ApiType, [who: AccountId32, amount: u128], { who: AccountId32, amount: u128 }>;
      /**
       * An account was removed whose balance was non-zero but below ExistentialDeposit,
       * resulting in an outright loss.
       **/
      DustLost: AugmentedEvent<ApiType, [account: AccountId32, amount: u128], { account: AccountId32, amount: u128 }>;
      /**
       * An account was created with some free balance.
       **/
      Endowed: AugmentedEvent<ApiType, [account: AccountId32, freeBalance: u128], { account: AccountId32, freeBalance: u128 }>;
      /**
       * Some balance was reserved (moved from free to reserved).
       **/
      Reserved: AugmentedEvent<ApiType, [who: AccountId32, amount: u128], { who: AccountId32, amount: u128 }>;
      /**
       * Some balance was moved from the reserve of the first account to the second account.
       * Final argument indicates the destination balance type.
       **/
      ReserveRepatriated: AugmentedEvent<ApiType, [from: AccountId32, to: AccountId32, amount: u128, destinationStatus: FrameSupportTokensMiscBalanceStatus], { from: AccountId32, to: AccountId32, amount: u128, destinationStatus: FrameSupportTokensMiscBalanceStatus }>;
      /**
       * Some amount was removed from the account (e.g. for misbehavior).
       **/
      Slashed: AugmentedEvent<ApiType, [who: AccountId32, amount: u128], { who: AccountId32, amount: u128 }>;
      /**
       * Transfer succeeded.
       **/
      Transfer: AugmentedEvent<ApiType, [from: AccountId32, to: AccountId32, amount: u128], { from: AccountId32, to: AccountId32, amount: u128 }>;
      /**
       * Some balance was unreserved (moved from reserved to free).
       **/
      Unreserved: AugmentedEvent<ApiType, [who: AccountId32, amount: u128], { who: AccountId32, amount: u128 }>;
      /**
       * Some amount was withdrawn from the account (e.g. for transaction fees).
       **/
      Withdraw: AugmentedEvent<ApiType, [who: AccountId32, amount: u128], { who: AccountId32, amount: u128 }>;
    };
    bounty: {
      /**
       * Bounty contributor made a message remark
       * Params:
       * - contributor
       * - bounty id
       * - message
       **/
      BountyContributorRemarked: AugmentedEvent<ApiType, [PalletBountyBountyActor, u64, Bytes]>;
      /**
       * A bounty was created.
       * Params:
       * - bounty ID
       * - creation parameters
       * - bounty metadata
       **/
      BountyCreated: AugmentedEvent<ApiType, [u64, PalletBountyBountyParametersBTreeSet, Bytes]>;
      /**
       * A bounty creator has withdrawn the cherry (member or council).
       * Params:
       * - bounty ID
       * - bounty creator
       **/
      BountyCreatorCherryWithdrawal: AugmentedEvent<ApiType, [u64, PalletBountyBountyActor]>;
      /**
       * A bounty creator has withdrawn the oracle reward (member or council).
       * Params:
       * - bounty ID
       * - bounty creator
       **/
      BountyCreatorOracleRewardWithdrawal: AugmentedEvent<ApiType, [u64, PalletBountyBountyActor]>;
      /**
       * Bounty creator made a message remark
       * Params:
       * - creator
       * - bounty id
       * - message
       **/
      BountyCreatorRemarked: AugmentedEvent<ApiType, [PalletBountyBountyActor, u64, Bytes]>;
      /**
       * Bounty entrant made a message remark
       * Params:
       * - entrant_id
       * - bounty id
       * - entry id
       * - message
       **/
      BountyEntrantRemarked: AugmentedEvent<ApiType, [u64, u64, u64, Bytes]>;
      /**
       * A bounty was funded by a member or a council.
       * Params:
       * - bounty ID
       * - bounty funder
       * - funding amount
       **/
      BountyFunded: AugmentedEvent<ApiType, [u64, PalletBountyBountyActor, u128]>;
      /**
       * A member or a council has withdrawn the funding.
       * Params:
       * - bounty ID
       * - bounty funder
       **/
      BountyFundingWithdrawal: AugmentedEvent<ApiType, [u64, PalletBountyBountyActor]>;
      /**
       * A bounty has reached its target funding amount.
       * Params:
       * - bounty ID
       **/
      BountyMaxFundingReached: AugmentedEvent<ApiType, [u64]>;
      /**
       * Bounty oracle made a message remark
       * Params:
       * - oracle
       * - bounty id
       * - message
       **/
      BountyOracleRemarked: AugmentedEvent<ApiType, [PalletBountyBountyActor, u64, Bytes]>;
      /**
       * A Oracle has withdrawn the oracle reward (member or council).
       * Params:
       * - bounty ID
       * - bounty creator
       * - Oracle Reward
       **/
      BountyOracleRewardWithdrawal: AugmentedEvent<ApiType, [u64, PalletBountyBountyActor, u128]>;
      /**
       * Bounty Oracle Switched by current oracle or council.
       * Params:
       * - bounty ID
       * - switcher
       * - current_oracle,
       * - new oracle
       **/
      BountyOracleSwitched: AugmentedEvent<ApiType, [u64, PalletBountyBountyActor, PalletBountyBountyActor, PalletBountyBountyActor]>;
      /**
       * A bounty was removed.
       * Params:
       * - bounty ID
       **/
      BountyRemoved: AugmentedEvent<ApiType, [u64]>;
      /**
       * A bounty was terminated by council.
       * Params:
       * - bounty ID
       * - bounty terminator
       * - bounty creator
       * - bounty oracle
       **/
      BountyTerminated: AugmentedEvent<ApiType, [u64, PalletBountyBountyActor, PalletBountyBountyActor, PalletBountyBountyActor]>;
      /**
       * A member or a council creator has withdrawn the creator state bloat bond.
       * Params:
       * - bounty ID
       * - bounty creator
       * - Creator State bloat bond amount
       **/
      CreatorStateBloatBondWithdrawn: AugmentedEvent<ApiType, [u64, PalletBountyBountyActor, u128]>;
      /**
       * A member or a council funder has withdrawn the funder state bloat bond.
       * Params:
       * - bounty ID
       * - bounty funder
       * - funder State bloat bond amount
       **/
      FunderStateBloatBondWithdrawn: AugmentedEvent<ApiType, [u64, PalletBountyBountyActor, u128]>;
      /**
       * Submit oracle judgment.
       * Params:
       * - bounty ID
       * - oracle
       * - judgment data
       * - rationale
       **/
      OracleJudgmentSubmitted: AugmentedEvent<ApiType, [u64, PalletBountyBountyActor, BTreeMap<u64, PalletBountyOracleWorkEntryJudgment>, Bytes]>;
      /**
       * Work entry was slashed.
       * Params:
       * - bounty ID
       * - entry ID
       * - entrant member ID
       **/
      WorkEntrantFundsWithdrawn: AugmentedEvent<ApiType, [u64, u64, u64]>;
      /**
       * Work entry stake slashed.
       * Params:
       * - bounty ID
       * - entry ID
       * - stake account
       * - slashed amount
       **/
      WorkEntrantStakeSlashed: AugmentedEvent<ApiType, [u64, u64, AccountId32, u128]>;
      /**
       * Work entry stake unlocked.
       * Params:
       * - bounty ID
       * - entry ID
       * - stake account
       **/
      WorkEntrantStakeUnlocked: AugmentedEvent<ApiType, [u64, u64, AccountId32]>;
      /**
       * Work entry was announced.
       * Params:
       * - bounty ID
       * - created entry ID
       * - entrant member ID
       * - staking account ID
       * - work description
       **/
      WorkEntryAnnounced: AugmentedEvent<ApiType, [u64, u64, u64, AccountId32, Bytes]>;
      /**
       * Work entry was slashed.
       * Params:
       * - bounty ID
       * - oracle (caller)
       **/
      WorkSubmissionPeriodEnded: AugmentedEvent<ApiType, [u64, PalletBountyBountyActor]>;
      /**
       * Submit work.
       * Params:
       * - bounty ID
       * - created entry ID
       * - entrant member ID
       * - work data (description, URL, BLOB, etc.)
       **/
      WorkSubmitted: AugmentedEvent<ApiType, [u64, u64, u64, Bytes]>;
    };
    constitution: {
      /**
       * Emits on constitution amendment.
       * Parameters:
       * - constitution text hash
       * - constitution text
       **/
      ConstutionAmended: AugmentedEvent<ApiType, [H256, Bytes]>;
    };
    content: {
      AuctionBidCanceled: AugmentedEvent<ApiType, [u64, u64]>;
      AuctionBidMade: AugmentedEvent<ApiType, [u64, u64, u128, Option<u64>]>;
      AuctionCanceled: AugmentedEvent<ApiType, [PalletContentPermissionsContentActor, u64]>;
      BidMadeCompletingAuction: AugmentedEvent<ApiType, [u64, u64, Option<u64>]>;
      BuyNowCanceled: AugmentedEvent<ApiType, [u64, PalletContentPermissionsContentActor]>;
      BuyNowPriceUpdated: AugmentedEvent<ApiType, [u64, PalletContentPermissionsContentActor, u128]>;
      CancelChannelTransfer: AugmentedEvent<ApiType, [u64, PalletContentPermissionsContentActor]>;
      ChannelAgentRemarked: AugmentedEvent<ApiType, [PalletContentPermissionsContentActor, u64, Bytes]>;
      ChannelAssetsDeletedByModerator: AugmentedEvent<ApiType, [PalletContentPermissionsContentActor, u64, BTreeSet<u64>, Bytes]>;
      ChannelAssetsRemoved: AugmentedEvent<ApiType, [PalletContentPermissionsContentActor, u64, BTreeSet<u64>, PalletContentChannelRecord]>;
      ChannelCreated: AugmentedEvent<ApiType, [u64, PalletContentChannelRecord, PalletContentChannelCreationParametersRecord, AccountId32]>;
      ChannelDeleted: AugmentedEvent<ApiType, [PalletContentPermissionsContentActor, u64]>;
      ChannelFundsWithdrawn: AugmentedEvent<ApiType, [PalletContentPermissionsContentActor, u64, u128, PalletContentChannelFundsDestination]>;
      ChannelNftLimitUpdated: AugmentedEvent<ApiType, [PalletContentPermissionsContentActor, PalletContentNftLimitPeriod, u64, u64]>;
      /**
       * Metaprotocols related event
       **/
      ChannelOwnerRemarked: AugmentedEvent<ApiType, [u64, Bytes]>;
      ChannelPausedFeaturesUpdatedByModerator: AugmentedEvent<ApiType, [PalletContentPermissionsContentActor, u64, BTreeSet<PalletContentPermissionsCuratorGroupIterableEnumsPausableChannelFeature>, Bytes]>;
      ChannelPayoutsUpdated: AugmentedEvent<ApiType, [PalletContentUpdateChannelPayoutsParametersRecord, Option<u64>, AccountId32]>;
      ChannelPrivilegeLevelUpdated: AugmentedEvent<ApiType, [u64, u8]>;
      ChannelRewardClaimedAndWithdrawn: AugmentedEvent<ApiType, [PalletContentPermissionsContentActor, u64, u128, PalletContentChannelFundsDestination]>;
      ChannelRewardUpdated: AugmentedEvent<ApiType, [u128, u128, u64]>;
      ChannelStateBloatBondValueUpdated: AugmentedEvent<ApiType, [u128]>;
      ChannelTransferAccepted: AugmentedEvent<ApiType, [u64, PalletContentTransferCommitmentParametersBTreeMap]>;
      ChannelUpdated: AugmentedEvent<ApiType, [PalletContentPermissionsContentActor, u64, PalletContentChannelUpdateParametersRecord, BTreeSet<u64>]>;
      ChannelVisibilitySetByModerator: AugmentedEvent<ApiType, [PalletContentPermissionsContentActor, u64, bool, Bytes]>;
      CreatorTokenIssued: AugmentedEvent<ApiType, [PalletContentPermissionsContentActor, u64, u64]>;
      CreatorTokenIssuerRemarked: AugmentedEvent<ApiType, [u64, u64, Bytes]>;
      CuratorAdded: AugmentedEvent<ApiType, [u64, u64, BTreeSet<PalletContentIterableEnumsChannelActionPermission>]>;
      CuratorGroupCreated: AugmentedEvent<ApiType, [u64]>;
      CuratorGroupPermissionsUpdated: AugmentedEvent<ApiType, [u64, BTreeMap<u8, BTreeSet<PalletContentPermissionsCuratorGroupIterableEnumsContentModerationAction>>]>;
      CuratorGroupStatusSet: AugmentedEvent<ApiType, [u64, bool]>;
      CuratorRemoved: AugmentedEvent<ApiType, [u64, u64]>;
      EnglishAuctionSettled: AugmentedEvent<ApiType, [u64, AccountId32, u64]>;
      EnglishAuctionStarted: AugmentedEvent<ApiType, [PalletContentPermissionsContentActor, u64, PalletContentNftTypesEnglishAuctionParamsRecord]>;
      GlobalNftLimitUpdated: AugmentedEvent<ApiType, [PalletContentNftLimitPeriod, u64]>;
      InitializedChannelTransfer: AugmentedEvent<ApiType, [u64, PalletContentPermissionsContentActor, PalletContentPendingTransfer]>;
      NftBought: AugmentedEvent<ApiType, [u64, u64]>;
      NftDestroyed: AugmentedEvent<ApiType, [PalletContentPermissionsContentActor, u64]>;
      NftIssued: AugmentedEvent<ApiType, [PalletContentPermissionsContentActor, u64, PalletContentNftTypesNftIssuanceParametersRecord]>;
      NftOwnerRemarked: AugmentedEvent<ApiType, [PalletContentPermissionsContentActor, u64, Bytes]>;
      NftSellOrderMade: AugmentedEvent<ApiType, [u64, PalletContentPermissionsContentActor, u128]>;
      NftSlingedBackToTheOriginalArtist: AugmentedEvent<ApiType, [u64, PalletContentPermissionsContentActor]>;
      OfferAccepted: AugmentedEvent<ApiType, [u64]>;
      OfferCanceled: AugmentedEvent<ApiType, [u64, PalletContentPermissionsContentActor]>;
      OfferStarted: AugmentedEvent<ApiType, [u64, PalletContentPermissionsContentActor, u64, Option<u128>]>;
      OpenAuctionBidAccepted: AugmentedEvent<ApiType, [PalletContentPermissionsContentActor, u64, u64, u128]>;
      OpenAuctionStarted: AugmentedEvent<ApiType, [PalletContentPermissionsContentActor, u64, PalletContentNftTypesOpenAuctionParamsRecord, u64]>;
      ToggledNftLimits: AugmentedEvent<ApiType, [bool]>;
      VideoAssetsDeletedByModerator: AugmentedEvent<ApiType, [PalletContentPermissionsContentActor, u64, BTreeSet<u64>, bool, Bytes]>;
      VideoCreated: AugmentedEvent<ApiType, [PalletContentPermissionsContentActor, u64, u64, PalletContentVideoCreationParametersRecord, BTreeSet<u64>]>;
      VideoDeleted: AugmentedEvent<ApiType, [PalletContentPermissionsContentActor, u64]>;
      VideoStateBloatBondValueUpdated: AugmentedEvent<ApiType, [u128]>;
      VideoUpdated: AugmentedEvent<ApiType, [PalletContentPermissionsContentActor, u64, PalletContentVideoUpdateParametersRecord, BTreeSet<u64>]>;
      VideoVisibilitySetByModerator: AugmentedEvent<ApiType, [PalletContentPermissionsContentActor, u64, bool, Bytes]>;
    };
    contentWorkingGroup: {
      /**
       * Emits on withdrawing the application for the regular worker/lead opening.
       * Params:
       * - Job application id
       **/
      ApplicationWithdrawn: AugmentedEvent<ApiType, [u64]>;
      /**
       * Emits on adding the application for the worker opening.
       * Params:
       * - Opening parameteres
       * - Application id
       **/
      AppliedOnOpening: AugmentedEvent<ApiType, [PalletWorkingGroupApplyOnOpeningParams, u64]>;
      /**
       * Emits on setting the budget for the working group.
       * Params:
       * - new budget
       **/
      BudgetSet: AugmentedEvent<ApiType, [u128]>;
      /**
       * Emits on budget from the working group being spent
       * Params:
       * - Receiver Account Id.
       * - Amount to spend
       * - Rationale.
       **/
      BudgetSpending: AugmentedEvent<ApiType, [AccountId32, u128, Option<Bytes>]>;
      /**
       * Emits on setting the group leader.
       * Params:
       * - Group worker id.
       **/
      LeaderSet: AugmentedEvent<ApiType, [u64]>;
      /**
       * Emits on un-setting the leader.
       **/
      LeaderUnset: AugmentedEvent<ApiType, []>;
      /**
       * Emits on Lead making a remark message
       * Params:
       * - message
       **/
      LeadRemarked: AugmentedEvent<ApiType, [Bytes]>;
      /**
       * Emits on reaching new missed reward.
       * Params:
       * - Worker ID.
       * - Missed reward (optional). None means 'no missed reward'.
       **/
      NewMissedRewardLevelReached: AugmentedEvent<ApiType, [u64, Option<u128>]>;
      /**
       * Emits on adding new job opening.
       * Params:
       * - Opening id
       * - Description
       * - Opening Type(Lead or Worker)
       * - Stake Policy for the opening
       * - Reward per block
       **/
      OpeningAdded: AugmentedEvent<ApiType, [u64, Bytes, PalletWorkingGroupOpeningType, PalletWorkingGroupStakePolicy, Option<u128>]>;
      /**
       * Emits on canceling the job opening.
       * Params:
       * - Opening id
       **/
      OpeningCanceled: AugmentedEvent<ApiType, [u64]>;
      /**
       * Emits on filling the job opening.
       * Params:
       * - Worker opening id
       * - Worker application id to the worker id dictionary
       * - Applicationd ids used to fill the opening
       **/
      OpeningFilled: AugmentedEvent<ApiType, [u64, BTreeMap<u64, u64>, BTreeSet<u64>]>;
      /**
       * Emits on paying the reward.
       * Params:
       * - Id of the worker.
       * - Receiver Account Id.
       * - Reward
       * - Payment type (missed reward or regular one)
       **/
      RewardPaid: AugmentedEvent<ApiType, [u64, AccountId32, u128, PalletWorkingGroupRewardPaymentType]>;
      /**
       * Emits on decreasing the regular worker/lead stake.
       * Params:
       * - regular worker/lead id.
       * - stake delta amount
       **/
      StakeDecreased: AugmentedEvent<ApiType, [u64, u128]>;
      /**
       * Emits on increasing the regular worker/lead stake.
       * Params:
       * - regular worker/lead id.
       * - stake delta amount
       **/
      StakeIncreased: AugmentedEvent<ApiType, [u64, u128]>;
      /**
       * Emits on slashing the regular worker/lead stake.
       * Params:
       * - regular worker/lead id.
       * - actual slashed balance.
       * - Requested slashed balance.
       * - Rationale.
       **/
      StakeSlashed: AugmentedEvent<ApiType, [u64, u128, u128, Option<Bytes>]>;
      /**
       * Emits on updating the status text of the working group.
       * Params:
       * - status text hash
       * - status text
       **/
      StatusTextChanged: AugmentedEvent<ApiType, [H256, Option<Bytes>]>;
      /**
       * Emits on terminating the leader.
       * Params:
       * - leader worker id.
       * - Penalty.
       * - Rationale.
       **/
      TerminatedLeader: AugmentedEvent<ApiType, [u64, Option<u128>, Option<Bytes>]>;
      /**
       * Emits on terminating the worker.
       * Params:
       * - worker id.
       * - Penalty.
       * - Rationale.
       **/
      TerminatedWorker: AugmentedEvent<ApiType, [u64, Option<u128>, Option<Bytes>]>;
      /**
       * Emits on budget from the working group being spent
       * Params:
       * - Receiver Account Id.
       * - Vesting scheduled
       * - Rationale.
       **/
      VestedBudgetSpending: AugmentedEvent<ApiType, [AccountId32, PalletVestingVestingInfo, Option<Bytes>]>;
      /**
       * Emits on exiting the worker.
       * Params:
       * - worker id.
       * - Rationale.
       **/
      WorkerExited: AugmentedEvent<ApiType, [u64]>;
      /**
       * Emits on Lead making a remark message
       * Params:
       * - worker
       * - message
       **/
      WorkerRemarked: AugmentedEvent<ApiType, [u64, Bytes]>;
      /**
       * Emits on updating the reward account of the worker.
       * Params:
       * - Id of the worker.
       * - Reward account id of the worker.
       **/
      WorkerRewardAccountUpdated: AugmentedEvent<ApiType, [u64, AccountId32]>;
      /**
       * Emits on updating the reward amount of the worker.
       * Params:
       * - Id of the worker.
       * - Reward per block
       **/
      WorkerRewardAmountUpdated: AugmentedEvent<ApiType, [u64, Option<u128>]>;
      /**
       * Emits on updating the role account of the worker.
       * Params:
       * - Id of the worker.
       * - Role account id of the worker.
       **/
      WorkerRoleAccountUpdated: AugmentedEvent<ApiType, [u64, AccountId32]>;
      /**
       * Emits when worker started leaving their role.
       * Params:
       * - Worker id.
       * - Rationale.
       **/
      WorkerStartedLeaving: AugmentedEvent<ApiType, [u64, Option<Bytes>]>;
      /**
       * Fund the working group budget.
       * Params:
       * - Member ID
       * - Amount of balance
       * - Rationale
       **/
      WorkingGroupBudgetFunded: AugmentedEvent<ApiType, [u64, u128, Bytes]>;
    };
    council: {
      /**
       * New council was elected
       **/
      AnnouncingPeriodStarted: AugmentedEvent<ApiType, [u32]>;
      /**
       * Budget balance was changed by the root.
       **/
      BudgetBalanceSet: AugmentedEvent<ApiType, [u128]>;
      /**
       * Budget increment has been updated.
       **/
      BudgetIncrementUpdated: AugmentedEvent<ApiType, [u128]>;
      /**
       * Budget balance was increased by automatic refill.
       **/
      BudgetRefill: AugmentedEvent<ApiType, [u128]>;
      /**
       * The next budget refill was planned.
       **/
      BudgetRefillPlanned: AugmentedEvent<ApiType, [u32]>;
      /**
       * The candidate has set a new note for their candidacy
       **/
      CandidacyNoteSet: AugmentedEvent<ApiType, [u64, Bytes]>;
      /**
       * Candidacy stake that was no longer needed was released
       **/
      CandidacyStakeRelease: AugmentedEvent<ApiType, [u64]>;
      /**
       * Candidate has withdrawn his candidacy
       **/
      CandidacyWithdraw: AugmentedEvent<ApiType, [u64]>;
      /**
       * Candidate remark message
       **/
      CandidateRemarked: AugmentedEvent<ApiType, [u64, Bytes]>;
      /**
       * Councilor budget has been decreased
       * Params:
       * - Reduction amount
       **/
      CouncilBudgetDecreased: AugmentedEvent<ApiType, [u128]>;
      /**
       * Fund the council budget.
       * Params:
       * - Member ID
       * - Amount of balance
       * - Rationale
       **/
      CouncilBudgetFunded: AugmentedEvent<ApiType, [u64, u128, Bytes]>;
      /**
       * Councilor remark message
       **/
      CouncilorRemarked: AugmentedEvent<ApiType, [u64, Bytes]>;
      /**
       * Councilor reward has been updated.
       **/
      CouncilorRewardUpdated: AugmentedEvent<ApiType, [u128]>;
      /**
       * Era payou damping factor set
       **/
      EraPayoutDampingFactorSet: AugmentedEvent<ApiType, [Percent]>;
      /**
       * New candidate announced
       **/
      NewCandidate: AugmentedEvent<ApiType, [u64, AccountId32, AccountId32, u128]>;
      /**
       * New council was elected and appointed
       **/
      NewCouncilElected: AugmentedEvent<ApiType, [Vec<u64>, u32]>;
      /**
       * New council was not elected
       **/
      NewCouncilNotElected: AugmentedEvent<ApiType, [u32]>;
      /**
       * Announcing period can't finish because of insufficient candidtate count
       **/
      NotEnoughCandidates: AugmentedEvent<ApiType, [u32]>;
      /**
       * Request has been funded
       **/
      RequestFunded: AugmentedEvent<ApiType, [AccountId32, u128]>;
      /**
       * The whole reward was paid to the council member.
       **/
      RewardPayment: AugmentedEvent<ApiType, [u64, AccountId32, u128, u128]>;
      /**
       * Candidates are announced and voting starts
       **/
      VotingPeriodStarted: AugmentedEvent<ApiType, [u32]>;
    };
    distributionWorkingGroup: {
      /**
       * Emits on withdrawing the application for the regular worker/lead opening.
       * Params:
       * - Job application id
       **/
      ApplicationWithdrawn: AugmentedEvent<ApiType, [u64]>;
      /**
       * Emits on adding the application for the worker opening.
       * Params:
       * - Opening parameteres
       * - Application id
       **/
      AppliedOnOpening: AugmentedEvent<ApiType, [PalletWorkingGroupApplyOnOpeningParams, u64]>;
      /**
       * Emits on setting the budget for the working group.
       * Params:
       * - new budget
       **/
      BudgetSet: AugmentedEvent<ApiType, [u128]>;
      /**
       * Emits on budget from the working group being spent
       * Params:
       * - Receiver Account Id.
       * - Amount to spend
       * - Rationale.
       **/
      BudgetSpending: AugmentedEvent<ApiType, [AccountId32, u128, Option<Bytes>]>;
      /**
       * Emits on setting the group leader.
       * Params:
       * - Group worker id.
       **/
      LeaderSet: AugmentedEvent<ApiType, [u64]>;
      /**
       * Emits on un-setting the leader.
       **/
      LeaderUnset: AugmentedEvent<ApiType, []>;
      /**
       * Emits on Lead making a remark message
       * Params:
       * - message
       **/
      LeadRemarked: AugmentedEvent<ApiType, [Bytes]>;
      /**
       * Emits on reaching new missed reward.
       * Params:
       * - Worker ID.
       * - Missed reward (optional). None means 'no missed reward'.
       **/
      NewMissedRewardLevelReached: AugmentedEvent<ApiType, [u64, Option<u128>]>;
      /**
       * Emits on adding new job opening.
       * Params:
       * - Opening id
       * - Description
       * - Opening Type(Lead or Worker)
       * - Stake Policy for the opening
       * - Reward per block
       **/
      OpeningAdded: AugmentedEvent<ApiType, [u64, Bytes, PalletWorkingGroupOpeningType, PalletWorkingGroupStakePolicy, Option<u128>]>;
      /**
       * Emits on canceling the job opening.
       * Params:
       * - Opening id
       **/
      OpeningCanceled: AugmentedEvent<ApiType, [u64]>;
      /**
       * Emits on filling the job opening.
       * Params:
       * - Worker opening id
       * - Worker application id to the worker id dictionary
       * - Applicationd ids used to fill the opening
       **/
      OpeningFilled: AugmentedEvent<ApiType, [u64, BTreeMap<u64, u64>, BTreeSet<u64>]>;
      /**
       * Emits on paying the reward.
       * Params:
       * - Id of the worker.
       * - Receiver Account Id.
       * - Reward
       * - Payment type (missed reward or regular one)
       **/
      RewardPaid: AugmentedEvent<ApiType, [u64, AccountId32, u128, PalletWorkingGroupRewardPaymentType]>;
      /**
       * Emits on decreasing the regular worker/lead stake.
       * Params:
       * - regular worker/lead id.
       * - stake delta amount
       **/
      StakeDecreased: AugmentedEvent<ApiType, [u64, u128]>;
      /**
       * Emits on increasing the regular worker/lead stake.
       * Params:
       * - regular worker/lead id.
       * - stake delta amount
       **/
      StakeIncreased: AugmentedEvent<ApiType, [u64, u128]>;
      /**
       * Emits on slashing the regular worker/lead stake.
       * Params:
       * - regular worker/lead id.
       * - actual slashed balance.
       * - Requested slashed balance.
       * - Rationale.
       **/
      StakeSlashed: AugmentedEvent<ApiType, [u64, u128, u128, Option<Bytes>]>;
      /**
       * Emits on updating the status text of the working group.
       * Params:
       * - status text hash
       * - status text
       **/
      StatusTextChanged: AugmentedEvent<ApiType, [H256, Option<Bytes>]>;
      /**
       * Emits on terminating the leader.
       * Params:
       * - leader worker id.
       * - Penalty.
       * - Rationale.
       **/
      TerminatedLeader: AugmentedEvent<ApiType, [u64, Option<u128>, Option<Bytes>]>;
      /**
       * Emits on terminating the worker.
       * Params:
       * - worker id.
       * - Penalty.
       * - Rationale.
       **/
      TerminatedWorker: AugmentedEvent<ApiType, [u64, Option<u128>, Option<Bytes>]>;
      /**
       * Emits on budget from the working group being spent
       * Params:
       * - Receiver Account Id.
       * - Vesting scheduled
       * - Rationale.
       **/
      VestedBudgetSpending: AugmentedEvent<ApiType, [AccountId32, PalletVestingVestingInfo, Option<Bytes>]>;
      /**
       * Emits on exiting the worker.
       * Params:
       * - worker id.
       * - Rationale.
       **/
      WorkerExited: AugmentedEvent<ApiType, [u64]>;
      /**
       * Emits on Lead making a remark message
       * Params:
       * - worker
       * - message
       **/
      WorkerRemarked: AugmentedEvent<ApiType, [u64, Bytes]>;
      /**
       * Emits on updating the reward account of the worker.
       * Params:
       * - Id of the worker.
       * - Reward account id of the worker.
       **/
      WorkerRewardAccountUpdated: AugmentedEvent<ApiType, [u64, AccountId32]>;
      /**
       * Emits on updating the reward amount of the worker.
       * Params:
       * - Id of the worker.
       * - Reward per block
       **/
      WorkerRewardAmountUpdated: AugmentedEvent<ApiType, [u64, Option<u128>]>;
      /**
       * Emits on updating the role account of the worker.
       * Params:
       * - Id of the worker.
       * - Role account id of the worker.
       **/
      WorkerRoleAccountUpdated: AugmentedEvent<ApiType, [u64, AccountId32]>;
      /**
       * Emits when worker started leaving their role.
       * Params:
       * - Worker id.
       * - Rationale.
       **/
      WorkerStartedLeaving: AugmentedEvent<ApiType, [u64, Option<Bytes>]>;
      /**
       * Fund the working group budget.
       * Params:
       * - Member ID
       * - Amount of balance
       * - Rationale
       **/
      WorkingGroupBudgetFunded: AugmentedEvent<ApiType, [u64, u128, Bytes]>;
    };
    electionProviderMultiPhase: {
      /**
       * An election failed.
       * 
       * Not much can be said about which computes failed in the process.
       **/
      ElectionFailed: AugmentedEvent<ApiType, []>;
      /**
       * The election has been finalized, with the given computation and score.
       **/
      ElectionFinalized: AugmentedEvent<ApiType, [compute: PalletElectionProviderMultiPhaseElectionCompute, score: SpNposElectionsElectionScore], { compute: PalletElectionProviderMultiPhaseElectionCompute, score: SpNposElectionsElectionScore }>;
      /**
       * There was a phase transition in a given round.
       **/
      PhaseTransitioned: AugmentedEvent<ApiType, [from: PalletElectionProviderMultiPhasePhase, to: PalletElectionProviderMultiPhasePhase, round: u32], { from: PalletElectionProviderMultiPhasePhase, to: PalletElectionProviderMultiPhasePhase, round: u32 }>;
      /**
       * An account has been rewarded for their signed submission being finalized.
       **/
      Rewarded: AugmentedEvent<ApiType, [account: AccountId32, value: u128], { account: AccountId32, value: u128 }>;
      /**
       * An account has been slashed for submitting an invalid signed submission.
       **/
      Slashed: AugmentedEvent<ApiType, [account: AccountId32, value: u128], { account: AccountId32, value: u128 }>;
      /**
       * A solution was stored with the given compute.
       * 
       * The `origin` indicates the origin of the solution. If `origin` is `Some(AccountId)`,
       * the stored solution was submited in the signed phase by a miner with the `AccountId`.
       * Otherwise, the solution was stored either during the unsigned phase or by
       * `T::ForceOrigin`. The `bool` is `true` when a previous solution was ejected to make
       * room for this one.
       **/
      SolutionStored: AugmentedEvent<ApiType, [compute: PalletElectionProviderMultiPhaseElectionCompute, origin: Option<AccountId32>, prevEjected: bool], { compute: PalletElectionProviderMultiPhaseElectionCompute, origin: Option<AccountId32>, prevEjected: bool }>;
    };
    forum: {
      /**
       * An arhical status of category with given id was updated.
       * The second argument reflects the new archival status of the category.
       **/
      CategoryArchivalStatusUpdated: AugmentedEvent<ApiType, [u64, bool, PalletForumPrivilegedActor]>;
      /**
       * A category was introduced
       **/
      CategoryCreated: AugmentedEvent<ApiType, [u64, Option<u64>, Bytes, Bytes]>;
      /**
       * A category was deleted
       **/
      CategoryDeleted: AugmentedEvent<ApiType, [u64, PalletForumPrivilegedActor]>;
      /**
       * A discription of category with given id was updated.
       * The second argument reflects the new description hash of the category.
       **/
      CategoryDescriptionUpdated: AugmentedEvent<ApiType, [u64, H256, PalletForumPrivilegedActor]>;
      /**
       * An moderator ability to moderate a category and its subcategories updated
       **/
      CategoryMembershipOfModeratorUpdated: AugmentedEvent<ApiType, [u64, u64, bool]>;
      /**
       * Sticky thread updated for category
       **/
      CategoryStickyThreadUpdate: AugmentedEvent<ApiType, [u64, BTreeSet<u64>, PalletForumPrivilegedActor]>;
      /**
       * A title of category with given id was updated.
       * The second argument reflects the new title hash of the category.
       **/
      CategoryTitleUpdated: AugmentedEvent<ApiType, [u64, H256, PalletForumPrivilegedActor]>;
      /**
       * Post with given id was created.
       **/
      PostAdded: AugmentedEvent<ApiType, [u64, u64, u64, u64, Bytes, bool]>;
      /**
       * Post with givne id was deleted.
       **/
      PostDeleted: AugmentedEvent<ApiType, [Bytes, u64, BTreeMap<PalletForumExtendedPostIdObject, bool>]>;
      /**
       * Post with givne id was moderated.
       **/
      PostModerated: AugmentedEvent<ApiType, [u64, Bytes, PalletForumPrivilegedActor, u64, u64]>;
      /**
       * Post with given id had its text updated.
       * The second argument reflects the number of total edits when the text update occurs.
       **/
      PostTextUpdated: AugmentedEvent<ApiType, [u64, u64, u64, u64, Bytes]>;
      /**
       * A thread with given id was created.
       * A third argument reflects the initial post id of the thread.
       **/
      ThreadCreated: AugmentedEvent<ApiType, [u64, u64, u64, u64, Bytes, Bytes]>;
      /**
       * A thread was deleted.
       **/
      ThreadDeleted: AugmentedEvent<ApiType, [u64, u64, u64, bool]>;
      /**
       * A thread metadata given id was updated.
       **/
      ThreadMetadataUpdated: AugmentedEvent<ApiType, [u64, u64, u64, Bytes]>;
      /**
       * A thread with given id was moderated.
       **/
      ThreadModerated: AugmentedEvent<ApiType, [u64, Bytes, PalletForumPrivilegedActor, u64]>;
      /**
       * A thread was moved to new category
       **/
      ThreadMoved: AugmentedEvent<ApiType, [u64, u64, PalletForumPrivilegedActor, u64]>;
      /**
       * A thread with given id was updated.
       * The second argument reflects the new archival status of the thread.
       **/
      ThreadUpdated: AugmentedEvent<ApiType, [u64, bool, PalletForumPrivilegedActor, u64]>;
    };
    forumWorkingGroup: {
      /**
       * Emits on withdrawing the application for the regular worker/lead opening.
       * Params:
       * - Job application id
       **/
      ApplicationWithdrawn: AugmentedEvent<ApiType, [u64]>;
      /**
       * Emits on adding the application for the worker opening.
       * Params:
       * - Opening parameteres
       * - Application id
       **/
      AppliedOnOpening: AugmentedEvent<ApiType, [PalletWorkingGroupApplyOnOpeningParams, u64]>;
      /**
       * Emits on setting the budget for the working group.
       * Params:
       * - new budget
       **/
      BudgetSet: AugmentedEvent<ApiType, [u128]>;
      /**
       * Emits on budget from the working group being spent
       * Params:
       * - Receiver Account Id.
       * - Amount to spend
       * - Rationale.
       **/
      BudgetSpending: AugmentedEvent<ApiType, [AccountId32, u128, Option<Bytes>]>;
      /**
       * Emits on setting the group leader.
       * Params:
       * - Group worker id.
       **/
      LeaderSet: AugmentedEvent<ApiType, [u64]>;
      /**
       * Emits on un-setting the leader.
       **/
      LeaderUnset: AugmentedEvent<ApiType, []>;
      /**
       * Emits on Lead making a remark message
       * Params:
       * - message
       **/
      LeadRemarked: AugmentedEvent<ApiType, [Bytes]>;
      /**
       * Emits on reaching new missed reward.
       * Params:
       * - Worker ID.
       * - Missed reward (optional). None means 'no missed reward'.
       **/
      NewMissedRewardLevelReached: AugmentedEvent<ApiType, [u64, Option<u128>]>;
      /**
       * Emits on adding new job opening.
       * Params:
       * - Opening id
       * - Description
       * - Opening Type(Lead or Worker)
       * - Stake Policy for the opening
       * - Reward per block
       **/
      OpeningAdded: AugmentedEvent<ApiType, [u64, Bytes, PalletWorkingGroupOpeningType, PalletWorkingGroupStakePolicy, Option<u128>]>;
      /**
       * Emits on canceling the job opening.
       * Params:
       * - Opening id
       **/
      OpeningCanceled: AugmentedEvent<ApiType, [u64]>;
      /**
       * Emits on filling the job opening.
       * Params:
       * - Worker opening id
       * - Worker application id to the worker id dictionary
       * - Applicationd ids used to fill the opening
       **/
      OpeningFilled: AugmentedEvent<ApiType, [u64, BTreeMap<u64, u64>, BTreeSet<u64>]>;
      /**
       * Emits on paying the reward.
       * Params:
       * - Id of the worker.
       * - Receiver Account Id.
       * - Reward
       * - Payment type (missed reward or regular one)
       **/
      RewardPaid: AugmentedEvent<ApiType, [u64, AccountId32, u128, PalletWorkingGroupRewardPaymentType]>;
      /**
       * Emits on decreasing the regular worker/lead stake.
       * Params:
       * - regular worker/lead id.
       * - stake delta amount
       **/
      StakeDecreased: AugmentedEvent<ApiType, [u64, u128]>;
      /**
       * Emits on increasing the regular worker/lead stake.
       * Params:
       * - regular worker/lead id.
       * - stake delta amount
       **/
      StakeIncreased: AugmentedEvent<ApiType, [u64, u128]>;
      /**
       * Emits on slashing the regular worker/lead stake.
       * Params:
       * - regular worker/lead id.
       * - actual slashed balance.
       * - Requested slashed balance.
       * - Rationale.
       **/
      StakeSlashed: AugmentedEvent<ApiType, [u64, u128, u128, Option<Bytes>]>;
      /**
       * Emits on updating the status text of the working group.
       * Params:
       * - status text hash
       * - status text
       **/
      StatusTextChanged: AugmentedEvent<ApiType, [H256, Option<Bytes>]>;
      /**
       * Emits on terminating the leader.
       * Params:
       * - leader worker id.
       * - Penalty.
       * - Rationale.
       **/
      TerminatedLeader: AugmentedEvent<ApiType, [u64, Option<u128>, Option<Bytes>]>;
      /**
       * Emits on terminating the worker.
       * Params:
       * - worker id.
       * - Penalty.
       * - Rationale.
       **/
      TerminatedWorker: AugmentedEvent<ApiType, [u64, Option<u128>, Option<Bytes>]>;
      /**
       * Emits on budget from the working group being spent
       * Params:
       * - Receiver Account Id.
       * - Vesting scheduled
       * - Rationale.
       **/
      VestedBudgetSpending: AugmentedEvent<ApiType, [AccountId32, PalletVestingVestingInfo, Option<Bytes>]>;
      /**
       * Emits on exiting the worker.
       * Params:
       * - worker id.
       * - Rationale.
       **/
      WorkerExited: AugmentedEvent<ApiType, [u64]>;
      /**
       * Emits on Lead making a remark message
       * Params:
       * - worker
       * - message
       **/
      WorkerRemarked: AugmentedEvent<ApiType, [u64, Bytes]>;
      /**
       * Emits on updating the reward account of the worker.
       * Params:
       * - Id of the worker.
       * - Reward account id of the worker.
       **/
      WorkerRewardAccountUpdated: AugmentedEvent<ApiType, [u64, AccountId32]>;
      /**
       * Emits on updating the reward amount of the worker.
       * Params:
       * - Id of the worker.
       * - Reward per block
       **/
      WorkerRewardAmountUpdated: AugmentedEvent<ApiType, [u64, Option<u128>]>;
      /**
       * Emits on updating the role account of the worker.
       * Params:
       * - Id of the worker.
       * - Role account id of the worker.
       **/
      WorkerRoleAccountUpdated: AugmentedEvent<ApiType, [u64, AccountId32]>;
      /**
       * Emits when worker started leaving their role.
       * Params:
       * - Worker id.
       * - Rationale.
       **/
      WorkerStartedLeaving: AugmentedEvent<ApiType, [u64, Option<Bytes>]>;
      /**
       * Fund the working group budget.
       * Params:
       * - Member ID
       * - Amount of balance
       * - Rationale
       **/
      WorkingGroupBudgetFunded: AugmentedEvent<ApiType, [u64, u128, Bytes]>;
    };
    grandpa: {
      /**
       * New authority set has been applied.
       **/
      NewAuthorities: AugmentedEvent<ApiType, [authoritySet: Vec<ITuple<[SpConsensusGrandpaAppPublic, u64]>>], { authoritySet: Vec<ITuple<[SpConsensusGrandpaAppPublic, u64]>> }>;
      /**
       * Current authority set has been paused.
       **/
      Paused: AugmentedEvent<ApiType, []>;
      /**
       * Current authority set has been resumed.
       **/
      Resumed: AugmentedEvent<ApiType, []>;
    };
    imOnline: {
      /**
       * At the end of the session, no offence was committed.
       **/
      AllGood: AugmentedEvent<ApiType, []>;
      /**
       * A new heartbeat was received from `AuthorityId`.
       **/
      HeartbeatReceived: AugmentedEvent<ApiType, [authorityId: PalletImOnlineSr25519AppSr25519Public], { authorityId: PalletImOnlineSr25519AppSr25519Public }>;
      /**
       * At the end of the session, at least one validator was found to be offline.
       **/
      SomeOffline: AugmentedEvent<ApiType, [offline: Vec<ITuple<[AccountId32, PalletStakingExposure]>>], { offline: Vec<ITuple<[AccountId32, PalletStakingExposure]>> }>;
    };
    joystreamUtility: {
      /**
       * A runtime upgrade was executed
       * Params:
       * - New code encoded in bytes
       **/
      RuntimeUpgraded: AugmentedEvent<ApiType, [Bytes]>;
      /**
       * A signal proposal was executed
       * Params:
       * - Signal given when creating the corresponding proposal
       **/
      Signaled: AugmentedEvent<ApiType, [Bytes]>;
      /**
       * An account burned tokens
       * Params:
       * - Account Id of the burning tokens
       * - Balance burned from that account
       **/
      TokensBurned: AugmentedEvent<ApiType, [AccountId32, u128]>;
      /**
       * An `Update Working Group Budget` proposal was executed
       * Params:
       * - Working group which budget is being updated
       * - Amount of balance being moved
       * - Enum variant with positive indicating funds moved torwards working group and negative
       * and negative funds moving from the working group
       **/
      UpdatedWorkingGroupBudget: AugmentedEvent<ApiType, [PalletCommonWorkingGroupIterableEnumsWorkingGroup, u128, PalletCommonBalanceKind]>;
    };
    members: {
      InitialInvitationBalanceUpdated: AugmentedEvent<ApiType, [u128]>;
      InitialInvitationCountUpdated: AugmentedEvent<ApiType, [u32]>;
      InvitesTransferred: AugmentedEvent<ApiType, [u64, u64, u32]>;
      LeaderInvitationQuotaUpdated: AugmentedEvent<ApiType, [u32]>;
      MemberAccountsUpdated: AugmentedEvent<ApiType, [u64, Option<AccountId32>, Option<AccountId32>]>;
      MemberCreated: AugmentedEvent<ApiType, [u64, PalletMembershipCreateMemberParameters, u32]>;
      MemberInvited: AugmentedEvent<ApiType, [u64, PalletMembershipInviteMembershipParameters, u128]>;
      MemberProfileUpdated: AugmentedEvent<ApiType, [u64, Option<Bytes>, Option<Bytes>]>;
      MemberRemarked: AugmentedEvent<ApiType, [u64, Bytes, Option<ITuple<[AccountId32, u128]>>]>;
      MembershipBought: AugmentedEvent<ApiType, [u64, PalletMembershipBuyMembershipParameters, u32]>;
      MembershipGifted: AugmentedEvent<ApiType, [u64, PalletMembershipGiftMembershipParameters]>;
      MembershipPriceUpdated: AugmentedEvent<ApiType, [u128]>;
      MemberVerificationStatusUpdated: AugmentedEvent<ApiType, [u64, bool, u64]>;
      ReferralCutUpdated: AugmentedEvent<ApiType, [u8]>;
      StakingAccountAdded: AugmentedEvent<ApiType, [AccountId32, u64]>;
      StakingAccountConfirmed: AugmentedEvent<ApiType, [AccountId32, u64]>;
      StakingAccountRemoved: AugmentedEvent<ApiType, [AccountId32, u64]>;
    };
    membershipWorkingGroup: {
      /**
       * Emits on withdrawing the application for the regular worker/lead opening.
       * Params:
       * - Job application id
       **/
      ApplicationWithdrawn: AugmentedEvent<ApiType, [u64]>;
      /**
       * Emits on adding the application for the worker opening.
       * Params:
       * - Opening parameteres
       * - Application id
       **/
      AppliedOnOpening: AugmentedEvent<ApiType, [PalletWorkingGroupApplyOnOpeningParams, u64]>;
      /**
       * Emits on setting the budget for the working group.
       * Params:
       * - new budget
       **/
      BudgetSet: AugmentedEvent<ApiType, [u128]>;
      /**
       * Emits on budget from the working group being spent
       * Params:
       * - Receiver Account Id.
       * - Amount to spend
       * - Rationale.
       **/
      BudgetSpending: AugmentedEvent<ApiType, [AccountId32, u128, Option<Bytes>]>;
      /**
       * Emits on setting the group leader.
       * Params:
       * - Group worker id.
       **/
      LeaderSet: AugmentedEvent<ApiType, [u64]>;
      /**
       * Emits on un-setting the leader.
       **/
      LeaderUnset: AugmentedEvent<ApiType, []>;
      /**
       * Emits on Lead making a remark message
       * Params:
       * - message
       **/
      LeadRemarked: AugmentedEvent<ApiType, [Bytes]>;
      /**
       * Emits on reaching new missed reward.
       * Params:
       * - Worker ID.
       * - Missed reward (optional). None means 'no missed reward'.
       **/
      NewMissedRewardLevelReached: AugmentedEvent<ApiType, [u64, Option<u128>]>;
      /**
       * Emits on adding new job opening.
       * Params:
       * - Opening id
       * - Description
       * - Opening Type(Lead or Worker)
       * - Stake Policy for the opening
       * - Reward per block
       **/
      OpeningAdded: AugmentedEvent<ApiType, [u64, Bytes, PalletWorkingGroupOpeningType, PalletWorkingGroupStakePolicy, Option<u128>]>;
      /**
       * Emits on canceling the job opening.
       * Params:
       * - Opening id
       **/
      OpeningCanceled: AugmentedEvent<ApiType, [u64]>;
      /**
       * Emits on filling the job opening.
       * Params:
       * - Worker opening id
       * - Worker application id to the worker id dictionary
       * - Applicationd ids used to fill the opening
       **/
      OpeningFilled: AugmentedEvent<ApiType, [u64, BTreeMap<u64, u64>, BTreeSet<u64>]>;
      /**
       * Emits on paying the reward.
       * Params:
       * - Id of the worker.
       * - Receiver Account Id.
       * - Reward
       * - Payment type (missed reward or regular one)
       **/
      RewardPaid: AugmentedEvent<ApiType, [u64, AccountId32, u128, PalletWorkingGroupRewardPaymentType]>;
      /**
       * Emits on decreasing the regular worker/lead stake.
       * Params:
       * - regular worker/lead id.
       * - stake delta amount
       **/
      StakeDecreased: AugmentedEvent<ApiType, [u64, u128]>;
      /**
       * Emits on increasing the regular worker/lead stake.
       * Params:
       * - regular worker/lead id.
       * - stake delta amount
       **/
      StakeIncreased: AugmentedEvent<ApiType, [u64, u128]>;
      /**
       * Emits on slashing the regular worker/lead stake.
       * Params:
       * - regular worker/lead id.
       * - actual slashed balance.
       * - Requested slashed balance.
       * - Rationale.
       **/
      StakeSlashed: AugmentedEvent<ApiType, [u64, u128, u128, Option<Bytes>]>;
      /**
       * Emits on updating the status text of the working group.
       * Params:
       * - status text hash
       * - status text
       **/
      StatusTextChanged: AugmentedEvent<ApiType, [H256, Option<Bytes>]>;
      /**
       * Emits on terminating the leader.
       * Params:
       * - leader worker id.
       * - Penalty.
       * - Rationale.
       **/
      TerminatedLeader: AugmentedEvent<ApiType, [u64, Option<u128>, Option<Bytes>]>;
      /**
       * Emits on terminating the worker.
       * Params:
       * - worker id.
       * - Penalty.
       * - Rationale.
       **/
      TerminatedWorker: AugmentedEvent<ApiType, [u64, Option<u128>, Option<Bytes>]>;
      /**
       * Emits on budget from the working group being spent
       * Params:
       * - Receiver Account Id.
       * - Vesting scheduled
       * - Rationale.
       **/
      VestedBudgetSpending: AugmentedEvent<ApiType, [AccountId32, PalletVestingVestingInfo, Option<Bytes>]>;
      /**
       * Emits on exiting the worker.
       * Params:
       * - worker id.
       * - Rationale.
       **/
      WorkerExited: AugmentedEvent<ApiType, [u64]>;
      /**
       * Emits on Lead making a remark message
       * Params:
       * - worker
       * - message
       **/
      WorkerRemarked: AugmentedEvent<ApiType, [u64, Bytes]>;
      /**
       * Emits on updating the reward account of the worker.
       * Params:
       * - Id of the worker.
       * - Reward account id of the worker.
       **/
      WorkerRewardAccountUpdated: AugmentedEvent<ApiType, [u64, AccountId32]>;
      /**
       * Emits on updating the reward amount of the worker.
       * Params:
       * - Id of the worker.
       * - Reward per block
       **/
      WorkerRewardAmountUpdated: AugmentedEvent<ApiType, [u64, Option<u128>]>;
      /**
       * Emits on updating the role account of the worker.
       * Params:
       * - Id of the worker.
       * - Role account id of the worker.
       **/
      WorkerRoleAccountUpdated: AugmentedEvent<ApiType, [u64, AccountId32]>;
      /**
       * Emits when worker started leaving their role.
       * Params:
       * - Worker id.
       * - Rationale.
       **/
      WorkerStartedLeaving: AugmentedEvent<ApiType, [u64, Option<Bytes>]>;
      /**
       * Fund the working group budget.
       * Params:
       * - Member ID
       * - Amount of balance
       * - Rationale
       **/
      WorkingGroupBudgetFunded: AugmentedEvent<ApiType, [u64, u128, Bytes]>;
    };
    multisig: {
      /**
       * A multisig operation has been approved by someone.
       **/
      MultisigApproval: AugmentedEvent<ApiType, [approving: AccountId32, timepoint: PalletMultisigTimepoint, multisig: AccountId32, callHash: U8aFixed], { approving: AccountId32, timepoint: PalletMultisigTimepoint, multisig: AccountId32, callHash: U8aFixed }>;
      /**
       * A multisig operation has been cancelled.
       **/
      MultisigCancelled: AugmentedEvent<ApiType, [cancelling: AccountId32, timepoint: PalletMultisigTimepoint, multisig: AccountId32, callHash: U8aFixed], { cancelling: AccountId32, timepoint: PalletMultisigTimepoint, multisig: AccountId32, callHash: U8aFixed }>;
      /**
       * A multisig operation has been executed.
       **/
      MultisigExecuted: AugmentedEvent<ApiType, [approving: AccountId32, timepoint: PalletMultisigTimepoint, multisig: AccountId32, callHash: U8aFixed, result: Result<Null, SpRuntimeDispatchError>], { approving: AccountId32, timepoint: PalletMultisigTimepoint, multisig: AccountId32, callHash: U8aFixed, result: Result<Null, SpRuntimeDispatchError> }>;
      /**
       * A new multisig operation has begun.
       **/
      NewMultisig: AugmentedEvent<ApiType, [approving: AccountId32, multisig: AccountId32, callHash: U8aFixed], { approving: AccountId32, multisig: AccountId32, callHash: U8aFixed }>;
    };
    offences: {
      /**
       * There is an offence reported of the given `kind` happened at the `session_index` and
       * (kind-specific) time slot. This event is not deposited for duplicate slashes.
       * \[kind, timeslot\].
       **/
      Offence: AugmentedEvent<ApiType, [kind: U8aFixed, timeslot: Bytes], { kind: U8aFixed, timeslot: Bytes }>;
    };
    operationsWorkingGroupAlpha: {
      /**
       * Emits on withdrawing the application for the regular worker/lead opening.
       * Params:
       * - Job application id
       **/
      ApplicationWithdrawn: AugmentedEvent<ApiType, [u64]>;
      /**
       * Emits on adding the application for the worker opening.
       * Params:
       * - Opening parameteres
       * - Application id
       **/
      AppliedOnOpening: AugmentedEvent<ApiType, [PalletWorkingGroupApplyOnOpeningParams, u64]>;
      /**
       * Emits on setting the budget for the working group.
       * Params:
       * - new budget
       **/
      BudgetSet: AugmentedEvent<ApiType, [u128]>;
      /**
       * Emits on budget from the working group being spent
       * Params:
       * - Receiver Account Id.
       * - Amount to spend
       * - Rationale.
       **/
      BudgetSpending: AugmentedEvent<ApiType, [AccountId32, u128, Option<Bytes>]>;
      /**
       * Emits on setting the group leader.
       * Params:
       * - Group worker id.
       **/
      LeaderSet: AugmentedEvent<ApiType, [u64]>;
      /**
       * Emits on un-setting the leader.
       **/
      LeaderUnset: AugmentedEvent<ApiType, []>;
      /**
       * Emits on Lead making a remark message
       * Params:
       * - message
       **/
      LeadRemarked: AugmentedEvent<ApiType, [Bytes]>;
      /**
       * Emits on reaching new missed reward.
       * Params:
       * - Worker ID.
       * - Missed reward (optional). None means 'no missed reward'.
       **/
      NewMissedRewardLevelReached: AugmentedEvent<ApiType, [u64, Option<u128>]>;
      /**
       * Emits on adding new job opening.
       * Params:
       * - Opening id
       * - Description
       * - Opening Type(Lead or Worker)
       * - Stake Policy for the opening
       * - Reward per block
       **/
      OpeningAdded: AugmentedEvent<ApiType, [u64, Bytes, PalletWorkingGroupOpeningType, PalletWorkingGroupStakePolicy, Option<u128>]>;
      /**
       * Emits on canceling the job opening.
       * Params:
       * - Opening id
       **/
      OpeningCanceled: AugmentedEvent<ApiType, [u64]>;
      /**
       * Emits on filling the job opening.
       * Params:
       * - Worker opening id
       * - Worker application id to the worker id dictionary
       * - Applicationd ids used to fill the opening
       **/
      OpeningFilled: AugmentedEvent<ApiType, [u64, BTreeMap<u64, u64>, BTreeSet<u64>]>;
      /**
       * Emits on paying the reward.
       * Params:
       * - Id of the worker.
       * - Receiver Account Id.
       * - Reward
       * - Payment type (missed reward or regular one)
       **/
      RewardPaid: AugmentedEvent<ApiType, [u64, AccountId32, u128, PalletWorkingGroupRewardPaymentType]>;
      /**
       * Emits on decreasing the regular worker/lead stake.
       * Params:
       * - regular worker/lead id.
       * - stake delta amount
       **/
      StakeDecreased: AugmentedEvent<ApiType, [u64, u128]>;
      /**
       * Emits on increasing the regular worker/lead stake.
       * Params:
       * - regular worker/lead id.
       * - stake delta amount
       **/
      StakeIncreased: AugmentedEvent<ApiType, [u64, u128]>;
      /**
       * Emits on slashing the regular worker/lead stake.
       * Params:
       * - regular worker/lead id.
       * - actual slashed balance.
       * - Requested slashed balance.
       * - Rationale.
       **/
      StakeSlashed: AugmentedEvent<ApiType, [u64, u128, u128, Option<Bytes>]>;
      /**
       * Emits on updating the status text of the working group.
       * Params:
       * - status text hash
       * - status text
       **/
      StatusTextChanged: AugmentedEvent<ApiType, [H256, Option<Bytes>]>;
      /**
       * Emits on terminating the leader.
       * Params:
       * - leader worker id.
       * - Penalty.
       * - Rationale.
       **/
      TerminatedLeader: AugmentedEvent<ApiType, [u64, Option<u128>, Option<Bytes>]>;
      /**
       * Emits on terminating the worker.
       * Params:
       * - worker id.
       * - Penalty.
       * - Rationale.
       **/
      TerminatedWorker: AugmentedEvent<ApiType, [u64, Option<u128>, Option<Bytes>]>;
      /**
       * Emits on budget from the working group being spent
       * Params:
       * - Receiver Account Id.
       * - Vesting scheduled
       * - Rationale.
       **/
      VestedBudgetSpending: AugmentedEvent<ApiType, [AccountId32, PalletVestingVestingInfo, Option<Bytes>]>;
      /**
       * Emits on exiting the worker.
       * Params:
       * - worker id.
       * - Rationale.
       **/
      WorkerExited: AugmentedEvent<ApiType, [u64]>;
      /**
       * Emits on Lead making a remark message
       * Params:
       * - worker
       * - message
       **/
      WorkerRemarked: AugmentedEvent<ApiType, [u64, Bytes]>;
      /**
       * Emits on updating the reward account of the worker.
       * Params:
       * - Id of the worker.
       * - Reward account id of the worker.
       **/
      WorkerRewardAccountUpdated: AugmentedEvent<ApiType, [u64, AccountId32]>;
      /**
       * Emits on updating the reward amount of the worker.
       * Params:
       * - Id of the worker.
       * - Reward per block
       **/
      WorkerRewardAmountUpdated: AugmentedEvent<ApiType, [u64, Option<u128>]>;
      /**
       * Emits on updating the role account of the worker.
       * Params:
       * - Id of the worker.
       * - Role account id of the worker.
       **/
      WorkerRoleAccountUpdated: AugmentedEvent<ApiType, [u64, AccountId32]>;
      /**
       * Emits when worker started leaving their role.
       * Params:
       * - Worker id.
       * - Rationale.
       **/
      WorkerStartedLeaving: AugmentedEvent<ApiType, [u64, Option<Bytes>]>;
      /**
       * Fund the working group budget.
       * Params:
       * - Member ID
       * - Amount of balance
       * - Rationale
       **/
      WorkingGroupBudgetFunded: AugmentedEvent<ApiType, [u64, u128, Bytes]>;
    };
    operationsWorkingGroupBeta: {
      /**
       * Emits on withdrawing the application for the regular worker/lead opening.
       * Params:
       * - Job application id
       **/
      ApplicationWithdrawn: AugmentedEvent<ApiType, [u64]>;
      /**
       * Emits on adding the application for the worker opening.
       * Params:
       * - Opening parameteres
       * - Application id
       **/
      AppliedOnOpening: AugmentedEvent<ApiType, [PalletWorkingGroupApplyOnOpeningParams, u64]>;
      /**
       * Emits on setting the budget for the working group.
       * Params:
       * - new budget
       **/
      BudgetSet: AugmentedEvent<ApiType, [u128]>;
      /**
       * Emits on budget from the working group being spent
       * Params:
       * - Receiver Account Id.
       * - Amount to spend
       * - Rationale.
       **/
      BudgetSpending: AugmentedEvent<ApiType, [AccountId32, u128, Option<Bytes>]>;
      /**
       * Emits on setting the group leader.
       * Params:
       * - Group worker id.
       **/
      LeaderSet: AugmentedEvent<ApiType, [u64]>;
      /**
       * Emits on un-setting the leader.
       **/
      LeaderUnset: AugmentedEvent<ApiType, []>;
      /**
       * Emits on Lead making a remark message
       * Params:
       * - message
       **/
      LeadRemarked: AugmentedEvent<ApiType, [Bytes]>;
      /**
       * Emits on reaching new missed reward.
       * Params:
       * - Worker ID.
       * - Missed reward (optional). None means 'no missed reward'.
       **/
      NewMissedRewardLevelReached: AugmentedEvent<ApiType, [u64, Option<u128>]>;
      /**
       * Emits on adding new job opening.
       * Params:
       * - Opening id
       * - Description
       * - Opening Type(Lead or Worker)
       * - Stake Policy for the opening
       * - Reward per block
       **/
      OpeningAdded: AugmentedEvent<ApiType, [u64, Bytes, PalletWorkingGroupOpeningType, PalletWorkingGroupStakePolicy, Option<u128>]>;
      /**
       * Emits on canceling the job opening.
       * Params:
       * - Opening id
       **/
      OpeningCanceled: AugmentedEvent<ApiType, [u64]>;
      /**
       * Emits on filling the job opening.
       * Params:
       * - Worker opening id
       * - Worker application id to the worker id dictionary
       * - Applicationd ids used to fill the opening
       **/
      OpeningFilled: AugmentedEvent<ApiType, [u64, BTreeMap<u64, u64>, BTreeSet<u64>]>;
      /**
       * Emits on paying the reward.
       * Params:
       * - Id of the worker.
       * - Receiver Account Id.
       * - Reward
       * - Payment type (missed reward or regular one)
       **/
      RewardPaid: AugmentedEvent<ApiType, [u64, AccountId32, u128, PalletWorkingGroupRewardPaymentType]>;
      /**
       * Emits on decreasing the regular worker/lead stake.
       * Params:
       * - regular worker/lead id.
       * - stake delta amount
       **/
      StakeDecreased: AugmentedEvent<ApiType, [u64, u128]>;
      /**
       * Emits on increasing the regular worker/lead stake.
       * Params:
       * - regular worker/lead id.
       * - stake delta amount
       **/
      StakeIncreased: AugmentedEvent<ApiType, [u64, u128]>;
      /**
       * Emits on slashing the regular worker/lead stake.
       * Params:
       * - regular worker/lead id.
       * - actual slashed balance.
       * - Requested slashed balance.
       * - Rationale.
       **/
      StakeSlashed: AugmentedEvent<ApiType, [u64, u128, u128, Option<Bytes>]>;
      /**
       * Emits on updating the status text of the working group.
       * Params:
       * - status text hash
       * - status text
       **/
      StatusTextChanged: AugmentedEvent<ApiType, [H256, Option<Bytes>]>;
      /**
       * Emits on terminating the leader.
       * Params:
       * - leader worker id.
       * - Penalty.
       * - Rationale.
       **/
      TerminatedLeader: AugmentedEvent<ApiType, [u64, Option<u128>, Option<Bytes>]>;
      /**
       * Emits on terminating the worker.
       * Params:
       * - worker id.
       * - Penalty.
       * - Rationale.
       **/
      TerminatedWorker: AugmentedEvent<ApiType, [u64, Option<u128>, Option<Bytes>]>;
      /**
       * Emits on budget from the working group being spent
       * Params:
       * - Receiver Account Id.
       * - Vesting scheduled
       * - Rationale.
       **/
      VestedBudgetSpending: AugmentedEvent<ApiType, [AccountId32, PalletVestingVestingInfo, Option<Bytes>]>;
      /**
       * Emits on exiting the worker.
       * Params:
       * - worker id.
       * - Rationale.
       **/
      WorkerExited: AugmentedEvent<ApiType, [u64]>;
      /**
       * Emits on Lead making a remark message
       * Params:
       * - worker
       * - message
       **/
      WorkerRemarked: AugmentedEvent<ApiType, [u64, Bytes]>;
      /**
       * Emits on updating the reward account of the worker.
       * Params:
       * - Id of the worker.
       * - Reward account id of the worker.
       **/
      WorkerRewardAccountUpdated: AugmentedEvent<ApiType, [u64, AccountId32]>;
      /**
       * Emits on updating the reward amount of the worker.
       * Params:
       * - Id of the worker.
       * - Reward per block
       **/
      WorkerRewardAmountUpdated: AugmentedEvent<ApiType, [u64, Option<u128>]>;
      /**
       * Emits on updating the role account of the worker.
       * Params:
       * - Id of the worker.
       * - Role account id of the worker.
       **/
      WorkerRoleAccountUpdated: AugmentedEvent<ApiType, [u64, AccountId32]>;
      /**
       * Emits when worker started leaving their role.
       * Params:
       * - Worker id.
       * - Rationale.
       **/
      WorkerStartedLeaving: AugmentedEvent<ApiType, [u64, Option<Bytes>]>;
      /**
       * Fund the working group budget.
       * Params:
       * - Member ID
       * - Amount of balance
       * - Rationale
       **/
      WorkingGroupBudgetFunded: AugmentedEvent<ApiType, [u64, u128, Bytes]>;
    };
    operationsWorkingGroupGamma: {
      /**
       * Emits on withdrawing the application for the regular worker/lead opening.
       * Params:
       * - Job application id
       **/
      ApplicationWithdrawn: AugmentedEvent<ApiType, [u64]>;
      /**
       * Emits on adding the application for the worker opening.
       * Params:
       * - Opening parameteres
       * - Application id
       **/
      AppliedOnOpening: AugmentedEvent<ApiType, [PalletWorkingGroupApplyOnOpeningParams, u64]>;
      /**
       * Emits on setting the budget for the working group.
       * Params:
       * - new budget
       **/
      BudgetSet: AugmentedEvent<ApiType, [u128]>;
      /**
       * Emits on budget from the working group being spent
       * Params:
       * - Receiver Account Id.
       * - Amount to spend
       * - Rationale.
       **/
      BudgetSpending: AugmentedEvent<ApiType, [AccountId32, u128, Option<Bytes>]>;
      /**
       * Emits on setting the group leader.
       * Params:
       * - Group worker id.
       **/
      LeaderSet: AugmentedEvent<ApiType, [u64]>;
      /**
       * Emits on un-setting the leader.
       **/
      LeaderUnset: AugmentedEvent<ApiType, []>;
      /**
       * Emits on Lead making a remark message
       * Params:
       * - message
       **/
      LeadRemarked: AugmentedEvent<ApiType, [Bytes]>;
      /**
       * Emits on reaching new missed reward.
       * Params:
       * - Worker ID.
       * - Missed reward (optional). None means 'no missed reward'.
       **/
      NewMissedRewardLevelReached: AugmentedEvent<ApiType, [u64, Option<u128>]>;
      /**
       * Emits on adding new job opening.
       * Params:
       * - Opening id
       * - Description
       * - Opening Type(Lead or Worker)
       * - Stake Policy for the opening
       * - Reward per block
       **/
      OpeningAdded: AugmentedEvent<ApiType, [u64, Bytes, PalletWorkingGroupOpeningType, PalletWorkingGroupStakePolicy, Option<u128>]>;
      /**
       * Emits on canceling the job opening.
       * Params:
       * - Opening id
       **/
      OpeningCanceled: AugmentedEvent<ApiType, [u64]>;
      /**
       * Emits on filling the job opening.
       * Params:
       * - Worker opening id
       * - Worker application id to the worker id dictionary
       * - Applicationd ids used to fill the opening
       **/
      OpeningFilled: AugmentedEvent<ApiType, [u64, BTreeMap<u64, u64>, BTreeSet<u64>]>;
      /**
       * Emits on paying the reward.
       * Params:
       * - Id of the worker.
       * - Receiver Account Id.
       * - Reward
       * - Payment type (missed reward or regular one)
       **/
      RewardPaid: AugmentedEvent<ApiType, [u64, AccountId32, u128, PalletWorkingGroupRewardPaymentType]>;
      /**
       * Emits on decreasing the regular worker/lead stake.
       * Params:
       * - regular worker/lead id.
       * - stake delta amount
       **/
      StakeDecreased: AugmentedEvent<ApiType, [u64, u128]>;
      /**
       * Emits on increasing the regular worker/lead stake.
       * Params:
       * - regular worker/lead id.
       * - stake delta amount
       **/
      StakeIncreased: AugmentedEvent<ApiType, [u64, u128]>;
      /**
       * Emits on slashing the regular worker/lead stake.
       * Params:
       * - regular worker/lead id.
       * - actual slashed balance.
       * - Requested slashed balance.
       * - Rationale.
       **/
      StakeSlashed: AugmentedEvent<ApiType, [u64, u128, u128, Option<Bytes>]>;
      /**
       * Emits on updating the status text of the working group.
       * Params:
       * - status text hash
       * - status text
       **/
      StatusTextChanged: AugmentedEvent<ApiType, [H256, Option<Bytes>]>;
      /**
       * Emits on terminating the leader.
       * Params:
       * - leader worker id.
       * - Penalty.
       * - Rationale.
       **/
      TerminatedLeader: AugmentedEvent<ApiType, [u64, Option<u128>, Option<Bytes>]>;
      /**
       * Emits on terminating the worker.
       * Params:
       * - worker id.
       * - Penalty.
       * - Rationale.
       **/
      TerminatedWorker: AugmentedEvent<ApiType, [u64, Option<u128>, Option<Bytes>]>;
      /**
       * Emits on budget from the working group being spent
       * Params:
       * - Receiver Account Id.
       * - Vesting scheduled
       * - Rationale.
       **/
      VestedBudgetSpending: AugmentedEvent<ApiType, [AccountId32, PalletVestingVestingInfo, Option<Bytes>]>;
      /**
       * Emits on exiting the worker.
       * Params:
       * - worker id.
       * - Rationale.
       **/
      WorkerExited: AugmentedEvent<ApiType, [u64]>;
      /**
       * Emits on Lead making a remark message
       * Params:
       * - worker
       * - message
       **/
      WorkerRemarked: AugmentedEvent<ApiType, [u64, Bytes]>;
      /**
       * Emits on updating the reward account of the worker.
       * Params:
       * - Id of the worker.
       * - Reward account id of the worker.
       **/
      WorkerRewardAccountUpdated: AugmentedEvent<ApiType, [u64, AccountId32]>;
      /**
       * Emits on updating the reward amount of the worker.
       * Params:
       * - Id of the worker.
       * - Reward per block
       **/
      WorkerRewardAmountUpdated: AugmentedEvent<ApiType, [u64, Option<u128>]>;
      /**
       * Emits on updating the role account of the worker.
       * Params:
       * - Id of the worker.
       * - Role account id of the worker.
       **/
      WorkerRoleAccountUpdated: AugmentedEvent<ApiType, [u64, AccountId32]>;
      /**
       * Emits when worker started leaving their role.
       * Params:
       * - Worker id.
       * - Rationale.
       **/
      WorkerStartedLeaving: AugmentedEvent<ApiType, [u64, Option<Bytes>]>;
      /**
       * Fund the working group budget.
       * Params:
       * - Member ID
       * - Amount of balance
       * - Rationale
       **/
      WorkingGroupBudgetFunded: AugmentedEvent<ApiType, [u64, u128, Bytes]>;
    };
    projectToken: {
      /**
       * Account Dusted
       * Params:
       * - token identifier
       * - id of the dusted account owner member
       * - account that called the extrinsic
       * - ongoing policy
       **/
      AccountDustedBy: AugmentedEvent<ApiType, [u64, u64, AccountId32, PalletProjectTokenTransferPolicy]>;
      /**
       * AMM activated
       * Params:
       * - token id
       * - member id
       * - params for the bonding curve
       **/
      AmmActivated: AugmentedEvent<ApiType, [u64, u64, PalletProjectTokenAmmCurve]>;
      /**
       * AMM deactivated
       * Params:
       * - token id
       * - member id
       * - amm treasury amount burned upon deactivation
       **/
      AmmDeactivated: AugmentedEvent<ApiType, [u64, u64, u128]>;
      /**
       * Pallet Frozen status toggled
       * Params:
       * - new frozen status (true | false)
       **/
      FrozenStatusUpdated: AugmentedEvent<ApiType, [bool]>;
      /**
       * Member joined whitelist
       * Params:
       * - token identifier
       * - member id
       * - ongoing transfer policy
       **/
      MemberJoinedWhitelist: AugmentedEvent<ApiType, [u64, u64, PalletProjectTokenTransferPolicy]>;
      /**
       * Patronage credit claimed by creator
       * Params:
       * - token identifier
       * - credit amount
       * - member id
       **/
      PatronageCreditClaimed: AugmentedEvent<ApiType, [u64, u128, u64]>;
      /**
       * Patronage rate decreased
       * Params:
       * - token identifier
       * - new patronage rate
       **/
      PatronageRateDecreasedTo: AugmentedEvent<ApiType, [u64, Permill]>;
      /**
       * Revenue Split finalized
       * Params:
       * - token identifier
       * - recovery account for the leftover funds
       * - leftover funds
       **/
      RevenueSplitFinalized: AugmentedEvent<ApiType, [u64, AccountId32, u128]>;
      /**
       * Revenue Split issued
       * Params:
       * - token identifier
       * - starting block for the split
       * - duration of the split
       * - JOY allocated for the split
       **/
      RevenueSplitIssued: AugmentedEvent<ApiType, [u64, u32, u32, u128]>;
      /**
       * User left revenue split
       * Params:
       * - token identifier
       * - ex-participant's member id
       * - amount unstaked
       **/
      RevenueSplitLeft: AugmentedEvent<ApiType, [u64, u64, u128]>;
      /**
       * Token amount is transferred from src to dst
       * Params:
       * - token identifier
       * - source member id
       * - map containing validated outputs (amount indexed by (member_id + account existance))
       * - transfer's metadata
       **/
      TokenAmountTransferred: AugmentedEvent<ApiType, [u64, u64, PalletProjectTokenTransfers, Bytes]>;
      /**
       * Token amount transferred by issuer
       * Params:
       * - token identifier
       * - source (issuer) member id
       * - map containing validated outputs
       * (amount, opt. vesting schedule, opt. vesting cleanup key) data indexed by
       * (account_id + account existance)
       * - transfer's metadata
       **/
      TokenAmountTransferredByIssuer: AugmentedEvent<ApiType, [u64, u64, PalletProjectTokenTransfers, Bytes]>;
      /**
       * Governance parameters updated
       * Params:
       * - governance parameters
       **/
      TokenConstraintsUpdated: AugmentedEvent<ApiType, [PalletProjectTokenTokenConstraints]>;
      /**
       * Token Deissued
       * Params:
       * - token id
       **/
      TokenDeissued: AugmentedEvent<ApiType, [u64]>;
      /**
       * Token Issued
       * Params:
       * - token id
       * - token issuance parameters
       **/
      TokenIssued: AugmentedEvent<ApiType, [u64, PalletProjectTokenTokenIssuanceParameters]>;
      /**
       * Token Sale Finalized
       * Params:
       * - token id
       * - token sale id
       * - amount of unsold tokens recovered
       * - amount of JOY collected
       **/
      TokenSaleFinalized: AugmentedEvent<ApiType, [u64, u32, u128, u128]>;
      /**
       * Toke Sale was Initialized
       * Params:
       * - token id
       * - token sale id
       * - token sale data
       * - token sale metadata
       **/
      TokenSaleInitialized: AugmentedEvent<ApiType, [u64, u32, PalletProjectTokenTokenSale, Option<Bytes>]>;
      /**
       * Tokens Bought on AMM
       * Params:
       * - token id
       * - member id
       * - amount of CRT minted
       * - amount of JOY deposited into curve treasury
       **/
      TokensBoughtOnAmm: AugmentedEvent<ApiType, [u64, u64, u128, u128]>;
      /**
       * Tokens Burned
       * Params:
       * - token id
       * - member id
       * - number of tokens burned
       **/
      TokensBurned: AugmentedEvent<ApiType, [u64, u64, u128]>;
      /**
       * Tokens Purchased On Sale
       * Params:
       * - token id
       * - token sale id
       * - amount of tokens purchased
       * - buyer's member id
       **/
      TokensPurchasedOnSale: AugmentedEvent<ApiType, [u64, u32, u128, u64]>;
      /**
       * Tokens Sold on AMM
       * Params:
       * - token id
       * - member id
       * - amount of CRT burned
       * - amount of JOY withdrawn from curve treasury
       **/
      TokensSoldOnAmm: AugmentedEvent<ApiType, [u64, u64, u128, u128]>;
      /**
       * Transfer Policy Changed To Permissionless
       * Params:
       * - token id
       **/
      TransferPolicyChangedToPermissionless: AugmentedEvent<ApiType, [u64]>;
      /**
       * Upcoming Token Sale was Updated
       * Params:
       * - token id
       * - token sale id
       * - new sale start block
       * - new sale duration
       **/
      UpcomingTokenSaleUpdated: AugmentedEvent<ApiType, [u64, u32, Option<u32>, Option<u32>]>;
      /**
       * User partipated in a revenue split
       * Params:
       * - token identifier
       * - participant's member id
       * - user allocated staked balance
       * - dividend amount (JOY) granted
       * - revenue split identifier
       **/
      UserParticipatedInSplit: AugmentedEvent<ApiType, [u64, u64, u128, u128, u32]>;
    };
    proposalsCodex: {
      /**
       * A proposal was created
       * Params:
       * - Id of a newly created proposal after it was saved in storage.
       * - General proposal parameter. Parameters shared by all proposals
       * - Proposal Details. Parameter of proposal with a variant for each kind of proposal
       * - Id of a newly created proposal thread
       **/
      ProposalCreated: AugmentedEvent<ApiType, [u32, PalletProposalsCodexGeneralProposalParams, PalletProposalsCodexProposalDetails, u64]>;
    };
    proposalsDiscussion: {
      /**
       * Emits on post creation.
       **/
      PostCreated: AugmentedEvent<ApiType, [u64, u64, u64, Bytes, bool]>;
      /**
       * Emits on post deleted
       **/
      PostDeleted: AugmentedEvent<ApiType, [u64, u64, u64, bool]>;
      /**
       * Emits on post update.
       **/
      PostUpdated: AugmentedEvent<ApiType, [u64, u64, u64, Bytes]>;
      /**
       * Emits on thread creation.
       **/
      ThreadCreated: AugmentedEvent<ApiType, [u64, u64]>;
      /**
       * Emits on thread mode change.
       **/
      ThreadModeChanged: AugmentedEvent<ApiType, [u64, PalletProposalsDiscussionThreadModeBTreeSet, u64]>;
    };
    proposalsEngine: {
      /**
       * Emits on a proposal being cancelled
       * Params:
       * - Member Id of the proposer
       * - Id of the proposal
       **/
      ProposalCancelled: AugmentedEvent<ApiType, [u64, u32]>;
      /**
       * Emits on getting a proposal status decision.
       * Params:
       * - Id of a proposal.
       * - Proposal decision
       **/
      ProposalDecisionMade: AugmentedEvent<ApiType, [u32, PalletProposalsEngineProposalStatusesProposalDecision]>;
      /**
       * Emits on proposal execution.
       * Params:
       * - Id of a updated proposal.
       * - Proposal execution status.
       **/
      ProposalExecuted: AugmentedEvent<ApiType, [u32, PalletProposalsEngineProposalStatusesExecutionStatus]>;
      /**
       * Emits on proposal creation.
       * Params:
       * - Id of a proposal.
       * - New proposal status.
       **/
      ProposalStatusUpdated: AugmentedEvent<ApiType, [u32, PalletProposalsEngineProposalStatusesProposalStatus]>;
      /**
       * Emits on proposer making a remark
       * - proposer id
       * - proposal id
       * - message
       **/
      ProposerRemarked: AugmentedEvent<ApiType, [u64, u32, Bytes]>;
      /**
       * Emits on voting for the proposal
       * Params:
       * - Voter - member id of a voter.
       * - Id of a proposal.
       * - Kind of vote.
       * - Rationale.
       **/
      Voted: AugmentedEvent<ApiType, [u64, u32, PalletProposalsEngineVoteKind, Bytes]>;
    };
    proxy: {
      /**
       * An announcement was placed to make a call in the future.
       **/
      Announced: AugmentedEvent<ApiType, [real: AccountId32, proxy: AccountId32, callHash: H256], { real: AccountId32, proxy: AccountId32, callHash: H256 }>;
      /**
       * A proxy was added.
       **/
      ProxyAdded: AugmentedEvent<ApiType, [delegator: AccountId32, delegatee: AccountId32, proxyType: JoystreamNodeRuntimeProxyType, delay: u32], { delegator: AccountId32, delegatee: AccountId32, proxyType: JoystreamNodeRuntimeProxyType, delay: u32 }>;
      /**
       * A proxy was executed correctly, with the given.
       **/
      ProxyExecuted: AugmentedEvent<ApiType, [result: Result<Null, SpRuntimeDispatchError>], { result: Result<Null, SpRuntimeDispatchError> }>;
      /**
       * A proxy was removed.
       **/
      ProxyRemoved: AugmentedEvent<ApiType, [delegator: AccountId32, delegatee: AccountId32, proxyType: JoystreamNodeRuntimeProxyType, delay: u32], { delegator: AccountId32, delegatee: AccountId32, proxyType: JoystreamNodeRuntimeProxyType, delay: u32 }>;
      /**
       * A pure account has been created by new proxy with given
       * disambiguation index and proxy type.
       **/
      PureCreated: AugmentedEvent<ApiType, [pure: AccountId32, who: AccountId32, proxyType: JoystreamNodeRuntimeProxyType, disambiguationIndex: u16], { pure: AccountId32, who: AccountId32, proxyType: JoystreamNodeRuntimeProxyType, disambiguationIndex: u16 }>;
    };
    referendum: {
      /**
       * Account permanently opted out of voting in referendum.
       **/
      AccountOptedOutOfVoting: AugmentedEvent<ApiType, [AccountId32]>;
      /**
       * Referendum ended and winning option was selected
       **/
      ReferendumFinished: AugmentedEvent<ApiType, [Vec<PalletReferendumOptionResult>]>;
      /**
       * Referendum started
       **/
      ReferendumStarted: AugmentedEvent<ApiType, [u32, u32]>;
      /**
       * Referendum started
       **/
      ReferendumStartedForcefully: AugmentedEvent<ApiType, [u32, u32]>;
      /**
       * Revealing phase has begun
       **/
      RevealingStageStarted: AugmentedEvent<ApiType, [u32]>;
      /**
       * User released his stake
       **/
      StakeReleased: AugmentedEvent<ApiType, [AccountId32]>;
      /**
       * User cast a vote in referendum
       **/
      VoteCast: AugmentedEvent<ApiType, [AccountId32, H256, u128]>;
      /**
       * User revealed his vote
       **/
      VoteRevealed: AugmentedEvent<ApiType, [AccountId32, u64, Bytes]>;
    };
    session: {
      /**
       * New session has happened. Note that the argument is the session index, not the
       * block number as the type might suggest.
       **/
      NewSession: AugmentedEvent<ApiType, [sessionIndex: u32], { sessionIndex: u32 }>;
    };
    staking: {
      /**
       * An account has bonded this amount. \[stash, amount\]
       * 
       * NOTE: This event is only emitted when funds are bonded via a dispatchable. Notably,
       * it will not be emitted for staking rewards when they are added to stake.
       **/
      Bonded: AugmentedEvent<ApiType, [stash: AccountId32, amount: u128], { stash: AccountId32, amount: u128 }>;
      /**
       * An account has stopped participating as either a validator or nominator.
       **/
      Chilled: AugmentedEvent<ApiType, [stash: AccountId32], { stash: AccountId32 }>;
      /**
       * The era payout has been set; the first balance is the validator-payout; the second is
       * the remainder from the maximum amount of reward.
       **/
      EraPaid: AugmentedEvent<ApiType, [eraIndex: u32, validatorPayout: u128, remainder: u128], { eraIndex: u32, validatorPayout: u128, remainder: u128 }>;
      /**
       * A new force era mode was set.
       **/
      ForceEra: AugmentedEvent<ApiType, [mode: PalletStakingForcing], { mode: PalletStakingForcing }>;
      /**
       * A nominator has been kicked from a validator.
       **/
      Kicked: AugmentedEvent<ApiType, [nominator: AccountId32, stash: AccountId32], { nominator: AccountId32, stash: AccountId32 }>;
      /**
       * An old slashing report from a prior era was discarded because it could
       * not be processed.
       **/
      OldSlashingReportDiscarded: AugmentedEvent<ApiType, [sessionIndex: u32], { sessionIndex: u32 }>;
      /**
       * The stakers' rewards are getting paid.
       **/
      PayoutStarted: AugmentedEvent<ApiType, [eraIndex: u32, validatorStash: AccountId32], { eraIndex: u32, validatorStash: AccountId32 }>;
      /**
       * The nominator has been rewarded by this amount.
       **/
      Rewarded: AugmentedEvent<ApiType, [stash: AccountId32, amount: u128], { stash: AccountId32, amount: u128 }>;
      /**
       * A staker (validator or nominator) has been slashed by the given amount.
       **/
      Slashed: AugmentedEvent<ApiType, [staker: AccountId32, amount: u128], { staker: AccountId32, amount: u128 }>;
      /**
       * A slash for the given validator, for the given percentage of their stake, at the given
       * era as been reported.
       **/
      SlashReported: AugmentedEvent<ApiType, [validator: AccountId32, fraction: Perbill, slashEra: u32], { validator: AccountId32, fraction: Perbill, slashEra: u32 }>;
      /**
       * A new set of stakers was elected.
       **/
      StakersElected: AugmentedEvent<ApiType, []>;
      /**
       * The election failed. No new era is planned.
       **/
      StakingElectionFailed: AugmentedEvent<ApiType, []>;
      /**
       * An account has unbonded this amount.
       **/
      Unbonded: AugmentedEvent<ApiType, [stash: AccountId32, amount: u128], { stash: AccountId32, amount: u128 }>;
      /**
       * A validator has set their preferences.
       **/
      ValidatorPrefsSet: AugmentedEvent<ApiType, [stash: AccountId32, prefs: PalletStakingValidatorPrefs], { stash: AccountId32, prefs: PalletStakingValidatorPrefs }>;
      /**
       * An account has called `withdraw_unbonded` and removed unbonding chunks worth `Balance`
       * from the unlocking queue.
       **/
      Withdrawn: AugmentedEvent<ApiType, [stash: AccountId32, amount: u128], { stash: AccountId32, amount: u128 }>;
    };
    storage: {
      /**
       * Emits on changing the size-based pricing of new objects uploaded.
       * Params
       * - new data size fee
       **/
      DataObjectPerMegabyteFeeUpdated: AugmentedEvent<ApiType, [u128]>;
      /**
       * Emits on data objects deletion from bags.
       * Params
       * - account ID for the state bloat bond
       * - bag ID
       * - data object IDs
       **/
      DataObjectsDeleted: AugmentedEvent<ApiType, [AccountId32, PalletStorageBagIdType, BTreeSet<u64>]>;
      /**
       * Emits on moving data objects between bags.
       * Params
       * - source bag ID
       * - destination bag ID
       * - data object IDs
       **/
      DataObjectsMoved: AugmentedEvent<ApiType, [PalletStorageBagIdType, PalletStorageBagIdType, BTreeSet<u64>]>;
      /**
       * Emits on updating the data object state bloat bond.
       * Params
       * - state bloat bond value
       **/
      DataObjectStateBloatBondValueUpdated: AugmentedEvent<ApiType, [u128]>;
      /**
       * Emits on storage assets being uploaded and deleted at the same time
       * Params
       * - UploadParameters
       * - Ids of the uploaded objects
       * - Ids of the removed objects
       **/
      DataObjectsUpdated: AugmentedEvent<ApiType, [PalletStorageUploadParametersRecord, BTreeSet<u64>, BTreeSet<u64>]>;
      /**
       * Emits on uploading data objects.
       * Params
       * - data objects IDs
       * - initial uploading parameters
       * - state bloat bond for objects
       **/
      DataObjectsUploaded: AugmentedEvent<ApiType, [BTreeSet<u64>, PalletStorageUploadParametersRecord, u128]>;
      /**
       * Emits on creating distribution bucket.
       * Params
       * - distribution bucket family ID
       * - accepting new bags
       * - distribution bucket ID
       **/
      DistributionBucketCreated: AugmentedEvent<ApiType, [u64, bool, PalletStorageDistributionBucketIdRecord]>;
      /**
       * Emits on deleting distribution bucket.
       * Params
       * - distribution bucket ID
       **/
      DistributionBucketDeleted: AugmentedEvent<ApiType, [PalletStorageDistributionBucketIdRecord]>;
      /**
       * Emits on creating distribution bucket family.
       * Params
       * - distribution family bucket ID
       **/
      DistributionBucketFamilyCreated: AugmentedEvent<ApiType, [u64]>;
      /**
       * Emits on deleting distribution bucket family.
       * Params
       * - distribution family bucket ID
       **/
      DistributionBucketFamilyDeleted: AugmentedEvent<ApiType, [u64]>;
      /**
       * Emits on setting the metadata by a distribution bucket family.
       * Params
       * - distribution bucket family ID
       * - metadata
       **/
      DistributionBucketFamilyMetadataSet: AugmentedEvent<ApiType, [u64, Bytes]>;
      /**
       * Emits on accepting a distribution bucket invitation for the operator.
       * Params
       * - worker ID
       * - distribution bucket ID
       **/
      DistributionBucketInvitationAccepted: AugmentedEvent<ApiType, [u64, PalletStorageDistributionBucketIdRecord]>;
      /**
       * Emits on canceling a distribution bucket invitation for the operator.
       * Params
       * - distribution bucket ID
       * - operator worker ID
       **/
      DistributionBucketInvitationCancelled: AugmentedEvent<ApiType, [PalletStorageDistributionBucketIdRecord, u64]>;
      /**
       * Emits on setting the metadata by a distribution bucket operator.
       * Params
       * - worker ID
       * - distribution bucket ID
       * - metadata
       **/
      DistributionBucketMetadataSet: AugmentedEvent<ApiType, [u64, PalletStorageDistributionBucketIdRecord, Bytes]>;
      /**
       * Emits on storage bucket mode update (distributing flag).
       * Params
       * - distribution bucket ID
       * - distributing
       **/
      DistributionBucketModeUpdated: AugmentedEvent<ApiType, [PalletStorageDistributionBucketIdRecord, bool]>;
      /**
       * Emits on creating a distribution bucket invitation for the operator.
       * Params
       * - distribution bucket ID
       * - worker ID
       **/
      DistributionBucketOperatorInvited: AugmentedEvent<ApiType, [PalletStorageDistributionBucketIdRecord, u64]>;
      /**
       * Emits on the distribution bucket operator removal.
       * Params
       * - distribution bucket ID
       * - distribution bucket operator ID
       **/
      DistributionBucketOperatorRemoved: AugmentedEvent<ApiType, [PalletStorageDistributionBucketIdRecord, u64]>;
      /**
       * Emits on changing the "Distribution buckets per bag" number limit.
       * Params
       * - new limit
       **/
      DistributionBucketsPerBagLimitUpdated: AugmentedEvent<ApiType, [u32]>;
      /**
       * Emits on storage bucket status update (accepting new bags).
       * Params
       * - distribution bucket ID
       * - new status (accepting new bags)
       **/
      DistributionBucketStatusUpdated: AugmentedEvent<ApiType, [PalletStorageDistributionBucketIdRecord, bool]>;
      /**
       * Emits on updating distribution buckets for bag.
       * Params
       * - bag ID
       * - storage buckets to add ID collection
       * - storage buckets to remove ID collection
       **/
      DistributionBucketsUpdatedForBag: AugmentedEvent<ApiType, [PalletStorageBagIdType, u64, BTreeSet<u64>, BTreeSet<u64>]>;
      /**
       * Emits on Distribution Operator making a remark
       * Params
       * - operator's worker id
       * - distribution bucket id
       * - remark message
       **/
      DistributionOperatorRemarked: AugmentedEvent<ApiType, [u64, PalletStorageDistributionBucketIdRecord, Bytes]>;
      /**
       * Emits on creating a dynamic bag.
       * Params
       * - dynamic bag creation parameters
       * - uploaded data objects ids
       **/
      DynamicBagCreated: AugmentedEvent<ApiType, [PalletStorageDynBagCreationParametersRecord, BTreeSet<u64>]>;
      /**
       * Emits on deleting a dynamic bag.
       * Params
       * - dynamic bag ID
       **/
      DynamicBagDeleted: AugmentedEvent<ApiType, [PalletStorageDynamicBagIdType]>;
      /**
       * Emits on dynamic bag creation policy update (distribution bucket families).
       * Params
       * - dynamic bag type
       * - families and bucket numbers
       **/
      FamiliesInDynamicBagCreationPolicyUpdated: AugmentedEvent<ApiType, [PalletStorageDynamicBagType, BTreeMap<u64, u32>]>;
      /**
       * Emits on updating the number of storage buckets in dynamic bag creation policy.
       * Params
       * - dynamic bag type
       * - new number of storage buckets
       **/
      NumberOfStorageBucketsInDynamicBagCreationPolicyUpdated: AugmentedEvent<ApiType, [PalletStorageDynamicBagType, u32]>;
      /**
       * Emits on accepting pending data objects.
       * Params
       * - storage bucket ID
       * - worker ID (storage provider ID)
       * - bag ID
       * - pending data objects
       **/
      PendingDataObjectsAccepted: AugmentedEvent<ApiType, [u64, u64, PalletStorageBagIdType, BTreeSet<u64>]>;
      /**
       * Emits on creating the storage bucket.
       * Params
       * - storage bucket ID
       * - invited worker
       * - flag "accepting_new_bags"
       * - size limit for voucher,
       * - objects limit for voucher,
       **/
      StorageBucketCreated: AugmentedEvent<ApiType, [u64, Option<u64>, bool, u64, u64]>;
      /**
       * Emits on storage bucket deleting.
       * Params
       * - storage bucket ID
       **/
      StorageBucketDeleted: AugmentedEvent<ApiType, [u64]>;
      /**
       * Emits on accepting the storage bucket invitation.
       * Params
       * - storage bucket ID
       * - invited worker ID
       * - transactor account ID
       **/
      StorageBucketInvitationAccepted: AugmentedEvent<ApiType, [u64, u64, AccountId32]>;
      /**
       * Emits on cancelling the storage bucket invitation.
       * Params
       * - storage bucket ID
       **/
      StorageBucketInvitationCancelled: AugmentedEvent<ApiType, [u64]>;
      /**
       * Emits on the storage bucket operator invitation.
       * Params
       * - storage bucket ID
       * - operator worker ID (storage provider ID)
       **/
      StorageBucketOperatorInvited: AugmentedEvent<ApiType, [u64, u64]>;
      /**
       * Emits on the storage bucket operator removal.
       * Params
       * - storage bucket ID
       **/
      StorageBucketOperatorRemoved: AugmentedEvent<ApiType, [u64]>;
      /**
       * Emits on changing the "Storage buckets per bag" number limit.
       * Params
       * - new limit
       **/
      StorageBucketsPerBagLimitUpdated: AugmentedEvent<ApiType, [u32]>;
      /**
       * Emits on storage bucket status update.
       * Params
       * - storage bucket ID
       * - new status
       **/
      StorageBucketStatusUpdated: AugmentedEvent<ApiType, [u64, bool]>;
      /**
       * Emits on updating storage buckets for bag.
       * Params
       * - bag ID
       * - storage buckets to add ID collection
       * - storage buckets to remove ID collection
       **/
      StorageBucketsUpdatedForBag: AugmentedEvent<ApiType, [PalletStorageBagIdType, BTreeSet<u64>, BTreeSet<u64>]>;
      /**
       * Emits on changing the "Storage buckets voucher max limits".
       * Params
       * - new objects size limit
       * - new objects number limit
       **/
      StorageBucketsVoucherMaxLimitsUpdated: AugmentedEvent<ApiType, [u64, u64]>;
      /**
       * Emits on setting the storage bucket voucher limits.
       * Params
       * - storage bucket ID
       * - new total objects size limit
       * - new total objects number limit
       **/
      StorageBucketVoucherLimitsSet: AugmentedEvent<ApiType, [u64, u64, u64]>;
      /**
       * Emits on setting the storage operator metadata.
       * Params
       * - storage bucket ID
       * - invited worker ID
       * - metadata
       **/
      StorageOperatorMetadataSet: AugmentedEvent<ApiType, [u64, u64, Bytes]>;
      /**
       * Emits on Storage Operator making a remark
       * Params
       * - operator's worker id
       * - storage bucket id
       * - remark message
       **/
      StorageOperatorRemarked: AugmentedEvent<ApiType, [u64, u64, Bytes]>;
      /**
       * Emits on updating the blacklist with data hashes.
       * Params
       * - hashes to remove from the blacklist
       * - hashes to add to the blacklist
       **/
      UpdateBlacklist: AugmentedEvent<ApiType, [BTreeSet<Bytes>, BTreeSet<Bytes>]>;
      /**
       * Emits on changing the size-based pricing of new objects uploaded.
       * Params
       * - new status
       **/
      UploadingBlockStatusUpdated: AugmentedEvent<ApiType, [bool]>;
      /**
       * Emits on changing the voucher for a storage bucket.
       * Params
       * - storage bucket ID
       * - new voucher
       **/
      VoucherChanged: AugmentedEvent<ApiType, [u64, PalletStorageVoucher]>;
    };
    storageWorkingGroup: {
      /**
       * Emits on withdrawing the application for the regular worker/lead opening.
       * Params:
       * - Job application id
       **/
      ApplicationWithdrawn: AugmentedEvent<ApiType, [u64]>;
      /**
       * Emits on adding the application for the worker opening.
       * Params:
       * - Opening parameteres
       * - Application id
       **/
      AppliedOnOpening: AugmentedEvent<ApiType, [PalletWorkingGroupApplyOnOpeningParams, u64]>;
      /**
       * Emits on setting the budget for the working group.
       * Params:
       * - new budget
       **/
      BudgetSet: AugmentedEvent<ApiType, [u128]>;
      /**
       * Emits on budget from the working group being spent
       * Params:
       * - Receiver Account Id.
       * - Amount to spend
       * - Rationale.
       **/
      BudgetSpending: AugmentedEvent<ApiType, [AccountId32, u128, Option<Bytes>]>;
      /**
       * Emits on setting the group leader.
       * Params:
       * - Group worker id.
       **/
      LeaderSet: AugmentedEvent<ApiType, [u64]>;
      /**
       * Emits on un-setting the leader.
       **/
      LeaderUnset: AugmentedEvent<ApiType, []>;
      /**
       * Emits on Lead making a remark message
       * Params:
       * - message
       **/
      LeadRemarked: AugmentedEvent<ApiType, [Bytes]>;
      /**
       * Emits on reaching new missed reward.
       * Params:
       * - Worker ID.
       * - Missed reward (optional). None means 'no missed reward'.
       **/
      NewMissedRewardLevelReached: AugmentedEvent<ApiType, [u64, Option<u128>]>;
      /**
       * Emits on adding new job opening.
       * Params:
       * - Opening id
       * - Description
       * - Opening Type(Lead or Worker)
       * - Stake Policy for the opening
       * - Reward per block
       **/
      OpeningAdded: AugmentedEvent<ApiType, [u64, Bytes, PalletWorkingGroupOpeningType, PalletWorkingGroupStakePolicy, Option<u128>]>;
      /**
       * Emits on canceling the job opening.
       * Params:
       * - Opening id
       **/
      OpeningCanceled: AugmentedEvent<ApiType, [u64]>;
      /**
       * Emits on filling the job opening.
       * Params:
       * - Worker opening id
       * - Worker application id to the worker id dictionary
       * - Applicationd ids used to fill the opening
       **/
      OpeningFilled: AugmentedEvent<ApiType, [u64, BTreeMap<u64, u64>, BTreeSet<u64>]>;
      /**
       * Emits on paying the reward.
       * Params:
       * - Id of the worker.
       * - Receiver Account Id.
       * - Reward
       * - Payment type (missed reward or regular one)
       **/
      RewardPaid: AugmentedEvent<ApiType, [u64, AccountId32, u128, PalletWorkingGroupRewardPaymentType]>;
      /**
       * Emits on decreasing the regular worker/lead stake.
       * Params:
       * - regular worker/lead id.
       * - stake delta amount
       **/
      StakeDecreased: AugmentedEvent<ApiType, [u64, u128]>;
      /**
       * Emits on increasing the regular worker/lead stake.
       * Params:
       * - regular worker/lead id.
       * - stake delta amount
       **/
      StakeIncreased: AugmentedEvent<ApiType, [u64, u128]>;
      /**
       * Emits on slashing the regular worker/lead stake.
       * Params:
       * - regular worker/lead id.
       * - actual slashed balance.
       * - Requested slashed balance.
       * - Rationale.
       **/
      StakeSlashed: AugmentedEvent<ApiType, [u64, u128, u128, Option<Bytes>]>;
      /**
       * Emits on updating the status text of the working group.
       * Params:
       * - status text hash
       * - status text
       **/
      StatusTextChanged: AugmentedEvent<ApiType, [H256, Option<Bytes>]>;
      /**
       * Emits on terminating the leader.
       * Params:
       * - leader worker id.
       * - Penalty.
       * - Rationale.
       **/
      TerminatedLeader: AugmentedEvent<ApiType, [u64, Option<u128>, Option<Bytes>]>;
      /**
       * Emits on terminating the worker.
       * Params:
       * - worker id.
       * - Penalty.
       * - Rationale.
       **/
      TerminatedWorker: AugmentedEvent<ApiType, [u64, Option<u128>, Option<Bytes>]>;
      /**
       * Emits on budget from the working group being spent
       * Params:
       * - Receiver Account Id.
       * - Vesting scheduled
       * - Rationale.
       **/
      VestedBudgetSpending: AugmentedEvent<ApiType, [AccountId32, PalletVestingVestingInfo, Option<Bytes>]>;
      /**
       * Emits on exiting the worker.
       * Params:
       * - worker id.
       * - Rationale.
       **/
      WorkerExited: AugmentedEvent<ApiType, [u64]>;
      /**
       * Emits on Lead making a remark message
       * Params:
       * - worker
       * - message
       **/
      WorkerRemarked: AugmentedEvent<ApiType, [u64, Bytes]>;
      /**
       * Emits on updating the reward account of the worker.
       * Params:
       * - Id of the worker.
       * - Reward account id of the worker.
       **/
      WorkerRewardAccountUpdated: AugmentedEvent<ApiType, [u64, AccountId32]>;
      /**
       * Emits on updating the reward amount of the worker.
       * Params:
       * - Id of the worker.
       * - Reward per block
       **/
      WorkerRewardAmountUpdated: AugmentedEvent<ApiType, [u64, Option<u128>]>;
      /**
       * Emits on updating the role account of the worker.
       * Params:
       * - Id of the worker.
       * - Role account id of the worker.
       **/
      WorkerRoleAccountUpdated: AugmentedEvent<ApiType, [u64, AccountId32]>;
      /**
       * Emits when worker started leaving their role.
       * Params:
       * - Worker id.
       * - Rationale.
       **/
      WorkerStartedLeaving: AugmentedEvent<ApiType, [u64, Option<Bytes>]>;
      /**
       * Fund the working group budget.
       * Params:
       * - Member ID
       * - Amount of balance
       * - Rationale
       **/
      WorkingGroupBudgetFunded: AugmentedEvent<ApiType, [u64, u128, Bytes]>;
    };
    system: {
      /**
       * `:code` was updated.
       **/
      CodeUpdated: AugmentedEvent<ApiType, []>;
      /**
       * An extrinsic failed.
       **/
      ExtrinsicFailed: AugmentedEvent<ApiType, [dispatchError: SpRuntimeDispatchError, dispatchInfo: FrameSupportDispatchDispatchInfo], { dispatchError: SpRuntimeDispatchError, dispatchInfo: FrameSupportDispatchDispatchInfo }>;
      /**
       * An extrinsic completed successfully.
       **/
      ExtrinsicSuccess: AugmentedEvent<ApiType, [dispatchInfo: FrameSupportDispatchDispatchInfo], { dispatchInfo: FrameSupportDispatchDispatchInfo }>;
      /**
       * An account was reaped.
       **/
      KilledAccount: AugmentedEvent<ApiType, [account: AccountId32], { account: AccountId32 }>;
      /**
       * A new account was created.
       **/
      NewAccount: AugmentedEvent<ApiType, [account: AccountId32], { account: AccountId32 }>;
      /**
       * On on-chain remark happened.
       **/
      Remarked: AugmentedEvent<ApiType, [sender: AccountId32, hash_: H256], { sender: AccountId32, hash_: H256 }>;
    };
    transactionPayment: {
      /**
       * A transaction fee `actual_fee`, of which `tip` was added to the minimum inclusion fee,
       * has been paid by `who`.
       **/
      TransactionFeePaid: AugmentedEvent<ApiType, [who: AccountId32, actualFee: u128, tip: u128], { who: AccountId32, actualFee: u128, tip: u128 }>;
    };
    utility: {
      /**
       * Batch of dispatches completed fully with no error.
       **/
      BatchCompleted: AugmentedEvent<ApiType, []>;
      /**
       * Batch of dispatches completed but has errors.
       **/
      BatchCompletedWithErrors: AugmentedEvent<ApiType, []>;
      /**
       * Batch of dispatches did not complete fully. Index of first failing dispatch given, as
       * well as the error.
       **/
      BatchInterrupted: AugmentedEvent<ApiType, [index: u32, error: SpRuntimeDispatchError], { index: u32, error: SpRuntimeDispatchError }>;
      /**
       * A call was dispatched.
       **/
      DispatchedAs: AugmentedEvent<ApiType, [result: Result<Null, SpRuntimeDispatchError>], { result: Result<Null, SpRuntimeDispatchError> }>;
      /**
       * A single item within a Batch of dispatches has completed with no error.
       **/
      ItemCompleted: AugmentedEvent<ApiType, []>;
      /**
       * A single item within a Batch of dispatches has completed with error.
       **/
      ItemFailed: AugmentedEvent<ApiType, [error: SpRuntimeDispatchError], { error: SpRuntimeDispatchError }>;
    };
    vesting: {
      /**
       * An \[account\] has become fully vested.
       **/
      VestingCompleted: AugmentedEvent<ApiType, [account: AccountId32], { account: AccountId32 }>;
      /**
       * The amount vested has been updated. This could indicate a change in funds available.
       * The balance given is the amount which is left unvested (and thus locked).
       **/
      VestingUpdated: AugmentedEvent<ApiType, [account: AccountId32, unvested: u128], { account: AccountId32, unvested: u128 }>;
    };
    voterList: {
      /**
       * Moved an account from one bag to another.
       **/
      Rebagged: AugmentedEvent<ApiType, [who: AccountId32, from: u64, to: u64], { who: AccountId32, from: u64, to: u64 }>;
      /**
       * Updated the score of some account to the given amount.
       **/
      ScoreUpdated: AugmentedEvent<ApiType, [who: AccountId32, newScore: u64], { who: AccountId32, newScore: u64 }>;
    };
  } // AugmentedEvents
} // declare module<|MERGE_RESOLUTION|>--- conflicted
+++ resolved
@@ -211,10 +211,7 @@
       BridgeThawnStarted: AugmentedEvent<ApiType, [AccountId32, u32]>;
       InboundTransferFinalized: AugmentedEvent<ApiType, [PalletArgoBridgeRemoteTransfer, AccountId32, u128]>;
       OutboundTransferRequested: AugmentedEvent<ApiType, [u64, AccountId32, PalletArgoBridgeRemoteAccount, u128, u128]>;
-<<<<<<< HEAD
-=======
       OutboundTransferReverted: AugmentedEvent<ApiType, [u64, AccountId32, u128, Bytes]>;
->>>>>>> 3452fbc6
     };
     balances: {
       /**
