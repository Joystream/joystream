--- conflicted
+++ resolved
@@ -1598,10 +1598,7 @@
     readonly providedSupply: u128;
   }
 
-<<<<<<< HEAD
-  /** @name PalletProposalsEngineRawEvent (203) */
-=======
-  /** @name PalletProjectTokenTokenConstraints (202) */
+  /** @name PalletProjectTokenTokenConstraints (203) */
   interface PalletProjectTokenTokenConstraints extends Struct {
     readonly maxYearlyRate: Option<Permill>;
     readonly minAmmSlope: Option<u128>;
@@ -1614,8 +1611,7 @@
     readonly bloatBond: Option<u128>;
   }
 
-  /** @name PalletProposalsEngineRawEvent (205) */
->>>>>>> 4268f95c
+  /** @name PalletProposalsEngineRawEvent (206) */
   interface PalletProposalsEngineRawEvent extends Enum {
     readonly isProposalStatusUpdated: boolean;
     readonly asProposalStatusUpdated: ITuple<[u32, PalletProposalsEngineProposalStatusesProposalStatus]>;
@@ -1632,11 +1628,7 @@
     readonly type: 'ProposalStatusUpdated' | 'ProposalDecisionMade' | 'ProposalExecuted' | 'Voted' | 'ProposalCancelled' | 'ProposerRemarked';
   }
 
-<<<<<<< HEAD
-  /** @name PalletProposalsEngineProposalStatusesProposalStatus (204) */
-=======
-  /** @name PalletProposalsEngineProposalStatusesProposalStatus (206) */
->>>>>>> 4268f95c
+  /** @name PalletProposalsEngineProposalStatusesProposalStatus (207) */
   interface PalletProposalsEngineProposalStatusesProposalStatus extends Enum {
     readonly isActive: boolean;
     readonly isPendingExecution: boolean;
@@ -1645,11 +1637,7 @@
     readonly type: 'Active' | 'PendingExecution' | 'PendingConstitutionality';
   }
 
-<<<<<<< HEAD
-  /** @name PalletProposalsEngineProposalStatusesProposalDecision (205) */
-=======
-  /** @name PalletProposalsEngineProposalStatusesProposalDecision (207) */
->>>>>>> 4268f95c
+  /** @name PalletProposalsEngineProposalStatusesProposalDecision (208) */
   interface PalletProposalsEngineProposalStatusesProposalDecision extends Enum {
     readonly isCanceled: boolean;
     readonly isCanceledByRuntime: boolean;
@@ -1662,22 +1650,14 @@
     readonly type: 'Canceled' | 'CanceledByRuntime' | 'Vetoed' | 'Rejected' | 'Slashed' | 'Expired' | 'Approved';
   }
 
-<<<<<<< HEAD
-  /** @name PalletProposalsEngineProposalStatusesApprovedProposalDecision (206) */
-=======
-  /** @name PalletProposalsEngineProposalStatusesApprovedProposalDecision (208) */
->>>>>>> 4268f95c
+  /** @name PalletProposalsEngineProposalStatusesApprovedProposalDecision (209) */
   interface PalletProposalsEngineProposalStatusesApprovedProposalDecision extends Enum {
     readonly isPendingExecution: boolean;
     readonly isPendingConstitutionality: boolean;
     readonly type: 'PendingExecution' | 'PendingConstitutionality';
   }
 
-<<<<<<< HEAD
-  /** @name PalletProposalsEngineProposalStatusesExecutionStatus (207) */
-=======
-  /** @name PalletProposalsEngineProposalStatusesExecutionStatus (209) */
->>>>>>> 4268f95c
+  /** @name PalletProposalsEngineProposalStatusesExecutionStatus (210) */
   interface PalletProposalsEngineProposalStatusesExecutionStatus extends Enum {
     readonly isExecuted: boolean;
     readonly isExecutionFailed: boolean;
@@ -1687,11 +1667,7 @@
     readonly type: 'Executed' | 'ExecutionFailed';
   }
 
-<<<<<<< HEAD
-  /** @name PalletProposalsEngineVoteKind (208) */
-=======
-  /** @name PalletProposalsEngineVoteKind (210) */
->>>>>>> 4268f95c
+  /** @name PalletProposalsEngineVoteKind (211) */
   interface PalletProposalsEngineVoteKind extends Enum {
     readonly isApprove: boolean;
     readonly isReject: boolean;
@@ -1700,11 +1676,7 @@
     readonly type: 'Approve' | 'Reject' | 'Slash' | 'Abstain';
   }
 
-<<<<<<< HEAD
-  /** @name PalletProposalsDiscussionRawEvent (209) */
-=======
-  /** @name PalletProposalsDiscussionRawEvent (211) */
->>>>>>> 4268f95c
+  /** @name PalletProposalsDiscussionRawEvent (212) */
   interface PalletProposalsDiscussionRawEvent extends Enum {
     readonly isThreadCreated: boolean;
     readonly asThreadCreated: ITuple<[u64, u64]>;
@@ -1719,11 +1691,7 @@
     readonly type: 'ThreadCreated' | 'PostCreated' | 'PostUpdated' | 'ThreadModeChanged' | 'PostDeleted';
   }
 
-<<<<<<< HEAD
-  /** @name PalletProposalsDiscussionThreadModeBTreeSet (210) */
-=======
-  /** @name PalletProposalsDiscussionThreadModeBTreeSet (212) */
->>>>>>> 4268f95c
+  /** @name PalletProposalsDiscussionThreadModeBTreeSet (213) */
   interface PalletProposalsDiscussionThreadModeBTreeSet extends Enum {
     readonly isOpen: boolean;
     readonly isClosed: boolean;
@@ -1731,22 +1699,14 @@
     readonly type: 'Open' | 'Closed';
   }
 
-<<<<<<< HEAD
-  /** @name PalletProposalsCodexRawEvent (211) */
-=======
-  /** @name PalletProposalsCodexRawEvent (213) */
->>>>>>> 4268f95c
+  /** @name PalletProposalsCodexRawEvent (214) */
   interface PalletProposalsCodexRawEvent extends Enum {
     readonly isProposalCreated: boolean;
     readonly asProposalCreated: ITuple<[u32, PalletProposalsCodexGeneralProposalParams, PalletProposalsCodexProposalDetails, u64]>;
     readonly type: 'ProposalCreated';
   }
 
-<<<<<<< HEAD
-  /** @name PalletProposalsCodexGeneralProposalParams (212) */
-=======
-  /** @name PalletProposalsCodexGeneralProposalParams (214) */
->>>>>>> 4268f95c
+  /** @name PalletProposalsCodexGeneralProposalParams (215) */
   interface PalletProposalsCodexGeneralProposalParams extends Struct {
     readonly memberId: u64;
     readonly title: Bytes;
@@ -1755,11 +1715,7 @@
     readonly exactExecutionBlock: Option<u32>;
   }
 
-<<<<<<< HEAD
-  /** @name PalletProposalsCodexProposalDetails (213) */
-=======
-  /** @name PalletProposalsCodexProposalDetails (215) */
->>>>>>> 4268f95c
+  /** @name PalletProposalsCodexProposalDetails (216) */
   interface PalletProposalsCodexProposalDetails extends Enum {
     readonly isSignal: boolean;
     readonly asSignal: Bytes;
@@ -1809,35 +1765,22 @@
     readonly asUpdateChannelPayouts: PalletContentUpdateChannelPayoutsParametersRecord;
     readonly isSetPalletFozenStatus: boolean;
     readonly asSetPalletFozenStatus: ITuple<[bool, PalletCommonFreezablePallet]>;
-<<<<<<< HEAD
+    readonly isUpdateTokenPalletTokenConstraints: boolean;
+    readonly asUpdateTokenPalletTokenConstraints: PalletProjectTokenTokenConstraints;
     readonly isSetEraPayoutDampingFactor: boolean;
     readonly asSetEraPayoutDampingFactor: Percent;
     readonly isDecreaseCouncilBudget: boolean;
     readonly asDecreaseCouncilBudget: u128;
-    readonly type: 'Signal' | 'RuntimeUpgrade' | 'FundingRequest' | 'SetMaxValidatorCount' | 'CreateWorkingGroupLeadOpening' | 'FillWorkingGroupLeadOpening' | 'UpdateWorkingGroupBudget' | 'DecreaseWorkingGroupLeadStake' | 'SlashWorkingGroupLead' | 'SetWorkingGroupLeadReward' | 'TerminateWorkingGroupLead' | 'AmendConstitution' | 'CancelWorkingGroupLeadOpening' | 'SetMembershipPrice' | 'SetCouncilBudgetIncrement' | 'SetCouncilorReward' | 'SetInitialInvitationBalance' | 'SetInitialInvitationCount' | 'SetMembershipLeadInvitationQuota' | 'SetReferralCut' | 'VetoProposal' | 'UpdateGlobalNftLimit' | 'UpdateChannelPayouts' | 'SetPalletFozenStatus' | 'SetEraPayoutDampingFactor' | 'DecreaseCouncilBudget';
-  }
-
-  /** @name PalletCommonFundingRequestParameters (215) */
-=======
-    readonly isUpdateTokenPalletTokenConstraints: boolean;
-    readonly asUpdateTokenPalletTokenConstraints: PalletProjectTokenTokenConstraints;
-    readonly isDecreaseCouncilBudget: boolean;
-    readonly asDecreaseCouncilBudget: u128;
-    readonly type: 'Signal' | 'RuntimeUpgrade' | 'FundingRequest' | 'SetMaxValidatorCount' | 'CreateWorkingGroupLeadOpening' | 'FillWorkingGroupLeadOpening' | 'UpdateWorkingGroupBudget' | 'DecreaseWorkingGroupLeadStake' | 'SlashWorkingGroupLead' | 'SetWorkingGroupLeadReward' | 'TerminateWorkingGroupLead' | 'AmendConstitution' | 'CancelWorkingGroupLeadOpening' | 'SetMembershipPrice' | 'SetCouncilBudgetIncrement' | 'SetCouncilorReward' | 'SetInitialInvitationBalance' | 'SetInitialInvitationCount' | 'SetMembershipLeadInvitationQuota' | 'SetReferralCut' | 'VetoProposal' | 'UpdateGlobalNftLimit' | 'UpdateChannelPayouts' | 'SetPalletFozenStatus' | 'UpdateTokenPalletTokenConstraints' | 'DecreaseCouncilBudget';
-  }
-
-  /** @name PalletCommonFundingRequestParameters (217) */
->>>>>>> 4268f95c
+    readonly type: 'Signal' | 'RuntimeUpgrade' | 'FundingRequest' | 'SetMaxValidatorCount' | 'CreateWorkingGroupLeadOpening' | 'FillWorkingGroupLeadOpening' | 'UpdateWorkingGroupBudget' | 'DecreaseWorkingGroupLeadStake' | 'SlashWorkingGroupLead' | 'SetWorkingGroupLeadReward' | 'TerminateWorkingGroupLead' | 'AmendConstitution' | 'CancelWorkingGroupLeadOpening' | 'SetMembershipPrice' | 'SetCouncilBudgetIncrement' | 'SetCouncilorReward' | 'SetInitialInvitationBalance' | 'SetInitialInvitationCount' | 'SetMembershipLeadInvitationQuota' | 'SetReferralCut' | 'VetoProposal' | 'UpdateGlobalNftLimit' | 'UpdateChannelPayouts' | 'SetPalletFozenStatus' | 'UpdateTokenPalletTokenConstraints' | 'SetEraPayoutDampingFactor' | 'DecreaseCouncilBudget';
+  }
+
+  /** @name PalletCommonFundingRequestParameters (218) */
   interface PalletCommonFundingRequestParameters extends Struct {
     readonly account: AccountId32;
     readonly amount: u128;
   }
 
-<<<<<<< HEAD
-  /** @name PalletProposalsCodexCreateOpeningParameters (216) */
-=======
-  /** @name PalletProposalsCodexCreateOpeningParameters (218) */
->>>>>>> 4268f95c
+  /** @name PalletProposalsCodexCreateOpeningParameters (219) */
   interface PalletProposalsCodexCreateOpeningParameters extends Struct {
     readonly description: Bytes;
     readonly stakePolicy: PalletWorkingGroupStakePolicy;
@@ -1845,53 +1788,33 @@
     readonly group: PalletCommonWorkingGroupIterableEnumsWorkingGroup;
   }
 
-<<<<<<< HEAD
-  /** @name PalletWorkingGroupStakePolicy (217) */
-=======
-  /** @name PalletWorkingGroupStakePolicy (219) */
->>>>>>> 4268f95c
+  /** @name PalletWorkingGroupStakePolicy (220) */
   interface PalletWorkingGroupStakePolicy extends Struct {
     readonly stakeAmount: u128;
     readonly leavingUnstakingPeriod: u32;
   }
 
-<<<<<<< HEAD
-  /** @name PalletProposalsCodexFillOpeningParameters (218) */
-=======
-  /** @name PalletProposalsCodexFillOpeningParameters (220) */
->>>>>>> 4268f95c
+  /** @name PalletProposalsCodexFillOpeningParameters (221) */
   interface PalletProposalsCodexFillOpeningParameters extends Struct {
     readonly openingId: u64;
     readonly applicationId: u64;
     readonly workingGroup: PalletCommonWorkingGroupIterableEnumsWorkingGroup;
   }
 
-<<<<<<< HEAD
-  /** @name PalletProposalsCodexTerminateRoleParameters (219) */
-=======
-  /** @name PalletProposalsCodexTerminateRoleParameters (221) */
->>>>>>> 4268f95c
+  /** @name PalletProposalsCodexTerminateRoleParameters (222) */
   interface PalletProposalsCodexTerminateRoleParameters extends Struct {
     readonly workerId: u64;
     readonly slashingAmount: Option<u128>;
     readonly group: PalletCommonWorkingGroupIterableEnumsWorkingGroup;
   }
 
-<<<<<<< HEAD
-  /** @name PalletCommonFreezablePallet (220) */
-=======
-  /** @name PalletCommonFreezablePallet (222) */
->>>>>>> 4268f95c
+  /** @name PalletCommonFreezablePallet (223) */
   interface PalletCommonFreezablePallet extends Enum {
     readonly isProjectToken: boolean;
     readonly type: 'ProjectToken';
   }
 
-<<<<<<< HEAD
-  /** @name PalletWorkingGroupRawEventInstance1 (221) */
-=======
-  /** @name PalletWorkingGroupRawEventInstance1 (223) */
->>>>>>> 4268f95c
+  /** @name PalletWorkingGroupRawEventInstance1 (224) */
   interface PalletWorkingGroupRawEventInstance1 extends Enum {
     readonly isOpeningAdded: boolean;
     readonly asOpeningAdded: ITuple<[u64, Bytes, PalletWorkingGroupOpeningType, PalletWorkingGroupStakePolicy, Option<u128>]>;
@@ -1947,22 +1870,14 @@
     readonly type: 'OpeningAdded' | 'AppliedOnOpening' | 'OpeningFilled' | 'LeaderSet' | 'WorkerRoleAccountUpdated' | 'LeaderUnset' | 'WorkerExited' | 'WorkerStartedLeaving' | 'TerminatedWorker' | 'TerminatedLeader' | 'StakeSlashed' | 'StakeDecreased' | 'StakeIncreased' | 'ApplicationWithdrawn' | 'OpeningCanceled' | 'BudgetSet' | 'WorkerRewardAccountUpdated' | 'WorkerRewardAmountUpdated' | 'StatusTextChanged' | 'VestedBudgetSpending' | 'BudgetSpending' | 'RewardPaid' | 'NewMissedRewardLevelReached' | 'WorkingGroupBudgetFunded' | 'LeadRemarked' | 'WorkerRemarked';
   }
 
-<<<<<<< HEAD
-  /** @name PalletWorkingGroupOpeningType (225) */
-=======
-  /** @name PalletWorkingGroupOpeningType (227) */
->>>>>>> 4268f95c
+  /** @name PalletWorkingGroupOpeningType (228) */
   interface PalletWorkingGroupOpeningType extends Enum {
     readonly isLeader: boolean;
     readonly isRegular: boolean;
     readonly type: 'Leader' | 'Regular';
   }
 
-<<<<<<< HEAD
-  /** @name PalletWorkingGroupApplyOnOpeningParams (226) */
-=======
-  /** @name PalletWorkingGroupApplyOnOpeningParams (228) */
->>>>>>> 4268f95c
+  /** @name PalletWorkingGroupApplyOnOpeningParams (229) */
   interface PalletWorkingGroupApplyOnOpeningParams extends Struct {
     readonly memberId: u64;
     readonly openingId: u64;
@@ -1972,49 +1887,30 @@
     readonly stakeParameters: PalletWorkingGroupStakeParameters;
   }
 
-<<<<<<< HEAD
-  /** @name PalletWorkingGroupStakeParameters (227) */
-=======
-  /** @name PalletWorkingGroupStakeParameters (229) */
->>>>>>> 4268f95c
+  /** @name PalletWorkingGroupStakeParameters (230) */
   interface PalletWorkingGroupStakeParameters extends Struct {
     readonly stake: u128;
     readonly stakingAccountId: AccountId32;
   }
 
-<<<<<<< HEAD
-  /** @name PalletVestingVestingInfo (228) */
-=======
-  /** @name PalletVestingVestingInfo (230) */
->>>>>>> 4268f95c
+  /** @name PalletVestingVestingInfo (231) */
   interface PalletVestingVestingInfo extends Struct {
     readonly locked: u128;
     readonly perBlock: u128;
     readonly startingBlock: u32;
   }
 
-<<<<<<< HEAD
-  /** @name PalletWorkingGroupInstance1 (229) */
+  /** @name PalletWorkingGroupInstance1 (232) */
   type PalletWorkingGroupInstance1 = Null;
 
-  /** @name PalletWorkingGroupRewardPaymentType (230) */
-=======
-  /** @name PalletWorkingGroupInstance1 (231) */
-  type PalletWorkingGroupInstance1 = Null;
-
-  /** @name PalletWorkingGroupRewardPaymentType (232) */
->>>>>>> 4268f95c
+  /** @name PalletWorkingGroupRewardPaymentType (233) */
   interface PalletWorkingGroupRewardPaymentType extends Enum {
     readonly isMissedReward: boolean;
     readonly isRegularReward: boolean;
     readonly type: 'MissedReward' | 'RegularReward';
   }
 
-<<<<<<< HEAD
-  /** @name PalletWorkingGroupRawEventInstance2 (231) */
-=======
-  /** @name PalletWorkingGroupRawEventInstance2 (233) */
->>>>>>> 4268f95c
+  /** @name PalletWorkingGroupRawEventInstance2 (234) */
   interface PalletWorkingGroupRawEventInstance2 extends Enum {
     readonly isOpeningAdded: boolean;
     readonly asOpeningAdded: ITuple<[u64, Bytes, PalletWorkingGroupOpeningType, PalletWorkingGroupStakePolicy, Option<u128>]>;
@@ -2070,17 +1966,10 @@
     readonly type: 'OpeningAdded' | 'AppliedOnOpening' | 'OpeningFilled' | 'LeaderSet' | 'WorkerRoleAccountUpdated' | 'LeaderUnset' | 'WorkerExited' | 'WorkerStartedLeaving' | 'TerminatedWorker' | 'TerminatedLeader' | 'StakeSlashed' | 'StakeDecreased' | 'StakeIncreased' | 'ApplicationWithdrawn' | 'OpeningCanceled' | 'BudgetSet' | 'WorkerRewardAccountUpdated' | 'WorkerRewardAmountUpdated' | 'StatusTextChanged' | 'VestedBudgetSpending' | 'BudgetSpending' | 'RewardPaid' | 'NewMissedRewardLevelReached' | 'WorkingGroupBudgetFunded' | 'LeadRemarked' | 'WorkerRemarked';
   }
 
-<<<<<<< HEAD
-  /** @name PalletWorkingGroupInstance2 (232) */
+  /** @name PalletWorkingGroupInstance2 (235) */
   type PalletWorkingGroupInstance2 = Null;
 
-  /** @name PalletWorkingGroupRawEventInstance3 (233) */
-=======
-  /** @name PalletWorkingGroupInstance2 (234) */
-  type PalletWorkingGroupInstance2 = Null;
-
-  /** @name PalletWorkingGroupRawEventInstance3 (235) */
->>>>>>> 4268f95c
+  /** @name PalletWorkingGroupRawEventInstance3 (236) */
   interface PalletWorkingGroupRawEventInstance3 extends Enum {
     readonly isOpeningAdded: boolean;
     readonly asOpeningAdded: ITuple<[u64, Bytes, PalletWorkingGroupOpeningType, PalletWorkingGroupStakePolicy, Option<u128>]>;
@@ -2136,17 +2025,10 @@
     readonly type: 'OpeningAdded' | 'AppliedOnOpening' | 'OpeningFilled' | 'LeaderSet' | 'WorkerRoleAccountUpdated' | 'LeaderUnset' | 'WorkerExited' | 'WorkerStartedLeaving' | 'TerminatedWorker' | 'TerminatedLeader' | 'StakeSlashed' | 'StakeDecreased' | 'StakeIncreased' | 'ApplicationWithdrawn' | 'OpeningCanceled' | 'BudgetSet' | 'WorkerRewardAccountUpdated' | 'WorkerRewardAmountUpdated' | 'StatusTextChanged' | 'VestedBudgetSpending' | 'BudgetSpending' | 'RewardPaid' | 'NewMissedRewardLevelReached' | 'WorkingGroupBudgetFunded' | 'LeadRemarked' | 'WorkerRemarked';
   }
 
-<<<<<<< HEAD
-  /** @name PalletWorkingGroupInstance3 (234) */
+  /** @name PalletWorkingGroupInstance3 (237) */
   type PalletWorkingGroupInstance3 = Null;
 
-  /** @name PalletWorkingGroupRawEventInstance4 (235) */
-=======
-  /** @name PalletWorkingGroupInstance3 (236) */
-  type PalletWorkingGroupInstance3 = Null;
-
-  /** @name PalletWorkingGroupRawEventInstance4 (237) */
->>>>>>> 4268f95c
+  /** @name PalletWorkingGroupRawEventInstance4 (238) */
   interface PalletWorkingGroupRawEventInstance4 extends Enum {
     readonly isOpeningAdded: boolean;
     readonly asOpeningAdded: ITuple<[u64, Bytes, PalletWorkingGroupOpeningType, PalletWorkingGroupStakePolicy, Option<u128>]>;
@@ -2202,17 +2084,10 @@
     readonly type: 'OpeningAdded' | 'AppliedOnOpening' | 'OpeningFilled' | 'LeaderSet' | 'WorkerRoleAccountUpdated' | 'LeaderUnset' | 'WorkerExited' | 'WorkerStartedLeaving' | 'TerminatedWorker' | 'TerminatedLeader' | 'StakeSlashed' | 'StakeDecreased' | 'StakeIncreased' | 'ApplicationWithdrawn' | 'OpeningCanceled' | 'BudgetSet' | 'WorkerRewardAccountUpdated' | 'WorkerRewardAmountUpdated' | 'StatusTextChanged' | 'VestedBudgetSpending' | 'BudgetSpending' | 'RewardPaid' | 'NewMissedRewardLevelReached' | 'WorkingGroupBudgetFunded' | 'LeadRemarked' | 'WorkerRemarked';
   }
 
-<<<<<<< HEAD
-  /** @name PalletWorkingGroupInstance4 (236) */
+  /** @name PalletWorkingGroupInstance4 (239) */
   type PalletWorkingGroupInstance4 = Null;
 
-  /** @name PalletWorkingGroupRawEventInstance5 (237) */
-=======
-  /** @name PalletWorkingGroupInstance4 (238) */
-  type PalletWorkingGroupInstance4 = Null;
-
-  /** @name PalletWorkingGroupRawEventInstance5 (239) */
->>>>>>> 4268f95c
+  /** @name PalletWorkingGroupRawEventInstance5 (240) */
   interface PalletWorkingGroupRawEventInstance5 extends Enum {
     readonly isOpeningAdded: boolean;
     readonly asOpeningAdded: ITuple<[u64, Bytes, PalletWorkingGroupOpeningType, PalletWorkingGroupStakePolicy, Option<u128>]>;
@@ -2268,17 +2143,10 @@
     readonly type: 'OpeningAdded' | 'AppliedOnOpening' | 'OpeningFilled' | 'LeaderSet' | 'WorkerRoleAccountUpdated' | 'LeaderUnset' | 'WorkerExited' | 'WorkerStartedLeaving' | 'TerminatedWorker' | 'TerminatedLeader' | 'StakeSlashed' | 'StakeDecreased' | 'StakeIncreased' | 'ApplicationWithdrawn' | 'OpeningCanceled' | 'BudgetSet' | 'WorkerRewardAccountUpdated' | 'WorkerRewardAmountUpdated' | 'StatusTextChanged' | 'VestedBudgetSpending' | 'BudgetSpending' | 'RewardPaid' | 'NewMissedRewardLevelReached' | 'WorkingGroupBudgetFunded' | 'LeadRemarked' | 'WorkerRemarked';
   }
 
-<<<<<<< HEAD
-  /** @name PalletWorkingGroupInstance5 (238) */
+  /** @name PalletWorkingGroupInstance5 (241) */
   type PalletWorkingGroupInstance5 = Null;
 
-  /** @name PalletWorkingGroupRawEventInstance6 (239) */
-=======
-  /** @name PalletWorkingGroupInstance5 (240) */
-  type PalletWorkingGroupInstance5 = Null;
-
-  /** @name PalletWorkingGroupRawEventInstance6 (241) */
->>>>>>> 4268f95c
+  /** @name PalletWorkingGroupRawEventInstance6 (242) */
   interface PalletWorkingGroupRawEventInstance6 extends Enum {
     readonly isOpeningAdded: boolean;
     readonly asOpeningAdded: ITuple<[u64, Bytes, PalletWorkingGroupOpeningType, PalletWorkingGroupStakePolicy, Option<u128>]>;
@@ -2334,17 +2202,10 @@
     readonly type: 'OpeningAdded' | 'AppliedOnOpening' | 'OpeningFilled' | 'LeaderSet' | 'WorkerRoleAccountUpdated' | 'LeaderUnset' | 'WorkerExited' | 'WorkerStartedLeaving' | 'TerminatedWorker' | 'TerminatedLeader' | 'StakeSlashed' | 'StakeDecreased' | 'StakeIncreased' | 'ApplicationWithdrawn' | 'OpeningCanceled' | 'BudgetSet' | 'WorkerRewardAccountUpdated' | 'WorkerRewardAmountUpdated' | 'StatusTextChanged' | 'VestedBudgetSpending' | 'BudgetSpending' | 'RewardPaid' | 'NewMissedRewardLevelReached' | 'WorkingGroupBudgetFunded' | 'LeadRemarked' | 'WorkerRemarked';
   }
 
-<<<<<<< HEAD
-  /** @name PalletWorkingGroupInstance6 (240) */
+  /** @name PalletWorkingGroupInstance6 (243) */
   type PalletWorkingGroupInstance6 = Null;
 
-  /** @name PalletWorkingGroupRawEventInstance7 (241) */
-=======
-  /** @name PalletWorkingGroupInstance6 (242) */
-  type PalletWorkingGroupInstance6 = Null;
-
-  /** @name PalletWorkingGroupRawEventInstance7 (243) */
->>>>>>> 4268f95c
+  /** @name PalletWorkingGroupRawEventInstance7 (244) */
   interface PalletWorkingGroupRawEventInstance7 extends Enum {
     readonly isOpeningAdded: boolean;
     readonly asOpeningAdded: ITuple<[u64, Bytes, PalletWorkingGroupOpeningType, PalletWorkingGroupStakePolicy, Option<u128>]>;
@@ -2400,17 +2261,10 @@
     readonly type: 'OpeningAdded' | 'AppliedOnOpening' | 'OpeningFilled' | 'LeaderSet' | 'WorkerRoleAccountUpdated' | 'LeaderUnset' | 'WorkerExited' | 'WorkerStartedLeaving' | 'TerminatedWorker' | 'TerminatedLeader' | 'StakeSlashed' | 'StakeDecreased' | 'StakeIncreased' | 'ApplicationWithdrawn' | 'OpeningCanceled' | 'BudgetSet' | 'WorkerRewardAccountUpdated' | 'WorkerRewardAmountUpdated' | 'StatusTextChanged' | 'VestedBudgetSpending' | 'BudgetSpending' | 'RewardPaid' | 'NewMissedRewardLevelReached' | 'WorkingGroupBudgetFunded' | 'LeadRemarked' | 'WorkerRemarked';
   }
 
-<<<<<<< HEAD
-  /** @name PalletWorkingGroupInstance7 (242) */
+  /** @name PalletWorkingGroupInstance7 (245) */
   type PalletWorkingGroupInstance7 = Null;
 
-  /** @name PalletWorkingGroupRawEventInstance8 (243) */
-=======
-  /** @name PalletWorkingGroupInstance7 (244) */
-  type PalletWorkingGroupInstance7 = Null;
-
-  /** @name PalletWorkingGroupRawEventInstance8 (245) */
->>>>>>> 4268f95c
+  /** @name PalletWorkingGroupRawEventInstance8 (246) */
   interface PalletWorkingGroupRawEventInstance8 extends Enum {
     readonly isOpeningAdded: boolean;
     readonly asOpeningAdded: ITuple<[u64, Bytes, PalletWorkingGroupOpeningType, PalletWorkingGroupStakePolicy, Option<u128>]>;
@@ -2466,17 +2320,10 @@
     readonly type: 'OpeningAdded' | 'AppliedOnOpening' | 'OpeningFilled' | 'LeaderSet' | 'WorkerRoleAccountUpdated' | 'LeaderUnset' | 'WorkerExited' | 'WorkerStartedLeaving' | 'TerminatedWorker' | 'TerminatedLeader' | 'StakeSlashed' | 'StakeDecreased' | 'StakeIncreased' | 'ApplicationWithdrawn' | 'OpeningCanceled' | 'BudgetSet' | 'WorkerRewardAccountUpdated' | 'WorkerRewardAmountUpdated' | 'StatusTextChanged' | 'VestedBudgetSpending' | 'BudgetSpending' | 'RewardPaid' | 'NewMissedRewardLevelReached' | 'WorkingGroupBudgetFunded' | 'LeadRemarked' | 'WorkerRemarked';
   }
 
-<<<<<<< HEAD
-  /** @name PalletWorkingGroupInstance8 (244) */
+  /** @name PalletWorkingGroupInstance8 (247) */
   type PalletWorkingGroupInstance8 = Null;
 
-  /** @name PalletWorkingGroupRawEventInstance9 (245) */
-=======
-  /** @name PalletWorkingGroupInstance8 (246) */
-  type PalletWorkingGroupInstance8 = Null;
-
-  /** @name PalletWorkingGroupRawEventInstance9 (247) */
->>>>>>> 4268f95c
+  /** @name PalletWorkingGroupRawEventInstance9 (248) */
   interface PalletWorkingGroupRawEventInstance9 extends Enum {
     readonly isOpeningAdded: boolean;
     readonly asOpeningAdded: ITuple<[u64, Bytes, PalletWorkingGroupOpeningType, PalletWorkingGroupStakePolicy, Option<u128>]>;
@@ -2532,17 +2379,10 @@
     readonly type: 'OpeningAdded' | 'AppliedOnOpening' | 'OpeningFilled' | 'LeaderSet' | 'WorkerRoleAccountUpdated' | 'LeaderUnset' | 'WorkerExited' | 'WorkerStartedLeaving' | 'TerminatedWorker' | 'TerminatedLeader' | 'StakeSlashed' | 'StakeDecreased' | 'StakeIncreased' | 'ApplicationWithdrawn' | 'OpeningCanceled' | 'BudgetSet' | 'WorkerRewardAccountUpdated' | 'WorkerRewardAmountUpdated' | 'StatusTextChanged' | 'VestedBudgetSpending' | 'BudgetSpending' | 'RewardPaid' | 'NewMissedRewardLevelReached' | 'WorkingGroupBudgetFunded' | 'LeadRemarked' | 'WorkerRemarked';
   }
 
-<<<<<<< HEAD
-  /** @name PalletWorkingGroupInstance9 (246) */
+  /** @name PalletWorkingGroupInstance9 (249) */
   type PalletWorkingGroupInstance9 = Null;
 
-  /** @name FrameSystemPhase (247) */
-=======
-  /** @name PalletWorkingGroupInstance9 (248) */
-  type PalletWorkingGroupInstance9 = Null;
-
-  /** @name FrameSystemPhase (249) */
->>>>>>> 4268f95c
+  /** @name FrameSystemPhase (250) */
   interface FrameSystemPhase extends Enum {
     readonly isApplyExtrinsic: boolean;
     readonly asApplyExtrinsic: u32;
@@ -2551,21 +2391,13 @@
     readonly type: 'ApplyExtrinsic' | 'Finalization' | 'Initialization';
   }
 
-<<<<<<< HEAD
-  /** @name FrameSystemLastRuntimeUpgradeInfo (251) */
-=======
-  /** @name FrameSystemLastRuntimeUpgradeInfo (253) */
->>>>>>> 4268f95c
+  /** @name FrameSystemLastRuntimeUpgradeInfo (254) */
   interface FrameSystemLastRuntimeUpgradeInfo extends Struct {
     readonly specVersion: Compact<u32>;
     readonly specName: Text;
   }
 
-<<<<<<< HEAD
-  /** @name FrameSystemCall (254) */
-=======
-  /** @name FrameSystemCall (256) */
->>>>>>> 4268f95c
+  /** @name FrameSystemCall (257) */
   interface FrameSystemCall extends Enum {
     readonly isRemark: boolean;
     readonly asRemark: {
@@ -2603,33 +2435,21 @@
     readonly type: 'Remark' | 'SetHeapPages' | 'SetCode' | 'SetCodeWithoutChecks' | 'SetStorage' | 'KillStorage' | 'KillPrefix' | 'RemarkWithEvent';
   }
 
-<<<<<<< HEAD
-  /** @name FrameSystemLimitsBlockWeights (257) */
-=======
-  /** @name FrameSystemLimitsBlockWeights (259) */
->>>>>>> 4268f95c
+  /** @name FrameSystemLimitsBlockWeights (260) */
   interface FrameSystemLimitsBlockWeights extends Struct {
     readonly baseBlock: SpWeightsWeightV2Weight;
     readonly maxBlock: SpWeightsWeightV2Weight;
     readonly perClass: FrameSupportDispatchPerDispatchClassWeightsPerClass;
   }
 
-<<<<<<< HEAD
-  /** @name FrameSupportDispatchPerDispatchClassWeightsPerClass (258) */
-=======
-  /** @name FrameSupportDispatchPerDispatchClassWeightsPerClass (260) */
->>>>>>> 4268f95c
+  /** @name FrameSupportDispatchPerDispatchClassWeightsPerClass (261) */
   interface FrameSupportDispatchPerDispatchClassWeightsPerClass extends Struct {
     readonly normal: FrameSystemLimitsWeightsPerClass;
     readonly operational: FrameSystemLimitsWeightsPerClass;
     readonly mandatory: FrameSystemLimitsWeightsPerClass;
   }
 
-<<<<<<< HEAD
-  /** @name FrameSystemLimitsWeightsPerClass (259) */
-=======
-  /** @name FrameSystemLimitsWeightsPerClass (261) */
->>>>>>> 4268f95c
+  /** @name FrameSystemLimitsWeightsPerClass (262) */
   interface FrameSystemLimitsWeightsPerClass extends Struct {
     readonly baseExtrinsic: SpWeightsWeightV2Weight;
     readonly maxExtrinsic: Option<SpWeightsWeightV2Weight>;
@@ -2637,41 +2457,25 @@
     readonly reserved: Option<SpWeightsWeightV2Weight>;
   }
 
-<<<<<<< HEAD
-  /** @name FrameSystemLimitsBlockLength (261) */
-=======
-  /** @name FrameSystemLimitsBlockLength (263) */
->>>>>>> 4268f95c
+  /** @name FrameSystemLimitsBlockLength (264) */
   interface FrameSystemLimitsBlockLength extends Struct {
     readonly max: FrameSupportDispatchPerDispatchClassU32;
   }
 
-<<<<<<< HEAD
-  /** @name FrameSupportDispatchPerDispatchClassU32 (262) */
-=======
-  /** @name FrameSupportDispatchPerDispatchClassU32 (264) */
->>>>>>> 4268f95c
+  /** @name FrameSupportDispatchPerDispatchClassU32 (265) */
   interface FrameSupportDispatchPerDispatchClassU32 extends Struct {
     readonly normal: u32;
     readonly operational: u32;
     readonly mandatory: u32;
   }
 
-<<<<<<< HEAD
-  /** @name SpWeightsRuntimeDbWeight (263) */
-=======
-  /** @name SpWeightsRuntimeDbWeight (265) */
->>>>>>> 4268f95c
+  /** @name SpWeightsRuntimeDbWeight (266) */
   interface SpWeightsRuntimeDbWeight extends Struct {
     readonly read: u64;
     readonly write: u64;
   }
 
-<<<<<<< HEAD
-  /** @name SpVersionRuntimeVersion (264) */
-=======
-  /** @name SpVersionRuntimeVersion (266) */
->>>>>>> 4268f95c
+  /** @name SpVersionRuntimeVersion (267) */
   interface SpVersionRuntimeVersion extends Struct {
     readonly specName: Text;
     readonly implName: Text;
@@ -2683,11 +2487,7 @@
     readonly stateVersion: u8;
   }
 
-<<<<<<< HEAD
-  /** @name FrameSystemError (270) */
-=======
-  /** @name FrameSystemError (272) */
->>>>>>> 4268f95c
+  /** @name FrameSystemError (273) */
   interface FrameSystemError extends Enum {
     readonly isInvalidSpecName: boolean;
     readonly isSpecVersionNeedsToIncrease: boolean;
@@ -2698,11 +2498,7 @@
     readonly type: 'InvalidSpecName' | 'SpecVersionNeedsToIncrease' | 'FailedToExtractRuntimeVersion' | 'NonDefaultComposite' | 'NonZeroRefCount' | 'CallFiltered';
   }
 
-<<<<<<< HEAD
-  /** @name PalletUtilityCall (271) */
-=======
-  /** @name PalletUtilityCall (273) */
->>>>>>> 4268f95c
+  /** @name PalletUtilityCall (274) */
   interface PalletUtilityCall extends Enum {
     readonly isBatch: boolean;
     readonly asBatch: {
@@ -2734,11 +2530,7 @@
     readonly type: 'Batch' | 'AsDerivative' | 'BatchAll' | 'DispatchAs' | 'ForceBatch' | 'WithWeight';
   }
 
-<<<<<<< HEAD
-  /** @name PalletBabeCall (274) */
-=======
-  /** @name PalletBabeCall (276) */
->>>>>>> 4268f95c
+  /** @name PalletBabeCall (277) */
   interface PalletBabeCall extends Enum {
     readonly isReportEquivocation: boolean;
     readonly asReportEquivocation: {
@@ -2757,11 +2549,7 @@
     readonly type: 'ReportEquivocation' | 'ReportEquivocationUnsigned' | 'PlanConfigChange';
   }
 
-<<<<<<< HEAD
-  /** @name SpConsensusSlotsEquivocationProof (275) */
-=======
-  /** @name SpConsensusSlotsEquivocationProof (277) */
->>>>>>> 4268f95c
+  /** @name SpConsensusSlotsEquivocationProof (278) */
   interface SpConsensusSlotsEquivocationProof extends Struct {
     readonly offender: SpConsensusBabeAppPublic;
     readonly slot: u64;
@@ -2769,11 +2557,7 @@
     readonly secondHeader: SpRuntimeHeader;
   }
 
-<<<<<<< HEAD
-  /** @name SpRuntimeHeader (276) */
-=======
-  /** @name SpRuntimeHeader (278) */
->>>>>>> 4268f95c
+  /** @name SpRuntimeHeader (279) */
   interface SpRuntimeHeader extends Struct {
     readonly parentHash: H256;
     readonly number: Compact<u32>;
@@ -2782,34 +2566,20 @@
     readonly digest: SpRuntimeDigest;
   }
 
-<<<<<<< HEAD
-  /** @name SpRuntimeBlakeTwo256 (277) */
+  /** @name SpRuntimeBlakeTwo256 (280) */
   type SpRuntimeBlakeTwo256 = Null;
 
-  /** @name SpConsensusBabeAppPublic (278) */
+  /** @name SpConsensusBabeAppPublic (281) */
   interface SpConsensusBabeAppPublic extends SpCoreSr25519Public {}
 
-  /** @name SpSessionMembershipProof (280) */
-=======
-  /** @name SpRuntimeBlakeTwo256 (279) */
-  type SpRuntimeBlakeTwo256 = Null;
-
-  /** @name SpConsensusBabeAppPublic (280) */
-  interface SpConsensusBabeAppPublic extends SpCoreSr25519Public {}
-
-  /** @name SpSessionMembershipProof (282) */
->>>>>>> 4268f95c
+  /** @name SpSessionMembershipProof (283) */
   interface SpSessionMembershipProof extends Struct {
     readonly session: u32;
     readonly trieNodes: Vec<Bytes>;
     readonly validatorCount: u32;
   }
 
-<<<<<<< HEAD
-  /** @name SpConsensusBabeDigestsNextConfigDescriptor (281) */
-=======
-  /** @name SpConsensusBabeDigestsNextConfigDescriptor (283) */
->>>>>>> 4268f95c
+  /** @name SpConsensusBabeDigestsNextConfigDescriptor (284) */
   interface SpConsensusBabeDigestsNextConfigDescriptor extends Enum {
     readonly isV1: boolean;
     readonly asV1: {
@@ -2819,11 +2589,7 @@
     readonly type: 'V1';
   }
 
-<<<<<<< HEAD
-  /** @name SpConsensusBabeAllowedSlots (282) */
-=======
-  /** @name SpConsensusBabeAllowedSlots (284) */
->>>>>>> 4268f95c
+  /** @name SpConsensusBabeAllowedSlots (285) */
   interface SpConsensusBabeAllowedSlots extends Enum {
     readonly isPrimarySlots: boolean;
     readonly isPrimaryAndSecondaryPlainSlots: boolean;
@@ -2831,11 +2597,7 @@
     readonly type: 'PrimarySlots' | 'PrimaryAndSecondaryPlainSlots' | 'PrimaryAndSecondaryVRFSlots';
   }
 
-<<<<<<< HEAD
-  /** @name PalletTimestampCall (283) */
-=======
-  /** @name PalletTimestampCall (285) */
->>>>>>> 4268f95c
+  /** @name PalletTimestampCall (286) */
   interface PalletTimestampCall extends Enum {
     readonly isSet: boolean;
     readonly asSet: {
@@ -2844,11 +2606,7 @@
     readonly type: 'Set';
   }
 
-<<<<<<< HEAD
-  /** @name PalletBalancesCall (284) */
-=======
-  /** @name PalletBalancesCall (286) */
->>>>>>> 4268f95c
+  /** @name PalletBalancesCall (287) */
   interface PalletBalancesCall extends Enum {
     readonly isTransfer: boolean;
     readonly asTransfer: {
@@ -2885,11 +2643,7 @@
     readonly type: 'Transfer' | 'SetBalance' | 'ForceTransfer' | 'TransferKeepAlive' | 'TransferAll' | 'ForceUnreserve';
   }
 
-<<<<<<< HEAD
-  /** @name PalletElectionProviderMultiPhaseCall (285) */
-=======
-  /** @name PalletElectionProviderMultiPhaseCall (287) */
->>>>>>> 4268f95c
+  /** @name PalletElectionProviderMultiPhaseCall (288) */
   interface PalletElectionProviderMultiPhaseCall extends Enum {
     readonly isSubmitUnsigned: boolean;
     readonly asSubmitUnsigned: {
@@ -2916,22 +2670,14 @@
     readonly type: 'SubmitUnsigned' | 'SetMinimumUntrustedScore' | 'SetEmergencyElectionResult' | 'Submit' | 'GovernanceFallback';
   }
 
-<<<<<<< HEAD
-  /** @name PalletElectionProviderMultiPhaseRawSolution (286) */
-=======
-  /** @name PalletElectionProviderMultiPhaseRawSolution (288) */
->>>>>>> 4268f95c
+  /** @name PalletElectionProviderMultiPhaseRawSolution (289) */
   interface PalletElectionProviderMultiPhaseRawSolution extends Struct {
     readonly solution: JoystreamNodeRuntimeNposSolution16;
     readonly score: SpNposElectionsElectionScore;
     readonly round: u32;
   }
 
-<<<<<<< HEAD
-  /** @name JoystreamNodeRuntimeNposSolution16 (287) */
-=======
-  /** @name JoystreamNodeRuntimeNposSolution16 (289) */
->>>>>>> 4268f95c
+  /** @name JoystreamNodeRuntimeNposSolution16 (290) */
   interface JoystreamNodeRuntimeNposSolution16 extends Struct {
     readonly votes1: Vec<ITuple<[Compact<u32>, Compact<u16>]>>;
     readonly votes2: Vec<ITuple<[Compact<u32>, ITuple<[Compact<u16>, Compact<PerU16>]>, Compact<u16>]>>;
@@ -2951,31 +2697,19 @@
     readonly votes16: Vec<ITuple<[Compact<u32>, Vec<ITuple<[Compact<u16>, Compact<PerU16>]>>, Compact<u16>]>>;
   }
 
-<<<<<<< HEAD
-  /** @name PalletElectionProviderMultiPhaseSolutionOrSnapshotSize (338) */
-=======
-  /** @name PalletElectionProviderMultiPhaseSolutionOrSnapshotSize (340) */
->>>>>>> 4268f95c
+  /** @name PalletElectionProviderMultiPhaseSolutionOrSnapshotSize (341) */
   interface PalletElectionProviderMultiPhaseSolutionOrSnapshotSize extends Struct {
     readonly voters: Compact<u32>;
     readonly targets: Compact<u32>;
   }
 
-<<<<<<< HEAD
-  /** @name SpNposElectionsSupport (342) */
-=======
-  /** @name SpNposElectionsSupport (344) */
->>>>>>> 4268f95c
+  /** @name SpNposElectionsSupport (345) */
   interface SpNposElectionsSupport extends Struct {
     readonly total: u128;
     readonly voters: Vec<ITuple<[AccountId32, u128]>>;
   }
 
-<<<<<<< HEAD
-  /** @name PalletStakingPalletCall (344) */
-=======
-  /** @name PalletStakingPalletCall (346) */
->>>>>>> 4268f95c
+  /** @name PalletStakingPalletCall (347) */
   interface PalletStakingPalletCall extends Enum {
     readonly isBond: boolean;
     readonly asBond: {
@@ -3083,11 +2817,7 @@
     readonly type: 'Bond' | 'BondExtra' | 'Unbond' | 'WithdrawUnbonded' | 'Validate' | 'Nominate' | 'Chill' | 'SetPayee' | 'SetController' | 'SetValidatorCount' | 'IncreaseValidatorCount' | 'ScaleValidatorCount' | 'ForceNoEras' | 'ForceNewEra' | 'SetInvulnerables' | 'ForceUnstake' | 'ForceNewEraAlways' | 'CancelDeferredSlash' | 'PayoutStakers' | 'Rebond' | 'ReapStash' | 'Kick' | 'SetStakingConfigs' | 'ChillOther' | 'ForceApplyMinCommission' | 'SetMinCommission';
   }
 
-<<<<<<< HEAD
-  /** @name PalletStakingRewardDestination (345) */
-=======
-  /** @name PalletStakingRewardDestination (347) */
->>>>>>> 4268f95c
+  /** @name PalletStakingRewardDestination (348) */
   interface PalletStakingRewardDestination extends Enum {
     readonly isStaked: boolean;
     readonly isStash: boolean;
