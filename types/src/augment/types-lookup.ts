// Auto-generated via `yarn polkadot-types-from-defs`, do not edit
/* eslint-disable */

declare module '@polkadot/types/lookup' {
  import type { BTreeMap, BTreeSet, Bytes, Compact, Enum, Null, Option, Result, Struct, Text, U8aFixed, Vec, WrapperKeepOpaque, bool, u128, u16, u32, u64, u8 } from '@polkadot/types-codec';
  import type { ITuple } from '@polkadot/types-codec/types';
  import type { AccountId32, Call, H256, PerU16, Perbill, Percent, Permill, Perquintill } from '@polkadot/types/interfaces/runtime';
  import type { Event } from '@polkadot/types/interfaces/system';

  /** @name FrameSystemAccountInfo (3) */
  export interface FrameSystemAccountInfo extends Struct {
    readonly nonce: u32;
    readonly consumers: u32;
    readonly providers: u32;
    readonly sufficients: u32;
    readonly data: PalletBalancesAccountData;
  }

  /** @name PalletBalancesAccountData (5) */
  export interface PalletBalancesAccountData extends Struct {
    readonly free: u128;
    readonly reserved: u128;
    readonly miscFrozen: u128;
    readonly feeFrozen: u128;
  }

  /** @name FrameSupportWeightsPerDispatchClassU64 (7) */
  export interface FrameSupportWeightsPerDispatchClassU64 extends Struct {
    readonly normal: u64;
    readonly operational: u64;
    readonly mandatory: u64;
  }

  /** @name SpRuntimeDigest (11) */
  export interface SpRuntimeDigest extends Struct {
    readonly logs: Vec<SpRuntimeDigestDigestItem>;
  }

  /** @name SpRuntimeDigestDigestItem (13) */
  export interface SpRuntimeDigestDigestItem extends Enum {
    readonly isOther: boolean;
    readonly asOther: Bytes;
    readonly isConsensus: boolean;
    readonly asConsensus: ITuple<[U8aFixed, Bytes]>;
    readonly isSeal: boolean;
    readonly asSeal: ITuple<[U8aFixed, Bytes]>;
    readonly isPreRuntime: boolean;
    readonly asPreRuntime: ITuple<[U8aFixed, Bytes]>;
    readonly isRuntimeEnvironmentUpdated: boolean;
    readonly type: 'Other' | 'Consensus' | 'Seal' | 'PreRuntime' | 'RuntimeEnvironmentUpdated';
  }

  /** @name FrameSystemEventRecord (16) */
  export interface FrameSystemEventRecord extends Struct {
    readonly phase: FrameSystemPhase;
    readonly event: Event;
    readonly topics: Vec<H256>;
  }

  /** @name FrameSystemEvent (18) */
  export interface FrameSystemEvent extends Enum {
    readonly isExtrinsicSuccess: boolean;
    readonly asExtrinsicSuccess: {
      readonly dispatchInfo: FrameSupportWeightsDispatchInfo;
    } & Struct;
    readonly isExtrinsicFailed: boolean;
    readonly asExtrinsicFailed: {
      readonly dispatchError: SpRuntimeDispatchError;
      readonly dispatchInfo: FrameSupportWeightsDispatchInfo;
    } & Struct;
    readonly isCodeUpdated: boolean;
    readonly isNewAccount: boolean;
    readonly asNewAccount: {
      readonly account: AccountId32;
    } & Struct;
    readonly isKilledAccount: boolean;
    readonly asKilledAccount: {
      readonly account: AccountId32;
    } & Struct;
    readonly isRemarked: boolean;
    readonly asRemarked: {
      readonly sender: AccountId32;
      readonly hash_: H256;
    } & Struct;
    readonly type: 'ExtrinsicSuccess' | 'ExtrinsicFailed' | 'CodeUpdated' | 'NewAccount' | 'KilledAccount' | 'Remarked';
  }

  /** @name FrameSupportWeightsDispatchInfo (19) */
  export interface FrameSupportWeightsDispatchInfo extends Struct {
    readonly weight: u64;
    readonly class: FrameSupportWeightsDispatchClass;
    readonly paysFee: FrameSupportWeightsPays;
  }

  /** @name FrameSupportWeightsDispatchClass (20) */
  export interface FrameSupportWeightsDispatchClass extends Enum {
    readonly isNormal: boolean;
    readonly isOperational: boolean;
    readonly isMandatory: boolean;
    readonly type: 'Normal' | 'Operational' | 'Mandatory';
  }

  /** @name FrameSupportWeightsPays (21) */
  export interface FrameSupportWeightsPays extends Enum {
    readonly isYes: boolean;
    readonly isNo: boolean;
    readonly type: 'Yes' | 'No';
  }

  /** @name SpRuntimeDispatchError (22) */
  export interface SpRuntimeDispatchError extends Enum {
    readonly isOther: boolean;
    readonly isCannotLookup: boolean;
    readonly isBadOrigin: boolean;
    readonly isModule: boolean;
    readonly asModule: SpRuntimeModuleError;
    readonly isConsumerRemaining: boolean;
    readonly isNoProviders: boolean;
    readonly isTooManyConsumers: boolean;
    readonly isToken: boolean;
    readonly asToken: SpRuntimeTokenError;
    readonly isArithmetic: boolean;
    readonly asArithmetic: SpRuntimeArithmeticError;
    readonly isTransactional: boolean;
    readonly asTransactional: SpRuntimeTransactionalError;
    readonly type: 'Other' | 'CannotLookup' | 'BadOrigin' | 'Module' | 'ConsumerRemaining' | 'NoProviders' | 'TooManyConsumers' | 'Token' | 'Arithmetic' | 'Transactional';
  }

  /** @name SpRuntimeModuleError (23) */
  export interface SpRuntimeModuleError extends Struct {
    readonly index: u8;
    readonly error: U8aFixed;
  }

  /** @name SpRuntimeTokenError (24) */
  export interface SpRuntimeTokenError extends Enum {
    readonly isNoFunds: boolean;
    readonly isWouldDie: boolean;
    readonly isBelowMinimum: boolean;
    readonly isCannotCreate: boolean;
    readonly isUnknownAsset: boolean;
    readonly isFrozen: boolean;
    readonly isUnsupported: boolean;
    readonly type: 'NoFunds' | 'WouldDie' | 'BelowMinimum' | 'CannotCreate' | 'UnknownAsset' | 'Frozen' | 'Unsupported';
  }

  /** @name SpRuntimeArithmeticError (25) */
  export interface SpRuntimeArithmeticError extends Enum {
    readonly isUnderflow: boolean;
    readonly isOverflow: boolean;
    readonly isDivisionByZero: boolean;
    readonly type: 'Underflow' | 'Overflow' | 'DivisionByZero';
  }

  /** @name SpRuntimeTransactionalError (26) */
  export interface SpRuntimeTransactionalError extends Enum {
    readonly isLimitReached: boolean;
    readonly isNoLayer: boolean;
    readonly type: 'LimitReached' | 'NoLayer';
  }

  /** @name PalletUtilityEvent (27) */
  export interface PalletUtilityEvent extends Enum {
    readonly isBatchInterrupted: boolean;
    readonly asBatchInterrupted: {
      readonly index: u32;
      readonly error: SpRuntimeDispatchError;
    } & Struct;
    readonly isBatchCompleted: boolean;
    readonly isBatchCompletedWithErrors: boolean;
    readonly isItemCompleted: boolean;
    readonly isItemFailed: boolean;
    readonly asItemFailed: {
      readonly error: SpRuntimeDispatchError;
    } & Struct;
    readonly isDispatchedAs: boolean;
    readonly asDispatchedAs: {
      readonly result: Result<Null, SpRuntimeDispatchError>;
    } & Struct;
    readonly type: 'BatchInterrupted' | 'BatchCompleted' | 'BatchCompletedWithErrors' | 'ItemCompleted' | 'ItemFailed' | 'DispatchedAs';
  }

  /** @name PalletBalancesEvent (30) */
  export interface PalletBalancesEvent extends Enum {
    readonly isEndowed: boolean;
    readonly asEndowed: {
      readonly account: AccountId32;
      readonly freeBalance: u128;
    } & Struct;
    readonly isDustLost: boolean;
    readonly asDustLost: {
      readonly account: AccountId32;
      readonly amount: u128;
    } & Struct;
    readonly isTransfer: boolean;
    readonly asTransfer: {
      readonly from: AccountId32;
      readonly to: AccountId32;
      readonly amount: u128;
    } & Struct;
    readonly isBalanceSet: boolean;
    readonly asBalanceSet: {
      readonly who: AccountId32;
      readonly free: u128;
      readonly reserved: u128;
    } & Struct;
    readonly isReserved: boolean;
    readonly asReserved: {
      readonly who: AccountId32;
      readonly amount: u128;
    } & Struct;
    readonly isUnreserved: boolean;
    readonly asUnreserved: {
      readonly who: AccountId32;
      readonly amount: u128;
    } & Struct;
    readonly isReserveRepatriated: boolean;
    readonly asReserveRepatriated: {
      readonly from: AccountId32;
      readonly to: AccountId32;
      readonly amount: u128;
      readonly destinationStatus: FrameSupportTokensMiscBalanceStatus;
    } & Struct;
    readonly isDeposit: boolean;
    readonly asDeposit: {
      readonly who: AccountId32;
      readonly amount: u128;
    } & Struct;
    readonly isWithdraw: boolean;
    readonly asWithdraw: {
      readonly who: AccountId32;
      readonly amount: u128;
    } & Struct;
    readonly isSlashed: boolean;
    readonly asSlashed: {
      readonly who: AccountId32;
      readonly amount: u128;
    } & Struct;
    readonly type: 'Endowed' | 'DustLost' | 'Transfer' | 'BalanceSet' | 'Reserved' | 'Unreserved' | 'ReserveRepatriated' | 'Deposit' | 'Withdraw' | 'Slashed';
  }

  /** @name FrameSupportTokensMiscBalanceStatus (31) */
  export interface FrameSupportTokensMiscBalanceStatus extends Enum {
    readonly isFree: boolean;
    readonly isReserved: boolean;
    readonly type: 'Free' | 'Reserved';
  }

  /** @name PalletElectionProviderMultiPhaseEvent (32) */
  export interface PalletElectionProviderMultiPhaseEvent extends Enum {
    readonly isSolutionStored: boolean;
    readonly asSolutionStored: {
      readonly electionCompute: PalletElectionProviderMultiPhaseElectionCompute;
      readonly prevEjected: bool;
    } & Struct;
    readonly isElectionFinalized: boolean;
    readonly asElectionFinalized: {
      readonly electionCompute: Option<PalletElectionProviderMultiPhaseElectionCompute>;
    } & Struct;
    readonly isRewarded: boolean;
    readonly asRewarded: {
      readonly account: AccountId32;
      readonly value: u128;
    } & Struct;
    readonly isSlashed: boolean;
    readonly asSlashed: {
      readonly account: AccountId32;
      readonly value: u128;
    } & Struct;
    readonly isSignedPhaseStarted: boolean;
    readonly asSignedPhaseStarted: {
      readonly round: u32;
    } & Struct;
    readonly isUnsignedPhaseStarted: boolean;
    readonly asUnsignedPhaseStarted: {
      readonly round: u32;
    } & Struct;
    readonly type: 'SolutionStored' | 'ElectionFinalized' | 'Rewarded' | 'Slashed' | 'SignedPhaseStarted' | 'UnsignedPhaseStarted';
  }

  /** @name PalletElectionProviderMultiPhaseElectionCompute (33) */
  export interface PalletElectionProviderMultiPhaseElectionCompute extends Enum {
    readonly isOnChain: boolean;
    readonly isSigned: boolean;
    readonly isUnsigned: boolean;
    readonly isFallback: boolean;
    readonly isEmergency: boolean;
    readonly type: 'OnChain' | 'Signed' | 'Unsigned' | 'Fallback' | 'Emergency';
  }

  /** @name PalletStakingPalletEvent (36) */
  export interface PalletStakingPalletEvent extends Enum {
    readonly isEraPaid: boolean;
    readonly asEraPaid: ITuple<[u32, u128, u128]>;
    readonly isRewarded: boolean;
    readonly asRewarded: ITuple<[AccountId32, u128]>;
    readonly isSlashed: boolean;
    readonly asSlashed: ITuple<[AccountId32, u128]>;
    readonly isOldSlashingReportDiscarded: boolean;
    readonly asOldSlashingReportDiscarded: u32;
    readonly isStakersElected: boolean;
    readonly isBonded: boolean;
    readonly asBonded: ITuple<[AccountId32, u128]>;
    readonly isUnbonded: boolean;
    readonly asUnbonded: ITuple<[AccountId32, u128]>;
    readonly isWithdrawn: boolean;
    readonly asWithdrawn: ITuple<[AccountId32, u128]>;
    readonly isKicked: boolean;
    readonly asKicked: ITuple<[AccountId32, AccountId32]>;
    readonly isStakingElectionFailed: boolean;
    readonly isChilled: boolean;
    readonly asChilled: AccountId32;
    readonly isPayoutStarted: boolean;
    readonly asPayoutStarted: ITuple<[u32, AccountId32]>;
    readonly isValidatorPrefsSet: boolean;
    readonly asValidatorPrefsSet: ITuple<[AccountId32, PalletStakingValidatorPrefs]>;
    readonly type: 'EraPaid' | 'Rewarded' | 'Slashed' | 'OldSlashingReportDiscarded' | 'StakersElected' | 'Bonded' | 'Unbonded' | 'Withdrawn' | 'Kicked' | 'StakingElectionFailed' | 'Chilled' | 'PayoutStarted' | 'ValidatorPrefsSet';
  }

  /** @name PalletStakingValidatorPrefs (37) */
  export interface PalletStakingValidatorPrefs extends Struct {
    readonly commission: Compact<Perbill>;
    readonly blocked: bool;
  }

  /** @name PalletSessionEvent (40) */
  export interface PalletSessionEvent extends Enum {
    readonly isNewSession: boolean;
    readonly asNewSession: {
      readonly sessionIndex: u32;
    } & Struct;
    readonly type: 'NewSession';
  }

  /** @name PalletGrandpaEvent (41) */
  export interface PalletGrandpaEvent extends Enum {
    readonly isNewAuthorities: boolean;
    readonly asNewAuthorities: {
      readonly authoritySet: Vec<ITuple<[SpFinalityGrandpaAppPublic, u64]>>;
    } & Struct;
    readonly isPaused: boolean;
    readonly isResumed: boolean;
    readonly type: 'NewAuthorities' | 'Paused' | 'Resumed';
  }

  /** @name SpFinalityGrandpaAppPublic (44) */
  export interface SpFinalityGrandpaAppPublic extends SpCoreEd25519Public {}

  /** @name SpCoreEd25519Public (45) */
  export interface SpCoreEd25519Public extends U8aFixed {}

  /** @name PalletImOnlineEvent (46) */
  export interface PalletImOnlineEvent extends Enum {
    readonly isHeartbeatReceived: boolean;
    readonly asHeartbeatReceived: {
      readonly authorityId: PalletImOnlineSr25519AppSr25519Public;
    } & Struct;
    readonly isAllGood: boolean;
    readonly isSomeOffline: boolean;
    readonly asSomeOffline: {
      readonly offline: Vec<ITuple<[AccountId32, PalletStakingExposure]>>;
    } & Struct;
    readonly type: 'HeartbeatReceived' | 'AllGood' | 'SomeOffline';
  }

  /** @name PalletImOnlineSr25519AppSr25519Public (47) */
  export interface PalletImOnlineSr25519AppSr25519Public extends SpCoreSr25519Public {}

  /** @name SpCoreSr25519Public (48) */
  export interface SpCoreSr25519Public extends U8aFixed {}

  /** @name PalletStakingExposure (51) */
  export interface PalletStakingExposure extends Struct {
    readonly total: Compact<u128>;
    readonly own: Compact<u128>;
    readonly others: Vec<PalletStakingIndividualExposure>;
  }

  /** @name PalletStakingIndividualExposure (54) */
  export interface PalletStakingIndividualExposure extends Struct {
    readonly who: AccountId32;
    readonly value: Compact<u128>;
  }

  /** @name PalletOffencesEvent (55) */
  export interface PalletOffencesEvent extends Enum {
    readonly isOffence: boolean;
    readonly asOffence: {
      readonly kind: U8aFixed;
      readonly timeslot: Bytes;
    } & Struct;
    readonly type: 'Offence';
  }

  /** @name PalletSudoEvent (57) */
  export interface PalletSudoEvent extends Enum {
    readonly isSudid: boolean;
    readonly asSudid: {
      readonly sudoResult: Result<Null, SpRuntimeDispatchError>;
    } & Struct;
    readonly isKeyChanged: boolean;
    readonly asKeyChanged: {
      readonly oldSudoer: Option<AccountId32>;
    } & Struct;
    readonly isSudoAsDone: boolean;
    readonly asSudoAsDone: {
      readonly sudoResult: Result<Null, SpRuntimeDispatchError>;
    } & Struct;
    readonly type: 'Sudid' | 'KeyChanged' | 'SudoAsDone';
  }

  /** @name PalletBagsListEvent (59) */
  export interface PalletBagsListEvent extends Enum {
    readonly isRebagged: boolean;
    readonly asRebagged: {
      readonly who: AccountId32;
      readonly from: u64;
      readonly to: u64;
    } & Struct;
    readonly isScoreUpdated: boolean;
    readonly asScoreUpdated: {
      readonly who: AccountId32;
      readonly newScore: u64;
    } & Struct;
    readonly type: 'Rebagged' | 'ScoreUpdated';
  }

  /** @name PalletVestingEvent (60) */
  export interface PalletVestingEvent extends Enum {
    readonly isVestingUpdated: boolean;
    readonly asVestingUpdated: {
      readonly account: AccountId32;
      readonly unvested: u128;
    } & Struct;
    readonly isVestingCompleted: boolean;
    readonly asVestingCompleted: {
      readonly account: AccountId32;
    } & Struct;
    readonly type: 'VestingUpdated' | 'VestingCompleted';
  }

  /** @name PalletMultisigEvent (61) */
  export interface PalletMultisigEvent extends Enum {
    readonly isNewMultisig: boolean;
    readonly asNewMultisig: {
      readonly approving: AccountId32;
      readonly multisig: AccountId32;
      readonly callHash: U8aFixed;
    } & Struct;
    readonly isMultisigApproval: boolean;
    readonly asMultisigApproval: {
      readonly approving: AccountId32;
      readonly timepoint: PalletMultisigTimepoint;
      readonly multisig: AccountId32;
      readonly callHash: U8aFixed;
    } & Struct;
    readonly isMultisigExecuted: boolean;
    readonly asMultisigExecuted: {
      readonly approving: AccountId32;
      readonly timepoint: PalletMultisigTimepoint;
      readonly multisig: AccountId32;
      readonly callHash: U8aFixed;
      readonly result: Result<Null, SpRuntimeDispatchError>;
    } & Struct;
    readonly isMultisigCancelled: boolean;
    readonly asMultisigCancelled: {
      readonly cancelling: AccountId32;
      readonly timepoint: PalletMultisigTimepoint;
      readonly multisig: AccountId32;
      readonly callHash: U8aFixed;
    } & Struct;
    readonly type: 'NewMultisig' | 'MultisigApproval' | 'MultisigExecuted' | 'MultisigCancelled';
  }

  /** @name PalletMultisigTimepoint (62) */
  export interface PalletMultisigTimepoint extends Struct {
    readonly height: u32;
    readonly index: u32;
  }

  /** @name PalletCouncilRawEvent (63) */
  export interface PalletCouncilRawEvent extends Enum {
    readonly isAnnouncingPeriodStarted: boolean;
    readonly asAnnouncingPeriodStarted: u32;
    readonly isNotEnoughCandidates: boolean;
    readonly asNotEnoughCandidates: u32;
    readonly isVotingPeriodStarted: boolean;
    readonly asVotingPeriodStarted: u64;
    readonly isNewCandidate: boolean;
    readonly asNewCandidate: ITuple<[u64, AccountId32, AccountId32, u128]>;
    readonly isNewCouncilElected: boolean;
    readonly asNewCouncilElected: ITuple<[Vec<u64>, u32]>;
    readonly isNewCouncilNotElected: boolean;
    readonly asNewCouncilNotElected: u32;
    readonly isCandidacyStakeRelease: boolean;
    readonly asCandidacyStakeRelease: u64;
    readonly isCandidacyWithdraw: boolean;
    readonly asCandidacyWithdraw: u64;
    readonly isCandidacyNoteSet: boolean;
    readonly asCandidacyNoteSet: ITuple<[u64, Bytes]>;
    readonly isRewardPayment: boolean;
    readonly asRewardPayment: ITuple<[u64, AccountId32, u128, u128]>;
    readonly isBudgetBalanceSet: boolean;
    readonly asBudgetBalanceSet: u128;
    readonly isBudgetRefill: boolean;
    readonly asBudgetRefill: u128;
    readonly isBudgetRefillPlanned: boolean;
    readonly asBudgetRefillPlanned: u32;
    readonly isBudgetIncrementUpdated: boolean;
    readonly asBudgetIncrementUpdated: u128;
    readonly isCouncilorRewardUpdated: boolean;
    readonly asCouncilorRewardUpdated: u128;
    readonly isRequestFunded: boolean;
    readonly asRequestFunded: ITuple<[AccountId32, u128]>;
    readonly isCouncilBudgetFunded: boolean;
    readonly asCouncilBudgetFunded: ITuple<[u64, u128, Bytes]>;
    readonly isCouncilorRemarked: boolean;
    readonly asCouncilorRemarked: ITuple<[u64, Bytes]>;
    readonly isCandidateRemarked: boolean;
    readonly asCandidateRemarked: ITuple<[u64, Bytes]>;
    readonly type: 'AnnouncingPeriodStarted' | 'NotEnoughCandidates' | 'VotingPeriodStarted' | 'NewCandidate' | 'NewCouncilElected' | 'NewCouncilNotElected' | 'CandidacyStakeRelease' | 'CandidacyWithdraw' | 'CandidacyNoteSet' | 'RewardPayment' | 'BudgetBalanceSet' | 'BudgetRefill' | 'BudgetRefillPlanned' | 'BudgetIncrementUpdated' | 'CouncilorRewardUpdated' | 'RequestFunded' | 'CouncilBudgetFunded' | 'CouncilorRemarked' | 'CandidateRemarked';
  }

  /** @name PalletReferendumRawEvent (65) */
  export interface PalletReferendumRawEvent extends Enum {
    readonly isReferendumStarted: boolean;
    readonly asReferendumStarted: ITuple<[u64, u32]>;
    readonly isReferendumStartedForcefully: boolean;
    readonly asReferendumStartedForcefully: ITuple<[u64, u32]>;
    readonly isRevealingStageStarted: boolean;
    readonly asRevealingStageStarted: u32;
    readonly isReferendumFinished: boolean;
    readonly asReferendumFinished: Vec<PalletReferendumOptionResult>;
    readonly isVoteCast: boolean;
    readonly asVoteCast: ITuple<[AccountId32, H256, u128]>;
    readonly isVoteRevealed: boolean;
    readonly asVoteRevealed: ITuple<[AccountId32, u64, Bytes]>;
    readonly isStakeReleased: boolean;
    readonly asStakeReleased: AccountId32;
    readonly type: 'ReferendumStarted' | 'ReferendumStartedForcefully' | 'RevealingStageStarted' | 'ReferendumFinished' | 'VoteCast' | 'VoteRevealed' | 'StakeReleased';
  }

  /** @name PalletReferendumInstance1 (66) */
  export type PalletReferendumInstance1 = Null;

  /** @name PalletReferendumOptionResult (68) */
  export interface PalletReferendumOptionResult extends Struct {
    readonly optionId: u64;
    readonly votePower: u128;
  }

  /** @name PalletMembershipRawEvent (69) */
  export interface PalletMembershipRawEvent extends Enum {
    readonly isMemberInvited: boolean;
    readonly asMemberInvited: ITuple<[u64, PalletMembershipInviteMembershipParameters]>;
    readonly isMembershipGifted: boolean;
    readonly asMembershipGifted: ITuple<[u64, PalletMembershipGiftMembershipParameters]>;
    readonly isMembershipBought: boolean;
    readonly asMembershipBought: ITuple<[u64, PalletMembershipBuyMembershipParameters]>;
    readonly isMemberProfileUpdated: boolean;
    readonly asMemberProfileUpdated: ITuple<[u64, Option<Bytes>, Option<Bytes>]>;
    readonly isMemberAccountsUpdated: boolean;
    readonly asMemberAccountsUpdated: ITuple<[u64, Option<AccountId32>, Option<AccountId32>]>;
    readonly isMemberVerificationStatusUpdated: boolean;
    readonly asMemberVerificationStatusUpdated: ITuple<[u64, bool, u64]>;
    readonly isReferralCutUpdated: boolean;
    readonly asReferralCutUpdated: u8;
    readonly isInvitesTransferred: boolean;
    readonly asInvitesTransferred: ITuple<[u64, u64, u32]>;
    readonly isMembershipPriceUpdated: boolean;
    readonly asMembershipPriceUpdated: u128;
    readonly isInitialInvitationBalanceUpdated: boolean;
    readonly asInitialInvitationBalanceUpdated: u128;
    readonly isLeaderInvitationQuotaUpdated: boolean;
    readonly asLeaderInvitationQuotaUpdated: u32;
    readonly isInitialInvitationCountUpdated: boolean;
    readonly asInitialInvitationCountUpdated: u32;
    readonly isStakingAccountAdded: boolean;
    readonly asStakingAccountAdded: ITuple<[AccountId32, u64]>;
    readonly isStakingAccountRemoved: boolean;
    readonly asStakingAccountRemoved: ITuple<[AccountId32, u64]>;
    readonly isStakingAccountConfirmed: boolean;
    readonly asStakingAccountConfirmed: ITuple<[AccountId32, u64]>;
    readonly isMemberRemarked: boolean;
    readonly asMemberRemarked: ITuple<[u64, Bytes]>;
    readonly isFoundingMemberCreated: boolean;
    readonly asFoundingMemberCreated: ITuple<[u64, PalletMembershipCreateFoundingMemberParameters]>;
    readonly type: 'MemberInvited' | 'MembershipGifted' | 'MembershipBought' | 'MemberProfileUpdated' | 'MemberAccountsUpdated' | 'MemberVerificationStatusUpdated' | 'ReferralCutUpdated' | 'InvitesTransferred' | 'MembershipPriceUpdated' | 'InitialInvitationBalanceUpdated' | 'LeaderInvitationQuotaUpdated' | 'InitialInvitationCountUpdated' | 'StakingAccountAdded' | 'StakingAccountRemoved' | 'StakingAccountConfirmed' | 'MemberRemarked' | 'FoundingMemberCreated';
  }

  /** @name PalletMembershipBuyMembershipParameters (70) */
  export interface PalletMembershipBuyMembershipParameters extends Struct {
    readonly rootAccount: AccountId32;
    readonly controllerAccount: AccountId32;
    readonly handle: Option<Bytes>;
    readonly metadata: Bytes;
    readonly referrerId: Option<u64>;
  }

  /** @name PalletMembershipInviteMembershipParameters (73) */
  export interface PalletMembershipInviteMembershipParameters extends Struct {
    readonly invitingMemberId: u64;
    readonly rootAccount: AccountId32;
    readonly controllerAccount: AccountId32;
    readonly handle: Option<Bytes>;
    readonly metadata: Bytes;
  }

  /** @name PalletMembershipCreateFoundingMemberParameters (74) */
  export interface PalletMembershipCreateFoundingMemberParameters extends Struct {
    readonly rootAccount: AccountId32;
    readonly controllerAccount: AccountId32;
    readonly handle: Bytes;
    readonly metadata: Bytes;
  }

  /** @name PalletMembershipGiftMembershipParameters (75) */
  export interface PalletMembershipGiftMembershipParameters extends Struct {
    readonly rootAccount: AccountId32;
    readonly controllerAccount: AccountId32;
    readonly handle: Option<Bytes>;
    readonly metadata: Bytes;
    readonly creditControllerAccount: u128;
    readonly applyControllerAccountInvitationLock: Option<u128>;
    readonly creditRootAccount: u128;
    readonly applyRootAccountInvitationLock: Option<u128>;
  }

  /** @name PalletForumRawEvent (77) */
  export interface PalletForumRawEvent extends Enum {
    readonly isCategoryCreated: boolean;
    readonly asCategoryCreated: ITuple<[u64, Option<u64>, Bytes, Bytes]>;
    readonly isCategoryArchivalStatusUpdated: boolean;
    readonly asCategoryArchivalStatusUpdated: ITuple<[u64, bool, PalletForumPrivilegedActor]>;
    readonly isCategoryTitleUpdated: boolean;
    readonly asCategoryTitleUpdated: ITuple<[u64, H256, PalletForumPrivilegedActor]>;
    readonly isCategoryDescriptionUpdated: boolean;
    readonly asCategoryDescriptionUpdated: ITuple<[u64, H256, PalletForumPrivilegedActor]>;
    readonly isCategoryDeleted: boolean;
    readonly asCategoryDeleted: ITuple<[u64, PalletForumPrivilegedActor]>;
    readonly isThreadCreated: boolean;
    readonly asThreadCreated: ITuple<[u64, u64, u64, u64, Bytes, Bytes]>;
    readonly isThreadModerated: boolean;
    readonly asThreadModerated: ITuple<[u64, Bytes, PalletForumPrivilegedActor, u64]>;
    readonly isThreadUpdated: boolean;
    readonly asThreadUpdated: ITuple<[u64, bool, PalletForumPrivilegedActor, u64]>;
    readonly isThreadMetadataUpdated: boolean;
    readonly asThreadMetadataUpdated: ITuple<[u64, u64, u64, Bytes]>;
    readonly isThreadDeleted: boolean;
    readonly asThreadDeleted: ITuple<[u64, u64, u64, bool]>;
    readonly isThreadMoved: boolean;
    readonly asThreadMoved: ITuple<[u64, u64, PalletForumPrivilegedActor, u64]>;
    readonly isPostAdded: boolean;
    readonly asPostAdded: ITuple<[u64, u64, u64, u64, Bytes, bool]>;
    readonly isPostModerated: boolean;
    readonly asPostModerated: ITuple<[u64, Bytes, PalletForumPrivilegedActor, u64, u64]>;
    readonly isPostDeleted: boolean;
    readonly asPostDeleted: ITuple<[Bytes, u64, BTreeMap<PalletForumExtendedPostIdObject, bool>]>;
    readonly isPostTextUpdated: boolean;
    readonly asPostTextUpdated: ITuple<[u64, u64, u64, u64, Bytes]>;
    readonly isPostReacted: boolean;
    readonly asPostReacted: ITuple<[u64, u64, u64, u64, u64]>;
    readonly isCategoryStickyThreadUpdate: boolean;
    readonly asCategoryStickyThreadUpdate: ITuple<[u64, Vec<u64>, PalletForumPrivilegedActor]>;
    readonly isCategoryMembershipOfModeratorUpdated: boolean;
    readonly asCategoryMembershipOfModeratorUpdated: ITuple<[u64, u64, bool]>;
    readonly type: 'CategoryCreated' | 'CategoryArchivalStatusUpdated' | 'CategoryTitleUpdated' | 'CategoryDescriptionUpdated' | 'CategoryDeleted' | 'ThreadCreated' | 'ThreadModerated' | 'ThreadUpdated' | 'ThreadMetadataUpdated' | 'ThreadDeleted' | 'ThreadMoved' | 'PostAdded' | 'PostModerated' | 'PostDeleted' | 'PostTextUpdated' | 'PostReacted' | 'CategoryStickyThreadUpdate' | 'CategoryMembershipOfModeratorUpdated';
  }

  /** @name PalletForumPrivilegedActor (78) */
  export interface PalletForumPrivilegedActor extends Enum {
    readonly isLead: boolean;
    readonly isModerator: boolean;
    readonly asModerator: u64;
    readonly type: 'Lead' | 'Moderator';
  }

  /** @name PalletForumExtendedPostIdObject (79) */
  export interface PalletForumExtendedPostIdObject extends Struct {
    readonly categoryId: u64;
    readonly threadId: u64;
    readonly postId: u64;
  }

  /** @name PalletConstitutionEvent (83) */
  export interface PalletConstitutionEvent extends Enum {
    readonly isConstutionAmended: boolean;
    readonly asConstutionAmended: ITuple<[Bytes, Bytes]>;
    readonly type: 'ConstutionAmended';
  }

  /** @name PalletUtilityRawEvent (84) */
  export interface PalletUtilityRawEvent extends Enum {
    readonly isSignaled: boolean;
    readonly asSignaled: Bytes;
    readonly isRuntimeUpgraded: boolean;
    readonly asRuntimeUpgraded: Bytes;
    readonly isUpdatedWorkingGroupBudget: boolean;
    readonly asUpdatedWorkingGroupBudget: ITuple<[PalletCommonWorkingGroup, u128, PalletCommonBalanceKind]>;
    readonly isTokensBurned: boolean;
    readonly asTokensBurned: ITuple<[AccountId32, u128]>;
    readonly type: 'Signaled' | 'RuntimeUpgraded' | 'UpdatedWorkingGroupBudget' | 'TokensBurned';
  }

  /** @name PalletCommonWorkingGroup (85) */
  export interface PalletCommonWorkingGroup extends Enum {
    readonly isForum: boolean;
    readonly isStorage: boolean;
    readonly isContent: boolean;
    readonly isOperationsAlpha: boolean;
    readonly isGateway: boolean;
    readonly isDistribution: boolean;
    readonly isOperationsBeta: boolean;
    readonly isOperationsGamma: boolean;
    readonly isMembership: boolean;
    readonly type: 'Forum' | 'Storage' | 'Content' | 'OperationsAlpha' | 'Gateway' | 'Distribution' | 'OperationsBeta' | 'OperationsGamma' | 'Membership';
  }

  /** @name PalletCommonBalanceKind (86) */
  export interface PalletCommonBalanceKind extends Enum {
    readonly isPositive: boolean;
    readonly isNegative: boolean;
    readonly type: 'Positive' | 'Negative';
  }

  /** @name PalletContentRawEvent (87) */
  export interface PalletContentRawEvent extends Enum {
    readonly isCuratorGroupCreated: boolean;
    readonly asCuratorGroupCreated: u64;
    readonly isCuratorGroupPermissionsUpdated: boolean;
    readonly asCuratorGroupPermissionsUpdated: ITuple<[u64, BTreeMap<u8, BTreeSet<PalletContentPermissionsCuratorGroupContentModerationAction>>]>;
    readonly isCuratorGroupStatusSet: boolean;
    readonly asCuratorGroupStatusSet: ITuple<[u64, bool]>;
    readonly isCuratorAdded: boolean;
    readonly asCuratorAdded: ITuple<[u64, u64, BTreeSet<PalletContentChannelActionPermission>]>;
    readonly isCuratorRemoved: boolean;
    readonly asCuratorRemoved: ITuple<[u64, u64]>;
    readonly isChannelCreated: boolean;
    readonly asChannelCreated: ITuple<[u64, PalletContentChannelRecord, PalletContentChannelCreationParametersRecord, AccountId32]>;
    readonly isChannelUpdated: boolean;
    readonly asChannelUpdated: ITuple<[PalletContentPermissionsContentActor, u64, PalletContentChannelUpdateParametersRecord, BTreeSet<u64>]>;
    readonly isChannelPrivilegeLevelUpdated: boolean;
    readonly asChannelPrivilegeLevelUpdated: ITuple<[u64, u8]>;
    readonly isChannelStateBloatBondValueUpdated: boolean;
    readonly asChannelStateBloatBondValueUpdated: u128;
    readonly isVideoStateBloatBondValueUpdated: boolean;
    readonly asVideoStateBloatBondValueUpdated: u128;
    readonly isChannelAssetsRemoved: boolean;
    readonly asChannelAssetsRemoved: ITuple<[PalletContentPermissionsContentActor, u64, BTreeSet<u64>, PalletContentChannelRecord]>;
    readonly isChannelDeleted: boolean;
    readonly asChannelDeleted: ITuple<[PalletContentPermissionsContentActor, u64]>;
    readonly isChannelDeletedByModerator: boolean;
    readonly asChannelDeletedByModerator: ITuple<[PalletContentPermissionsContentActor, u64, Bytes]>;
    readonly isChannelVisibilitySetByModerator: boolean;
    readonly asChannelVisibilitySetByModerator: ITuple<[PalletContentPermissionsContentActor, u64, bool, Bytes]>;
    readonly isChannelPausedFeaturesUpdatedByModerator: boolean;
    readonly asChannelPausedFeaturesUpdatedByModerator: ITuple<[PalletContentPermissionsContentActor, u64, BTreeSet<PalletContentPermissionsCuratorGroupPausableChannelFeature>, Bytes]>;
    readonly isChannelAssetsDeletedByModerator: boolean;
    readonly asChannelAssetsDeletedByModerator: ITuple<[PalletContentPermissionsContentActor, u64, BTreeSet<u64>, Bytes]>;
    readonly isChannelFundsWithdrawn: boolean;
    readonly asChannelFundsWithdrawn: ITuple<[PalletContentPermissionsContentActor, u64, u128, PalletContentChannelFundsDestination]>;
    readonly isChannelRewardClaimedAndWithdrawn: boolean;
    readonly asChannelRewardClaimedAndWithdrawn: ITuple<[PalletContentPermissionsContentActor, u64, u128, PalletContentChannelFundsDestination]>;
    readonly isVideoCreated: boolean;
    readonly asVideoCreated: ITuple<[PalletContentPermissionsContentActor, u64, u64, PalletContentVideoCreationParametersRecord, BTreeSet<u64>]>;
    readonly isVideoUpdated: boolean;
    readonly asVideoUpdated: ITuple<[PalletContentPermissionsContentActor, u64, PalletContentVideoUpdateParametersRecord, BTreeSet<u64>]>;
    readonly isVideoDeleted: boolean;
    readonly asVideoDeleted: ITuple<[PalletContentPermissionsContentActor, u64]>;
    readonly isVideoDeletedByModerator: boolean;
    readonly asVideoDeletedByModerator: ITuple<[PalletContentPermissionsContentActor, u64, Bytes]>;
    readonly isVideoVisibilitySetByModerator: boolean;
    readonly asVideoVisibilitySetByModerator: ITuple<[PalletContentPermissionsContentActor, u64, bool, Bytes]>;
    readonly isVideoAssetsDeletedByModerator: boolean;
    readonly asVideoAssetsDeletedByModerator: ITuple<[PalletContentPermissionsContentActor, u64, BTreeSet<u64>, bool, Bytes]>;
    readonly isChannelPayoutsUpdated: boolean;
    readonly asChannelPayoutsUpdated: ITuple<[PalletContentUpdateChannelPayoutsParametersRecord, Option<u64>]>;
    readonly isChannelRewardUpdated: boolean;
    readonly asChannelRewardUpdated: ITuple<[u128, u64]>;
    readonly isCouncilRewardClaimed: boolean;
    readonly asCouncilRewardClaimed: ITuple<[u64, u128]>;
    readonly isEnglishAuctionStarted: boolean;
    readonly asEnglishAuctionStarted: ITuple<[PalletContentPermissionsContentActor, u64, PalletContentNftTypesEnglishAuctionParamsRecord]>;
    readonly isOpenAuctionStarted: boolean;
    readonly asOpenAuctionStarted: ITuple<[PalletContentPermissionsContentActor, u64, PalletContentNftTypesOpenAuctionParamsRecord, u64]>;
    readonly isNftIssued: boolean;
    readonly asNftIssued: ITuple<[PalletContentPermissionsContentActor, u64, PalletContentNftTypesNftIssuanceParametersRecord]>;
    readonly isNftDestroyed: boolean;
    readonly asNftDestroyed: ITuple<[PalletContentPermissionsContentActor, u64]>;
    readonly isAuctionBidMade: boolean;
    readonly asAuctionBidMade: ITuple<[u64, u64, u128, Option<u64>]>;
    readonly isAuctionBidCanceled: boolean;
    readonly asAuctionBidCanceled: ITuple<[u64, u64]>;
    readonly isAuctionCanceled: boolean;
    readonly asAuctionCanceled: ITuple<[PalletContentPermissionsContentActor, u64]>;
    readonly isEnglishAuctionSettled: boolean;
    readonly asEnglishAuctionSettled: ITuple<[u64, AccountId32, u64]>;
    readonly isBidMadeCompletingAuction: boolean;
    readonly asBidMadeCompletingAuction: ITuple<[u64, u64, Option<u64>]>;
    readonly isOpenAuctionBidAccepted: boolean;
    readonly asOpenAuctionBidAccepted: ITuple<[PalletContentPermissionsContentActor, u64, u64, u128]>;
    readonly isOfferStarted: boolean;
    readonly asOfferStarted: ITuple<[u64, PalletContentPermissionsContentActor, u64, Option<u128>]>;
    readonly isOfferAccepted: boolean;
    readonly asOfferAccepted: u64;
    readonly isOfferCanceled: boolean;
    readonly asOfferCanceled: ITuple<[u64, PalletContentPermissionsContentActor]>;
    readonly isNftSellOrderMade: boolean;
    readonly asNftSellOrderMade: ITuple<[u64, PalletContentPermissionsContentActor, u128]>;
    readonly isNftBought: boolean;
    readonly asNftBought: ITuple<[u64, u64]>;
    readonly isBuyNowCanceled: boolean;
    readonly asBuyNowCanceled: ITuple<[u64, PalletContentPermissionsContentActor]>;
    readonly isBuyNowPriceUpdated: boolean;
    readonly asBuyNowPriceUpdated: ITuple<[u64, PalletContentPermissionsContentActor, u128]>;
    readonly isNftSlingedBackToTheOriginalArtist: boolean;
    readonly asNftSlingedBackToTheOriginalArtist: ITuple<[u64, PalletContentPermissionsContentActor]>;
    readonly isChannelOwnerRemarked: boolean;
    readonly asChannelOwnerRemarked: ITuple<[u64, Bytes]>;
    readonly isChannelAgentRemarked: boolean;
    readonly asChannelAgentRemarked: ITuple<[PalletContentPermissionsContentActor, u64, Bytes]>;
    readonly isNftOwnerRemarked: boolean;
    readonly asNftOwnerRemarked: ITuple<[PalletContentPermissionsContentActor, u64, Bytes]>;
    readonly isInitializedChannelTransfer: boolean;
    readonly asInitializedChannelTransfer: ITuple<[u64, PalletContentPermissionsContentActor, PalletContentPendingTransfer]>;
    readonly isCancelChannelTransfer: boolean;
    readonly asCancelChannelTransfer: ITuple<[u64, PalletContentPermissionsContentActor]>;
    readonly isChannelTransferAccepted: boolean;
    readonly asChannelTransferAccepted: ITuple<[u64, PalletContentTransferCommitmentParameters]>;
    readonly isGlobalNftLimitUpdated: boolean;
    readonly asGlobalNftLimitUpdated: ITuple<[PalletContentNftLimitPeriod, u64]>;
    readonly isChannelNftLimitUpdated: boolean;
    readonly asChannelNftLimitUpdated: ITuple<[PalletContentPermissionsContentActor, PalletContentNftLimitPeriod, u64, u64]>;
    readonly isToggledNftLimits: boolean;
    readonly asToggledNftLimits: bool;
    readonly isCreatorTokenIssued: boolean;
    readonly asCreatorTokenIssued: ITuple<[PalletContentPermissionsContentActor, u64, u64]>;
    readonly type: 'CuratorGroupCreated' | 'CuratorGroupPermissionsUpdated' | 'CuratorGroupStatusSet' | 'CuratorAdded' | 'CuratorRemoved' | 'ChannelCreated' | 'ChannelUpdated' | 'ChannelPrivilegeLevelUpdated' | 'ChannelStateBloatBondValueUpdated' | 'VideoStateBloatBondValueUpdated' | 'ChannelAssetsRemoved' | 'ChannelDeleted' | 'ChannelDeletedByModerator' | 'ChannelVisibilitySetByModerator' | 'ChannelPausedFeaturesUpdatedByModerator' | 'ChannelAssetsDeletedByModerator' | 'ChannelFundsWithdrawn' | 'ChannelRewardClaimedAndWithdrawn' | 'VideoCreated' | 'VideoUpdated' | 'VideoDeleted' | 'VideoDeletedByModerator' | 'VideoVisibilitySetByModerator' | 'VideoAssetsDeletedByModerator' | 'ChannelPayoutsUpdated' | 'ChannelRewardUpdated' | 'CouncilRewardClaimed' | 'EnglishAuctionStarted' | 'OpenAuctionStarted' | 'NftIssued' | 'NftDestroyed' | 'AuctionBidMade' | 'AuctionBidCanceled' | 'AuctionCanceled' | 'EnglishAuctionSettled' | 'BidMadeCompletingAuction' | 'OpenAuctionBidAccepted' | 'OfferStarted' | 'OfferAccepted' | 'OfferCanceled' | 'NftSellOrderMade' | 'NftBought' | 'BuyNowCanceled' | 'BuyNowPriceUpdated' | 'NftSlingedBackToTheOriginalArtist' | 'ChannelOwnerRemarked' | 'ChannelAgentRemarked' | 'NftOwnerRemarked' | 'InitializedChannelTransfer' | 'CancelChannelTransfer' | 'ChannelTransferAccepted' | 'GlobalNftLimitUpdated' | 'ChannelNftLimitUpdated' | 'ToggledNftLimits' | 'CreatorTokenIssued';
  }

  /** @name PalletContentPermissionsContentActor (88) */
  export interface PalletContentPermissionsContentActor extends Enum {
    readonly isCurator: boolean;
    readonly asCurator: ITuple<[u64, u64]>;
    readonly isMember: boolean;
    readonly asMember: u64;
    readonly isLead: boolean;
    readonly type: 'Curator' | 'Member' | 'Lead';
  }

  /** @name PalletContentChannelRecord (89) */
  export interface PalletContentChannelRecord extends Struct {
    readonly owner: PalletContentChannelOwner;
    readonly numVideos: u64;
    readonly collaborators: BTreeMap<u64, BTreeSet<PalletContentChannelActionPermission>>;
    readonly cumulativeRewardClaimed: u128;
    readonly privilegeLevel: u8;
    readonly pausedFeatures: BTreeSet<PalletContentPermissionsCuratorGroupPausableChannelFeature>;
    readonly transferStatus: PalletContentChannelTransferStatus;
    readonly dataObjects: BTreeSet<u64>;
    readonly dailyNftLimit: PalletContentLimitPerPeriod;
    readonly weeklyNftLimit: PalletContentLimitPerPeriod;
    readonly dailyNftCounter: PalletContentNftCounter;
    readonly weeklyNftCounter: PalletContentNftCounter;
    readonly creatorTokenId: Option<u64>;
    readonly channelStateBloatBond: PalletCommonBloatBondRepayableBloatBond;
  }

  /** @name PalletCommonBloatBondRepayableBloatBond (90) */
  export interface PalletCommonBloatBondRepayableBloatBond extends Struct {
    readonly repaymentRestrictedTo: Option<AccountId32>;
    readonly amount: u128;
  }

  /** @name PalletContentChannelOwner (91) */
  export interface PalletContentChannelOwner extends Enum {
    readonly isMember: boolean;
    readonly asMember: u64;
    readonly isCuratorGroup: boolean;
    readonly asCuratorGroup: u64;
    readonly type: 'Member' | 'CuratorGroup';
  }

  /** @name PalletContentChannelActionPermission (94) */
  export interface PalletContentChannelActionPermission extends Enum {
    readonly isUpdateChannelMetadata: boolean;
    readonly isManageNonVideoChannelAssets: boolean;
    readonly isManageChannelCollaborators: boolean;
    readonly isUpdateVideoMetadata: boolean;
    readonly isAddVideo: boolean;
    readonly isManageVideoAssets: boolean;
    readonly isDeleteChannel: boolean;
    readonly isDeleteVideo: boolean;
    readonly isManageVideoNfts: boolean;
    readonly isAgentRemark: boolean;
    readonly isTransferChannel: boolean;
    readonly isClaimChannelReward: boolean;
    readonly isWithdrawFromChannelBalance: boolean;
    readonly isIssueCreatorToken: boolean;
    readonly isClaimCreatorTokenPatronage: boolean;
    readonly isInitAndManageCreatorTokenSale: boolean;
    readonly isCreatorTokenIssuerTransfer: boolean;
    readonly isMakeCreatorTokenPermissionless: boolean;
    readonly isReduceCreatorTokenPatronageRate: boolean;
    readonly isManageRevenueSplits: boolean;
    readonly isDeissueCreatorToken: boolean;
    readonly type: 'UpdateChannelMetadata' | 'ManageNonVideoChannelAssets' | 'ManageChannelCollaborators' | 'UpdateVideoMetadata' | 'AddVideo' | 'ManageVideoAssets' | 'DeleteChannel' | 'DeleteVideo' | 'ManageVideoNfts' | 'AgentRemark' | 'TransferChannel' | 'ClaimChannelReward' | 'WithdrawFromChannelBalance' | 'IssueCreatorToken' | 'ClaimCreatorTokenPatronage' | 'InitAndManageCreatorTokenSale' | 'CreatorTokenIssuerTransfer' | 'MakeCreatorTokenPermissionless' | 'ReduceCreatorTokenPatronageRate' | 'ManageRevenueSplits' | 'DeissueCreatorToken';
  }

  /** @name PalletContentPermissionsCuratorGroupPausableChannelFeature (99) */
  export interface PalletContentPermissionsCuratorGroupPausableChannelFeature extends Enum {
    readonly isChannelFundsTransfer: boolean;
    readonly isCreatorCashout: boolean;
    readonly isVideoNftIssuance: boolean;
    readonly isVideoCreation: boolean;
    readonly isVideoUpdate: boolean;
    readonly isChannelUpdate: boolean;
    readonly isCreatorTokenIssuance: boolean;
    readonly type: 'ChannelFundsTransfer' | 'CreatorCashout' | 'VideoNftIssuance' | 'VideoCreation' | 'VideoUpdate' | 'ChannelUpdate' | 'CreatorTokenIssuance';
  }

  /** @name PalletContentChannelTransferStatus (101) */
  export interface PalletContentChannelTransferStatus extends Enum {
    readonly isNoActiveTransfer: boolean;
    readonly isPendingTransfer: boolean;
    readonly asPendingTransfer: PalletContentPendingTransfer;
    readonly type: 'NoActiveTransfer' | 'PendingTransfer';
  }

  /** @name PalletContentPendingTransfer (102) */
  export interface PalletContentPendingTransfer extends Struct {
    readonly newOwner: PalletContentChannelOwner;
    readonly transferParams: PalletContentTransferCommitmentParameters;
  }

  /** @name PalletContentTransferCommitmentParameters (103) */
  export interface PalletContentTransferCommitmentParameters extends Struct {
    readonly newCollaborators: BTreeMap<u64, BTreeSet<PalletContentChannelActionPermission>>;
    readonly price: u128;
    readonly transferId: u64;
  }

  /** @name PalletContentLimitPerPeriod (105) */
  export interface PalletContentLimitPerPeriod extends Struct {
    readonly limit: u64;
    readonly blockNumberPeriod: u32;
  }

  /** @name PalletContentNftCounter (106) */
  export interface PalletContentNftCounter extends Struct {
    readonly counter: u64;
    readonly lastUpdated: u32;
  }

  /** @name PalletContentNftTypesEnglishAuctionParamsRecord (107) */
  export interface PalletContentNftTypesEnglishAuctionParamsRecord extends Struct {
    readonly startingPrice: u128;
    readonly buyNowPrice: Option<u128>;
    readonly whitelist: BTreeSet<u64>;
    readonly startsAt: Option<u32>;
    readonly duration: u32;
    readonly extensionPeriod: u32;
    readonly minBidStep: u128;
  }

  /** @name PalletContentNftTypesOpenAuctionParamsRecord (109) */
  export interface PalletContentNftTypesOpenAuctionParamsRecord extends Struct {
    readonly startingPrice: u128;
    readonly buyNowPrice: Option<u128>;
    readonly startsAt: Option<u32>;
    readonly whitelist: BTreeSet<u64>;
    readonly bidLockDuration: u32;
  }

  /** @name PalletContentNftTypesNftIssuanceParametersRecord (110) */
  export interface PalletContentNftTypesNftIssuanceParametersRecord extends Struct {
    readonly royalty: Option<Perbill>;
    readonly nftMetadata: Bytes;
    readonly nonChannelOwner: Option<u64>;
    readonly initTransactionalStatus: PalletContentNftTypesInitTransactionalStatusRecord;
  }

  /** @name PalletContentNftTypesInitTransactionalStatusRecord (111) */
  export interface PalletContentNftTypesInitTransactionalStatusRecord extends Enum {
    readonly isIdle: boolean;
    readonly isBuyNow: boolean;
    readonly asBuyNow: u128;
    readonly isInitiatedOfferToMember: boolean;
    readonly asInitiatedOfferToMember: ITuple<[u64, Option<u128>]>;
    readonly isEnglishAuction: boolean;
    readonly asEnglishAuction: PalletContentNftTypesEnglishAuctionParamsRecord;
    readonly isOpenAuction: boolean;
    readonly asOpenAuction: PalletContentNftTypesOpenAuctionParamsRecord;
    readonly type: 'Idle' | 'BuyNow' | 'InitiatedOfferToMember' | 'EnglishAuction' | 'OpenAuction';
  }

  /** @name PalletContentChannelCreationParametersRecord (113) */
  export interface PalletContentChannelCreationParametersRecord extends Struct {
    readonly assets: Option<PalletContentStorageAssetsRecord>;
    readonly meta: Option<Bytes>;
    readonly collaborators: BTreeMap<u64, BTreeSet<PalletContentChannelActionPermission>>;
    readonly storageBuckets: BTreeSet<u64>;
    readonly distributionBuckets: BTreeSet<PalletStorageDistributionBucketIdRecord>;
    readonly expectedChannelStateBloatBond: u128;
    readonly expectedDataObjectStateBloatBond: u128;
  }

  /** @name PalletContentStorageAssetsRecord (114) */
  export interface PalletContentStorageAssetsRecord extends Struct {
    readonly objectCreationList: Vec<PalletStorageDataObjectCreationParameters>;
    readonly expectedDataSizeFee: u128;
  }

  /** @name PalletStorageDataObjectCreationParameters (116) */
  export interface PalletStorageDataObjectCreationParameters extends Struct {
    readonly size_: u64;
    readonly ipfsContentId: Bytes;
  }

  /** @name PalletStorageDistributionBucketIdRecord (117) */
  export interface PalletStorageDistributionBucketIdRecord extends Struct {
    readonly distributionBucketFamilyId: u64;
    readonly distributionBucketIndex: u64;
  }

  /** @name PalletContentChannelUpdateParametersRecord (121) */
  export interface PalletContentChannelUpdateParametersRecord extends Struct {
    readonly assetsToUpload: Option<PalletContentStorageAssetsRecord>;
    readonly newMeta: Option<Bytes>;
    readonly assetsToRemove: BTreeSet<u64>;
    readonly collaborators: Option<BTreeMap<u64, BTreeSet<PalletContentChannelActionPermission>>>;
    readonly expectedDataObjectStateBloatBond: u128;
  }

  /** @name PalletContentVideoCreationParametersRecord (123) */
  export interface PalletContentVideoCreationParametersRecord extends Struct {
    readonly assets: Option<PalletContentStorageAssetsRecord>;
    readonly meta: Option<Bytes>;
    readonly autoIssueNft: Option<PalletContentNftTypesNftIssuanceParametersRecord>;
    readonly expectedVideoStateBloatBond: u128;
    readonly expectedDataObjectStateBloatBond: u128;
  }

  /** @name PalletContentVideoUpdateParametersRecord (125) */
  export interface PalletContentVideoUpdateParametersRecord extends Struct {
    readonly assetsToUpload: Option<PalletContentStorageAssetsRecord>;
    readonly newMeta: Option<Bytes>;
    readonly assetsToRemove: BTreeSet<u64>;
    readonly autoIssueNft: Option<PalletContentNftTypesNftIssuanceParametersRecord>;
    readonly expectedDataObjectStateBloatBond: u128;
  }

  /** @name PalletContentPermissionsCuratorGroupContentModerationAction (128) */
  export interface PalletContentPermissionsCuratorGroupContentModerationAction extends Enum {
    readonly isHideVideo: boolean;
    readonly isHideChannel: boolean;
    readonly isChangeChannelFeatureStatus: boolean;
    readonly asChangeChannelFeatureStatus: PalletContentPermissionsCuratorGroupPausableChannelFeature;
    readonly isDeleteVideo: boolean;
    readonly isDeleteChannel: boolean;
    readonly isDeleteVideoAssets: boolean;
    readonly asDeleteVideoAssets: bool;
    readonly isDeleteNonVideoChannelAssets: boolean;
    readonly isUpdateChannelNftLimits: boolean;
    readonly type: 'HideVideo' | 'HideChannel' | 'ChangeChannelFeatureStatus' | 'DeleteVideo' | 'DeleteChannel' | 'DeleteVideoAssets' | 'DeleteNonVideoChannelAssets' | 'UpdateChannelNftLimits';
  }

  /** @name PalletContentUpdateChannelPayoutsParametersRecord (132) */
  export interface PalletContentUpdateChannelPayoutsParametersRecord extends Struct {
    readonly commitment: Option<H256>;
    readonly payload: Option<PalletContentChannelPayoutsPayloadParametersRecord>;
    readonly minCashoutAllowed: Option<u128>;
    readonly maxCashoutAllowed: Option<u128>;
    readonly channelCashoutsEnabled: Option<bool>;
  }

  /** @name PalletContentChannelPayoutsPayloadParametersRecord (133) */
  export interface PalletContentChannelPayoutsPayloadParametersRecord extends Struct {
    readonly uploaderAccount: AccountId32;
    readonly objectCreationParams: PalletStorageDataObjectCreationParameters;
    readonly expectedDataSizeFee: u128;
    readonly expectedDataObjectStateBloatBond: u128;
  }

  /** @name PalletContentChannelFundsDestination (137) */
  export interface PalletContentChannelFundsDestination extends Enum {
    readonly isAccountId: boolean;
    readonly asAccountId: AccountId32;
    readonly isCouncilBudget: boolean;
    readonly type: 'AccountId' | 'CouncilBudget';
  }

  /** @name PalletContentNftLimitPeriod (138) */
  export interface PalletContentNftLimitPeriod extends Enum {
    readonly isDaily: boolean;
    readonly isWeekly: boolean;
    readonly type: 'Daily' | 'Weekly';
  }

  /** @name PalletStorageRawEvent (139) */
  export interface PalletStorageRawEvent extends Enum {
    readonly isStorageBucketCreated: boolean;
    readonly asStorageBucketCreated: ITuple<[u64, Option<u64>, bool, u64, u64]>;
    readonly isStorageBucketInvitationAccepted: boolean;
    readonly asStorageBucketInvitationAccepted: ITuple<[u64, u64, AccountId32]>;
    readonly isStorageBucketsUpdatedForBag: boolean;
    readonly asStorageBucketsUpdatedForBag: ITuple<[PalletStorageBagIdType, BTreeSet<u64>, BTreeSet<u64>]>;
    readonly isDataObjectsUploaded: boolean;
    readonly asDataObjectsUploaded: ITuple<[BTreeSet<u64>, PalletStorageUploadParametersRecord, u128]>;
    readonly isStorageOperatorMetadataSet: boolean;
    readonly asStorageOperatorMetadataSet: ITuple<[u64, u64, Bytes]>;
    readonly isStorageBucketVoucherLimitsSet: boolean;
    readonly asStorageBucketVoucherLimitsSet: ITuple<[u64, u64, u64]>;
    readonly isPendingDataObjectsAccepted: boolean;
    readonly asPendingDataObjectsAccepted: ITuple<[u64, u64, PalletStorageBagIdType, BTreeSet<u64>]>;
    readonly isStorageBucketInvitationCancelled: boolean;
    readonly asStorageBucketInvitationCancelled: u64;
    readonly isStorageBucketOperatorInvited: boolean;
    readonly asStorageBucketOperatorInvited: ITuple<[u64, u64]>;
    readonly isStorageBucketOperatorRemoved: boolean;
    readonly asStorageBucketOperatorRemoved: u64;
    readonly isUploadingBlockStatusUpdated: boolean;
    readonly asUploadingBlockStatusUpdated: bool;
    readonly isDataObjectPerMegabyteFeeUpdated: boolean;
    readonly asDataObjectPerMegabyteFeeUpdated: u128;
    readonly isStorageBucketsPerBagLimitUpdated: boolean;
    readonly asStorageBucketsPerBagLimitUpdated: u64;
    readonly isStorageBucketsVoucherMaxLimitsUpdated: boolean;
    readonly asStorageBucketsVoucherMaxLimitsUpdated: ITuple<[u64, u64]>;
    readonly isDataObjectsMoved: boolean;
    readonly asDataObjectsMoved: ITuple<[PalletStorageBagIdType, PalletStorageBagIdType, BTreeSet<u64>]>;
    readonly isDataObjectsDeleted: boolean;
    readonly asDataObjectsDeleted: ITuple<[AccountId32, PalletStorageBagIdType, BTreeSet<u64>]>;
    readonly isStorageBucketStatusUpdated: boolean;
    readonly asStorageBucketStatusUpdated: ITuple<[u64, bool]>;
    readonly isUpdateBlacklist: boolean;
    readonly asUpdateBlacklist: ITuple<[BTreeSet<Bytes>, BTreeSet<Bytes>]>;
    readonly isDynamicBagDeleted: boolean;
    readonly asDynamicBagDeleted: PalletStorageDynamicBagIdType;
    readonly isDynamicBagCreated: boolean;
    readonly asDynamicBagCreated: ITuple<[PalletStorageDynamicBagIdType, BTreeSet<u64>, BTreeSet<PalletStorageDistributionBucketIdRecord>]>;
    readonly isVoucherChanged: boolean;
    readonly asVoucherChanged: ITuple<[u64, PalletStorageVoucher]>;
    readonly isStorageBucketDeleted: boolean;
    readonly asStorageBucketDeleted: u64;
    readonly isNumberOfStorageBucketsInDynamicBagCreationPolicyUpdated: boolean;
    readonly asNumberOfStorageBucketsInDynamicBagCreationPolicyUpdated: ITuple<[PalletStorageDynamicBagType, u64]>;
    readonly isDistributionBucketFamilyCreated: boolean;
    readonly asDistributionBucketFamilyCreated: u64;
    readonly isDistributionBucketFamilyDeleted: boolean;
    readonly asDistributionBucketFamilyDeleted: u64;
    readonly isDistributionBucketCreated: boolean;
    readonly asDistributionBucketCreated: ITuple<[u64, bool, PalletStorageDistributionBucketIdRecord]>;
    readonly isDistributionBucketStatusUpdated: boolean;
    readonly asDistributionBucketStatusUpdated: ITuple<[PalletStorageDistributionBucketIdRecord, bool]>;
    readonly isDistributionBucketDeleted: boolean;
    readonly asDistributionBucketDeleted: PalletStorageDistributionBucketIdRecord;
    readonly isDistributionBucketsUpdatedForBag: boolean;
    readonly asDistributionBucketsUpdatedForBag: ITuple<[PalletStorageBagIdType, u64, BTreeSet<u64>, BTreeSet<u64>]>;
    readonly isDistributionBucketsPerBagLimitUpdated: boolean;
    readonly asDistributionBucketsPerBagLimitUpdated: u64;
    readonly isDistributionBucketModeUpdated: boolean;
    readonly asDistributionBucketModeUpdated: ITuple<[PalletStorageDistributionBucketIdRecord, bool]>;
    readonly isFamiliesInDynamicBagCreationPolicyUpdated: boolean;
    readonly asFamiliesInDynamicBagCreationPolicyUpdated: ITuple<[PalletStorageDynamicBagType, BTreeMap<u64, u32>]>;
    readonly isDistributionBucketOperatorInvited: boolean;
    readonly asDistributionBucketOperatorInvited: ITuple<[PalletStorageDistributionBucketIdRecord, u64]>;
    readonly isDistributionBucketInvitationCancelled: boolean;
    readonly asDistributionBucketInvitationCancelled: ITuple<[PalletStorageDistributionBucketIdRecord, u64]>;
    readonly isDistributionBucketInvitationAccepted: boolean;
    readonly asDistributionBucketInvitationAccepted: ITuple<[u64, PalletStorageDistributionBucketIdRecord]>;
    readonly isDistributionBucketMetadataSet: boolean;
    readonly asDistributionBucketMetadataSet: ITuple<[u64, PalletStorageDistributionBucketIdRecord, Bytes]>;
    readonly isDistributionBucketOperatorRemoved: boolean;
    readonly asDistributionBucketOperatorRemoved: ITuple<[PalletStorageDistributionBucketIdRecord, u64]>;
    readonly isDistributionBucketFamilyMetadataSet: boolean;
    readonly asDistributionBucketFamilyMetadataSet: ITuple<[u64, Bytes]>;
    readonly isDataObjectStateBloatBondValueUpdated: boolean;
    readonly asDataObjectStateBloatBondValueUpdated: u128;
    readonly isDataObjectsUpdated: boolean;
    readonly asDataObjectsUpdated: ITuple<[PalletStorageUploadParametersRecord, BTreeSet<u64>, BTreeSet<u64>]>;
    readonly isStorageOperatorRemarked: boolean;
    readonly asStorageOperatorRemarked: ITuple<[u64, u64, Bytes]>;
    readonly isDistributionOperatorRemarked: boolean;
    readonly asDistributionOperatorRemarked: ITuple<[u64, PalletStorageDistributionBucketIdRecord, Bytes]>;
    readonly type: 'StorageBucketCreated' | 'StorageBucketInvitationAccepted' | 'StorageBucketsUpdatedForBag' | 'DataObjectsUploaded' | 'StorageOperatorMetadataSet' | 'StorageBucketVoucherLimitsSet' | 'PendingDataObjectsAccepted' | 'StorageBucketInvitationCancelled' | 'StorageBucketOperatorInvited' | 'StorageBucketOperatorRemoved' | 'UploadingBlockStatusUpdated' | 'DataObjectPerMegabyteFeeUpdated' | 'StorageBucketsPerBagLimitUpdated' | 'StorageBucketsVoucherMaxLimitsUpdated' | 'DataObjectsMoved' | 'DataObjectsDeleted' | 'StorageBucketStatusUpdated' | 'UpdateBlacklist' | 'DynamicBagDeleted' | 'DynamicBagCreated' | 'VoucherChanged' | 'StorageBucketDeleted' | 'NumberOfStorageBucketsInDynamicBagCreationPolicyUpdated' | 'DistributionBucketFamilyCreated' | 'DistributionBucketFamilyDeleted' | 'DistributionBucketCreated' | 'DistributionBucketStatusUpdated' | 'DistributionBucketDeleted' | 'DistributionBucketsUpdatedForBag' | 'DistributionBucketsPerBagLimitUpdated' | 'DistributionBucketModeUpdated' | 'FamiliesInDynamicBagCreationPolicyUpdated' | 'DistributionBucketOperatorInvited' | 'DistributionBucketInvitationCancelled' | 'DistributionBucketInvitationAccepted' | 'DistributionBucketMetadataSet' | 'DistributionBucketOperatorRemoved' | 'DistributionBucketFamilyMetadataSet' | 'DataObjectStateBloatBondValueUpdated' | 'DataObjectsUpdated' | 'StorageOperatorRemarked' | 'DistributionOperatorRemarked';
  }

  /** @name PalletStorageUploadParametersRecord (140) */
  export interface PalletStorageUploadParametersRecord extends Struct {
    readonly bagId: PalletStorageBagIdType;
    readonly objectCreationList: Vec<PalletStorageDataObjectCreationParameters>;
    readonly stateBloatBondSourceAccountId: AccountId32;
    readonly expectedDataSizeFee: u128;
    readonly expectedDataObjectStateBloatBond: u128;
  }

  /** @name PalletStorageBagIdType (141) */
  export interface PalletStorageBagIdType extends Enum {
    readonly isStatic: boolean;
    readonly asStatic: PalletStorageStaticBagId;
    readonly isDynamic: boolean;
    readonly asDynamic: PalletStorageDynamicBagIdType;
    readonly type: 'Static' | 'Dynamic';
  }

  /** @name PalletStorageStaticBagId (142) */
  export interface PalletStorageStaticBagId extends Enum {
    readonly isCouncil: boolean;
    readonly isWorkingGroup: boolean;
    readonly asWorkingGroup: PalletCommonWorkingGroup;
    readonly type: 'Council' | 'WorkingGroup';
  }

  /** @name PalletStorageDynamicBagIdType (143) */
  export interface PalletStorageDynamicBagIdType extends Enum {
    readonly isMember: boolean;
    readonly asMember: u64;
    readonly isChannel: boolean;
    readonly asChannel: u64;
    readonly type: 'Member' | 'Channel';
  }

  /** @name PalletStorageVoucher (146) */
  export interface PalletStorageVoucher extends Struct {
    readonly sizeLimit: u64;
    readonly objectsLimit: u64;
    readonly sizeUsed: u64;
    readonly objectsUsed: u64;
  }

  /** @name PalletStorageDynamicBagType (147) */
  export interface PalletStorageDynamicBagType extends Enum {
    readonly isMember: boolean;
    readonly isChannel: boolean;
    readonly type: 'Member' | 'Channel';
  }

  /** @name PalletProjectTokenEventsRawEvent (151) */
  export interface PalletProjectTokenEventsRawEvent extends Enum {
    readonly isTokenAmountTransferred: boolean;
    readonly asTokenAmountTransferred: ITuple<[u64, u64, BTreeMap<PalletProjectTokenValidated, PalletProjectTokenValidatedPayment>]>;
    readonly isTokenAmountTransferredByIssuer: boolean;
    readonly asTokenAmountTransferredByIssuer: ITuple<[u64, u64, BTreeMap<PalletProjectTokenValidated, PalletProjectTokenValidatedPayment>]>;
    readonly isPatronageRateDecreasedTo: boolean;
    readonly asPatronageRateDecreasedTo: ITuple<[u64, Perquintill]>;
    readonly isPatronageCreditClaimed: boolean;
    readonly asPatronageCreditClaimed: ITuple<[u64, u128, u64]>;
    readonly isRevenueSplitIssued: boolean;
    readonly asRevenueSplitIssued: ITuple<[u64, u32, u32, u128]>;
    readonly isRevenueSplitFinalized: boolean;
    readonly asRevenueSplitFinalized: ITuple<[u64, AccountId32, u128]>;
    readonly isUserParticipatedInSplit: boolean;
    readonly asUserParticipatedInSplit: ITuple<[u64, u64, u128, u128, u32]>;
    readonly isRevenueSplitLeft: boolean;
    readonly asRevenueSplitLeft: ITuple<[u64, u64, u128]>;
    readonly isMemberJoinedWhitelist: boolean;
    readonly asMemberJoinedWhitelist: ITuple<[u64, u64, PalletProjectTokenTransferPolicy]>;
    readonly isAccountDustedBy: boolean;
    readonly asAccountDustedBy: ITuple<[u64, u64, AccountId32, PalletProjectTokenTransferPolicy]>;
    readonly isTokenDeissued: boolean;
    readonly asTokenDeissued: u64;
    readonly isTokenIssued: boolean;
    readonly asTokenIssued: ITuple<[u64, PalletProjectTokenTokenIssuanceParameters]>;
    readonly isTokenSaleInitialized: boolean;
    readonly asTokenSaleInitialized: ITuple<[u64, u32, PalletProjectTokenTokenSale, Option<Bytes>]>;
    readonly isUpcomingTokenSaleUpdated: boolean;
    readonly asUpcomingTokenSaleUpdated: ITuple<[u64, u32, Option<u32>, Option<u32>]>;
    readonly isTokensPurchasedOnSale: boolean;
    readonly asTokensPurchasedOnSale: ITuple<[u64, u32, u128, u64]>;
    readonly isTokenSaleFinalized: boolean;
    readonly asTokenSaleFinalized: ITuple<[u64, u32, u128, u128]>;
    readonly isTransferPolicyChangedToPermissionless: boolean;
    readonly asTransferPolicyChangedToPermissionless: u64;
    readonly isTokensBurned: boolean;
    readonly asTokensBurned: ITuple<[u64, u64, u128]>;
    readonly type: 'TokenAmountTransferred' | 'TokenAmountTransferredByIssuer' | 'PatronageRateDecreasedTo' | 'PatronageCreditClaimed' | 'RevenueSplitIssued' | 'RevenueSplitFinalized' | 'UserParticipatedInSplit' | 'RevenueSplitLeft' | 'MemberJoinedWhitelist' | 'AccountDustedBy' | 'TokenDeissued' | 'TokenIssued' | 'TokenSaleInitialized' | 'UpcomingTokenSaleUpdated' | 'TokensPurchasedOnSale' | 'TokenSaleFinalized' | 'TransferPolicyChangedToPermissionless' | 'TokensBurned';
  }

  /** @name PalletProjectTokenTransferPolicy (152) */
  export interface PalletProjectTokenTransferPolicy extends Enum {
    readonly isPermissionless: boolean;
    readonly isPermissioned: boolean;
    readonly asPermissioned: H256;
    readonly type: 'Permissionless' | 'Permissioned';
  }

  /** @name PalletProjectTokenTokenIssuanceParameters (153) */
  export interface PalletProjectTokenTokenIssuanceParameters extends Struct {
    readonly initialAllocation: BTreeMap<u64, PalletProjectTokenTokenAllocation>;
    readonly symbol: H256;
    readonly transferPolicy: PalletProjectTokenTransferPolicyParams;
    readonly patronageRate: Permill;
    readonly revenueSplitRate: Permill;
  }

  /** @name PalletProjectTokenTokenAllocation (154) */
  export interface PalletProjectTokenTokenAllocation extends Struct {
    readonly amount: u128;
    readonly vestingScheduleParams: Option<PalletProjectTokenVestingScheduleParams>;
  }

  /** @name PalletProjectTokenVestingScheduleParams (155) */
  export interface PalletProjectTokenVestingScheduleParams extends Struct {
    readonly linearVestingDuration: u32;
    readonly blocksBeforeCliff: u32;
    readonly cliffAmountPercentage: Permill;
  }

  /** @name PalletProjectTokenTransferPolicyParams (158) */
  export interface PalletProjectTokenTransferPolicyParams extends Enum {
    readonly isPermissionless: boolean;
    readonly isPermissioned: boolean;
    readonly asPermissioned: PalletProjectTokenWhitelistParams;
    readonly type: 'Permissionless' | 'Permissioned';
  }

  /** @name PalletProjectTokenWhitelistParams (159) */
  export interface PalletProjectTokenWhitelistParams extends Struct {
    readonly commitment: H256;
    readonly payload: Option<PalletProjectTokenSingleDataObjectUploadParams>;
  }

  /** @name PalletProjectTokenSingleDataObjectUploadParams (160) */
  export interface PalletProjectTokenSingleDataObjectUploadParams extends Struct {
    readonly objectCreationParams: PalletStorageDataObjectCreationParameters;
    readonly expectedDataSizeFee: u128;
    readonly expectedDataObjectStateBloatBond: u128;
  }

  /** @name PalletProjectTokenValidated (167) */
  export interface PalletProjectTokenValidated extends Enum {
    readonly isExisting: boolean;
    readonly asExisting: u64;
    readonly isNonExisting: boolean;
    readonly asNonExisting: u64;
    readonly type: 'Existing' | 'NonExisting';
  }

  /** @name PalletProjectTokenValidatedPayment (168) */
  export interface PalletProjectTokenValidatedPayment extends Struct {
    readonly payment: PalletProjectTokenPaymentWithVesting;
    readonly vestingCleanupCandidate: Option<PalletProjectTokenVestingSource>;
  }

  /** @name PalletProjectTokenPaymentWithVesting (169) */
  export interface PalletProjectTokenPaymentWithVesting extends Struct {
    readonly remark: Bytes;
    readonly amount: u128;
    readonly vestingSchedule: Option<PalletProjectTokenVestingScheduleParams>;
  }

  /** @name PalletProjectTokenVestingSource (171) */
  export interface PalletProjectTokenVestingSource extends Enum {
    readonly isInitialIssuance: boolean;
    readonly isSale: boolean;
    readonly asSale: u32;
    readonly isIssuerTransfer: boolean;
    readonly asIssuerTransfer: u64;
    readonly type: 'InitialIssuance' | 'Sale' | 'IssuerTransfer';
  }

  /** @name PalletProjectTokenTokenSale (175) */
  export interface PalletProjectTokenTokenSale extends Struct {
    readonly unitPrice: u128;
    readonly quantityLeft: u128;
    readonly fundsCollected: u128;
    readonly tokensSource: u64;
    readonly earningsDestination: Option<AccountId32>;
    readonly startBlock: u32;
    readonly duration: u32;
    readonly vestingScheduleParams: Option<PalletProjectTokenVestingScheduleParams>;
    readonly capPerMember: Option<u128>;
    readonly autoFinalize: bool;
  }

  /** @name PalletProposalsEngineRawEvent (177) */
  export interface PalletProposalsEngineRawEvent extends Enum {
    readonly isProposalStatusUpdated: boolean;
    readonly asProposalStatusUpdated: ITuple<[u32, PalletProposalsEngineProposalStatusesProposalStatus]>;
    readonly isProposalDecisionMade: boolean;
    readonly asProposalDecisionMade: ITuple<[u32, PalletProposalsEngineProposalStatusesProposalDecision]>;
    readonly isProposalExecuted: boolean;
    readonly asProposalExecuted: ITuple<[u32, PalletProposalsEngineProposalStatusesExecutionStatus]>;
    readonly isVoted: boolean;
    readonly asVoted: ITuple<[u64, u32, PalletProposalsEngineVoteKind, Bytes]>;
    readonly isProposalCancelled: boolean;
    readonly asProposalCancelled: ITuple<[u64, u32]>;
    readonly isProposerRemarked: boolean;
    readonly asProposerRemarked: ITuple<[u64, u32, Bytes]>;
    readonly type: 'ProposalStatusUpdated' | 'ProposalDecisionMade' | 'ProposalExecuted' | 'Voted' | 'ProposalCancelled' | 'ProposerRemarked';
  }

  /** @name PalletProposalsEngineProposalStatusesProposalStatus (178) */
  export interface PalletProposalsEngineProposalStatusesProposalStatus extends Enum {
    readonly isActive: boolean;
    readonly isPendingExecution: boolean;
    readonly asPendingExecution: u32;
    readonly isPendingConstitutionality: boolean;
    readonly type: 'Active' | 'PendingExecution' | 'PendingConstitutionality';
  }

  /** @name PalletProposalsEngineProposalStatusesProposalDecision (179) */
  export interface PalletProposalsEngineProposalStatusesProposalDecision extends Enum {
    readonly isCanceled: boolean;
    readonly isCanceledByRuntime: boolean;
    readonly isVetoed: boolean;
    readonly isRejected: boolean;
    readonly isSlashed: boolean;
    readonly isExpired: boolean;
    readonly isApproved: boolean;
    readonly asApproved: PalletProposalsEngineProposalStatusesApprovedProposalDecision;
    readonly type: 'Canceled' | 'CanceledByRuntime' | 'Vetoed' | 'Rejected' | 'Slashed' | 'Expired' | 'Approved';
  }

  /** @name PalletProposalsEngineProposalStatusesApprovedProposalDecision (180) */
  export interface PalletProposalsEngineProposalStatusesApprovedProposalDecision extends Enum {
    readonly isPendingExecution: boolean;
    readonly isPendingConstitutionality: boolean;
    readonly type: 'PendingExecution' | 'PendingConstitutionality';
  }

  /** @name PalletProposalsEngineProposalStatusesExecutionStatus (181) */
  export interface PalletProposalsEngineProposalStatusesExecutionStatus extends Enum {
    readonly isExecuted: boolean;
    readonly isExecutionFailed: boolean;
    readonly asExecutionFailed: {
      readonly error: Bytes;
    } & Struct;
    readonly type: 'Executed' | 'ExecutionFailed';
  }

  /** @name PalletProposalsEngineVoteKind (182) */
  export interface PalletProposalsEngineVoteKind extends Enum {
    readonly isApprove: boolean;
    readonly isReject: boolean;
    readonly isSlash: boolean;
    readonly isAbstain: boolean;
    readonly type: 'Approve' | 'Reject' | 'Slash' | 'Abstain';
  }

  /** @name PalletProposalsDiscussionRawEvent (183) */
  export interface PalletProposalsDiscussionRawEvent extends Enum {
    readonly isThreadCreated: boolean;
    readonly asThreadCreated: ITuple<[u64, u64]>;
    readonly isPostCreated: boolean;
    readonly asPostCreated: ITuple<[u64, u64, u64, Bytes, bool]>;
    readonly isPostUpdated: boolean;
    readonly asPostUpdated: ITuple<[u64, u64, u64, Bytes]>;
    readonly isThreadModeChanged: boolean;
    readonly asThreadModeChanged: ITuple<[u64, PalletProposalsDiscussionThreadMode, u64]>;
    readonly isPostDeleted: boolean;
    readonly asPostDeleted: ITuple<[u64, u64, u64, bool]>;
    readonly type: 'ThreadCreated' | 'PostCreated' | 'PostUpdated' | 'ThreadModeChanged' | 'PostDeleted';
  }

  /** @name PalletProposalsDiscussionThreadMode (184) */
  export interface PalletProposalsDiscussionThreadMode extends Enum {
    readonly isOpen: boolean;
    readonly isClosed: boolean;
    readonly asClosed: Vec<u64>;
    readonly type: 'Open' | 'Closed';
  }

  /** @name PalletProposalsCodexRawEvent (185) */
  export interface PalletProposalsCodexRawEvent extends Enum {
    readonly isProposalCreated: boolean;
    readonly asProposalCreated: ITuple<[u32, PalletProposalsCodexGeneralProposalParams, PalletProposalsCodexProposalDetails, u64]>;
    readonly type: 'ProposalCreated';
  }

  /** @name PalletProposalsCodexGeneralProposalParams (186) */
  export interface PalletProposalsCodexGeneralProposalParams extends Struct {
    readonly memberId: u64;
    readonly title: Bytes;
    readonly description: Bytes;
    readonly stakingAccountId: Option<AccountId32>;
    readonly exactExecutionBlock: Option<u32>;
  }

  /** @name PalletProposalsCodexProposalDetails (187) */
  export interface PalletProposalsCodexProposalDetails extends Enum {
    readonly isSignal: boolean;
    readonly asSignal: Bytes;
    readonly isRuntimeUpgrade: boolean;
    readonly asRuntimeUpgrade: Bytes;
    readonly isFundingRequest: boolean;
    readonly asFundingRequest: Vec<PalletCommonFundingRequestParameters>;
    readonly isSetMaxValidatorCount: boolean;
    readonly asSetMaxValidatorCount: u32;
    readonly isCreateWorkingGroupLeadOpening: boolean;
    readonly asCreateWorkingGroupLeadOpening: PalletProposalsCodexCreateOpeningParameters;
    readonly isFillWorkingGroupLeadOpening: boolean;
    readonly asFillWorkingGroupLeadOpening: PalletProposalsCodexFillOpeningParameters;
    readonly isUpdateWorkingGroupBudget: boolean;
    readonly asUpdateWorkingGroupBudget: ITuple<[u128, PalletCommonWorkingGroup, PalletCommonBalanceKind]>;
    readonly isDecreaseWorkingGroupLeadStake: boolean;
    readonly asDecreaseWorkingGroupLeadStake: ITuple<[u64, u128, PalletCommonWorkingGroup]>;
    readonly isSlashWorkingGroupLead: boolean;
    readonly asSlashWorkingGroupLead: ITuple<[u64, u128, PalletCommonWorkingGroup]>;
    readonly isSetWorkingGroupLeadReward: boolean;
    readonly asSetWorkingGroupLeadReward: ITuple<[u64, Option<u128>, PalletCommonWorkingGroup]>;
    readonly isTerminateWorkingGroupLead: boolean;
    readonly asTerminateWorkingGroupLead: PalletProposalsCodexTerminateRoleParameters;
    readonly isAmendConstitution: boolean;
    readonly asAmendConstitution: Bytes;
    readonly isCancelWorkingGroupLeadOpening: boolean;
    readonly asCancelWorkingGroupLeadOpening: ITuple<[u64, PalletCommonWorkingGroup]>;
    readonly isSetMembershipPrice: boolean;
    readonly asSetMembershipPrice: u128;
    readonly isSetCouncilBudgetIncrement: boolean;
    readonly asSetCouncilBudgetIncrement: u128;
    readonly isSetCouncilorReward: boolean;
    readonly asSetCouncilorReward: u128;
    readonly isSetInitialInvitationBalance: boolean;
    readonly asSetInitialInvitationBalance: u128;
    readonly isSetInitialInvitationCount: boolean;
    readonly asSetInitialInvitationCount: u32;
    readonly isSetMembershipLeadInvitationQuota: boolean;
    readonly asSetMembershipLeadInvitationQuota: u32;
    readonly isSetReferralCut: boolean;
    readonly asSetReferralCut: u8;
    readonly isVetoProposal: boolean;
    readonly asVetoProposal: u32;
    readonly isUpdateGlobalNftLimit: boolean;
    readonly asUpdateGlobalNftLimit: ITuple<[PalletContentNftLimitPeriod, u64]>;
    readonly isUpdateChannelPayouts: boolean;
    readonly asUpdateChannelPayouts: PalletContentUpdateChannelPayoutsParametersRecord;
    readonly type: 'Signal' | 'RuntimeUpgrade' | 'FundingRequest' | 'SetMaxValidatorCount' | 'CreateWorkingGroupLeadOpening' | 'FillWorkingGroupLeadOpening' | 'UpdateWorkingGroupBudget' | 'DecreaseWorkingGroupLeadStake' | 'SlashWorkingGroupLead' | 'SetWorkingGroupLeadReward' | 'TerminateWorkingGroupLead' | 'AmendConstitution' | 'CancelWorkingGroupLeadOpening' | 'SetMembershipPrice' | 'SetCouncilBudgetIncrement' | 'SetCouncilorReward' | 'SetInitialInvitationBalance' | 'SetInitialInvitationCount' | 'SetMembershipLeadInvitationQuota' | 'SetReferralCut' | 'VetoProposal' | 'UpdateGlobalNftLimit' | 'UpdateChannelPayouts';
  }

  /** @name PalletCommonFundingRequestParameters (189) */
  export interface PalletCommonFundingRequestParameters extends Struct {
    readonly account: AccountId32;
    readonly amount: u128;
  }

  /** @name PalletProposalsCodexCreateOpeningParameters (190) */
  export interface PalletProposalsCodexCreateOpeningParameters extends Struct {
    readonly description: Bytes;
    readonly stakePolicy: PalletWorkingGroupStakePolicy;
    readonly rewardPerBlock: Option<u128>;
    readonly group: PalletCommonWorkingGroup;
  }

  /** @name PalletWorkingGroupStakePolicy (191) */
  export interface PalletWorkingGroupStakePolicy extends Struct {
    readonly stakeAmount: u128;
    readonly leavingUnstakingPeriod: u32;
  }

  /** @name PalletProposalsCodexFillOpeningParameters (192) */
  export interface PalletProposalsCodexFillOpeningParameters extends Struct {
    readonly openingId: u64;
    readonly applicationId: u64;
    readonly workingGroup: PalletCommonWorkingGroup;
  }

  /** @name PalletProposalsCodexTerminateRoleParameters (193) */
  export interface PalletProposalsCodexTerminateRoleParameters extends Struct {
    readonly workerId: u64;
    readonly slashingAmount: Option<u128>;
    readonly group: PalletCommonWorkingGroup;
  }

  /** @name PalletWorkingGroupRawEventInstance1 (194) */
  export interface PalletWorkingGroupRawEventInstance1 extends Enum {
    readonly isOpeningAdded: boolean;
    readonly asOpeningAdded: ITuple<[u64, Bytes, PalletWorkingGroupOpeningType, PalletWorkingGroupStakePolicy, Option<u128>]>;
    readonly isAppliedOnOpening: boolean;
    readonly asAppliedOnOpening: ITuple<[PalletWorkingGroupApplyOnOpeningParams, u64]>;
    readonly isOpeningFilled: boolean;
    readonly asOpeningFilled: ITuple<[u64, BTreeMap<u64, u64>, BTreeSet<u64>]>;
    readonly isLeaderSet: boolean;
    readonly asLeaderSet: u64;
    readonly isWorkerRoleAccountUpdated: boolean;
    readonly asWorkerRoleAccountUpdated: ITuple<[u64, AccountId32]>;
    readonly isLeaderUnset: boolean;
    readonly isWorkerExited: boolean;
    readonly asWorkerExited: u64;
    readonly isWorkerStartedLeaving: boolean;
    readonly asWorkerStartedLeaving: ITuple<[u64, Option<Bytes>]>;
    readonly isTerminatedWorker: boolean;
    readonly asTerminatedWorker: ITuple<[u64, Option<u128>, Option<Bytes>]>;
    readonly isTerminatedLeader: boolean;
    readonly asTerminatedLeader: ITuple<[u64, Option<u128>, Option<Bytes>]>;
    readonly isStakeSlashed: boolean;
    readonly asStakeSlashed: ITuple<[u64, u128, u128, Option<Bytes>]>;
    readonly isStakeDecreased: boolean;
    readonly asStakeDecreased: ITuple<[u64, u128]>;
    readonly isStakeIncreased: boolean;
    readonly asStakeIncreased: ITuple<[u64, u128]>;
    readonly isApplicationWithdrawn: boolean;
    readonly asApplicationWithdrawn: u64;
    readonly isOpeningCanceled: boolean;
    readonly asOpeningCanceled: u64;
    readonly isBudgetSet: boolean;
    readonly asBudgetSet: u128;
    readonly isWorkerRewardAccountUpdated: boolean;
    readonly asWorkerRewardAccountUpdated: ITuple<[u64, AccountId32]>;
    readonly isWorkerRewardAmountUpdated: boolean;
    readonly asWorkerRewardAmountUpdated: ITuple<[u64, Option<u128>]>;
    readonly isStatusTextChanged: boolean;
    readonly asStatusTextChanged: ITuple<[Bytes, Option<Bytes>]>;
    readonly isBudgetSpending: boolean;
    readonly asBudgetSpending: ITuple<[AccountId32, u128, Option<Bytes>]>;
    readonly isRewardPaid: boolean;
    readonly asRewardPaid: ITuple<[u64, AccountId32, u128, PalletWorkingGroupRewardPaymentType]>;
    readonly isNewMissedRewardLevelReached: boolean;
    readonly asNewMissedRewardLevelReached: ITuple<[u64, Option<u128>]>;
    readonly isWorkerStorageUpdated: boolean;
    readonly asWorkerStorageUpdated: ITuple<[u64, Bytes]>;
    readonly isWorkingGroupBudgetFunded: boolean;
    readonly asWorkingGroupBudgetFunded: ITuple<[u64, u128, Bytes]>;
    readonly isLeadRemarked: boolean;
    readonly asLeadRemarked: Bytes;
    readonly isWorkerRemarked: boolean;
    readonly asWorkerRemarked: ITuple<[u64, Bytes]>;
    readonly type: 'OpeningAdded' | 'AppliedOnOpening' | 'OpeningFilled' | 'LeaderSet' | 'WorkerRoleAccountUpdated' | 'LeaderUnset' | 'WorkerExited' | 'WorkerStartedLeaving' | 'TerminatedWorker' | 'TerminatedLeader' | 'StakeSlashed' | 'StakeDecreased' | 'StakeIncreased' | 'ApplicationWithdrawn' | 'OpeningCanceled' | 'BudgetSet' | 'WorkerRewardAccountUpdated' | 'WorkerRewardAmountUpdated' | 'StatusTextChanged' | 'BudgetSpending' | 'RewardPaid' | 'NewMissedRewardLevelReached' | 'WorkerStorageUpdated' | 'WorkingGroupBudgetFunded' | 'LeadRemarked' | 'WorkerRemarked';
  }

  /** @name PalletWorkingGroupOpeningType (198) */
  export interface PalletWorkingGroupOpeningType extends Enum {
    readonly isLeader: boolean;
    readonly isRegular: boolean;
    readonly type: 'Leader' | 'Regular';
  }

  /** @name PalletWorkingGroupApplyOnOpeningParams (199) */
  export interface PalletWorkingGroupApplyOnOpeningParams extends Struct {
    readonly memberId: u64;
    readonly openingId: u64;
    readonly roleAccountId: AccountId32;
    readonly rewardAccountId: AccountId32;
    readonly description: Bytes;
    readonly stakeParameters: PalletWorkingGroupStakeParameters;
  }

  /** @name PalletWorkingGroupStakeParameters (200) */
  export interface PalletWorkingGroupStakeParameters extends Struct {
    readonly stake: u128;
    readonly stakingAccountId: AccountId32;
  }

  /** @name PalletWorkingGroupInstance1 (201) */
  export type PalletWorkingGroupInstance1 = Null;

  /** @name PalletWorkingGroupRewardPaymentType (202) */
  export interface PalletWorkingGroupRewardPaymentType extends Enum {
    readonly isMissedReward: boolean;
    readonly isRegularReward: boolean;
    readonly type: 'MissedReward' | 'RegularReward';
  }

  /** @name PalletWorkingGroupRawEventInstance2 (203) */
  export interface PalletWorkingGroupRawEventInstance2 extends Enum {
    readonly isOpeningAdded: boolean;
    readonly asOpeningAdded: ITuple<[u64, Bytes, PalletWorkingGroupOpeningType, PalletWorkingGroupStakePolicy, Option<u128>]>;
    readonly isAppliedOnOpening: boolean;
    readonly asAppliedOnOpening: ITuple<[PalletWorkingGroupApplyOnOpeningParams, u64]>;
    readonly isOpeningFilled: boolean;
    readonly asOpeningFilled: ITuple<[u64, BTreeMap<u64, u64>, BTreeSet<u64>]>;
    readonly isLeaderSet: boolean;
    readonly asLeaderSet: u64;
    readonly isWorkerRoleAccountUpdated: boolean;
    readonly asWorkerRoleAccountUpdated: ITuple<[u64, AccountId32]>;
    readonly isLeaderUnset: boolean;
    readonly isWorkerExited: boolean;
    readonly asWorkerExited: u64;
    readonly isWorkerStartedLeaving: boolean;
    readonly asWorkerStartedLeaving: ITuple<[u64, Option<Bytes>]>;
    readonly isTerminatedWorker: boolean;
    readonly asTerminatedWorker: ITuple<[u64, Option<u128>, Option<Bytes>]>;
    readonly isTerminatedLeader: boolean;
    readonly asTerminatedLeader: ITuple<[u64, Option<u128>, Option<Bytes>]>;
    readonly isStakeSlashed: boolean;
    readonly asStakeSlashed: ITuple<[u64, u128, u128, Option<Bytes>]>;
    readonly isStakeDecreased: boolean;
    readonly asStakeDecreased: ITuple<[u64, u128]>;
    readonly isStakeIncreased: boolean;
    readonly asStakeIncreased: ITuple<[u64, u128]>;
    readonly isApplicationWithdrawn: boolean;
    readonly asApplicationWithdrawn: u64;
    readonly isOpeningCanceled: boolean;
    readonly asOpeningCanceled: u64;
    readonly isBudgetSet: boolean;
    readonly asBudgetSet: u128;
    readonly isWorkerRewardAccountUpdated: boolean;
    readonly asWorkerRewardAccountUpdated: ITuple<[u64, AccountId32]>;
    readonly isWorkerRewardAmountUpdated: boolean;
    readonly asWorkerRewardAmountUpdated: ITuple<[u64, Option<u128>]>;
    readonly isStatusTextChanged: boolean;
    readonly asStatusTextChanged: ITuple<[Bytes, Option<Bytes>]>;
    readonly isBudgetSpending: boolean;
    readonly asBudgetSpending: ITuple<[AccountId32, u128, Option<Bytes>]>;
    readonly isRewardPaid: boolean;
    readonly asRewardPaid: ITuple<[u64, AccountId32, u128, PalletWorkingGroupRewardPaymentType]>;
    readonly isNewMissedRewardLevelReached: boolean;
    readonly asNewMissedRewardLevelReached: ITuple<[u64, Option<u128>]>;
    readonly isWorkerStorageUpdated: boolean;
    readonly asWorkerStorageUpdated: ITuple<[u64, Bytes]>;
    readonly isWorkingGroupBudgetFunded: boolean;
    readonly asWorkingGroupBudgetFunded: ITuple<[u64, u128, Bytes]>;
    readonly isLeadRemarked: boolean;
    readonly asLeadRemarked: Bytes;
    readonly isWorkerRemarked: boolean;
    readonly asWorkerRemarked: ITuple<[u64, Bytes]>;
    readonly type: 'OpeningAdded' | 'AppliedOnOpening' | 'OpeningFilled' | 'LeaderSet' | 'WorkerRoleAccountUpdated' | 'LeaderUnset' | 'WorkerExited' | 'WorkerStartedLeaving' | 'TerminatedWorker' | 'TerminatedLeader' | 'StakeSlashed' | 'StakeDecreased' | 'StakeIncreased' | 'ApplicationWithdrawn' | 'OpeningCanceled' | 'BudgetSet' | 'WorkerRewardAccountUpdated' | 'WorkerRewardAmountUpdated' | 'StatusTextChanged' | 'BudgetSpending' | 'RewardPaid' | 'NewMissedRewardLevelReached' | 'WorkerStorageUpdated' | 'WorkingGroupBudgetFunded' | 'LeadRemarked' | 'WorkerRemarked';
  }

  /** @name PalletWorkingGroupInstance2 (204) */
  export type PalletWorkingGroupInstance2 = Null;

  /** @name PalletWorkingGroupRawEventInstance3 (205) */
  export interface PalletWorkingGroupRawEventInstance3 extends Enum {
    readonly isOpeningAdded: boolean;
    readonly asOpeningAdded: ITuple<[u64, Bytes, PalletWorkingGroupOpeningType, PalletWorkingGroupStakePolicy, Option<u128>]>;
    readonly isAppliedOnOpening: boolean;
    readonly asAppliedOnOpening: ITuple<[PalletWorkingGroupApplyOnOpeningParams, u64]>;
    readonly isOpeningFilled: boolean;
    readonly asOpeningFilled: ITuple<[u64, BTreeMap<u64, u64>, BTreeSet<u64>]>;
    readonly isLeaderSet: boolean;
    readonly asLeaderSet: u64;
    readonly isWorkerRoleAccountUpdated: boolean;
    readonly asWorkerRoleAccountUpdated: ITuple<[u64, AccountId32]>;
    readonly isLeaderUnset: boolean;
    readonly isWorkerExited: boolean;
    readonly asWorkerExited: u64;
    readonly isWorkerStartedLeaving: boolean;
    readonly asWorkerStartedLeaving: ITuple<[u64, Option<Bytes>]>;
    readonly isTerminatedWorker: boolean;
    readonly asTerminatedWorker: ITuple<[u64, Option<u128>, Option<Bytes>]>;
    readonly isTerminatedLeader: boolean;
    readonly asTerminatedLeader: ITuple<[u64, Option<u128>, Option<Bytes>]>;
    readonly isStakeSlashed: boolean;
    readonly asStakeSlashed: ITuple<[u64, u128, u128, Option<Bytes>]>;
    readonly isStakeDecreased: boolean;
    readonly asStakeDecreased: ITuple<[u64, u128]>;
    readonly isStakeIncreased: boolean;
    readonly asStakeIncreased: ITuple<[u64, u128]>;
    readonly isApplicationWithdrawn: boolean;
    readonly asApplicationWithdrawn: u64;
    readonly isOpeningCanceled: boolean;
    readonly asOpeningCanceled: u64;
    readonly isBudgetSet: boolean;
    readonly asBudgetSet: u128;
    readonly isWorkerRewardAccountUpdated: boolean;
    readonly asWorkerRewardAccountUpdated: ITuple<[u64, AccountId32]>;
    readonly isWorkerRewardAmountUpdated: boolean;
    readonly asWorkerRewardAmountUpdated: ITuple<[u64, Option<u128>]>;
    readonly isStatusTextChanged: boolean;
    readonly asStatusTextChanged: ITuple<[Bytes, Option<Bytes>]>;
    readonly isBudgetSpending: boolean;
    readonly asBudgetSpending: ITuple<[AccountId32, u128, Option<Bytes>]>;
    readonly isRewardPaid: boolean;
    readonly asRewardPaid: ITuple<[u64, AccountId32, u128, PalletWorkingGroupRewardPaymentType]>;
    readonly isNewMissedRewardLevelReached: boolean;
    readonly asNewMissedRewardLevelReached: ITuple<[u64, Option<u128>]>;
    readonly isWorkerStorageUpdated: boolean;
    readonly asWorkerStorageUpdated: ITuple<[u64, Bytes]>;
    readonly isWorkingGroupBudgetFunded: boolean;
    readonly asWorkingGroupBudgetFunded: ITuple<[u64, u128, Bytes]>;
    readonly isLeadRemarked: boolean;
    readonly asLeadRemarked: Bytes;
    readonly isWorkerRemarked: boolean;
    readonly asWorkerRemarked: ITuple<[u64, Bytes]>;
    readonly type: 'OpeningAdded' | 'AppliedOnOpening' | 'OpeningFilled' | 'LeaderSet' | 'WorkerRoleAccountUpdated' | 'LeaderUnset' | 'WorkerExited' | 'WorkerStartedLeaving' | 'TerminatedWorker' | 'TerminatedLeader' | 'StakeSlashed' | 'StakeDecreased' | 'StakeIncreased' | 'ApplicationWithdrawn' | 'OpeningCanceled' | 'BudgetSet' | 'WorkerRewardAccountUpdated' | 'WorkerRewardAmountUpdated' | 'StatusTextChanged' | 'BudgetSpending' | 'RewardPaid' | 'NewMissedRewardLevelReached' | 'WorkerStorageUpdated' | 'WorkingGroupBudgetFunded' | 'LeadRemarked' | 'WorkerRemarked';
  }

  /** @name PalletWorkingGroupInstance3 (206) */
  export type PalletWorkingGroupInstance3 = Null;

  /** @name PalletWorkingGroupRawEventInstance4 (207) */
  export interface PalletWorkingGroupRawEventInstance4 extends Enum {
    readonly isOpeningAdded: boolean;
    readonly asOpeningAdded: ITuple<[u64, Bytes, PalletWorkingGroupOpeningType, PalletWorkingGroupStakePolicy, Option<u128>]>;
    readonly isAppliedOnOpening: boolean;
    readonly asAppliedOnOpening: ITuple<[PalletWorkingGroupApplyOnOpeningParams, u64]>;
    readonly isOpeningFilled: boolean;
    readonly asOpeningFilled: ITuple<[u64, BTreeMap<u64, u64>, BTreeSet<u64>]>;
    readonly isLeaderSet: boolean;
    readonly asLeaderSet: u64;
    readonly isWorkerRoleAccountUpdated: boolean;
    readonly asWorkerRoleAccountUpdated: ITuple<[u64, AccountId32]>;
    readonly isLeaderUnset: boolean;
    readonly isWorkerExited: boolean;
    readonly asWorkerExited: u64;
    readonly isWorkerStartedLeaving: boolean;
    readonly asWorkerStartedLeaving: ITuple<[u64, Option<Bytes>]>;
    readonly isTerminatedWorker: boolean;
    readonly asTerminatedWorker: ITuple<[u64, Option<u128>, Option<Bytes>]>;
    readonly isTerminatedLeader: boolean;
    readonly asTerminatedLeader: ITuple<[u64, Option<u128>, Option<Bytes>]>;
    readonly isStakeSlashed: boolean;
    readonly asStakeSlashed: ITuple<[u64, u128, u128, Option<Bytes>]>;
    readonly isStakeDecreased: boolean;
    readonly asStakeDecreased: ITuple<[u64, u128]>;
    readonly isStakeIncreased: boolean;
    readonly asStakeIncreased: ITuple<[u64, u128]>;
    readonly isApplicationWithdrawn: boolean;
    readonly asApplicationWithdrawn: u64;
    readonly isOpeningCanceled: boolean;
    readonly asOpeningCanceled: u64;
    readonly isBudgetSet: boolean;
    readonly asBudgetSet: u128;
    readonly isWorkerRewardAccountUpdated: boolean;
    readonly asWorkerRewardAccountUpdated: ITuple<[u64, AccountId32]>;
    readonly isWorkerRewardAmountUpdated: boolean;
    readonly asWorkerRewardAmountUpdated: ITuple<[u64, Option<u128>]>;
    readonly isStatusTextChanged: boolean;
    readonly asStatusTextChanged: ITuple<[Bytes, Option<Bytes>]>;
    readonly isBudgetSpending: boolean;
    readonly asBudgetSpending: ITuple<[AccountId32, u128, Option<Bytes>]>;
    readonly isRewardPaid: boolean;
    readonly asRewardPaid: ITuple<[u64, AccountId32, u128, PalletWorkingGroupRewardPaymentType]>;
    readonly isNewMissedRewardLevelReached: boolean;
    readonly asNewMissedRewardLevelReached: ITuple<[u64, Option<u128>]>;
    readonly isWorkerStorageUpdated: boolean;
    readonly asWorkerStorageUpdated: ITuple<[u64, Bytes]>;
    readonly isWorkingGroupBudgetFunded: boolean;
    readonly asWorkingGroupBudgetFunded: ITuple<[u64, u128, Bytes]>;
    readonly isLeadRemarked: boolean;
    readonly asLeadRemarked: Bytes;
    readonly isWorkerRemarked: boolean;
    readonly asWorkerRemarked: ITuple<[u64, Bytes]>;
    readonly type: 'OpeningAdded' | 'AppliedOnOpening' | 'OpeningFilled' | 'LeaderSet' | 'WorkerRoleAccountUpdated' | 'LeaderUnset' | 'WorkerExited' | 'WorkerStartedLeaving' | 'TerminatedWorker' | 'TerminatedLeader' | 'StakeSlashed' | 'StakeDecreased' | 'StakeIncreased' | 'ApplicationWithdrawn' | 'OpeningCanceled' | 'BudgetSet' | 'WorkerRewardAccountUpdated' | 'WorkerRewardAmountUpdated' | 'StatusTextChanged' | 'BudgetSpending' | 'RewardPaid' | 'NewMissedRewardLevelReached' | 'WorkerStorageUpdated' | 'WorkingGroupBudgetFunded' | 'LeadRemarked' | 'WorkerRemarked';
  }

  /** @name PalletWorkingGroupInstance4 (208) */
  export type PalletWorkingGroupInstance4 = Null;

  /** @name PalletWorkingGroupRawEventInstance5 (209) */
  export interface PalletWorkingGroupRawEventInstance5 extends Enum {
    readonly isOpeningAdded: boolean;
    readonly asOpeningAdded: ITuple<[u64, Bytes, PalletWorkingGroupOpeningType, PalletWorkingGroupStakePolicy, Option<u128>]>;
    readonly isAppliedOnOpening: boolean;
    readonly asAppliedOnOpening: ITuple<[PalletWorkingGroupApplyOnOpeningParams, u64]>;
    readonly isOpeningFilled: boolean;
    readonly asOpeningFilled: ITuple<[u64, BTreeMap<u64, u64>, BTreeSet<u64>]>;
    readonly isLeaderSet: boolean;
    readonly asLeaderSet: u64;
    readonly isWorkerRoleAccountUpdated: boolean;
    readonly asWorkerRoleAccountUpdated: ITuple<[u64, AccountId32]>;
    readonly isLeaderUnset: boolean;
    readonly isWorkerExited: boolean;
    readonly asWorkerExited: u64;
    readonly isWorkerStartedLeaving: boolean;
    readonly asWorkerStartedLeaving: ITuple<[u64, Option<Bytes>]>;
    readonly isTerminatedWorker: boolean;
    readonly asTerminatedWorker: ITuple<[u64, Option<u128>, Option<Bytes>]>;
    readonly isTerminatedLeader: boolean;
    readonly asTerminatedLeader: ITuple<[u64, Option<u128>, Option<Bytes>]>;
    readonly isStakeSlashed: boolean;
    readonly asStakeSlashed: ITuple<[u64, u128, u128, Option<Bytes>]>;
    readonly isStakeDecreased: boolean;
    readonly asStakeDecreased: ITuple<[u64, u128]>;
    readonly isStakeIncreased: boolean;
    readonly asStakeIncreased: ITuple<[u64, u128]>;
    readonly isApplicationWithdrawn: boolean;
    readonly asApplicationWithdrawn: u64;
    readonly isOpeningCanceled: boolean;
    readonly asOpeningCanceled: u64;
    readonly isBudgetSet: boolean;
    readonly asBudgetSet: u128;
    readonly isWorkerRewardAccountUpdated: boolean;
    readonly asWorkerRewardAccountUpdated: ITuple<[u64, AccountId32]>;
    readonly isWorkerRewardAmountUpdated: boolean;
    readonly asWorkerRewardAmountUpdated: ITuple<[u64, Option<u128>]>;
    readonly isStatusTextChanged: boolean;
    readonly asStatusTextChanged: ITuple<[Bytes, Option<Bytes>]>;
    readonly isBudgetSpending: boolean;
    readonly asBudgetSpending: ITuple<[AccountId32, u128, Option<Bytes>]>;
    readonly isRewardPaid: boolean;
    readonly asRewardPaid: ITuple<[u64, AccountId32, u128, PalletWorkingGroupRewardPaymentType]>;
    readonly isNewMissedRewardLevelReached: boolean;
    readonly asNewMissedRewardLevelReached: ITuple<[u64, Option<u128>]>;
    readonly isWorkerStorageUpdated: boolean;
    readonly asWorkerStorageUpdated: ITuple<[u64, Bytes]>;
    readonly isWorkingGroupBudgetFunded: boolean;
    readonly asWorkingGroupBudgetFunded: ITuple<[u64, u128, Bytes]>;
    readonly isLeadRemarked: boolean;
    readonly asLeadRemarked: Bytes;
    readonly isWorkerRemarked: boolean;
    readonly asWorkerRemarked: ITuple<[u64, Bytes]>;
    readonly type: 'OpeningAdded' | 'AppliedOnOpening' | 'OpeningFilled' | 'LeaderSet' | 'WorkerRoleAccountUpdated' | 'LeaderUnset' | 'WorkerExited' | 'WorkerStartedLeaving' | 'TerminatedWorker' | 'TerminatedLeader' | 'StakeSlashed' | 'StakeDecreased' | 'StakeIncreased' | 'ApplicationWithdrawn' | 'OpeningCanceled' | 'BudgetSet' | 'WorkerRewardAccountUpdated' | 'WorkerRewardAmountUpdated' | 'StatusTextChanged' | 'BudgetSpending' | 'RewardPaid' | 'NewMissedRewardLevelReached' | 'WorkerStorageUpdated' | 'WorkingGroupBudgetFunded' | 'LeadRemarked' | 'WorkerRemarked';
  }

  /** @name PalletWorkingGroupInstance5 (210) */
  export type PalletWorkingGroupInstance5 = Null;

  /** @name PalletWorkingGroupRawEventInstance6 (211) */
  export interface PalletWorkingGroupRawEventInstance6 extends Enum {
    readonly isOpeningAdded: boolean;
    readonly asOpeningAdded: ITuple<[u64, Bytes, PalletWorkingGroupOpeningType, PalletWorkingGroupStakePolicy, Option<u128>]>;
    readonly isAppliedOnOpening: boolean;
    readonly asAppliedOnOpening: ITuple<[PalletWorkingGroupApplyOnOpeningParams, u64]>;
    readonly isOpeningFilled: boolean;
    readonly asOpeningFilled: ITuple<[u64, BTreeMap<u64, u64>, BTreeSet<u64>]>;
    readonly isLeaderSet: boolean;
    readonly asLeaderSet: u64;
    readonly isWorkerRoleAccountUpdated: boolean;
    readonly asWorkerRoleAccountUpdated: ITuple<[u64, AccountId32]>;
    readonly isLeaderUnset: boolean;
    readonly isWorkerExited: boolean;
    readonly asWorkerExited: u64;
    readonly isWorkerStartedLeaving: boolean;
    readonly asWorkerStartedLeaving: ITuple<[u64, Option<Bytes>]>;
    readonly isTerminatedWorker: boolean;
    readonly asTerminatedWorker: ITuple<[u64, Option<u128>, Option<Bytes>]>;
    readonly isTerminatedLeader: boolean;
    readonly asTerminatedLeader: ITuple<[u64, Option<u128>, Option<Bytes>]>;
    readonly isStakeSlashed: boolean;
    readonly asStakeSlashed: ITuple<[u64, u128, u128, Option<Bytes>]>;
    readonly isStakeDecreased: boolean;
    readonly asStakeDecreased: ITuple<[u64, u128]>;
    readonly isStakeIncreased: boolean;
    readonly asStakeIncreased: ITuple<[u64, u128]>;
    readonly isApplicationWithdrawn: boolean;
    readonly asApplicationWithdrawn: u64;
    readonly isOpeningCanceled: boolean;
    readonly asOpeningCanceled: u64;
    readonly isBudgetSet: boolean;
    readonly asBudgetSet: u128;
    readonly isWorkerRewardAccountUpdated: boolean;
    readonly asWorkerRewardAccountUpdated: ITuple<[u64, AccountId32]>;
    readonly isWorkerRewardAmountUpdated: boolean;
    readonly asWorkerRewardAmountUpdated: ITuple<[u64, Option<u128>]>;
    readonly isStatusTextChanged: boolean;
    readonly asStatusTextChanged: ITuple<[Bytes, Option<Bytes>]>;
    readonly isBudgetSpending: boolean;
    readonly asBudgetSpending: ITuple<[AccountId32, u128, Option<Bytes>]>;
    readonly isRewardPaid: boolean;
    readonly asRewardPaid: ITuple<[u64, AccountId32, u128, PalletWorkingGroupRewardPaymentType]>;
    readonly isNewMissedRewardLevelReached: boolean;
    readonly asNewMissedRewardLevelReached: ITuple<[u64, Option<u128>]>;
    readonly isWorkerStorageUpdated: boolean;
    readonly asWorkerStorageUpdated: ITuple<[u64, Bytes]>;
    readonly isWorkingGroupBudgetFunded: boolean;
    readonly asWorkingGroupBudgetFunded: ITuple<[u64, u128, Bytes]>;
    readonly isLeadRemarked: boolean;
    readonly asLeadRemarked: Bytes;
    readonly isWorkerRemarked: boolean;
    readonly asWorkerRemarked: ITuple<[u64, Bytes]>;
    readonly type: 'OpeningAdded' | 'AppliedOnOpening' | 'OpeningFilled' | 'LeaderSet' | 'WorkerRoleAccountUpdated' | 'LeaderUnset' | 'WorkerExited' | 'WorkerStartedLeaving' | 'TerminatedWorker' | 'TerminatedLeader' | 'StakeSlashed' | 'StakeDecreased' | 'StakeIncreased' | 'ApplicationWithdrawn' | 'OpeningCanceled' | 'BudgetSet' | 'WorkerRewardAccountUpdated' | 'WorkerRewardAmountUpdated' | 'StatusTextChanged' | 'BudgetSpending' | 'RewardPaid' | 'NewMissedRewardLevelReached' | 'WorkerStorageUpdated' | 'WorkingGroupBudgetFunded' | 'LeadRemarked' | 'WorkerRemarked';
  }

  /** @name PalletWorkingGroupInstance6 (212) */
  export type PalletWorkingGroupInstance6 = Null;

  /** @name PalletWorkingGroupRawEventInstance7 (213) */
  export interface PalletWorkingGroupRawEventInstance7 extends Enum {
    readonly isOpeningAdded: boolean;
    readonly asOpeningAdded: ITuple<[u64, Bytes, PalletWorkingGroupOpeningType, PalletWorkingGroupStakePolicy, Option<u128>]>;
    readonly isAppliedOnOpening: boolean;
    readonly asAppliedOnOpening: ITuple<[PalletWorkingGroupApplyOnOpeningParams, u64]>;
    readonly isOpeningFilled: boolean;
    readonly asOpeningFilled: ITuple<[u64, BTreeMap<u64, u64>, BTreeSet<u64>]>;
    readonly isLeaderSet: boolean;
    readonly asLeaderSet: u64;
    readonly isWorkerRoleAccountUpdated: boolean;
    readonly asWorkerRoleAccountUpdated: ITuple<[u64, AccountId32]>;
    readonly isLeaderUnset: boolean;
    readonly isWorkerExited: boolean;
    readonly asWorkerExited: u64;
    readonly isWorkerStartedLeaving: boolean;
    readonly asWorkerStartedLeaving: ITuple<[u64, Option<Bytes>]>;
    readonly isTerminatedWorker: boolean;
    readonly asTerminatedWorker: ITuple<[u64, Option<u128>, Option<Bytes>]>;
    readonly isTerminatedLeader: boolean;
    readonly asTerminatedLeader: ITuple<[u64, Option<u128>, Option<Bytes>]>;
    readonly isStakeSlashed: boolean;
    readonly asStakeSlashed: ITuple<[u64, u128, u128, Option<Bytes>]>;
    readonly isStakeDecreased: boolean;
    readonly asStakeDecreased: ITuple<[u64, u128]>;
    readonly isStakeIncreased: boolean;
    readonly asStakeIncreased: ITuple<[u64, u128]>;
    readonly isApplicationWithdrawn: boolean;
    readonly asApplicationWithdrawn: u64;
    readonly isOpeningCanceled: boolean;
    readonly asOpeningCanceled: u64;
    readonly isBudgetSet: boolean;
    readonly asBudgetSet: u128;
    readonly isWorkerRewardAccountUpdated: boolean;
    readonly asWorkerRewardAccountUpdated: ITuple<[u64, AccountId32]>;
    readonly isWorkerRewardAmountUpdated: boolean;
    readonly asWorkerRewardAmountUpdated: ITuple<[u64, Option<u128>]>;
    readonly isStatusTextChanged: boolean;
    readonly asStatusTextChanged: ITuple<[Bytes, Option<Bytes>]>;
    readonly isBudgetSpending: boolean;
    readonly asBudgetSpending: ITuple<[AccountId32, u128, Option<Bytes>]>;
    readonly isRewardPaid: boolean;
    readonly asRewardPaid: ITuple<[u64, AccountId32, u128, PalletWorkingGroupRewardPaymentType]>;
    readonly isNewMissedRewardLevelReached: boolean;
    readonly asNewMissedRewardLevelReached: ITuple<[u64, Option<u128>]>;
    readonly isWorkerStorageUpdated: boolean;
    readonly asWorkerStorageUpdated: ITuple<[u64, Bytes]>;
    readonly isWorkingGroupBudgetFunded: boolean;
    readonly asWorkingGroupBudgetFunded: ITuple<[u64, u128, Bytes]>;
    readonly isLeadRemarked: boolean;
    readonly asLeadRemarked: Bytes;
    readonly isWorkerRemarked: boolean;
    readonly asWorkerRemarked: ITuple<[u64, Bytes]>;
    readonly type: 'OpeningAdded' | 'AppliedOnOpening' | 'OpeningFilled' | 'LeaderSet' | 'WorkerRoleAccountUpdated' | 'LeaderUnset' | 'WorkerExited' | 'WorkerStartedLeaving' | 'TerminatedWorker' | 'TerminatedLeader' | 'StakeSlashed' | 'StakeDecreased' | 'StakeIncreased' | 'ApplicationWithdrawn' | 'OpeningCanceled' | 'BudgetSet' | 'WorkerRewardAccountUpdated' | 'WorkerRewardAmountUpdated' | 'StatusTextChanged' | 'BudgetSpending' | 'RewardPaid' | 'NewMissedRewardLevelReached' | 'WorkerStorageUpdated' | 'WorkingGroupBudgetFunded' | 'LeadRemarked' | 'WorkerRemarked';
  }

  /** @name PalletWorkingGroupInstance7 (214) */
  export type PalletWorkingGroupInstance7 = Null;

  /** @name PalletWorkingGroupRawEventInstance8 (215) */
  export interface PalletWorkingGroupRawEventInstance8 extends Enum {
    readonly isOpeningAdded: boolean;
    readonly asOpeningAdded: ITuple<[u64, Bytes, PalletWorkingGroupOpeningType, PalletWorkingGroupStakePolicy, Option<u128>]>;
    readonly isAppliedOnOpening: boolean;
    readonly asAppliedOnOpening: ITuple<[PalletWorkingGroupApplyOnOpeningParams, u64]>;
    readonly isOpeningFilled: boolean;
    readonly asOpeningFilled: ITuple<[u64, BTreeMap<u64, u64>, BTreeSet<u64>]>;
    readonly isLeaderSet: boolean;
    readonly asLeaderSet: u64;
    readonly isWorkerRoleAccountUpdated: boolean;
    readonly asWorkerRoleAccountUpdated: ITuple<[u64, AccountId32]>;
    readonly isLeaderUnset: boolean;
    readonly isWorkerExited: boolean;
    readonly asWorkerExited: u64;
    readonly isWorkerStartedLeaving: boolean;
    readonly asWorkerStartedLeaving: ITuple<[u64, Option<Bytes>]>;
    readonly isTerminatedWorker: boolean;
    readonly asTerminatedWorker: ITuple<[u64, Option<u128>, Option<Bytes>]>;
    readonly isTerminatedLeader: boolean;
    readonly asTerminatedLeader: ITuple<[u64, Option<u128>, Option<Bytes>]>;
    readonly isStakeSlashed: boolean;
    readonly asStakeSlashed: ITuple<[u64, u128, u128, Option<Bytes>]>;
    readonly isStakeDecreased: boolean;
    readonly asStakeDecreased: ITuple<[u64, u128]>;
    readonly isStakeIncreased: boolean;
    readonly asStakeIncreased: ITuple<[u64, u128]>;
    readonly isApplicationWithdrawn: boolean;
    readonly asApplicationWithdrawn: u64;
    readonly isOpeningCanceled: boolean;
    readonly asOpeningCanceled: u64;
    readonly isBudgetSet: boolean;
    readonly asBudgetSet: u128;
    readonly isWorkerRewardAccountUpdated: boolean;
    readonly asWorkerRewardAccountUpdated: ITuple<[u64, AccountId32]>;
    readonly isWorkerRewardAmountUpdated: boolean;
    readonly asWorkerRewardAmountUpdated: ITuple<[u64, Option<u128>]>;
    readonly isStatusTextChanged: boolean;
    readonly asStatusTextChanged: ITuple<[Bytes, Option<Bytes>]>;
    readonly isBudgetSpending: boolean;
    readonly asBudgetSpending: ITuple<[AccountId32, u128, Option<Bytes>]>;
    readonly isRewardPaid: boolean;
    readonly asRewardPaid: ITuple<[u64, AccountId32, u128, PalletWorkingGroupRewardPaymentType]>;
    readonly isNewMissedRewardLevelReached: boolean;
    readonly asNewMissedRewardLevelReached: ITuple<[u64, Option<u128>]>;
    readonly isWorkerStorageUpdated: boolean;
    readonly asWorkerStorageUpdated: ITuple<[u64, Bytes]>;
    readonly isWorkingGroupBudgetFunded: boolean;
    readonly asWorkingGroupBudgetFunded: ITuple<[u64, u128, Bytes]>;
    readonly isLeadRemarked: boolean;
    readonly asLeadRemarked: Bytes;
    readonly isWorkerRemarked: boolean;
    readonly asWorkerRemarked: ITuple<[u64, Bytes]>;
    readonly type: 'OpeningAdded' | 'AppliedOnOpening' | 'OpeningFilled' | 'LeaderSet' | 'WorkerRoleAccountUpdated' | 'LeaderUnset' | 'WorkerExited' | 'WorkerStartedLeaving' | 'TerminatedWorker' | 'TerminatedLeader' | 'StakeSlashed' | 'StakeDecreased' | 'StakeIncreased' | 'ApplicationWithdrawn' | 'OpeningCanceled' | 'BudgetSet' | 'WorkerRewardAccountUpdated' | 'WorkerRewardAmountUpdated' | 'StatusTextChanged' | 'BudgetSpending' | 'RewardPaid' | 'NewMissedRewardLevelReached' | 'WorkerStorageUpdated' | 'WorkingGroupBudgetFunded' | 'LeadRemarked' | 'WorkerRemarked';
  }

  /** @name PalletWorkingGroupInstance8 (216) */
  export type PalletWorkingGroupInstance8 = Null;

  /** @name PalletWorkingGroupRawEventInstance9 (217) */
  export interface PalletWorkingGroupRawEventInstance9 extends Enum {
    readonly isOpeningAdded: boolean;
    readonly asOpeningAdded: ITuple<[u64, Bytes, PalletWorkingGroupOpeningType, PalletWorkingGroupStakePolicy, Option<u128>]>;
    readonly isAppliedOnOpening: boolean;
    readonly asAppliedOnOpening: ITuple<[PalletWorkingGroupApplyOnOpeningParams, u64]>;
    readonly isOpeningFilled: boolean;
    readonly asOpeningFilled: ITuple<[u64, BTreeMap<u64, u64>, BTreeSet<u64>]>;
    readonly isLeaderSet: boolean;
    readonly asLeaderSet: u64;
    readonly isWorkerRoleAccountUpdated: boolean;
    readonly asWorkerRoleAccountUpdated: ITuple<[u64, AccountId32]>;
    readonly isLeaderUnset: boolean;
    readonly isWorkerExited: boolean;
    readonly asWorkerExited: u64;
    readonly isWorkerStartedLeaving: boolean;
    readonly asWorkerStartedLeaving: ITuple<[u64, Option<Bytes>]>;
    readonly isTerminatedWorker: boolean;
    readonly asTerminatedWorker: ITuple<[u64, Option<u128>, Option<Bytes>]>;
    readonly isTerminatedLeader: boolean;
    readonly asTerminatedLeader: ITuple<[u64, Option<u128>, Option<Bytes>]>;
    readonly isStakeSlashed: boolean;
    readonly asStakeSlashed: ITuple<[u64, u128, u128, Option<Bytes>]>;
    readonly isStakeDecreased: boolean;
    readonly asStakeDecreased: ITuple<[u64, u128]>;
    readonly isStakeIncreased: boolean;
    readonly asStakeIncreased: ITuple<[u64, u128]>;
    readonly isApplicationWithdrawn: boolean;
    readonly asApplicationWithdrawn: u64;
    readonly isOpeningCanceled: boolean;
    readonly asOpeningCanceled: u64;
    readonly isBudgetSet: boolean;
    readonly asBudgetSet: u128;
    readonly isWorkerRewardAccountUpdated: boolean;
    readonly asWorkerRewardAccountUpdated: ITuple<[u64, AccountId32]>;
    readonly isWorkerRewardAmountUpdated: boolean;
    readonly asWorkerRewardAmountUpdated: ITuple<[u64, Option<u128>]>;
    readonly isStatusTextChanged: boolean;
    readonly asStatusTextChanged: ITuple<[Bytes, Option<Bytes>]>;
    readonly isBudgetSpending: boolean;
    readonly asBudgetSpending: ITuple<[AccountId32, u128, Option<Bytes>]>;
    readonly isRewardPaid: boolean;
    readonly asRewardPaid: ITuple<[u64, AccountId32, u128, PalletWorkingGroupRewardPaymentType]>;
    readonly isNewMissedRewardLevelReached: boolean;
    readonly asNewMissedRewardLevelReached: ITuple<[u64, Option<u128>]>;
    readonly isWorkerStorageUpdated: boolean;
    readonly asWorkerStorageUpdated: ITuple<[u64, Bytes]>;
    readonly isWorkingGroupBudgetFunded: boolean;
    readonly asWorkingGroupBudgetFunded: ITuple<[u64, u128, Bytes]>;
    readonly isLeadRemarked: boolean;
    readonly asLeadRemarked: Bytes;
    readonly isWorkerRemarked: boolean;
    readonly asWorkerRemarked: ITuple<[u64, Bytes]>;
    readonly type: 'OpeningAdded' | 'AppliedOnOpening' | 'OpeningFilled' | 'LeaderSet' | 'WorkerRoleAccountUpdated' | 'LeaderUnset' | 'WorkerExited' | 'WorkerStartedLeaving' | 'TerminatedWorker' | 'TerminatedLeader' | 'StakeSlashed' | 'StakeDecreased' | 'StakeIncreased' | 'ApplicationWithdrawn' | 'OpeningCanceled' | 'BudgetSet' | 'WorkerRewardAccountUpdated' | 'WorkerRewardAmountUpdated' | 'StatusTextChanged' | 'BudgetSpending' | 'RewardPaid' | 'NewMissedRewardLevelReached' | 'WorkerStorageUpdated' | 'WorkingGroupBudgetFunded' | 'LeadRemarked' | 'WorkerRemarked';
  }

  /** @name PalletWorkingGroupInstance9 (218) */
  export type PalletWorkingGroupInstance9 = Null;

  /** @name FrameSystemPhase (219) */
  export interface FrameSystemPhase extends Enum {
    readonly isApplyExtrinsic: boolean;
    readonly asApplyExtrinsic: u32;
    readonly isFinalization: boolean;
    readonly isInitialization: boolean;
    readonly type: 'ApplyExtrinsic' | 'Finalization' | 'Initialization';
  }

  /** @name FrameSystemLastRuntimeUpgradeInfo (223) */
  export interface FrameSystemLastRuntimeUpgradeInfo extends Struct {
    readonly specVersion: Compact<u32>;
    readonly specName: Text;
  }

  /** @name FrameSystemCall (226) */
  export interface FrameSystemCall extends Enum {
    readonly isFillBlock: boolean;
    readonly asFillBlock: {
      readonly ratio: Perbill;
    } & Struct;
    readonly isRemark: boolean;
    readonly asRemark: {
      readonly remark: Bytes;
    } & Struct;
    readonly isSetHeapPages: boolean;
    readonly asSetHeapPages: {
      readonly pages: u64;
    } & Struct;
    readonly isSetCode: boolean;
    readonly asSetCode: {
      readonly code: Bytes;
    } & Struct;
    readonly isSetCodeWithoutChecks: boolean;
    readonly asSetCodeWithoutChecks: {
      readonly code: Bytes;
    } & Struct;
    readonly isSetStorage: boolean;
    readonly asSetStorage: {
      readonly items: Vec<ITuple<[Bytes, Bytes]>>;
    } & Struct;
    readonly isKillStorage: boolean;
    readonly asKillStorage: {
      readonly keys_: Vec<Bytes>;
    } & Struct;
    readonly isKillPrefix: boolean;
    readonly asKillPrefix: {
      readonly prefix: Bytes;
      readonly subkeys: u32;
    } & Struct;
    readonly isRemarkWithEvent: boolean;
    readonly asRemarkWithEvent: {
      readonly remark: Bytes;
    } & Struct;
    readonly type: 'FillBlock' | 'Remark' | 'SetHeapPages' | 'SetCode' | 'SetCodeWithoutChecks' | 'SetStorage' | 'KillStorage' | 'KillPrefix' | 'RemarkWithEvent';
  }

  /** @name FrameSystemLimitsBlockWeights (229) */
  export interface FrameSystemLimitsBlockWeights extends Struct {
    readonly baseBlock: u64;
    readonly maxBlock: u64;
    readonly perClass: FrameSupportWeightsPerDispatchClassWeightsPerClass;
  }

  /** @name FrameSupportWeightsPerDispatchClassWeightsPerClass (230) */
  export interface FrameSupportWeightsPerDispatchClassWeightsPerClass extends Struct {
    readonly normal: FrameSystemLimitsWeightsPerClass;
    readonly operational: FrameSystemLimitsWeightsPerClass;
    readonly mandatory: FrameSystemLimitsWeightsPerClass;
  }

  /** @name FrameSystemLimitsWeightsPerClass (231) */
  export interface FrameSystemLimitsWeightsPerClass extends Struct {
    readonly baseExtrinsic: u64;
    readonly maxExtrinsic: Option<u64>;
    readonly maxTotal: Option<u64>;
    readonly reserved: Option<u64>;
  }

  /** @name FrameSystemLimitsBlockLength (232) */
  export interface FrameSystemLimitsBlockLength extends Struct {
    readonly max: FrameSupportWeightsPerDispatchClassU32;
  }

  /** @name FrameSupportWeightsPerDispatchClassU32 (233) */
  export interface FrameSupportWeightsPerDispatchClassU32 extends Struct {
    readonly normal: u32;
    readonly operational: u32;
    readonly mandatory: u32;
  }

  /** @name FrameSupportWeightsRuntimeDbWeight (234) */
  export interface FrameSupportWeightsRuntimeDbWeight extends Struct {
    readonly read: u64;
    readonly write: u64;
  }

  /** @name SpVersionRuntimeVersion (235) */
  export interface SpVersionRuntimeVersion extends Struct {
    readonly specName: Text;
    readonly implName: Text;
    readonly authoringVersion: u32;
    readonly specVersion: u32;
    readonly implVersion: u32;
    readonly apis: Vec<ITuple<[U8aFixed, u32]>>;
    readonly transactionVersion: u32;
    readonly stateVersion: u8;
  }

  /** @name FrameSystemError (241) */
  export interface FrameSystemError extends Enum {
    readonly isInvalidSpecName: boolean;
    readonly isSpecVersionNeedsToIncrease: boolean;
    readonly isFailedToExtractRuntimeVersion: boolean;
    readonly isNonDefaultComposite: boolean;
    readonly isNonZeroRefCount: boolean;
    readonly isCallFiltered: boolean;
    readonly type: 'InvalidSpecName' | 'SpecVersionNeedsToIncrease' | 'FailedToExtractRuntimeVersion' | 'NonDefaultComposite' | 'NonZeroRefCount' | 'CallFiltered';
  }

  /** @name PalletUtilityCall (242) */
  export interface PalletUtilityCall extends Enum {
    readonly isBatch: boolean;
    readonly asBatch: {
      readonly calls: Vec<Call>;
    } & Struct;
    readonly isAsDerivative: boolean;
    readonly asAsDerivative: {
      readonly index: u16;
      readonly call: Call;
    } & Struct;
    readonly isBatchAll: boolean;
    readonly asBatchAll: {
      readonly calls: Vec<Call>;
    } & Struct;
    readonly isDispatchAs: boolean;
    readonly asDispatchAs: {
      readonly asOrigin: JoystreamNodeRuntimeOriginCaller;
      readonly call: Call;
    } & Struct;
    readonly isForceBatch: boolean;
    readonly asForceBatch: {
      readonly calls: Vec<Call>;
    } & Struct;
    readonly type: 'Batch' | 'AsDerivative' | 'BatchAll' | 'DispatchAs' | 'ForceBatch';
  }

  /** @name PalletBabeCall (245) */
  export interface PalletBabeCall extends Enum {
    readonly isReportEquivocation: boolean;
    readonly asReportEquivocation: {
      readonly equivocationProof: SpConsensusSlotsEquivocationProof;
      readonly keyOwnerProof: SpSessionMembershipProof;
    } & Struct;
    readonly isReportEquivocationUnsigned: boolean;
    readonly asReportEquivocationUnsigned: {
      readonly equivocationProof: SpConsensusSlotsEquivocationProof;
      readonly keyOwnerProof: SpSessionMembershipProof;
    } & Struct;
    readonly isPlanConfigChange: boolean;
    readonly asPlanConfigChange: {
      readonly config: SpConsensusBabeDigestsNextConfigDescriptor;
    } & Struct;
    readonly type: 'ReportEquivocation' | 'ReportEquivocationUnsigned' | 'PlanConfigChange';
  }

  /** @name SpConsensusSlotsEquivocationProof (246) */
  export interface SpConsensusSlotsEquivocationProof extends Struct {
    readonly offender: SpConsensusBabeAppPublic;
    readonly slot: u64;
    readonly firstHeader: SpRuntimeHeader;
    readonly secondHeader: SpRuntimeHeader;
  }

  /** @name SpRuntimeHeader (247) */
  export interface SpRuntimeHeader extends Struct {
    readonly parentHash: H256;
    readonly number: Compact<u32>;
    readonly stateRoot: H256;
    readonly extrinsicsRoot: H256;
    readonly digest: SpRuntimeDigest;
  }

  /** @name SpRuntimeBlakeTwo256 (248) */
  export type SpRuntimeBlakeTwo256 = Null;

  /** @name SpConsensusBabeAppPublic (249) */
  export interface SpConsensusBabeAppPublic extends SpCoreSr25519Public {}

  /** @name SpSessionMembershipProof (251) */
  export interface SpSessionMembershipProof extends Struct {
    readonly session: u32;
    readonly trieNodes: Vec<Bytes>;
    readonly validatorCount: u32;
  }

  /** @name SpConsensusBabeDigestsNextConfigDescriptor (252) */
  export interface SpConsensusBabeDigestsNextConfigDescriptor extends Enum {
    readonly isV1: boolean;
    readonly asV1: {
      readonly c: ITuple<[u64, u64]>;
      readonly allowedSlots: SpConsensusBabeAllowedSlots;
    } & Struct;
    readonly type: 'V1';
  }

  /** @name SpConsensusBabeAllowedSlots (253) */
  export interface SpConsensusBabeAllowedSlots extends Enum {
    readonly isPrimarySlots: boolean;
    readonly isPrimaryAndSecondaryPlainSlots: boolean;
    readonly isPrimaryAndSecondaryVRFSlots: boolean;
    readonly type: 'PrimarySlots' | 'PrimaryAndSecondaryPlainSlots' | 'PrimaryAndSecondaryVRFSlots';
  }

  /** @name PalletTimestampCall (254) */
  export interface PalletTimestampCall extends Enum {
    readonly isSet: boolean;
    readonly asSet: {
      readonly now: Compact<u64>;
    } & Struct;
    readonly type: 'Set';
  }

  /** @name PalletAuthorshipCall (256) */
  export interface PalletAuthorshipCall extends Enum {
    readonly isSetUncles: boolean;
    readonly asSetUncles: {
      readonly newUncles: Vec<SpRuntimeHeader>;
    } & Struct;
    readonly type: 'SetUncles';
  }

  /** @name PalletBalancesCall (258) */
  export interface PalletBalancesCall extends Enum {
    readonly isTransfer: boolean;
    readonly asTransfer: {
      readonly dest: AccountId32;
      readonly value: Compact<u128>;
    } & Struct;
    readonly isSetBalance: boolean;
    readonly asSetBalance: {
      readonly who: AccountId32;
      readonly newFree: Compact<u128>;
      readonly newReserved: Compact<u128>;
    } & Struct;
    readonly isForceTransfer: boolean;
    readonly asForceTransfer: {
      readonly source: AccountId32;
      readonly dest: AccountId32;
      readonly value: Compact<u128>;
    } & Struct;
    readonly isTransferKeepAlive: boolean;
    readonly asTransferKeepAlive: {
      readonly dest: AccountId32;
      readonly value: Compact<u128>;
    } & Struct;
    readonly isTransferAll: boolean;
    readonly asTransferAll: {
      readonly dest: AccountId32;
      readonly keepAlive: bool;
    } & Struct;
    readonly isForceUnreserve: boolean;
    readonly asForceUnreserve: {
      readonly who: AccountId32;
      readonly amount: u128;
    } & Struct;
    readonly type: 'Transfer' | 'SetBalance' | 'ForceTransfer' | 'TransferKeepAlive' | 'TransferAll' | 'ForceUnreserve';
  }

  /** @name PalletElectionProviderMultiPhaseCall (259) */
  export interface PalletElectionProviderMultiPhaseCall extends Enum {
    readonly isSubmitUnsigned: boolean;
    readonly asSubmitUnsigned: {
      readonly rawSolution: PalletElectionProviderMultiPhaseRawSolution;
      readonly witness: PalletElectionProviderMultiPhaseSolutionOrSnapshotSize;
    } & Struct;
    readonly isSetMinimumUntrustedScore: boolean;
    readonly asSetMinimumUntrustedScore: {
      readonly maybeNextScore: Option<SpNposElectionsElectionScore>;
    } & Struct;
    readonly isSetEmergencyElectionResult: boolean;
    readonly asSetEmergencyElectionResult: {
      readonly supports: Vec<ITuple<[AccountId32, SpNposElectionsSupport]>>;
    } & Struct;
    readonly isSubmit: boolean;
    readonly asSubmit: {
      readonly rawSolution: PalletElectionProviderMultiPhaseRawSolution;
    } & Struct;
    readonly isGovernanceFallback: boolean;
    readonly asGovernanceFallback: {
      readonly maybeMaxVoters: Option<u32>;
      readonly maybeMaxTargets: Option<u32>;
    } & Struct;
    readonly type: 'SubmitUnsigned' | 'SetMinimumUntrustedScore' | 'SetEmergencyElectionResult' | 'Submit' | 'GovernanceFallback';
  }

  /** @name PalletElectionProviderMultiPhaseRawSolution (260) */
  export interface PalletElectionProviderMultiPhaseRawSolution extends Struct {
    readonly solution: JoystreamNodeRuntimeNposSolution16;
    readonly score: SpNposElectionsElectionScore;
    readonly round: u32;
  }

  /** @name JoystreamNodeRuntimeNposSolution16 (261) */
  export interface JoystreamNodeRuntimeNposSolution16 extends Struct {
    readonly votes1: Vec<ITuple<[Compact<u32>, Compact<u16>]>>;
    readonly votes2: Vec<ITuple<[Compact<u32>, ITuple<[Compact<u16>, Compact<PerU16>]>, Compact<u16>]>>;
    readonly votes3: Vec<ITuple<[Compact<u32>, Vec<ITuple<[Compact<u16>, Compact<PerU16>]>>, Compact<u16>]>>;
    readonly votes4: Vec<ITuple<[Compact<u32>, Vec<ITuple<[Compact<u16>, Compact<PerU16>]>>, Compact<u16>]>>;
    readonly votes5: Vec<ITuple<[Compact<u32>, Vec<ITuple<[Compact<u16>, Compact<PerU16>]>>, Compact<u16>]>>;
    readonly votes6: Vec<ITuple<[Compact<u32>, Vec<ITuple<[Compact<u16>, Compact<PerU16>]>>, Compact<u16>]>>;
    readonly votes7: Vec<ITuple<[Compact<u32>, Vec<ITuple<[Compact<u16>, Compact<PerU16>]>>, Compact<u16>]>>;
    readonly votes8: Vec<ITuple<[Compact<u32>, Vec<ITuple<[Compact<u16>, Compact<PerU16>]>>, Compact<u16>]>>;
    readonly votes9: Vec<ITuple<[Compact<u32>, Vec<ITuple<[Compact<u16>, Compact<PerU16>]>>, Compact<u16>]>>;
    readonly votes10: Vec<ITuple<[Compact<u32>, Vec<ITuple<[Compact<u16>, Compact<PerU16>]>>, Compact<u16>]>>;
    readonly votes11: Vec<ITuple<[Compact<u32>, Vec<ITuple<[Compact<u16>, Compact<PerU16>]>>, Compact<u16>]>>;
    readonly votes12: Vec<ITuple<[Compact<u32>, Vec<ITuple<[Compact<u16>, Compact<PerU16>]>>, Compact<u16>]>>;
    readonly votes13: Vec<ITuple<[Compact<u32>, Vec<ITuple<[Compact<u16>, Compact<PerU16>]>>, Compact<u16>]>>;
    readonly votes14: Vec<ITuple<[Compact<u32>, Vec<ITuple<[Compact<u16>, Compact<PerU16>]>>, Compact<u16>]>>;
    readonly votes15: Vec<ITuple<[Compact<u32>, Vec<ITuple<[Compact<u16>, Compact<PerU16>]>>, Compact<u16>]>>;
    readonly votes16: Vec<ITuple<[Compact<u32>, Vec<ITuple<[Compact<u16>, Compact<PerU16>]>>, Compact<u16>]>>;
  }

  /** @name SpNposElectionsElectionScore (312) */
  export interface SpNposElectionsElectionScore extends Struct {
    readonly minimalStake: u128;
    readonly sumStake: u128;
    readonly sumStakeSquared: u128;
  }

  /** @name PalletElectionProviderMultiPhaseSolutionOrSnapshotSize (313) */
  export interface PalletElectionProviderMultiPhaseSolutionOrSnapshotSize extends Struct {
    readonly voters: Compact<u32>;
    readonly targets: Compact<u32>;
  }

  /** @name SpNposElectionsSupport (317) */
  export interface SpNposElectionsSupport extends Struct {
    readonly total: u128;
    readonly voters: Vec<ITuple<[AccountId32, u128]>>;
  }

  /** @name PalletStakingPalletCall (320) */
  export interface PalletStakingPalletCall extends Enum {
    readonly isBond: boolean;
    readonly asBond: {
      readonly controller: AccountId32;
      readonly value: Compact<u128>;
      readonly payee: PalletStakingRewardDestination;
    } & Struct;
    readonly isBondExtra: boolean;
    readonly asBondExtra: {
      readonly maxAdditional: Compact<u128>;
    } & Struct;
    readonly isUnbond: boolean;
    readonly asUnbond: {
      readonly value: Compact<u128>;
    } & Struct;
    readonly isWithdrawUnbonded: boolean;
    readonly asWithdrawUnbonded: {
      readonly numSlashingSpans: u32;
    } & Struct;
    readonly isValidate: boolean;
    readonly asValidate: {
      readonly prefs: PalletStakingValidatorPrefs;
    } & Struct;
    readonly isNominate: boolean;
    readonly asNominate: {
      readonly targets: Vec<AccountId32>;
    } & Struct;
    readonly isChill: boolean;
    readonly isSetPayee: boolean;
    readonly asSetPayee: {
      readonly payee: PalletStakingRewardDestination;
    } & Struct;
    readonly isSetController: boolean;
    readonly asSetController: {
      readonly controller: AccountId32;
    } & Struct;
    readonly isSetValidatorCount: boolean;
    readonly asSetValidatorCount: {
      readonly new_: Compact<u32>;
    } & Struct;
    readonly isIncreaseValidatorCount: boolean;
    readonly asIncreaseValidatorCount: {
      readonly additional: Compact<u32>;
    } & Struct;
    readonly isScaleValidatorCount: boolean;
    readonly asScaleValidatorCount: {
      readonly factor: Percent;
    } & Struct;
    readonly isForceNoEras: boolean;
    readonly isForceNewEra: boolean;
    readonly isSetInvulnerables: boolean;
    readonly asSetInvulnerables: {
      readonly invulnerables: Vec<AccountId32>;
    } & Struct;
    readonly isForceUnstake: boolean;
    readonly asForceUnstake: {
      readonly stash: AccountId32;
      readonly numSlashingSpans: u32;
    } & Struct;
    readonly isForceNewEraAlways: boolean;
    readonly isCancelDeferredSlash: boolean;
    readonly asCancelDeferredSlash: {
      readonly era: u32;
      readonly slashIndices: Vec<u32>;
    } & Struct;
    readonly isPayoutStakers: boolean;
    readonly asPayoutStakers: {
      readonly validatorStash: AccountId32;
      readonly era: u32;
    } & Struct;
    readonly isRebond: boolean;
    readonly asRebond: {
      readonly value: Compact<u128>;
    } & Struct;
    readonly isSetHistoryDepth: boolean;
    readonly asSetHistoryDepth: {
      readonly newHistoryDepth: Compact<u32>;
      readonly eraItemsDeleted: Compact<u32>;
    } & Struct;
    readonly isReapStash: boolean;
    readonly asReapStash: {
      readonly stash: AccountId32;
      readonly numSlashingSpans: u32;
    } & Struct;
    readonly isKick: boolean;
    readonly asKick: {
      readonly who: Vec<AccountId32>;
    } & Struct;
    readonly isSetStakingConfigs: boolean;
    readonly asSetStakingConfigs: {
      readonly minNominatorBond: PalletStakingPalletConfigOpU128;
      readonly minValidatorBond: PalletStakingPalletConfigOpU128;
      readonly maxNominatorCount: PalletStakingPalletConfigOpU32;
      readonly maxValidatorCount: PalletStakingPalletConfigOpU32;
      readonly chillThreshold: PalletStakingPalletConfigOpPercent;
      readonly minCommission: PalletStakingPalletConfigOpPerbill;
    } & Struct;
    readonly isChillOther: boolean;
    readonly asChillOther: {
      readonly controller: AccountId32;
    } & Struct;
    readonly isForceApplyMinCommission: boolean;
    readonly asForceApplyMinCommission: {
      readonly validatorStash: AccountId32;
    } & Struct;
    readonly type: 'Bond' | 'BondExtra' | 'Unbond' | 'WithdrawUnbonded' | 'Validate' | 'Nominate' | 'Chill' | 'SetPayee' | 'SetController' | 'SetValidatorCount' | 'IncreaseValidatorCount' | 'ScaleValidatorCount' | 'ForceNoEras' | 'ForceNewEra' | 'SetInvulnerables' | 'ForceUnstake' | 'ForceNewEraAlways' | 'CancelDeferredSlash' | 'PayoutStakers' | 'Rebond' | 'SetHistoryDepth' | 'ReapStash' | 'Kick' | 'SetStakingConfigs' | 'ChillOther' | 'ForceApplyMinCommission';
  }

  /** @name PalletStakingRewardDestination (321) */
  export interface PalletStakingRewardDestination extends Enum {
    readonly isStaked: boolean;
    readonly isStash: boolean;
    readonly isController: boolean;
    readonly isAccount: boolean;
    readonly asAccount: AccountId32;
    readonly isNone: boolean;
    readonly type: 'Staked' | 'Stash' | 'Controller' | 'Account' | 'None';
  }

  /** @name PalletStakingPalletConfigOpU128 (325) */
  export interface PalletStakingPalletConfigOpU128 extends Enum {
    readonly isNoop: boolean;
    readonly isSet: boolean;
    readonly asSet: u128;
    readonly isRemove: boolean;
    readonly type: 'Noop' | 'Set' | 'Remove';
  }

  /** @name PalletStakingPalletConfigOpU32 (326) */
  export interface PalletStakingPalletConfigOpU32 extends Enum {
    readonly isNoop: boolean;
    readonly isSet: boolean;
    readonly asSet: u32;
    readonly isRemove: boolean;
    readonly type: 'Noop' | 'Set' | 'Remove';
  }

  /** @name PalletStakingPalletConfigOpPercent (327) */
  export interface PalletStakingPalletConfigOpPercent extends Enum {
    readonly isNoop: boolean;
    readonly isSet: boolean;
    readonly asSet: Percent;
    readonly isRemove: boolean;
    readonly type: 'Noop' | 'Set' | 'Remove';
  }

  /** @name PalletStakingPalletConfigOpPerbill (328) */
  export interface PalletStakingPalletConfigOpPerbill extends Enum {
    readonly isNoop: boolean;
    readonly isSet: boolean;
    readonly asSet: Perbill;
    readonly isRemove: boolean;
    readonly type: 'Noop' | 'Set' | 'Remove';
  }

  /** @name PalletSessionCall (329) */
  export interface PalletSessionCall extends Enum {
    readonly isSetKeys: boolean;
    readonly asSetKeys: {
      readonly keys_: JoystreamNodeRuntimeSessionKeys;
      readonly proof: Bytes;
    } & Struct;
    readonly isPurgeKeys: boolean;
    readonly type: 'SetKeys' | 'PurgeKeys';
  }

  /** @name JoystreamNodeRuntimeSessionKeys (330) */
  export interface JoystreamNodeRuntimeSessionKeys extends Struct {
    readonly grandpa: SpFinalityGrandpaAppPublic;
    readonly babe: SpConsensusBabeAppPublic;
    readonly imOnline: PalletImOnlineSr25519AppSr25519Public;
    readonly authorityDiscovery: SpAuthorityDiscoveryAppPublic;
  }

  /** @name SpAuthorityDiscoveryAppPublic (331) */
  export interface SpAuthorityDiscoveryAppPublic extends SpCoreSr25519Public {}

  /** @name PalletGrandpaCall (332) */
  export interface PalletGrandpaCall extends Enum {
    readonly isReportEquivocation: boolean;
    readonly asReportEquivocation: {
      readonly equivocationProof: SpFinalityGrandpaEquivocationProof;
      readonly keyOwnerProof: SpSessionMembershipProof;
    } & Struct;
    readonly isReportEquivocationUnsigned: boolean;
    readonly asReportEquivocationUnsigned: {
      readonly equivocationProof: SpFinalityGrandpaEquivocationProof;
      readonly keyOwnerProof: SpSessionMembershipProof;
    } & Struct;
    readonly isNoteStalled: boolean;
    readonly asNoteStalled: {
      readonly delay: u32;
      readonly bestFinalizedBlockNumber: u32;
    } & Struct;
    readonly type: 'ReportEquivocation' | 'ReportEquivocationUnsigned' | 'NoteStalled';
  }

  /** @name SpFinalityGrandpaEquivocationProof (333) */
  export interface SpFinalityGrandpaEquivocationProof extends Struct {
    readonly setId: u64;
    readonly equivocation: SpFinalityGrandpaEquivocation;
  }

  /** @name SpFinalityGrandpaEquivocation (334) */
  export interface SpFinalityGrandpaEquivocation extends Enum {
    readonly isPrevote: boolean;
    readonly asPrevote: FinalityGrandpaEquivocationPrevote;
    readonly isPrecommit: boolean;
    readonly asPrecommit: FinalityGrandpaEquivocationPrecommit;
    readonly type: 'Prevote' | 'Precommit';
  }

  /** @name FinalityGrandpaEquivocationPrevote (335) */
  export interface FinalityGrandpaEquivocationPrevote extends Struct {
    readonly roundNumber: u64;
    readonly identity: SpFinalityGrandpaAppPublic;
    readonly first: ITuple<[FinalityGrandpaPrevote, SpFinalityGrandpaAppSignature]>;
    readonly second: ITuple<[FinalityGrandpaPrevote, SpFinalityGrandpaAppSignature]>;
  }

  /** @name FinalityGrandpaPrevote (336) */
  export interface FinalityGrandpaPrevote extends Struct {
    readonly targetHash: H256;
    readonly targetNumber: u32;
  }

  /** @name SpFinalityGrandpaAppSignature (337) */
  export interface SpFinalityGrandpaAppSignature extends SpCoreEd25519Signature {}

  /** @name SpCoreEd25519Signature (338) */
  export interface SpCoreEd25519Signature extends U8aFixed {}

  /** @name FinalityGrandpaEquivocationPrecommit (341) */
  export interface FinalityGrandpaEquivocationPrecommit extends Struct {
    readonly roundNumber: u64;
    readonly identity: SpFinalityGrandpaAppPublic;
    readonly first: ITuple<[FinalityGrandpaPrecommit, SpFinalityGrandpaAppSignature]>;
    readonly second: ITuple<[FinalityGrandpaPrecommit, SpFinalityGrandpaAppSignature]>;
  }

  /** @name FinalityGrandpaPrecommit (342) */
  export interface FinalityGrandpaPrecommit extends Struct {
    readonly targetHash: H256;
    readonly targetNumber: u32;
  }

  /** @name PalletImOnlineCall (344) */
  export interface PalletImOnlineCall extends Enum {
    readonly isHeartbeat: boolean;
    readonly asHeartbeat: {
      readonly heartbeat: PalletImOnlineHeartbeat;
      readonly signature: PalletImOnlineSr25519AppSr25519Signature;
    } & Struct;
    readonly type: 'Heartbeat';
  }

  /** @name PalletImOnlineHeartbeat (345) */
  export interface PalletImOnlineHeartbeat extends Struct {
    readonly blockNumber: u32;
    readonly networkState: SpCoreOffchainOpaqueNetworkState;
    readonly sessionIndex: u32;
    readonly authorityIndex: u32;
    readonly validatorsLen: u32;
  }

  /** @name SpCoreOffchainOpaqueNetworkState (346) */
  export interface SpCoreOffchainOpaqueNetworkState extends Struct {
    readonly peerId: Bytes;
    readonly externalAddresses: Vec<Bytes>;
  }

  /** @name PalletImOnlineSr25519AppSr25519Signature (350) */
  export interface PalletImOnlineSr25519AppSr25519Signature extends SpCoreSr25519Signature {}

  /** @name SpCoreSr25519Signature (351) */
  export interface SpCoreSr25519Signature extends U8aFixed {}

  /** @name PalletSudoCall (352) */
  export interface PalletSudoCall extends Enum {
    readonly isSudo: boolean;
    readonly asSudo: {
      readonly call: Call;
    } & Struct;
    readonly isSudoUncheckedWeight: boolean;
    readonly asSudoUncheckedWeight: {
      readonly call: Call;
      readonly weight: u64;
    } & Struct;
    readonly isSetKey: boolean;
    readonly asSetKey: {
      readonly new_: AccountId32;
    } & Struct;
    readonly isSudoAs: boolean;
    readonly asSudoAs: {
      readonly who: AccountId32;
      readonly call: Call;
    } & Struct;
    readonly type: 'Sudo' | 'SudoUncheckedWeight' | 'SetKey' | 'SudoAs';
  }

  /** @name PalletBagsListCall (353) */
  export interface PalletBagsListCall extends Enum {
    readonly isRebag: boolean;
    readonly asRebag: {
      readonly dislocated: AccountId32;
    } & Struct;
    readonly isPutInFrontOf: boolean;
    readonly asPutInFrontOf: {
      readonly lighter: AccountId32;
    } & Struct;
    readonly type: 'Rebag' | 'PutInFrontOf';
  }

  /** @name PalletVestingCall (354) */
  export interface PalletVestingCall extends Enum {
    readonly isVest: boolean;
    readonly isVestOther: boolean;
    readonly asVestOther: {
      readonly target: AccountId32;
    } & Struct;
    readonly isVestedTransfer: boolean;
    readonly asVestedTransfer: {
      readonly target: AccountId32;
      readonly schedule: PalletVestingVestingInfo;
    } & Struct;
    readonly isForceVestedTransfer: boolean;
    readonly asForceVestedTransfer: {
      readonly source: AccountId32;
      readonly target: AccountId32;
      readonly schedule: PalletVestingVestingInfo;
    } & Struct;
    readonly isMergeSchedules: boolean;
    readonly asMergeSchedules: {
      readonly schedule1Index: u32;
      readonly schedule2Index: u32;
    } & Struct;
    readonly type: 'Vest' | 'VestOther' | 'VestedTransfer' | 'ForceVestedTransfer' | 'MergeSchedules';
  }

  /** @name PalletVestingVestingInfo (355) */
  export interface PalletVestingVestingInfo extends Struct {
    readonly locked: u128;
    readonly perBlock: u128;
    readonly startingBlock: u32;
  }

  /** @name PalletMultisigCall (356) */
  export interface PalletMultisigCall extends Enum {
    readonly isAsMultiThreshold1: boolean;
    readonly asAsMultiThreshold1: {
      readonly otherSignatories: Vec<AccountId32>;
      readonly call: Call;
    } & Struct;
    readonly isAsMulti: boolean;
    readonly asAsMulti: {
      readonly threshold: u16;
      readonly otherSignatories: Vec<AccountId32>;
      readonly maybeTimepoint: Option<PalletMultisigTimepoint>;
      readonly call: WrapperKeepOpaque<Call>;
      readonly storeCall: bool;
      readonly maxWeight: u64;
    } & Struct;
    readonly isApproveAsMulti: boolean;
    readonly asApproveAsMulti: {
      readonly threshold: u16;
      readonly otherSignatories: Vec<AccountId32>;
      readonly maybeTimepoint: Option<PalletMultisigTimepoint>;
      readonly callHash: U8aFixed;
      readonly maxWeight: u64;
    } & Struct;
    readonly isCancelAsMulti: boolean;
    readonly asCancelAsMulti: {
      readonly threshold: u16;
      readonly otherSignatories: Vec<AccountId32>;
      readonly timepoint: PalletMultisigTimepoint;
      readonly callHash: U8aFixed;
    } & Struct;
    readonly type: 'AsMultiThreshold1' | 'AsMulti' | 'ApproveAsMulti' | 'CancelAsMulti';
  }

  /** @name PalletCouncilCall (359) */
  export interface PalletCouncilCall extends Enum {
    readonly isAnnounceCandidacy: boolean;
    readonly asAnnounceCandidacy: {
      readonly membershipId: u64;
      readonly stakingAccountId: AccountId32;
      readonly rewardAccountId: AccountId32;
      readonly stake: u128;
    } & Struct;
    readonly isReleaseCandidacyStake: boolean;
    readonly asReleaseCandidacyStake: {
      readonly membershipId: u64;
    } & Struct;
    readonly isWithdrawCandidacy: boolean;
    readonly asWithdrawCandidacy: {
      readonly membershipId: u64;
    } & Struct;
    readonly isSetCandidacyNote: boolean;
    readonly asSetCandidacyNote: {
      readonly membershipId: u64;
      readonly note: Bytes;
    } & Struct;
    readonly isSetBudget: boolean;
    readonly asSetBudget: {
      readonly balance: u128;
    } & Struct;
    readonly isPlanBudgetRefill: boolean;
    readonly asPlanBudgetRefill: {
      readonly nextRefill: u32;
    } & Struct;
    readonly isSetBudgetIncrement: boolean;
    readonly asSetBudgetIncrement: {
      readonly budgetIncrement: u128;
    } & Struct;
    readonly isSetCouncilorReward: boolean;
    readonly asSetCouncilorReward: {
      readonly councilorReward: u128;
    } & Struct;
    readonly isFundingRequest: boolean;
    readonly asFundingRequest: {
      readonly fundingRequests: Vec<PalletCommonFundingRequestParameters>;
    } & Struct;
    readonly isFundCouncilBudget: boolean;
    readonly asFundCouncilBudget: {
      readonly memberId: u64;
      readonly amount: u128;
      readonly rationale: Bytes;
    } & Struct;
    readonly isCouncilorRemark: boolean;
    readonly asCouncilorRemark: {
      readonly councilorId: u64;
      readonly msg: Bytes;
    } & Struct;
    readonly isCandidateRemark: boolean;
    readonly asCandidateRemark: {
      readonly candidateId: u64;
      readonly msg: Bytes;
    } & Struct;
    readonly type: 'AnnounceCandidacy' | 'ReleaseCandidacyStake' | 'WithdrawCandidacy' | 'SetCandidacyNote' | 'SetBudget' | 'PlanBudgetRefill' | 'SetBudgetIncrement' | 'SetCouncilorReward' | 'FundingRequest' | 'FundCouncilBudget' | 'CouncilorRemark' | 'CandidateRemark';
  }

  /** @name PalletReferendumCall (360) */
  export interface PalletReferendumCall extends Enum {
    readonly isVote: boolean;
    readonly asVote: {
      readonly commitment: H256;
      readonly stake: u128;
    } & Struct;
    readonly isRevealVote: boolean;
    readonly asRevealVote: {
      readonly salt: Bytes;
      readonly voteOptionId: u64;
    } & Struct;
    readonly isReleaseVoteStake: boolean;
    readonly type: 'Vote' | 'RevealVote' | 'ReleaseVoteStake';
  }

  /** @name PalletMembershipCall (361) */
  export interface PalletMembershipCall extends Enum {
    readonly isBuyMembership: boolean;
    readonly asBuyMembership: {
      readonly params: PalletMembershipBuyMembershipParameters;
    } & Struct;
    readonly isUpdateProfile: boolean;
    readonly asUpdateProfile: {
      readonly memberId: u64;
      readonly handle: Option<Bytes>;
      readonly metadata: Option<Bytes>;
    } & Struct;
    readonly isUpdateAccounts: boolean;
    readonly asUpdateAccounts: {
      readonly memberId: u64;
      readonly newRootAccount: Option<AccountId32>;
      readonly newControllerAccount: Option<AccountId32>;
    } & Struct;
    readonly isUpdateProfileVerification: boolean;
    readonly asUpdateProfileVerification: {
      readonly workerId: u64;
      readonly targetMemberId: u64;
      readonly isVerified: bool;
    } & Struct;
    readonly isSetReferralCut: boolean;
    readonly asSetReferralCut: {
      readonly percentValue: u8;
    } & Struct;
    readonly isTransferInvites: boolean;
    readonly asTransferInvites: {
      readonly sourceMemberId: u64;
      readonly targetMemberId: u64;
      readonly numberOfInvites: u32;
    } & Struct;
    readonly isInviteMember: boolean;
    readonly asInviteMember: {
      readonly params: PalletMembershipInviteMembershipParameters;
    } & Struct;
    readonly isGiftMembership: boolean;
    readonly asGiftMembership: {
      readonly params: PalletMembershipGiftMembershipParameters;
    } & Struct;
    readonly isSetMembershipPrice: boolean;
    readonly asSetMembershipPrice: {
      readonly newPrice: u128;
    } & Struct;
    readonly isSetLeaderInvitationQuota: boolean;
    readonly asSetLeaderInvitationQuota: {
      readonly invitationQuota: u32;
    } & Struct;
    readonly isSetInitialInvitationBalance: boolean;
    readonly asSetInitialInvitationBalance: {
      readonly newInitialBalance: u128;
    } & Struct;
    readonly isSetInitialInvitationCount: boolean;
    readonly asSetInitialInvitationCount: {
      readonly newInvitationCount: u32;
    } & Struct;
    readonly isAddStakingAccountCandidate: boolean;
    readonly asAddStakingAccountCandidate: {
      readonly memberId: u64;
    } & Struct;
    readonly isRemoveStakingAccount: boolean;
    readonly asRemoveStakingAccount: {
      readonly memberId: u64;
    } & Struct;
    readonly isConfirmStakingAccount: boolean;
    readonly asConfirmStakingAccount: {
      readonly memberId: u64;
      readonly stakingAccountId: AccountId32;
    } & Struct;
    readonly isMemberRemark: boolean;
    readonly asMemberRemark: {
      readonly memberId: u64;
      readonly msg: Bytes;
    } & Struct;
    readonly isCreateFoundingMember: boolean;
    readonly asCreateFoundingMember: {
      readonly params: PalletMembershipCreateFoundingMemberParameters;
    } & Struct;
    readonly type: 'BuyMembership' | 'UpdateProfile' | 'UpdateAccounts' | 'UpdateProfileVerification' | 'SetReferralCut' | 'TransferInvites' | 'InviteMember' | 'GiftMembership' | 'SetMembershipPrice' | 'SetLeaderInvitationQuota' | 'SetInitialInvitationBalance' | 'SetInitialInvitationCount' | 'AddStakingAccountCandidate' | 'RemoveStakingAccount' | 'ConfirmStakingAccount' | 'MemberRemark' | 'CreateFoundingMember';
  }

  /** @name PalletForumCall (362) */
  export interface PalletForumCall extends Enum {
    readonly isUpdateCategoryMembershipOfModerator: boolean;
    readonly asUpdateCategoryMembershipOfModerator: {
      readonly moderatorId: u64;
      readonly categoryId: u64;
      readonly newValue: bool;
    } & Struct;
    readonly isCreateCategory: boolean;
    readonly asCreateCategory: {
      readonly parentCategoryId: Option<u64>;
      readonly title: Bytes;
      readonly description: Bytes;
    } & Struct;
    readonly isUpdateCategoryArchivalStatus: boolean;
    readonly asUpdateCategoryArchivalStatus: {
      readonly actor: PalletForumPrivilegedActor;
      readonly categoryId: u64;
      readonly newArchivalStatus: bool;
    } & Struct;
    readonly isUpdateCategoryTitle: boolean;
    readonly asUpdateCategoryTitle: {
      readonly actor: PalletForumPrivilegedActor;
      readonly categoryId: u64;
      readonly title: Bytes;
    } & Struct;
    readonly isUpdateCategoryDescription: boolean;
    readonly asUpdateCategoryDescription: {
      readonly actor: PalletForumPrivilegedActor;
      readonly categoryId: u64;
      readonly description: Bytes;
    } & Struct;
    readonly isDeleteCategory: boolean;
    readonly asDeleteCategory: {
      readonly actor: PalletForumPrivilegedActor;
      readonly categoryId: u64;
    } & Struct;
    readonly isCreateThread: boolean;
    readonly asCreateThread: {
      readonly forumUserId: u64;
      readonly categoryId: u64;
      readonly metadata: Bytes;
      readonly text: Bytes;
    } & Struct;
    readonly isEditThreadMetadata: boolean;
    readonly asEditThreadMetadata: {
      readonly forumUserId: u64;
      readonly categoryId: u64;
      readonly threadId: u64;
      readonly newMetadata: Bytes;
    } & Struct;
    readonly isDeleteThread: boolean;
    readonly asDeleteThread: {
      readonly forumUserId: u64;
      readonly categoryId: u64;
      readonly threadId: u64;
      readonly hide: bool;
    } & Struct;
    readonly isMoveThreadToCategory: boolean;
    readonly asMoveThreadToCategory: {
      readonly actor: PalletForumPrivilegedActor;
      readonly categoryId: u64;
      readonly threadId: u64;
      readonly newCategoryId: u64;
    } & Struct;
    readonly isModerateThread: boolean;
    readonly asModerateThread: {
      readonly actor: PalletForumPrivilegedActor;
      readonly categoryId: u64;
      readonly threadId: u64;
      readonly rationale: Bytes;
    } & Struct;
    readonly isAddPost: boolean;
    readonly asAddPost: {
      readonly forumUserId: u64;
      readonly categoryId: u64;
      readonly threadId: u64;
      readonly text: Bytes;
      readonly editable: bool;
    } & Struct;
    readonly isReactPost: boolean;
    readonly asReactPost: {
      readonly forumUserId: u64;
      readonly categoryId: u64;
      readonly threadId: u64;
      readonly postId: u64;
      readonly react: u64;
    } & Struct;
    readonly isEditPostText: boolean;
    readonly asEditPostText: {
      readonly forumUserId: u64;
      readonly categoryId: u64;
      readonly threadId: u64;
      readonly postId: u64;
      readonly newText: Bytes;
    } & Struct;
    readonly isModeratePost: boolean;
    readonly asModeratePost: {
      readonly actor: PalletForumPrivilegedActor;
      readonly categoryId: u64;
      readonly threadId: u64;
      readonly postId: u64;
      readonly rationale: Bytes;
    } & Struct;
    readonly isDeletePosts: boolean;
    readonly asDeletePosts: {
      readonly forumUserId: u64;
      readonly posts: BTreeMap<PalletForumExtendedPostIdObject, bool>;
      readonly rationale: Bytes;
    } & Struct;
    readonly isSetStickiedThreads: boolean;
    readonly asSetStickiedThreads: {
      readonly actor: PalletForumPrivilegedActor;
      readonly categoryId: u64;
      readonly stickiedIds: Vec<u64>;
    } & Struct;
    readonly type: 'UpdateCategoryMembershipOfModerator' | 'CreateCategory' | 'UpdateCategoryArchivalStatus' | 'UpdateCategoryTitle' | 'UpdateCategoryDescription' | 'DeleteCategory' | 'CreateThread' | 'EditThreadMetadata' | 'DeleteThread' | 'MoveThreadToCategory' | 'ModerateThread' | 'AddPost' | 'ReactPost' | 'EditPostText' | 'ModeratePost' | 'DeletePosts' | 'SetStickiedThreads';
  }

  /** @name PalletConstitutionCall (363) */
  export interface PalletConstitutionCall extends Enum {
    readonly isAmendConstitution: boolean;
    readonly asAmendConstitution: {
      readonly constitutionText: Bytes;
    } & Struct;
    readonly type: 'AmendConstitution';
  }

  /** @name PalletContentCall (365) */
  export interface PalletContentCall extends Enum {
    readonly isCreateCuratorGroup: boolean;
    readonly asCreateCuratorGroup: {
      readonly isActive: bool;
      readonly permissionsByLevel: BTreeMap<u8, BTreeSet<PalletContentPermissionsCuratorGroupContentModerationAction>>;
    } & Struct;
    readonly isUpdateCuratorGroupPermissions: boolean;
    readonly asUpdateCuratorGroupPermissions: {
      readonly curatorGroupId: u64;
      readonly permissionsByLevel: BTreeMap<u8, BTreeSet<PalletContentPermissionsCuratorGroupContentModerationAction>>;
    } & Struct;
    readonly isSetCuratorGroupStatus: boolean;
    readonly asSetCuratorGroupStatus: {
      readonly curatorGroupId: u64;
      readonly isActive: bool;
    } & Struct;
    readonly isAddCuratorToGroup: boolean;
    readonly asAddCuratorToGroup: {
      readonly curatorGroupId: u64;
      readonly curatorId: u64;
      readonly permissions: BTreeSet<PalletContentChannelActionPermission>;
    } & Struct;
    readonly isRemoveCuratorFromGroup: boolean;
    readonly asRemoveCuratorFromGroup: {
      readonly curatorGroupId: u64;
      readonly curatorId: u64;
    } & Struct;
    readonly isCreateChannel: boolean;
    readonly asCreateChannel: {
      readonly channelOwner: PalletContentChannelOwner;
      readonly params: PalletContentChannelCreationParametersRecord;
    } & Struct;
    readonly isUpdateChannel: boolean;
    readonly asUpdateChannel: {
      readonly actor: PalletContentPermissionsContentActor;
      readonly channelId: u64;
      readonly params: PalletContentChannelUpdateParametersRecord;
    } & Struct;
    readonly isUpdateChannelPrivilegeLevel: boolean;
    readonly asUpdateChannelPrivilegeLevel: {
      readonly channelId: u64;
      readonly newPrivilegeLevel: u8;
    } & Struct;
    readonly isSetChannelPausedFeaturesAsModerator: boolean;
    readonly asSetChannelPausedFeaturesAsModerator: {
      readonly actor: PalletContentPermissionsContentActor;
      readonly channelId: u64;
      readonly newPausedFeatures: BTreeSet<PalletContentPermissionsCuratorGroupPausableChannelFeature>;
      readonly rationale: Bytes;
    } & Struct;
    readonly isDeleteChannel: boolean;
    readonly asDeleteChannel: {
      readonly actor: PalletContentPermissionsContentActor;
      readonly channelId: u64;
      readonly numObjectsToDelete: u64;
    } & Struct;
    readonly isDeleteChannelAssetsAsModerator: boolean;
    readonly asDeleteChannelAssetsAsModerator: {
      readonly actor: PalletContentPermissionsContentActor;
      readonly channelId: u64;
      readonly assetsToRemove: BTreeSet<u64>;
      readonly rationale: Bytes;
    } & Struct;
    readonly isDeleteChannelAsModerator: boolean;
    readonly asDeleteChannelAsModerator: {
      readonly actor: PalletContentPermissionsContentActor;
      readonly channelId: u64;
      readonly numObjectsToDelete: u64;
      readonly rationale: Bytes;
    } & Struct;
    readonly isSetChannelVisibilityAsModerator: boolean;
    readonly asSetChannelVisibilityAsModerator: {
      readonly actor: PalletContentPermissionsContentActor;
      readonly channelId: u64;
      readonly isHidden: bool;
      readonly rationale: Bytes;
    } & Struct;
    readonly isCreateVideo: boolean;
    readonly asCreateVideo: {
      readonly actor: PalletContentPermissionsContentActor;
      readonly channelId: u64;
      readonly params: PalletContentVideoCreationParametersRecord;
    } & Struct;
    readonly isUpdateVideo: boolean;
    readonly asUpdateVideo: {
      readonly actor: PalletContentPermissionsContentActor;
      readonly videoId: u64;
      readonly params: PalletContentVideoUpdateParametersRecord;
    } & Struct;
    readonly isDeleteVideo: boolean;
    readonly asDeleteVideo: {
      readonly actor: PalletContentPermissionsContentActor;
      readonly videoId: u64;
      readonly numObjectsToDelete: u64;
    } & Struct;
    readonly isDeleteVideoAssetsAsModerator: boolean;
    readonly asDeleteVideoAssetsAsModerator: {
      readonly actor: PalletContentPermissionsContentActor;
      readonly videoId: u64;
      readonly assetsToRemove: BTreeSet<u64>;
      readonly rationale: Bytes;
    } & Struct;
    readonly isDeleteVideoAsModerator: boolean;
    readonly asDeleteVideoAsModerator: {
      readonly actor: PalletContentPermissionsContentActor;
      readonly videoId: u64;
      readonly numObjectsToDelete: u64;
      readonly rationale: Bytes;
    } & Struct;
    readonly isSetVideoVisibilityAsModerator: boolean;
    readonly asSetVideoVisibilityAsModerator: {
      readonly actor: PalletContentPermissionsContentActor;
      readonly videoId: u64;
      readonly isHidden: bool;
      readonly rationale: Bytes;
    } & Struct;
    readonly isUpdateChannelPayouts: boolean;
    readonly asUpdateChannelPayouts: {
      readonly params: PalletContentUpdateChannelPayoutsParametersRecord;
    } & Struct;
    readonly isClaimChannelReward: boolean;
    readonly asClaimChannelReward: {
      readonly actor: PalletContentPermissionsContentActor;
      readonly proof: Vec<PalletContentProofElementRecord>;
      readonly item: PalletContentPullPaymentElement;
    } & Struct;
    readonly isWithdrawFromChannelBalance: boolean;
    readonly asWithdrawFromChannelBalance: {
      readonly actor: PalletContentPermissionsContentActor;
      readonly channelId: u64;
      readonly amount: u128;
    } & Struct;
    readonly isUpdateChannelStateBloatBond: boolean;
    readonly asUpdateChannelStateBloatBond: {
      readonly newChannelStateBloatBond: u128;
    } & Struct;
    readonly isUpdateVideoStateBloatBond: boolean;
    readonly asUpdateVideoStateBloatBond: {
      readonly newVideoStateBloatBond: u128;
    } & Struct;
    readonly isClaimAndWithdrawChannelReward: boolean;
    readonly asClaimAndWithdrawChannelReward: {
      readonly actor: PalletContentPermissionsContentActor;
      readonly proof: Vec<PalletContentProofElementRecord>;
      readonly item: PalletContentPullPaymentElement;
    } & Struct;
    readonly isIssueNft: boolean;
    readonly asIssueNft: {
      readonly actor: PalletContentPermissionsContentActor;
      readonly videoId: u64;
      readonly params: PalletContentNftTypesNftIssuanceParametersRecord;
    } & Struct;
    readonly isDestroyNft: boolean;
    readonly asDestroyNft: {
      readonly actor: PalletContentPermissionsContentActor;
      readonly videoId: u64;
    } & Struct;
    readonly isStartOpenAuction: boolean;
    readonly asStartOpenAuction: {
      readonly ownerId: PalletContentPermissionsContentActor;
      readonly videoId: u64;
      readonly auctionParams: PalletContentNftTypesOpenAuctionParamsRecord;
    } & Struct;
    readonly isStartEnglishAuction: boolean;
    readonly asStartEnglishAuction: {
      readonly ownerId: PalletContentPermissionsContentActor;
      readonly videoId: u64;
      readonly auctionParams: PalletContentNftTypesEnglishAuctionParamsRecord;
    } & Struct;
    readonly isCancelEnglishAuction: boolean;
    readonly asCancelEnglishAuction: {
      readonly ownerId: PalletContentPermissionsContentActor;
      readonly videoId: u64;
    } & Struct;
    readonly isCancelOpenAuction: boolean;
    readonly asCancelOpenAuction: {
      readonly ownerId: PalletContentPermissionsContentActor;
      readonly videoId: u64;
    } & Struct;
    readonly isCancelOffer: boolean;
    readonly asCancelOffer: {
      readonly ownerId: PalletContentPermissionsContentActor;
      readonly videoId: u64;
    } & Struct;
    readonly isCancelBuyNow: boolean;
    readonly asCancelBuyNow: {
      readonly ownerId: PalletContentPermissionsContentActor;
      readonly videoId: u64;
    } & Struct;
    readonly isUpdateBuyNowPrice: boolean;
    readonly asUpdateBuyNowPrice: {
      readonly ownerId: PalletContentPermissionsContentActor;
      readonly videoId: u64;
      readonly newPrice: u128;
    } & Struct;
    readonly isMakeOpenAuctionBid: boolean;
    readonly asMakeOpenAuctionBid: {
      readonly participantId: u64;
      readonly videoId: u64;
      readonly bidAmount: u128;
    } & Struct;
    readonly isMakeEnglishAuctionBid: boolean;
    readonly asMakeEnglishAuctionBid: {
      readonly participantId: u64;
      readonly videoId: u64;
      readonly bidAmount: u128;
    } & Struct;
    readonly isCancelOpenAuctionBid: boolean;
    readonly asCancelOpenAuctionBid: {
      readonly participantId: u64;
      readonly videoId: u64;
    } & Struct;
    readonly isSettleEnglishAuction: boolean;
    readonly asSettleEnglishAuction: {
      readonly videoId: u64;
    } & Struct;
    readonly isPickOpenAuctionWinner: boolean;
    readonly asPickOpenAuctionWinner: {
      readonly ownerId: PalletContentPermissionsContentActor;
      readonly videoId: u64;
      readonly winnerId: u64;
      readonly commit: u128;
    } & Struct;
    readonly isOfferNft: boolean;
    readonly asOfferNft: {
      readonly videoId: u64;
      readonly ownerId: PalletContentPermissionsContentActor;
      readonly to: u64;
      readonly price: Option<u128>;
    } & Struct;
    readonly isSlingNftBack: boolean;
    readonly asSlingNftBack: {
      readonly videoId: u64;
      readonly ownerId: PalletContentPermissionsContentActor;
    } & Struct;
    readonly isAcceptIncomingOffer: boolean;
    readonly asAcceptIncomingOffer: {
      readonly videoId: u64;
      readonly witnessPrice: Option<u128>;
    } & Struct;
    readonly isSellNft: boolean;
    readonly asSellNft: {
      readonly videoId: u64;
      readonly ownerId: PalletContentPermissionsContentActor;
      readonly price: u128;
    } & Struct;
    readonly isBuyNft: boolean;
    readonly asBuyNft: {
      readonly videoId: u64;
      readonly participantId: u64;
      readonly witnessPrice: u128;
    } & Struct;
    readonly isToggleNftLimits: boolean;
    readonly asToggleNftLimits: {
      readonly enabled: bool;
    } & Struct;
    readonly isChannelOwnerRemark: boolean;
    readonly asChannelOwnerRemark: {
      readonly channelId: u64;
      readonly msg: Bytes;
    } & Struct;
    readonly isChannelAgentRemark: boolean;
    readonly asChannelAgentRemark: {
      readonly actor: PalletContentPermissionsContentActor;
      readonly channelId: u64;
      readonly msg: Bytes;
    } & Struct;
    readonly isNftOwnerRemark: boolean;
    readonly asNftOwnerRemark: {
      readonly actor: PalletContentPermissionsContentActor;
      readonly videoId: u64;
      readonly msg: Bytes;
    } & Struct;
    readonly isInitializeChannelTransfer: boolean;
    readonly asInitializeChannelTransfer: {
      readonly channelId: u64;
      readonly actor: PalletContentPermissionsContentActor;
      readonly transferParams: PalletContentInitTransferParameters;
    } & Struct;
    readonly isCancelChannelTransfer: boolean;
    readonly asCancelChannelTransfer: {
      readonly channelId: u64;
      readonly actor: PalletContentPermissionsContentActor;
    } & Struct;
    readonly isAcceptChannelTransfer: boolean;
    readonly asAcceptChannelTransfer: {
      readonly channelId: u64;
      readonly commitmentParams: PalletContentTransferCommitmentParameters;
    } & Struct;
    readonly isUpdateGlobalNftLimit: boolean;
    readonly asUpdateGlobalNftLimit: {
      readonly nftLimitPeriod: PalletContentNftLimitPeriod;
      readonly limit: u64;
    } & Struct;
    readonly isUpdateChannelNftLimit: boolean;
    readonly asUpdateChannelNftLimit: {
      readonly actor: PalletContentPermissionsContentActor;
      readonly nftLimitPeriod: PalletContentNftLimitPeriod;
      readonly channelId: u64;
      readonly limit: u64;
    } & Struct;
    readonly isIssueCreatorToken: boolean;
    readonly asIssueCreatorToken: {
      readonly actor: PalletContentPermissionsContentActor;
      readonly channelId: u64;
      readonly params: PalletProjectTokenTokenIssuanceParameters;
    } & Struct;
    readonly isInitCreatorTokenSale: boolean;
    readonly asInitCreatorTokenSale: {
      readonly actor: PalletContentPermissionsContentActor;
      readonly channelId: u64;
      readonly params: PalletProjectTokenTokenSaleParams;
    } & Struct;
    readonly isUpdateUpcomingCreatorTokenSale: boolean;
    readonly asUpdateUpcomingCreatorTokenSale: {
      readonly actor: PalletContentPermissionsContentActor;
      readonly channelId: u64;
      readonly newStartBlock: Option<u32>;
      readonly newDuration: Option<u32>;
    } & Struct;
    readonly isCreatorTokenIssuerTransfer: boolean;
    readonly asCreatorTokenIssuerTransfer: {
      readonly actor: PalletContentPermissionsContentActor;
      readonly channelId: u64;
      readonly outputs: PalletProjectTokenTransfersPaymentWithVesting;
    } & Struct;
    readonly isMakeCreatorTokenPermissionless: boolean;
    readonly asMakeCreatorTokenPermissionless: {
      readonly actor: PalletContentPermissionsContentActor;
      readonly channelId: u64;
    } & Struct;
    readonly isReduceCreatorTokenPatronageRateTo: boolean;
    readonly asReduceCreatorTokenPatronageRateTo: {
      readonly actor: PalletContentPermissionsContentActor;
      readonly channelId: u64;
      readonly targetRate: Permill;
    } & Struct;
    readonly isClaimCreatorTokenPatronageCredit: boolean;
    readonly asClaimCreatorTokenPatronageCredit: {
      readonly actor: PalletContentPermissionsContentActor;
      readonly channelId: u64;
    } & Struct;
    readonly isIssueRevenueSplit: boolean;
    readonly asIssueRevenueSplit: {
      readonly actor: PalletContentPermissionsContentActor;
      readonly channelId: u64;
      readonly start: Option<u32>;
      readonly duration: u32;
    } & Struct;
    readonly isFinalizeRevenueSplit: boolean;
    readonly asFinalizeRevenueSplit: {
      readonly actor: PalletContentPermissionsContentActor;
      readonly channelId: u64;
    } & Struct;
    readonly isFinalizeCreatorTokenSale: boolean;
    readonly asFinalizeCreatorTokenSale: {
      readonly actor: PalletContentPermissionsContentActor;
      readonly channelId: u64;
    } & Struct;
    readonly isDeissueCreatorToken: boolean;
    readonly asDeissueCreatorToken: {
      readonly actor: PalletContentPermissionsContentActor;
      readonly channelId: u64;
    } & Struct;
    readonly type: 'CreateCuratorGroup' | 'UpdateCuratorGroupPermissions' | 'SetCuratorGroupStatus' | 'AddCuratorToGroup' | 'RemoveCuratorFromGroup' | 'CreateChannel' | 'UpdateChannel' | 'UpdateChannelPrivilegeLevel' | 'SetChannelPausedFeaturesAsModerator' | 'DeleteChannel' | 'DeleteChannelAssetsAsModerator' | 'DeleteChannelAsModerator' | 'SetChannelVisibilityAsModerator' | 'CreateVideo' | 'UpdateVideo' | 'DeleteVideo' | 'DeleteVideoAssetsAsModerator' | 'DeleteVideoAsModerator' | 'SetVideoVisibilityAsModerator' | 'UpdateChannelPayouts' | 'ClaimChannelReward' | 'WithdrawFromChannelBalance' | 'UpdateChannelStateBloatBond' | 'UpdateVideoStateBloatBond' | 'ClaimAndWithdrawChannelReward' | 'IssueNft' | 'DestroyNft' | 'StartOpenAuction' | 'StartEnglishAuction' | 'CancelEnglishAuction' | 'CancelOpenAuction' | 'CancelOffer' | 'CancelBuyNow' | 'UpdateBuyNowPrice' | 'MakeOpenAuctionBid' | 'MakeEnglishAuctionBid' | 'CancelOpenAuctionBid' | 'SettleEnglishAuction' | 'PickOpenAuctionWinner' | 'OfferNft' | 'SlingNftBack' | 'AcceptIncomingOffer' | 'SellNft' | 'BuyNft' | 'ToggleNftLimits' | 'ChannelOwnerRemark' | 'ChannelAgentRemark' | 'NftOwnerRemark' | 'InitializeChannelTransfer' | 'CancelChannelTransfer' | 'AcceptChannelTransfer' | 'UpdateGlobalNftLimit' | 'UpdateChannelNftLimit' | 'IssueCreatorToken' | 'InitCreatorTokenSale' | 'UpdateUpcomingCreatorTokenSale' | 'CreatorTokenIssuerTransfer' | 'MakeCreatorTokenPermissionless' | 'ReduceCreatorTokenPatronageRateTo' | 'ClaimCreatorTokenPatronageCredit' | 'IssueRevenueSplit' | 'FinalizeRevenueSplit' | 'FinalizeCreatorTokenSale' | 'DeissueCreatorToken';
  }

  /** @name PalletContentProofElementRecord (367) */
  export interface PalletContentProofElementRecord extends Struct {
    readonly hash_: H256;
    readonly side: PalletContentSide;
  }

  /** @name PalletContentSide (368) */
  export interface PalletContentSide extends Enum {
    readonly isLeft: boolean;
    readonly isRight: boolean;
    readonly type: 'Left' | 'Right';
  }

  /** @name PalletContentPullPaymentElement (369) */
  export interface PalletContentPullPaymentElement extends Struct {
    readonly channelId: u64;
    readonly cumulativeRewardEarned: u128;
    readonly reason: H256;
  }

  /** @name PalletContentInitTransferParameters (370) */
  export interface PalletContentInitTransferParameters extends Struct {
    readonly newCollaborators: BTreeMap<u64, BTreeSet<PalletContentChannelActionPermission>>;
    readonly price: u128;
    readonly newOwner: PalletContentChannelOwner;
  }

  /** @name PalletProjectTokenTokenSaleParams (371) */
  export interface PalletProjectTokenTokenSaleParams extends Struct {
    readonly unitPrice: u128;
    readonly upperBoundQuantity: u128;
    readonly startsAt: Option<u32>;
    readonly duration: u32;
    readonly vestingScheduleParams: Option<PalletProjectTokenVestingScheduleParams>;
    readonly capPerMember: Option<u128>;
    readonly metadata: Option<Bytes>;
  }

  /** @name PalletProjectTokenTransfersPaymentWithVesting (372) */
  export interface PalletProjectTokenTransfersPaymentWithVesting extends BTreeMap<u64, PalletProjectTokenPaymentWithVesting> {}

  /** @name PalletStorageCall (376) */
  export interface PalletStorageCall extends Enum {
    readonly isDeleteStorageBucket: boolean;
    readonly asDeleteStorageBucket: {
      readonly storageBucketId: u64;
    } & Struct;
    readonly isUpdateUploadingBlockedStatus: boolean;
    readonly asUpdateUploadingBlockedStatus: {
      readonly newStatus: bool;
    } & Struct;
    readonly isUpdateDataSizeFee: boolean;
    readonly asUpdateDataSizeFee: {
      readonly newDataSizeFee: u128;
    } & Struct;
    readonly isUpdateStorageBucketsPerBagLimit: boolean;
    readonly asUpdateStorageBucketsPerBagLimit: {
      readonly newLimit: u64;
    } & Struct;
    readonly isUpdateStorageBucketsVoucherMaxLimits: boolean;
    readonly asUpdateStorageBucketsVoucherMaxLimits: {
      readonly newObjectsSize: u64;
      readonly newObjectsNumber: u64;
    } & Struct;
    readonly isUpdateDataObjectStateBloatBond: boolean;
    readonly asUpdateDataObjectStateBloatBond: {
      readonly stateBloatBond: u128;
    } & Struct;
    readonly isUpdateNumberOfStorageBucketsInDynamicBagCreationPolicy: boolean;
    readonly asUpdateNumberOfStorageBucketsInDynamicBagCreationPolicy: {
      readonly dynamicBagType: PalletStorageDynamicBagType;
      readonly numberOfStorageBuckets: u64;
    } & Struct;
    readonly isUpdateBlacklist: boolean;
    readonly asUpdateBlacklist: {
      readonly removeHashes: BTreeSet<Bytes>;
      readonly addHashes: BTreeSet<Bytes>;
    } & Struct;
    readonly isCreateStorageBucket: boolean;
    readonly asCreateStorageBucket: {
      readonly inviteWorker: Option<u64>;
      readonly acceptingNewBags: bool;
      readonly sizeLimit: u64;
      readonly objectsLimit: u64;
    } & Struct;
    readonly isUpdateStorageBucketsForBag: boolean;
    readonly asUpdateStorageBucketsForBag: {
      readonly bagId: PalletStorageBagIdType;
      readonly addBuckets: BTreeSet<u64>;
      readonly removeBuckets: BTreeSet<u64>;
    } & Struct;
    readonly isCancelStorageBucketOperatorInvite: boolean;
    readonly asCancelStorageBucketOperatorInvite: {
      readonly storageBucketId: u64;
    } & Struct;
    readonly isInviteStorageBucketOperator: boolean;
    readonly asInviteStorageBucketOperator: {
      readonly storageBucketId: u64;
      readonly operatorId: u64;
    } & Struct;
    readonly isRemoveStorageBucketOperator: boolean;
    readonly asRemoveStorageBucketOperator: {
      readonly storageBucketId: u64;
    } & Struct;
    readonly isUpdateStorageBucketStatus: boolean;
    readonly asUpdateStorageBucketStatus: {
      readonly storageBucketId: u64;
      readonly acceptingNewBags: bool;
    } & Struct;
    readonly isSetStorageBucketVoucherLimits: boolean;
    readonly asSetStorageBucketVoucherLimits: {
      readonly storageBucketId: u64;
      readonly newObjectsSizeLimit: u64;
      readonly newObjectsNumberLimit: u64;
    } & Struct;
    readonly isAcceptStorageBucketInvitation: boolean;
    readonly asAcceptStorageBucketInvitation: {
      readonly workerId: u64;
      readonly storageBucketId: u64;
      readonly transactorAccountId: AccountId32;
    } & Struct;
    readonly isSetStorageOperatorMetadata: boolean;
    readonly asSetStorageOperatorMetadata: {
      readonly workerId: u64;
      readonly storageBucketId: u64;
      readonly metadata: Bytes;
    } & Struct;
    readonly isAcceptPendingDataObjects: boolean;
    readonly asAcceptPendingDataObjects: {
      readonly workerId: u64;
      readonly storageBucketId: u64;
      readonly bagId: PalletStorageBagIdType;
      readonly dataObjects: BTreeSet<u64>;
    } & Struct;
    readonly isCreateDistributionBucketFamily: boolean;
    readonly isDeleteDistributionBucketFamily: boolean;
    readonly asDeleteDistributionBucketFamily: {
      readonly familyId: u64;
    } & Struct;
    readonly isCreateDistributionBucket: boolean;
    readonly asCreateDistributionBucket: {
      readonly familyId: u64;
      readonly acceptingNewBags: bool;
    } & Struct;
    readonly isUpdateDistributionBucketStatus: boolean;
    readonly asUpdateDistributionBucketStatus: {
      readonly bucketId: PalletStorageDistributionBucketIdRecord;
      readonly acceptingNewBags: bool;
    } & Struct;
    readonly isDeleteDistributionBucket: boolean;
    readonly asDeleteDistributionBucket: {
      readonly bucketId: PalletStorageDistributionBucketIdRecord;
    } & Struct;
    readonly isUpdateDistributionBucketsForBag: boolean;
    readonly asUpdateDistributionBucketsForBag: {
      readonly bagId: PalletStorageBagIdType;
      readonly familyId: u64;
      readonly addBucketsIndices: BTreeSet<u64>;
      readonly removeBucketsIndices: BTreeSet<u64>;
    } & Struct;
    readonly isUpdateDistributionBucketsPerBagLimit: boolean;
    readonly asUpdateDistributionBucketsPerBagLimit: {
      readonly newLimit: u64;
    } & Struct;
    readonly isUpdateDistributionBucketMode: boolean;
    readonly asUpdateDistributionBucketMode: {
      readonly bucketId: PalletStorageDistributionBucketIdRecord;
      readonly distributing: bool;
    } & Struct;
    readonly isUpdateFamiliesInDynamicBagCreationPolicy: boolean;
    readonly asUpdateFamiliesInDynamicBagCreationPolicy: {
      readonly dynamicBagType: PalletStorageDynamicBagType;
      readonly families: BTreeMap<u64, u32>;
    } & Struct;
    readonly isInviteDistributionBucketOperator: boolean;
    readonly asInviteDistributionBucketOperator: {
      readonly bucketId: PalletStorageDistributionBucketIdRecord;
      readonly operatorWorkerId: u64;
    } & Struct;
    readonly isCancelDistributionBucketOperatorInvite: boolean;
    readonly asCancelDistributionBucketOperatorInvite: {
      readonly bucketId: PalletStorageDistributionBucketIdRecord;
      readonly operatorWorkerId: u64;
    } & Struct;
    readonly isRemoveDistributionBucketOperator: boolean;
    readonly asRemoveDistributionBucketOperator: {
      readonly bucketId: PalletStorageDistributionBucketIdRecord;
      readonly operatorWorkerId: u64;
    } & Struct;
    readonly isSetDistributionBucketFamilyMetadata: boolean;
    readonly asSetDistributionBucketFamilyMetadata: {
      readonly familyId: u64;
      readonly metadata: Bytes;
    } & Struct;
    readonly isAcceptDistributionBucketInvitation: boolean;
    readonly asAcceptDistributionBucketInvitation: {
      readonly workerId: u64;
      readonly bucketId: PalletStorageDistributionBucketIdRecord;
    } & Struct;
    readonly isSetDistributionOperatorMetadata: boolean;
    readonly asSetDistributionOperatorMetadata: {
      readonly workerId: u64;
      readonly bucketId: PalletStorageDistributionBucketIdRecord;
      readonly metadata: Bytes;
    } & Struct;
    readonly isSudoUploadDataObjects: boolean;
    readonly asSudoUploadDataObjects: {
      readonly params: PalletStorageUploadParametersRecord;
    } & Struct;
    readonly isStorageOperatorRemark: boolean;
    readonly asStorageOperatorRemark: {
      readonly workerId: u64;
      readonly storageBucketId: u64;
      readonly msg: Bytes;
    } & Struct;
    readonly isDistributionOperatorRemark: boolean;
    readonly asDistributionOperatorRemark: {
      readonly workerId: u64;
      readonly distributionBucketId: PalletStorageDistributionBucketIdRecord;
      readonly msg: Bytes;
    } & Struct;
    readonly type: 'DeleteStorageBucket' | 'UpdateUploadingBlockedStatus' | 'UpdateDataSizeFee' | 'UpdateStorageBucketsPerBagLimit' | 'UpdateStorageBucketsVoucherMaxLimits' | 'UpdateDataObjectStateBloatBond' | 'UpdateNumberOfStorageBucketsInDynamicBagCreationPolicy' | 'UpdateBlacklist' | 'CreateStorageBucket' | 'UpdateStorageBucketsForBag' | 'CancelStorageBucketOperatorInvite' | 'InviteStorageBucketOperator' | 'RemoveStorageBucketOperator' | 'UpdateStorageBucketStatus' | 'SetStorageBucketVoucherLimits' | 'AcceptStorageBucketInvitation' | 'SetStorageOperatorMetadata' | 'AcceptPendingDataObjects' | 'CreateDistributionBucketFamily' | 'DeleteDistributionBucketFamily' | 'CreateDistributionBucket' | 'UpdateDistributionBucketStatus' | 'DeleteDistributionBucket' | 'UpdateDistributionBucketsForBag' | 'UpdateDistributionBucketsPerBagLimit' | 'UpdateDistributionBucketMode' | 'UpdateFamiliesInDynamicBagCreationPolicy' | 'InviteDistributionBucketOperator' | 'CancelDistributionBucketOperatorInvite' | 'RemoveDistributionBucketOperator' | 'SetDistributionBucketFamilyMetadata' | 'AcceptDistributionBucketInvitation' | 'SetDistributionOperatorMetadata' | 'SudoUploadDataObjects' | 'StorageOperatorRemark' | 'DistributionOperatorRemark';
  }

  /** @name PalletProjectTokenCall (377) */
  export interface PalletProjectTokenCall extends Enum {
    readonly isTransfer: boolean;
    readonly asTransfer: {
      readonly srcMemberId: u64;
      readonly tokenId: u64;
      readonly outputs: PalletProjectTokenTransfersPayment;
    } & Struct;
    readonly isBurn: boolean;
    readonly asBurn: {
      readonly tokenId: u64;
      readonly memberId: u64;
      readonly amount: u128;
    } & Struct;
    readonly isDustAccount: boolean;
    readonly asDustAccount: {
      readonly tokenId: u64;
      readonly memberId: u64;
    } & Struct;
    readonly isJoinWhitelist: boolean;
    readonly asJoinWhitelist: {
      readonly memberId: u64;
      readonly tokenId: u64;
      readonly proof: PalletProjectTokenMerkleProof;
    } & Struct;
    readonly isPurchaseTokensOnSale: boolean;
    readonly asPurchaseTokensOnSale: {
      readonly tokenId: u64;
      readonly memberId: u64;
      readonly amount: u128;
    } & Struct;
    readonly isParticipateInSplit: boolean;
    readonly asParticipateInSplit: {
      readonly tokenId: u64;
      readonly memberId: u64;
      readonly amount: u128;
    } & Struct;
    readonly isExitRevenueSplit: boolean;
    readonly asExitRevenueSplit: {
      readonly tokenId: u64;
      readonly memberId: u64;
    } & Struct;
    readonly type: 'Transfer' | 'Burn' | 'DustAccount' | 'JoinWhitelist' | 'PurchaseTokensOnSale' | 'ParticipateInSplit' | 'ExitRevenueSplit';
  }

  /** @name PalletProjectTokenTransfersPayment (378) */
  export interface PalletProjectTokenTransfersPayment extends BTreeMap<u64, PalletProjectTokenPayment> {}

  /** @name PalletProjectTokenPayment (379) */
  export interface PalletProjectTokenPayment extends Struct {
    readonly remark: Bytes;
    readonly amount: u128;
  }

  /** @name PalletProjectTokenMerkleProof (383) */
  export interface PalletProjectTokenMerkleProof extends Vec<ITuple<[H256, PalletProjectTokenMerkleSide]>> {}

  /** @name PalletProjectTokenMerkleSide (386) */
  export interface PalletProjectTokenMerkleSide extends Enum {
    readonly isRight: boolean;
    readonly isLeft: boolean;
    readonly type: 'Right' | 'Left';
  }

  /** @name PalletProposalsEngineCall (387) */
  export interface PalletProposalsEngineCall extends Enum {
    readonly isVote: boolean;
    readonly asVote: {
      readonly voterId: u64;
      readonly proposalId: u32;
      readonly vote: PalletProposalsEngineVoteKind;
      readonly rationale: Bytes;
    } & Struct;
    readonly isCancelProposal: boolean;
    readonly asCancelProposal: {
      readonly proposerId: u64;
      readonly proposalId: u32;
    } & Struct;
    readonly isVetoProposal: boolean;
    readonly asVetoProposal: {
      readonly proposalId: u32;
    } & Struct;
    readonly isProposerRemark: boolean;
    readonly asProposerRemark: {
      readonly proposalId: u32;
      readonly proposerId: u64;
      readonly msg: Bytes;
    } & Struct;
    readonly type: 'Vote' | 'CancelProposal' | 'VetoProposal' | 'ProposerRemark';
  }

  /** @name PalletProposalsDiscussionCall (388) */
  export interface PalletProposalsDiscussionCall extends Enum {
    readonly isAddPost: boolean;
    readonly asAddPost: {
      readonly postAuthorId: u64;
      readonly threadId: u64;
      readonly text: Bytes;
      readonly editable: bool;
    } & Struct;
    readonly isDeletePost: boolean;
    readonly asDeletePost: {
      readonly deleterId: u64;
      readonly postId: u64;
      readonly threadId: u64;
      readonly hide: bool;
    } & Struct;
    readonly isUpdatePost: boolean;
    readonly asUpdatePost: {
      readonly threadId: u64;
      readonly postId: u64;
      readonly text: Bytes;
    } & Struct;
    readonly isChangeThreadMode: boolean;
    readonly asChangeThreadMode: {
      readonly memberId: u64;
      readonly threadId: u64;
      readonly mode: PalletProposalsDiscussionThreadMode;
    } & Struct;
    readonly type: 'AddPost' | 'DeletePost' | 'UpdatePost' | 'ChangeThreadMode';
  }

  /** @name PalletProposalsCodexCall (389) */
  export interface PalletProposalsCodexCall extends Enum {
    readonly isCreateProposal: boolean;
    readonly asCreateProposal: {
      readonly generalProposalParameters: PalletProposalsCodexGeneralProposalParams;
      readonly proposalDetails: PalletProposalsCodexProposalDetails;
    } & Struct;
    readonly type: 'CreateProposal';
  }

  /** @name PalletWorkingGroupCall (390) */
  export interface PalletWorkingGroupCall extends Enum {
    readonly isAddOpening: boolean;
    readonly asAddOpening: {
      readonly description: Bytes;
      readonly openingType: PalletWorkingGroupOpeningType;
      readonly stakePolicy: PalletWorkingGroupStakePolicy;
      readonly rewardPerBlock: Option<u128>;
    } & Struct;
    readonly isApplyOnOpening: boolean;
    readonly asApplyOnOpening: {
      readonly p: PalletWorkingGroupApplyOnOpeningParams;
    } & Struct;
    readonly isFillOpening: boolean;
    readonly asFillOpening: {
      readonly openingId: u64;
      readonly successfulApplicationIds: BTreeSet<u64>;
    } & Struct;
    readonly isUpdateRoleAccount: boolean;
    readonly asUpdateRoleAccount: {
      readonly workerId: u64;
      readonly newRoleAccountId: AccountId32;
    } & Struct;
    readonly isLeaveRole: boolean;
    readonly asLeaveRole: {
      readonly workerId: u64;
      readonly rationale: Option<Bytes>;
    } & Struct;
    readonly isTerminateRole: boolean;
    readonly asTerminateRole: {
      readonly workerId: u64;
      readonly penalty: Option<u128>;
      readonly rationale: Option<Bytes>;
    } & Struct;
    readonly isSlashStake: boolean;
    readonly asSlashStake: {
      readonly workerId: u64;
      readonly penalty: u128;
      readonly rationale: Option<Bytes>;
    } & Struct;
    readonly isDecreaseStake: boolean;
    readonly asDecreaseStake: {
      readonly workerId: u64;
      readonly stakeBalanceDelta: u128;
    } & Struct;
    readonly isIncreaseStake: boolean;
    readonly asIncreaseStake: {
      readonly workerId: u64;
      readonly stakeBalanceDelta: u128;
    } & Struct;
    readonly isWithdrawApplication: boolean;
    readonly asWithdrawApplication: {
      readonly applicationId: u64;
    } & Struct;
    readonly isCancelOpening: boolean;
    readonly asCancelOpening: {
      readonly openingId: u64;
    } & Struct;
    readonly isSetBudget: boolean;
    readonly asSetBudget: {
      readonly newBudget: u128;
    } & Struct;
    readonly isUpdateRewardAccount: boolean;
    readonly asUpdateRewardAccount: {
      readonly workerId: u64;
      readonly newRewardAccountId: AccountId32;
    } & Struct;
    readonly isUpdateRewardAmount: boolean;
    readonly asUpdateRewardAmount: {
      readonly workerId: u64;
      readonly rewardPerBlock: Option<u128>;
    } & Struct;
    readonly isSetStatusText: boolean;
    readonly asSetStatusText: {
      readonly statusText: Option<Bytes>;
    } & Struct;
    readonly isSpendFromBudget: boolean;
    readonly asSpendFromBudget: {
      readonly accountId: AccountId32;
      readonly amount: u128;
      readonly rationale: Option<Bytes>;
    } & Struct;
    readonly isUpdateRoleStorage: boolean;
    readonly asUpdateRoleStorage: {
      readonly workerId: u64;
      readonly storage: Bytes;
    } & Struct;
    readonly isFundWorkingGroupBudget: boolean;
    readonly asFundWorkingGroupBudget: {
      readonly memberId: u64;
      readonly amount: u128;
      readonly rationale: Bytes;
    } & Struct;
    readonly isLeadRemark: boolean;
    readonly asLeadRemark: {
      readonly msg: Bytes;
    } & Struct;
    readonly isWorkerRemark: boolean;
    readonly asWorkerRemark: {
      readonly workerId: u64;
      readonly msg: Bytes;
    } & Struct;
    readonly type: 'AddOpening' | 'ApplyOnOpening' | 'FillOpening' | 'UpdateRoleAccount' | 'LeaveRole' | 'TerminateRole' | 'SlashStake' | 'DecreaseStake' | 'IncreaseStake' | 'WithdrawApplication' | 'CancelOpening' | 'SetBudget' | 'UpdateRewardAccount' | 'UpdateRewardAmount' | 'SetStatusText' | 'SpendFromBudget' | 'UpdateRoleStorage' | 'FundWorkingGroupBudget' | 'LeadRemark' | 'WorkerRemark';
  }

  /** @name JoystreamNodeRuntimeOriginCaller (399) */
  export interface JoystreamNodeRuntimeOriginCaller extends Enum {
    readonly isSystem: boolean;
    readonly asSystem: FrameSupportDispatchRawOrigin;
    readonly isVoid: boolean;
    readonly type: 'System' | 'Void';
  }

  /** @name FrameSupportDispatchRawOrigin (400) */
  export interface FrameSupportDispatchRawOrigin extends Enum {
    readonly isRoot: boolean;
    readonly isSigned: boolean;
    readonly asSigned: AccountId32;
    readonly isNone: boolean;
    readonly type: 'Root' | 'Signed' | 'None';
  }

  /** @name SpCoreVoid (401) */
  export type SpCoreVoid = Null;

  /** @name PalletUtilityError (402) */
  export interface PalletUtilityError extends Enum {
    readonly isTooManyCalls: boolean;
    readonly type: 'TooManyCalls';
  }

  /** @name SpConsensusBabeDigestsPreDigest (409) */
  export interface SpConsensusBabeDigestsPreDigest extends Enum {
    readonly isPrimary: boolean;
    readonly asPrimary: SpConsensusBabeDigestsPrimaryPreDigest;
    readonly isSecondaryPlain: boolean;
    readonly asSecondaryPlain: SpConsensusBabeDigestsSecondaryPlainPreDigest;
    readonly isSecondaryVRF: boolean;
    readonly asSecondaryVRF: SpConsensusBabeDigestsSecondaryVRFPreDigest;
    readonly type: 'Primary' | 'SecondaryPlain' | 'SecondaryVRF';
  }

  /** @name SpConsensusBabeDigestsPrimaryPreDigest (410) */
  export interface SpConsensusBabeDigestsPrimaryPreDigest extends Struct {
    readonly authorityIndex: u32;
    readonly slot: u64;
    readonly vrfOutput: U8aFixed;
    readonly vrfProof: U8aFixed;
  }

  /** @name SpConsensusBabeDigestsSecondaryPlainPreDigest (411) */
  export interface SpConsensusBabeDigestsSecondaryPlainPreDigest extends Struct {
    readonly authorityIndex: u32;
    readonly slot: u64;
  }

  /** @name SpConsensusBabeDigestsSecondaryVRFPreDigest (412) */
  export interface SpConsensusBabeDigestsSecondaryVRFPreDigest extends Struct {
    readonly authorityIndex: u32;
    readonly slot: u64;
    readonly vrfOutput: U8aFixed;
    readonly vrfProof: U8aFixed;
  }

  /** @name SpConsensusBabeBabeEpochConfiguration (414) */
  export interface SpConsensusBabeBabeEpochConfiguration extends Struct {
    readonly c: ITuple<[u64, u64]>;
    readonly allowedSlots: SpConsensusBabeAllowedSlots;
  }

  /** @name PalletBabeError (415) */
  export interface PalletBabeError extends Enum {
    readonly isInvalidEquivocationProof: boolean;
    readonly isInvalidKeyOwnershipProof: boolean;
    readonly isDuplicateOffenceReport: boolean;
    readonly isInvalidConfiguration: boolean;
    readonly type: 'InvalidEquivocationProof' | 'InvalidKeyOwnershipProof' | 'DuplicateOffenceReport' | 'InvalidConfiguration';
  }

  /** @name PalletAuthorshipUncleEntryItem (417) */
  export interface PalletAuthorshipUncleEntryItem extends Enum {
    readonly isInclusionHeight: boolean;
    readonly asInclusionHeight: u32;
    readonly isUncle: boolean;
    readonly asUncle: ITuple<[H256, Option<AccountId32>]>;
    readonly type: 'InclusionHeight' | 'Uncle';
  }

  /** @name PalletAuthorshipError (418) */
  export interface PalletAuthorshipError extends Enum {
    readonly isInvalidUncleParent: boolean;
    readonly isUnclesAlreadySet: boolean;
    readonly isTooManyUncles: boolean;
    readonly isGenesisUncle: boolean;
    readonly isTooHighUncle: boolean;
    readonly isUncleAlreadyIncluded: boolean;
    readonly isOldUncle: boolean;
    readonly type: 'InvalidUncleParent' | 'UnclesAlreadySet' | 'TooManyUncles' | 'GenesisUncle' | 'TooHighUncle' | 'UncleAlreadyIncluded' | 'OldUncle';
  }

  /** @name PalletBalancesBalanceLock (420) */
  export interface PalletBalancesBalanceLock extends Struct {
    readonly id: U8aFixed;
    readonly amount: u128;
    readonly reasons: PalletBalancesReasons;
  }

  /** @name PalletBalancesReasons (421) */
  export interface PalletBalancesReasons extends Enum {
    readonly isFee: boolean;
    readonly isMisc: boolean;
    readonly isAll: boolean;
    readonly type: 'Fee' | 'Misc' | 'All';
  }

  /** @name PalletBalancesReserveData (424) */
  export interface PalletBalancesReserveData extends Struct {
    readonly id: U8aFixed;
    readonly amount: u128;
  }

  /** @name PalletBalancesReleases (426) */
  export interface PalletBalancesReleases extends Enum {
    readonly isV100: boolean;
    readonly isV200: boolean;
    readonly type: 'V100' | 'V200';
  }

  /** @name PalletBalancesError (427) */
  export interface PalletBalancesError extends Enum {
    readonly isVestingBalance: boolean;
    readonly isLiquidityRestrictions: boolean;
    readonly isInsufficientBalance: boolean;
    readonly isExistentialDeposit: boolean;
    readonly isKeepAlive: boolean;
    readonly isExistingVestingSchedule: boolean;
    readonly isDeadAccount: boolean;
    readonly isTooManyReserves: boolean;
    readonly type: 'VestingBalance' | 'LiquidityRestrictions' | 'InsufficientBalance' | 'ExistentialDeposit' | 'KeepAlive' | 'ExistingVestingSchedule' | 'DeadAccount' | 'TooManyReserves';
  }

  /** @name PalletTransactionPaymentReleases (429) */
  export interface PalletTransactionPaymentReleases extends Enum {
    readonly isV1Ancient: boolean;
    readonly isV2: boolean;
    readonly type: 'V1Ancient' | 'V2';
  }

  /** @name PalletElectionProviderMultiPhasePhase (430) */
  export interface PalletElectionProviderMultiPhasePhase extends Enum {
    readonly isOff: boolean;
    readonly isSigned: boolean;
    readonly isUnsigned: boolean;
    readonly asUnsigned: ITuple<[bool, u32]>;
    readonly isEmergency: boolean;
    readonly type: 'Off' | 'Signed' | 'Unsigned' | 'Emergency';
  }

  /** @name PalletElectionProviderMultiPhaseReadySolution (432) */
  export interface PalletElectionProviderMultiPhaseReadySolution extends Struct {
    readonly supports: Vec<ITuple<[AccountId32, SpNposElectionsSupport]>>;
    readonly score: SpNposElectionsElectionScore;
    readonly compute: PalletElectionProviderMultiPhaseElectionCompute;
  }

  /** @name PalletElectionProviderMultiPhaseRoundSnapshot (433) */
  export interface PalletElectionProviderMultiPhaseRoundSnapshot extends Struct {
    readonly voters: Vec<ITuple<[AccountId32, u64, Vec<AccountId32>]>>;
    readonly targets: Vec<AccountId32>;
  }

  /** @name PalletElectionProviderMultiPhaseSignedSignedSubmission (441) */
  export interface PalletElectionProviderMultiPhaseSignedSignedSubmission extends Struct {
    readonly who: AccountId32;
    readonly deposit: u128;
    readonly rawSolution: PalletElectionProviderMultiPhaseRawSolution;
    readonly callFee: u128;
  }

  /** @name PalletElectionProviderMultiPhaseError (442) */
  export interface PalletElectionProviderMultiPhaseError extends Enum {
    readonly isPreDispatchEarlySubmission: boolean;
    readonly isPreDispatchWrongWinnerCount: boolean;
    readonly isPreDispatchWeakSubmission: boolean;
    readonly isSignedQueueFull: boolean;
    readonly isSignedCannotPayDeposit: boolean;
    readonly isSignedInvalidWitness: boolean;
    readonly isSignedTooMuchWeight: boolean;
    readonly isOcwCallWrongEra: boolean;
    readonly isMissingSnapshotMetadata: boolean;
    readonly isInvalidSubmissionIndex: boolean;
    readonly isCallNotAllowed: boolean;
    readonly isFallbackFailed: boolean;
    readonly type: 'PreDispatchEarlySubmission' | 'PreDispatchWrongWinnerCount' | 'PreDispatchWeakSubmission' | 'SignedQueueFull' | 'SignedCannotPayDeposit' | 'SignedInvalidWitness' | 'SignedTooMuchWeight' | 'OcwCallWrongEra' | 'MissingSnapshotMetadata' | 'InvalidSubmissionIndex' | 'CallNotAllowed' | 'FallbackFailed';
  }

  /** @name PalletStakingStakingLedger (443) */
  export interface PalletStakingStakingLedger extends Struct {
    readonly stash: AccountId32;
    readonly total: Compact<u128>;
    readonly active: Compact<u128>;
    readonly unlocking: Vec<PalletStakingUnlockChunk>;
    readonly claimedRewards: Vec<u32>;
  }

  /** @name PalletStakingUnlockChunk (445) */
  export interface PalletStakingUnlockChunk extends Struct {
    readonly value: Compact<u128>;
    readonly era: Compact<u32>;
  }

  /** @name PalletStakingNominations (447) */
  export interface PalletStakingNominations extends Struct {
    readonly targets: Vec<AccountId32>;
    readonly submittedIn: u32;
    readonly suppressed: bool;
  }

  /** @name PalletStakingActiveEraInfo (448) */
  export interface PalletStakingActiveEraInfo extends Struct {
    readonly index: u32;
    readonly start: Option<u64>;
  }

  /** @name PalletStakingEraRewardPoints (450) */
  export interface PalletStakingEraRewardPoints extends Struct {
    readonly total: u32;
    readonly individual: BTreeMap<AccountId32, u32>;
  }

  /** @name PalletStakingForcing (454) */
  export interface PalletStakingForcing extends Enum {
    readonly isNotForcing: boolean;
    readonly isForceNew: boolean;
    readonly isForceNone: boolean;
    readonly isForceAlways: boolean;
    readonly type: 'NotForcing' | 'ForceNew' | 'ForceNone' | 'ForceAlways';
  }

  /** @name PalletStakingUnappliedSlash (456) */
  export interface PalletStakingUnappliedSlash extends Struct {
    readonly validator: AccountId32;
    readonly own: u128;
    readonly others: Vec<ITuple<[AccountId32, u128]>>;
    readonly reporters: Vec<AccountId32>;
    readonly payout: u128;
  }

  /** @name PalletStakingSlashingSlashingSpans (458) */
  export interface PalletStakingSlashingSlashingSpans extends Struct {
    readonly spanIndex: u32;
    readonly lastStart: u32;
    readonly lastNonzeroSlash: u32;
    readonly prior: Vec<u32>;
  }

  /** @name PalletStakingSlashingSpanRecord (459) */
  export interface PalletStakingSlashingSpanRecord extends Struct {
    readonly slashed: u128;
    readonly paidOut: u128;
  }

  /** @name PalletStakingReleases (462) */
  export interface PalletStakingReleases extends Enum {
    readonly isV100Ancient: boolean;
    readonly isV200: boolean;
    readonly isV300: boolean;
    readonly isV400: boolean;
    readonly isV500: boolean;
    readonly isV600: boolean;
    readonly isV700: boolean;
    readonly isV800: boolean;
    readonly isV900: boolean;
    readonly type: 'V100Ancient' | 'V200' | 'V300' | 'V400' | 'V500' | 'V600' | 'V700' | 'V800' | 'V900';
  }

  /** @name PalletStakingPalletError (463) */
  export interface PalletStakingPalletError extends Enum {
    readonly isNotController: boolean;
    readonly isNotStash: boolean;
    readonly isAlreadyBonded: boolean;
    readonly isAlreadyPaired: boolean;
    readonly isEmptyTargets: boolean;
    readonly isDuplicateIndex: boolean;
    readonly isInvalidSlashIndex: boolean;
    readonly isInsufficientBond: boolean;
    readonly isNoMoreChunks: boolean;
    readonly isNoUnlockChunk: boolean;
    readonly isFundedTarget: boolean;
    readonly isInvalidEraToReward: boolean;
    readonly isInvalidNumberOfNominations: boolean;
    readonly isNotSortedAndUnique: boolean;
    readonly isAlreadyClaimed: boolean;
    readonly isIncorrectHistoryDepth: boolean;
    readonly isIncorrectSlashingSpans: boolean;
    readonly isBadState: boolean;
    readonly isTooManyTargets: boolean;
    readonly isBadTarget: boolean;
    readonly isCannotChillOther: boolean;
    readonly isTooManyNominators: boolean;
    readonly isTooManyValidators: boolean;
    readonly isCommissionTooLow: boolean;
    readonly type: 'NotController' | 'NotStash' | 'AlreadyBonded' | 'AlreadyPaired' | 'EmptyTargets' | 'DuplicateIndex' | 'InvalidSlashIndex' | 'InsufficientBond' | 'NoMoreChunks' | 'NoUnlockChunk' | 'FundedTarget' | 'InvalidEraToReward' | 'InvalidNumberOfNominations' | 'NotSortedAndUnique' | 'AlreadyClaimed' | 'IncorrectHistoryDepth' | 'IncorrectSlashingSpans' | 'BadState' | 'TooManyTargets' | 'BadTarget' | 'CannotChillOther' | 'TooManyNominators' | 'TooManyValidators' | 'CommissionTooLow';
  }

  /** @name SpCoreCryptoKeyTypeId (467) */
  export interface SpCoreCryptoKeyTypeId extends U8aFixed {}

  /** @name PalletSessionError (468) */
  export interface PalletSessionError extends Enum {
    readonly isInvalidProof: boolean;
    readonly isNoAssociatedValidatorId: boolean;
    readonly isDuplicatedKey: boolean;
    readonly isNoKeys: boolean;
    readonly isNoAccount: boolean;
    readonly type: 'InvalidProof' | 'NoAssociatedValidatorId' | 'DuplicatedKey' | 'NoKeys' | 'NoAccount';
  }

  /** @name PalletGrandpaStoredState (470) */
  export interface PalletGrandpaStoredState extends Enum {
    readonly isLive: boolean;
    readonly isPendingPause: boolean;
    readonly asPendingPause: {
      readonly scheduledAt: u32;
      readonly delay: u32;
    } & Struct;
    readonly isPaused: boolean;
    readonly isPendingResume: boolean;
    readonly asPendingResume: {
      readonly scheduledAt: u32;
      readonly delay: u32;
    } & Struct;
    readonly type: 'Live' | 'PendingPause' | 'Paused' | 'PendingResume';
  }

  /** @name PalletGrandpaStoredPendingChange (471) */
  export interface PalletGrandpaStoredPendingChange extends Struct {
    readonly scheduledAt: u32;
    readonly delay: u32;
    readonly nextAuthorities: Vec<ITuple<[SpFinalityGrandpaAppPublic, u64]>>;
    readonly forced: Option<u32>;
  }

  /** @name PalletGrandpaError (473) */
  export interface PalletGrandpaError extends Enum {
    readonly isPauseFailed: boolean;
    readonly isResumeFailed: boolean;
    readonly isChangePending: boolean;
    readonly isTooSoon: boolean;
    readonly isInvalidKeyOwnershipProof: boolean;
    readonly isInvalidEquivocationProof: boolean;
    readonly isDuplicateOffenceReport: boolean;
    readonly type: 'PauseFailed' | 'ResumeFailed' | 'ChangePending' | 'TooSoon' | 'InvalidKeyOwnershipProof' | 'InvalidEquivocationProof' | 'DuplicateOffenceReport';
  }

  /** @name PalletImOnlineBoundedOpaqueNetworkState (479) */
  export interface PalletImOnlineBoundedOpaqueNetworkState extends Struct {
    readonly peerId: Bytes;
    readonly externalAddresses: Vec<Bytes>;
  }

  /** @name PalletImOnlineError (483) */
  export interface PalletImOnlineError extends Enum {
    readonly isInvalidKey: boolean;
    readonly isDuplicatedHeartbeat: boolean;
    readonly type: 'InvalidKey' | 'DuplicatedHeartbeat';
  }

  /** @name SpStakingOffenceOffenceDetails (484) */
  export interface SpStakingOffenceOffenceDetails extends Struct {
    readonly offender: ITuple<[AccountId32, PalletStakingExposure]>;
    readonly reporters: Vec<AccountId32>;
  }

  /** @name PalletSudoError (487) */
  export interface PalletSudoError extends Enum {
    readonly isRequireSudo: boolean;
    readonly type: 'RequireSudo';
  }

  /** @name PalletBagsListListNode (488) */
  export interface PalletBagsListListNode extends Struct {
    readonly id: AccountId32;
    readonly prev: Option<AccountId32>;
    readonly next: Option<AccountId32>;
    readonly bagUpper: u64;
    readonly score: u64;
  }

  /** @name PalletBagsListListBag (489) */
  export interface PalletBagsListListBag extends Struct {
    readonly head: Option<AccountId32>;
    readonly tail: Option<AccountId32>;
  }

  /** @name PalletBagsListError (490) */
  export interface PalletBagsListError extends Enum {
    readonly isList: boolean;
    readonly asList: PalletBagsListListListError;
    readonly type: 'List';
  }

  /** @name PalletBagsListListListError (491) */
  export interface PalletBagsListListListError extends Enum {
    readonly isDuplicate: boolean;
    readonly isNotHeavier: boolean;
    readonly isNotInSameBag: boolean;
    readonly isNodeNotFound: boolean;
    readonly type: 'Duplicate' | 'NotHeavier' | 'NotInSameBag' | 'NodeNotFound';
  }

  /** @name PalletVestingReleases (494) */
  export interface PalletVestingReleases extends Enum {
    readonly isV0: boolean;
    readonly isV1: boolean;
    readonly type: 'V0' | 'V1';
  }

  /** @name PalletVestingError (495) */
  export interface PalletVestingError extends Enum {
    readonly isNotVesting: boolean;
    readonly isAtMaxVestingSchedules: boolean;
    readonly isAmountLow: boolean;
    readonly isScheduleIndexOutOfBounds: boolean;
    readonly isInvalidScheduleParams: boolean;
    readonly type: 'NotVesting' | 'AtMaxVestingSchedules' | 'AmountLow' | 'ScheduleIndexOutOfBounds' | 'InvalidScheduleParams';
  }

  /** @name PalletMultisigMultisig (497) */
  export interface PalletMultisigMultisig extends Struct {
    readonly when: PalletMultisigTimepoint;
    readonly deposit: u128;
    readonly depositor: AccountId32;
    readonly approvals: Vec<AccountId32>;
  }

  /** @name PalletMultisigError (499) */
  export interface PalletMultisigError extends Enum {
    readonly isMinimumThreshold: boolean;
    readonly isAlreadyApproved: boolean;
    readonly isNoApprovalsNeeded: boolean;
    readonly isTooFewSignatories: boolean;
    readonly isTooManySignatories: boolean;
    readonly isSignatoriesOutOfOrder: boolean;
    readonly isSenderInSignatories: boolean;
    readonly isNotFound: boolean;
    readonly isNotOwner: boolean;
    readonly isNoTimepoint: boolean;
    readonly isWrongTimepoint: boolean;
    readonly isUnexpectedTimepoint: boolean;
    readonly isMaxWeightTooLow: boolean;
    readonly isAlreadyStored: boolean;
    readonly type: 'MinimumThreshold' | 'AlreadyApproved' | 'NoApprovalsNeeded' | 'TooFewSignatories' | 'TooManySignatories' | 'SignatoriesOutOfOrder' | 'SenderInSignatories' | 'NotFound' | 'NotOwner' | 'NoTimepoint' | 'WrongTimepoint' | 'UnexpectedTimepoint' | 'MaxWeightTooLow' | 'AlreadyStored';
  }

  /** @name PalletCouncilCouncilStageUpdate (500) */
  export interface PalletCouncilCouncilStageUpdate extends Struct {
    readonly stage: PalletCouncilCouncilStage;
    readonly changedAt: u32;
  }

  /** @name PalletCouncilCouncilStage (501) */
  export interface PalletCouncilCouncilStage extends Enum {
    readonly isAnnouncing: boolean;
    readonly asAnnouncing: PalletCouncilCouncilStageAnnouncing;
    readonly isElection: boolean;
    readonly asElection: PalletCouncilCouncilStageElection;
    readonly isIdle: boolean;
    readonly asIdle: PalletCouncilCouncilStageIdle;
    readonly type: 'Announcing' | 'Election' | 'Idle';
  }

  /** @name PalletCouncilCouncilStageAnnouncing (502) */
  export interface PalletCouncilCouncilStageAnnouncing extends Struct {
    readonly candidatesCount: u64;
    readonly endsAt: u32;
  }

  /** @name PalletCouncilCouncilStageElection (503) */
  export interface PalletCouncilCouncilStageElection extends Struct {
    readonly candidatesCount: u64;
  }

  /** @name PalletCouncilCouncilStageIdle (504) */
  export interface PalletCouncilCouncilStageIdle extends Struct {
    readonly endsAt: u32;
  }

  /** @name PalletCouncilCouncilMember (506) */
  export interface PalletCouncilCouncilMember extends Struct {
    readonly stakingAccountId: AccountId32;
    readonly rewardAccountId: AccountId32;
    readonly membershipId: u64;
    readonly stake: u128;
    readonly lastPaymentBlock: u32;
    readonly unpaidReward: u128;
  }

  /** @name PalletCouncilCandidate (507) */
  export interface PalletCouncilCandidate extends Struct {
    readonly stakingAccountId: AccountId32;
    readonly rewardAccountId: AccountId32;
    readonly cycleId: u64;
    readonly stake: u128;
    readonly votePower: u128;
    readonly noteHash: Option<H256>;
  }

  /** @name PalletCouncilError (508) */
  export interface PalletCouncilError extends Enum {
    readonly isBadOrigin: boolean;
    readonly isCantCandidateNow: boolean;
    readonly isCantReleaseStakeNow: boolean;
    readonly isCandidacyStakeTooLow: boolean;
    readonly isCantCandidateTwice: boolean;
    readonly isConflictingStake: boolean;
    readonly isStakeStillNeeded: boolean;
    readonly isNoStake: boolean;
    readonly isInsufficientBalanceForStaking: boolean;
    readonly isCantVoteForYourself: boolean;
    readonly isMemberIdNotMatchAccount: boolean;
    readonly isInvalidAccountToStakeReuse: boolean;
    readonly isNotCandidatingNow: boolean;
    readonly isCantWithdrawCandidacyNow: boolean;
    readonly isNotCouncilor: boolean;
    readonly isInsufficientFundsForFundingRequest: boolean;
    readonly isZeroBalanceFundRequest: boolean;
    readonly isRepeatedFundRequestAccount: boolean;
    readonly isEmptyFundingRequests: boolean;
    readonly isInsufficientTokensForFunding: boolean;
    readonly isZeroTokensFunding: boolean;
    readonly isCandidateDoesNotExist: boolean;
    readonly isInsufficientBalanceForTransfer: boolean;
    readonly type: 'BadOrigin' | 'CantCandidateNow' | 'CantReleaseStakeNow' | 'CandidacyStakeTooLow' | 'CantCandidateTwice' | 'ConflictingStake' | 'StakeStillNeeded' | 'NoStake' | 'InsufficientBalanceForStaking' | 'CantVoteForYourself' | 'MemberIdNotMatchAccount' | 'InvalidAccountToStakeReuse' | 'NotCandidatingNow' | 'CantWithdrawCandidacyNow' | 'NotCouncilor' | 'InsufficientFundsForFundingRequest' | 'ZeroBalanceFundRequest' | 'RepeatedFundRequestAccount' | 'EmptyFundingRequests' | 'InsufficientTokensForFunding' | 'ZeroTokensFunding' | 'CandidateDoesNotExist' | 'InsufficientBalanceForTransfer';
  }

  /** @name PalletReferendumReferendumStage (509) */
  export interface PalletReferendumReferendumStage extends Enum {
    readonly isInactive: boolean;
    readonly isVoting: boolean;
    readonly asVoting: PalletReferendumReferendumStageVoting;
    readonly isRevealing: boolean;
    readonly asRevealing: PalletReferendumReferendumStageRevealing;
    readonly type: 'Inactive' | 'Voting' | 'Revealing';
  }

  /** @name PalletReferendumReferendumStageVoting (510) */
  export interface PalletReferendumReferendumStageVoting extends Struct {
    readonly started: u32;
    readonly winningTargetCount: u64;
    readonly currentCycleId: u64;
    readonly endsAt: u32;
  }

  /** @name PalletReferendumReferendumStageRevealing (511) */
  export interface PalletReferendumReferendumStageRevealing extends Struct {
    readonly started: u32;
    readonly winningTargetCount: u64;
    readonly intermediateWinners: Vec<PalletReferendumOptionResult>;
    readonly currentCycleId: u64;
    readonly endsAt: u32;
  }

  /** @name PalletReferendumCastVote (512) */
  export interface PalletReferendumCastVote extends Struct {
    readonly commitment: H256;
    readonly cycleId: u64;
    readonly stake: u128;
    readonly voteFor: Option<u64>;
  }

  /** @name PalletReferendumError (513) */
  export interface PalletReferendumError extends Enum {
    readonly isBadOrigin: boolean;
    readonly isReferendumNotRunning: boolean;
    readonly isRevealingNotInProgress: boolean;
    readonly isConflictStakesOnAccount: boolean;
    readonly isInsufficientBalanceToStake: boolean;
    readonly isInsufficientStake: boolean;
    readonly isInvalidReveal: boolean;
    readonly isInvalidVote: boolean;
    readonly isVoteNotExisting: boolean;
    readonly isAlreadyVotedThisCycle: boolean;
    readonly isUnstakingVoteInSameCycle: boolean;
    readonly isSaltTooLong: boolean;
    readonly isUnstakingForbidden: boolean;
    readonly type: 'BadOrigin' | 'ReferendumNotRunning' | 'RevealingNotInProgress' | 'ConflictStakesOnAccount' | 'InsufficientBalanceToStake' | 'InsufficientStake' | 'InvalidReveal' | 'InvalidVote' | 'VoteNotExisting' | 'AlreadyVotedThisCycle' | 'UnstakingVoteInSameCycle' | 'SaltTooLong' | 'UnstakingForbidden';
  }

  /** @name PalletMembershipMembershipObject (514) */
  export interface PalletMembershipMembershipObject extends Struct {
    readonly handleHash: Bytes;
    readonly rootAccount: AccountId32;
    readonly controllerAccount: AccountId32;
    readonly verified: bool;
    readonly invites: u32;
  }

  /** @name PalletMembershipStakingAccountMemberBinding (515) */
  export interface PalletMembershipStakingAccountMemberBinding extends Struct {
    readonly memberId: u64;
    readonly confirmed: bool;
  }

  /** @name PalletMembershipError (516) */
  export interface PalletMembershipError extends Enum {
    readonly isNotEnoughBalanceToBuyMembership: boolean;
    readonly isControllerAccountRequired: boolean;
    readonly isRootAccountRequired: boolean;
    readonly isUnsignedOrigin: boolean;
    readonly isMemberProfileNotFound: boolean;
    readonly isHandleAlreadyRegistered: boolean;
    readonly isHandleMustBeProvidedDuringRegistration: boolean;
    readonly isReferrerIsNotMember: boolean;
    readonly isCannotTransferInvitesForNotMember: boolean;
    readonly isNotEnoughInvites: boolean;
    readonly isWorkingGroupLeaderNotSet: boolean;
    readonly isStakingAccountIsAlreadyRegistered: boolean;
    readonly isStakingAccountDoesntExist: boolean;
    readonly isStakingAccountAlreadyConfirmed: boolean;
    readonly isWorkingGroupBudgetIsNotSufficientForInviting: boolean;
    readonly isConflictingLock: boolean;
    readonly isCannotExceedReferralCutPercentLimit: boolean;
    readonly isConflictStakesOnAccount: boolean;
    readonly isInsufficientBalanceToCoverStake: boolean;
    readonly isGifLockExceedsCredit: boolean;
    readonly isInsufficientBalanceToGift: boolean;
    readonly type: 'NotEnoughBalanceToBuyMembership' | 'ControllerAccountRequired' | 'RootAccountRequired' | 'UnsignedOrigin' | 'MemberProfileNotFound' | 'HandleAlreadyRegistered' | 'HandleMustBeProvidedDuringRegistration' | 'ReferrerIsNotMember' | 'CannotTransferInvitesForNotMember' | 'NotEnoughInvites' | 'WorkingGroupLeaderNotSet' | 'StakingAccountIsAlreadyRegistered' | 'StakingAccountDoesntExist' | 'StakingAccountAlreadyConfirmed' | 'WorkingGroupBudgetIsNotSufficientForInviting' | 'ConflictingLock' | 'CannotExceedReferralCutPercentLimit' | 'ConflictStakesOnAccount' | 'InsufficientBalanceToCoverStake' | 'GifLockExceedsCredit' | 'InsufficientBalanceToGift';
  }

  /** @name PalletForumCategory (517) */
  export interface PalletForumCategory extends Struct {
    readonly titleHash: H256;
    readonly descriptionHash: H256;
    readonly archived: bool;
    readonly numDirectSubcategories: u32;
    readonly numDirectThreads: u32;
    readonly numDirectModerators: u32;
    readonly parentCategoryId: Option<u64>;
    readonly stickyThreadIds: Vec<u64>;
  }

  /** @name PalletForumThread (518) */
  export interface PalletForumThread extends Struct {
    readonly categoryId: u64;
    readonly authorId: u64;
    readonly cleanupPayOff: PalletCommonBloatBondRepayableBloatBond;
    readonly numberOfPosts: u64;
  }

  /** @name PalletForumPost (519) */
  export interface PalletForumPost extends Struct {
    readonly threadId: u64;
    readonly textHash: H256;
    readonly authorId: u64;
    readonly cleanupPayOff: PalletCommonBloatBondRepayableBloatBond;
    readonly lastEdited: u32;
  }

  /** @name PalletForumError (520) */
  export interface PalletForumError extends Enum {
    readonly isOriginNotForumLead: boolean;
    readonly isForumUserIdNotMatchAccount: boolean;
    readonly isModeratorIdNotMatchAccount: boolean;
    readonly isAccountDoesNotMatchThreadAuthor: boolean;
    readonly isThreadDoesNotExist: boolean;
    readonly isModeratorModerateOriginCategory: boolean;
    readonly isModeratorModerateDestinationCategory: boolean;
    readonly isThreadMoveInvalid: boolean;
    readonly isThreadNotBeingUpdated: boolean;
    readonly isInsufficientBalanceForThreadCreation: boolean;
    readonly isCannotDeleteThreadWithOutstandingPosts: boolean;
    readonly isPostDoesNotExist: boolean;
    readonly isAccountDoesNotMatchPostAuthor: boolean;
    readonly isInsufficientBalanceForPost: boolean;
    readonly isCategoryNotBeingUpdated: boolean;
    readonly isAncestorCategoryImmutable: boolean;
    readonly isMaxValidCategoryDepthExceeded: boolean;
    readonly isCategoryDoesNotExist: boolean;
    readonly isCategoryModeratorDoesNotExist: boolean;
    readonly isCategoryNotEmptyThreads: boolean;
    readonly isCategoryNotEmptyCategories: boolean;
    readonly isModeratorCantDeleteCategory: boolean;
    readonly isModeratorCantUpdateCategory: boolean;
    readonly isStickiedThreadIdsDuplicates: boolean;
    readonly isMapSizeLimit: boolean;
    readonly isPathLengthShouldBeGreaterThanZero: boolean;
    readonly type: 'OriginNotForumLead' | 'ForumUserIdNotMatchAccount' | 'ModeratorIdNotMatchAccount' | 'AccountDoesNotMatchThreadAuthor' | 'ThreadDoesNotExist' | 'ModeratorModerateOriginCategory' | 'ModeratorModerateDestinationCategory' | 'ThreadMoveInvalid' | 'ThreadNotBeingUpdated' | 'InsufficientBalanceForThreadCreation' | 'CannotDeleteThreadWithOutstandingPosts' | 'PostDoesNotExist' | 'AccountDoesNotMatchPostAuthor' | 'InsufficientBalanceForPost' | 'CategoryNotBeingUpdated' | 'AncestorCategoryImmutable' | 'MaxValidCategoryDepthExceeded' | 'CategoryDoesNotExist' | 'CategoryModeratorDoesNotExist' | 'CategoryNotEmptyThreads' | 'CategoryNotEmptyCategories' | 'ModeratorCantDeleteCategory' | 'ModeratorCantUpdateCategory' | 'StickiedThreadIdsDuplicates' | 'MapSizeLimit' | 'PathLengthShouldBeGreaterThanZero';
  }

  /** @name PalletConstitutionConstitutionInfo (521) */
  export interface PalletConstitutionConstitutionInfo extends Struct {
    readonly textHash: Bytes;
  }

  /** @name PalletContentVideoRecord (523) */
  export interface PalletContentVideoRecord extends Struct {
    readonly inChannel: u64;
    readonly nftStatus: Option<PalletContentNftTypesOwnedNft>;
    readonly dataObjects: BTreeSet<u64>;
    readonly videoStateBloatBond: PalletCommonBloatBondRepayableBloatBond;
  }

  /** @name PalletContentNftTypesOwnedNft (524) */
  export interface PalletContentNftTypesOwnedNft extends Struct {
    readonly owner: PalletContentNftTypesNftOwner;
    readonly transactionalStatus: PalletContentNftTypesTransactionalStatusRecord;
    readonly creatorRoyalty: Option<Perbill>;
    readonly openAuctionsNonce: u64;
  }

  /** @name PalletContentNftTypesTransactionalStatusRecord (525) */
  export interface PalletContentNftTypesTransactionalStatusRecord extends Enum {
    readonly isIdle: boolean;
    readonly isInitiatedOfferToMember: boolean;
    readonly asInitiatedOfferToMember: ITuple<[u64, Option<u128>]>;
    readonly isEnglishAuction: boolean;
    readonly asEnglishAuction: PalletContentNftTypesEnglishAuctionRecord;
    readonly isOpenAuction: boolean;
    readonly asOpenAuction: PalletContentNftTypesOpenAuctionRecord;
    readonly isBuyNow: boolean;
    readonly asBuyNow: u128;
    readonly type: 'Idle' | 'InitiatedOfferToMember' | 'EnglishAuction' | 'OpenAuction' | 'BuyNow';
  }

  /** @name PalletContentNftTypesEnglishAuctionRecord (526) */
  export interface PalletContentNftTypesEnglishAuctionRecord extends Struct {
    readonly startingPrice: u128;
    readonly buyNowPrice: Option<u128>;
    readonly whitelist: BTreeSet<u64>;
    readonly end: u32;
    readonly start: u32;
    readonly extensionPeriod: u32;
    readonly minBidStep: u128;
    readonly topBid: Option<PalletContentNftTypesEnglishAuctionBid>;
  }

  /** @name PalletContentNftTypesEnglishAuctionBid (528) */
  export interface PalletContentNftTypesEnglishAuctionBid extends Struct {
    readonly amount: u128;
    readonly bidderId: u64;
  }

  /** @name PalletContentNftTypesOpenAuctionRecord (529) */
  export interface PalletContentNftTypesOpenAuctionRecord extends Struct {
    readonly startingPrice: u128;
    readonly buyNowPrice: Option<u128>;
    readonly whitelist: BTreeSet<u64>;
    readonly bidLockDuration: u32;
    readonly auctionId: u64;
    readonly start: u32;
  }

  /** @name PalletContentNftTypesNftOwner (530) */
  export interface PalletContentNftTypesNftOwner extends Enum {
    readonly isChannelOwner: boolean;
    readonly isMember: boolean;
    readonly asMember: u64;
    readonly type: 'ChannelOwner' | 'Member';
  }

  /** @name PalletContentPermissionsCuratorGroup (532) */
  export interface PalletContentPermissionsCuratorGroup extends Struct {
    readonly curators: BTreeMap<u64, BTreeSet<PalletContentChannelActionPermission>>;
    readonly active: bool;
    readonly permissionsByLevel: BTreeMap<u8, BTreeSet<PalletContentPermissionsCuratorGroupContentModerationAction>>;
  }

  /** @name PalletContentNftTypesOpenAuctionBidRecord (533) */
  export interface PalletContentNftTypesOpenAuctionBidRecord extends Struct {
    readonly amount: u128;
    readonly madeAtBlock: u32;
    readonly auctionId: u64;
  }

  /** @name PalletContentErrorsError (534) */
  export interface PalletContentErrorsError extends Enum {
    readonly isChannelStateBloatBondChanged: boolean;
    readonly isVideoStateBloatBondChanged: boolean;
    readonly isMinCashoutValueTooLow: boolean;
    readonly isMaxCashoutValueTooHigh: boolean;
    readonly isChannelOwnerMemberDoesNotExist: boolean;
    readonly isChannelOwnerCuratorGroupDoesNotExist: boolean;
    readonly isChannelStateBloatBondBelowExistentialDeposit: boolean;
    readonly isCuratorIsNotAMemberOfGivenCuratorGroup: boolean;
    readonly isCuratorIsAlreadyAMemberOfGivenCuratorGroup: boolean;
    readonly isCuratorGroupDoesNotExist: boolean;
    readonly isCuratorsPerGroupLimitReached: boolean;
    readonly isCuratorGroupIsNotActive: boolean;
    readonly isCuratorIdInvalid: boolean;
    readonly isLeadAuthFailed: boolean;
    readonly isMemberAuthFailed: boolean;
    readonly isCuratorAuthFailed: boolean;
    readonly isBadOrigin: boolean;
    readonly isActorNotAuthorized: boolean;
    readonly isCategoryDoesNotExist: boolean;
    readonly isChannelDoesNotExist: boolean;
    readonly isVideoDoesNotExist: boolean;
    readonly isVideoInSeason: boolean;
    readonly isActorCannotBeLead: boolean;
    readonly isActorCannotOwnChannel: boolean;
    readonly isNftAlreadyExists: boolean;
    readonly isNftDoesNotExist: boolean;
    readonly isOverflowOrUnderflowHappened: boolean;
    readonly isDoesNotOwnNft: boolean;
    readonly isRoyaltyUpperBoundExceeded: boolean;
    readonly isRoyaltyLowerBoundExceeded: boolean;
    readonly isAuctionDurationUpperBoundExceeded: boolean;
    readonly isAuctionDurationLowerBoundExceeded: boolean;
    readonly isExtensionPeriodUpperBoundExceeded: boolean;
    readonly isExtensionPeriodLowerBoundExceeded: boolean;
    readonly isBidLockDurationUpperBoundExceeded: boolean;
    readonly isBidLockDurationLowerBoundExceeded: boolean;
    readonly isStartingPriceUpperBoundExceeded: boolean;
    readonly isStartingPriceLowerBoundExceeded: boolean;
    readonly isAuctionBidStepUpperBoundExceeded: boolean;
    readonly isAuctionBidStepLowerBoundExceeded: boolean;
    readonly isInsufficientBalance: boolean;
    readonly isBidStepConstraintViolated: boolean;
    readonly isInvalidBidAmountSpecified: boolean;
    readonly isStartingPriceConstraintViolated: boolean;
    readonly isActionHasBidsAlready: boolean;
    readonly isNftIsNotIdle: boolean;
    readonly isPendingOfferDoesNotExist: boolean;
    readonly isRewardAccountIsNotSet: boolean;
    readonly isActorIsNotBidder: boolean;
    readonly isAuctionCannotBeCompleted: boolean;
    readonly isBidDoesNotExist: boolean;
    readonly isBidIsForPastAuction: boolean;
    readonly isStartsAtLowerBoundExceeded: boolean;
    readonly isStartsAtUpperBoundExceeded: boolean;
    readonly isAuctionDidNotStart: boolean;
    readonly isNotInAuctionState: boolean;
    readonly isMemberIsNotAllowedToParticipate: boolean;
    readonly isMemberProfileNotFound: boolean;
    readonly isNftNotInBuyNowState: boolean;
    readonly isInvalidBuyNowWitnessPriceProvided: boolean;
    readonly isIsNotOpenAuctionType: boolean;
    readonly isIsNotEnglishAuctionType: boolean;
    readonly isBidLockDurationIsNotExpired: boolean;
    readonly isNftAuctionIsAlreadyExpired: boolean;
    readonly isBuyNowIsLessThenStartingPrice: boolean;
    readonly isTargetMemberDoesNotExist: boolean;
    readonly isInvalidNftOfferWitnessPriceProvided: boolean;
    readonly isMaxAuctionWhiteListLengthUpperBoundExceeded: boolean;
    readonly isWhitelistHasOnlyOneMember: boolean;
    readonly isWhitelistedMemberDoesNotExist: boolean;
    readonly isNftNonChannelOwnerDoesNotExist: boolean;
    readonly isExtensionPeriodIsGreaterThenAuctionDuration: boolean;
    readonly isNoAssetsSpecified: boolean;
    readonly isInvalidAssetsProvided: boolean;
    readonly isChannelContainsVideos: boolean;
    readonly isChannelContainsAssets: boolean;
    readonly isInvalidBagSizeSpecified: boolean;
    readonly isMigrationNotFinished: boolean;
    readonly isReplyDoesNotExist: boolean;
    readonly isUnsufficientBalance: boolean;
    readonly isInsufficientTreasuryBalance: boolean;
    readonly isInvalidMemberProvided: boolean;
    readonly isActorNotAMember: boolean;
    readonly isPaymentProofVerificationFailed: boolean;
    readonly isCashoutAmountExceedsMaximumAmount: boolean;
    readonly isCashoutAmountBelowMinimumAmount: boolean;
    readonly isWithdrawalAmountExceedsChannelAccountWithdrawableBalance: boolean;
    readonly isWithdrawFromChannelAmountIsZero: boolean;
    readonly isChannelCashoutsDisabled: boolean;
    readonly isMinCashoutAllowedExceedsMaxCashoutAllowed: boolean;
    readonly isCuratorModerationActionNotAllowed: boolean;
    readonly isCuratorGroupMaxPermissionsByLevelMapSizeExceeded: boolean;
    readonly isChannelFeaturePaused: boolean;
    readonly isChannelBagMissing: boolean;
    readonly isAssetsToRemoveBeyondEntityAssetsSet: boolean;
    readonly isInvalidVideoDataObjectsCountProvided: boolean;
    readonly isInvalidChannelTransferStatus: boolean;
    readonly isInvalidChannelTransferAcceptor: boolean;
    readonly isInvalidChannelTransferCommitmentParams: boolean;
    readonly isChannelAgentInsufficientPermissions: boolean;
    readonly isInvalidChannelOwner: boolean;
    readonly isZeroReward: boolean;
    readonly isInsufficientBalanceForTransfer: boolean;
    readonly isInsufficientBalanceForChannelCreation: boolean;
    readonly isInsufficientBalanceForVideoCreation: boolean;
    readonly isInsufficientCouncilBudget: boolean;
    readonly isGlobalNftDailyLimitExceeded: boolean;
    readonly isGlobalNftWeeklyLimitExceeded: boolean;
    readonly isChannelNftDailyLimitExceeded: boolean;
    readonly isChannelNftWeeklyLimitExceeded: boolean;
    readonly isCreatorTokenAlreadyIssued: boolean;
    readonly isCreatorTokenNotIssued: boolean;
    readonly isMemberIdCouldNotBeDerivedFromActor: boolean;
    readonly isCannotWithdrawFromChannelWithCreatorTokenIssued: boolean;
    readonly isPatronageCanOnlyBeClaimedForMemberOwnedChannels: boolean;
    readonly isChannelTransfersBlockedDuringRevenueSplits: boolean;
    readonly isChannelTransfersBlockedDuringTokenSales: boolean;
    readonly type: 'ChannelStateBloatBondChanged' | 'VideoStateBloatBondChanged' | 'MinCashoutValueTooLow' | 'MaxCashoutValueTooHigh' | 'ChannelOwnerMemberDoesNotExist' | 'ChannelOwnerCuratorGroupDoesNotExist' | 'ChannelStateBloatBondBelowExistentialDeposit' | 'CuratorIsNotAMemberOfGivenCuratorGroup' | 'CuratorIsAlreadyAMemberOfGivenCuratorGroup' | 'CuratorGroupDoesNotExist' | 'CuratorsPerGroupLimitReached' | 'CuratorGroupIsNotActive' | 'CuratorIdInvalid' | 'LeadAuthFailed' | 'MemberAuthFailed' | 'CuratorAuthFailed' | 'BadOrigin' | 'ActorNotAuthorized' | 'CategoryDoesNotExist' | 'ChannelDoesNotExist' | 'VideoDoesNotExist' | 'VideoInSeason' | 'ActorCannotBeLead' | 'ActorCannotOwnChannel' | 'NftAlreadyExists' | 'NftDoesNotExist' | 'OverflowOrUnderflowHappened' | 'DoesNotOwnNft' | 'RoyaltyUpperBoundExceeded' | 'RoyaltyLowerBoundExceeded' | 'AuctionDurationUpperBoundExceeded' | 'AuctionDurationLowerBoundExceeded' | 'ExtensionPeriodUpperBoundExceeded' | 'ExtensionPeriodLowerBoundExceeded' | 'BidLockDurationUpperBoundExceeded' | 'BidLockDurationLowerBoundExceeded' | 'StartingPriceUpperBoundExceeded' | 'StartingPriceLowerBoundExceeded' | 'AuctionBidStepUpperBoundExceeded' | 'AuctionBidStepLowerBoundExceeded' | 'InsufficientBalance' | 'BidStepConstraintViolated' | 'InvalidBidAmountSpecified' | 'StartingPriceConstraintViolated' | 'ActionHasBidsAlready' | 'NftIsNotIdle' | 'PendingOfferDoesNotExist' | 'RewardAccountIsNotSet' | 'ActorIsNotBidder' | 'AuctionCannotBeCompleted' | 'BidDoesNotExist' | 'BidIsForPastAuction' | 'StartsAtLowerBoundExceeded' | 'StartsAtUpperBoundExceeded' | 'AuctionDidNotStart' | 'NotInAuctionState' | 'MemberIsNotAllowedToParticipate' | 'MemberProfileNotFound' | 'NftNotInBuyNowState' | 'InvalidBuyNowWitnessPriceProvided' | 'IsNotOpenAuctionType' | 'IsNotEnglishAuctionType' | 'BidLockDurationIsNotExpired' | 'NftAuctionIsAlreadyExpired' | 'BuyNowIsLessThenStartingPrice' | 'TargetMemberDoesNotExist' | 'InvalidNftOfferWitnessPriceProvided' | 'MaxAuctionWhiteListLengthUpperBoundExceeded' | 'WhitelistHasOnlyOneMember' | 'WhitelistedMemberDoesNotExist' | 'NftNonChannelOwnerDoesNotExist' | 'ExtensionPeriodIsGreaterThenAuctionDuration' | 'NoAssetsSpecified' | 'InvalidAssetsProvided' | 'ChannelContainsVideos' | 'ChannelContainsAssets' | 'InvalidBagSizeSpecified' | 'MigrationNotFinished' | 'ReplyDoesNotExist' | 'UnsufficientBalance' | 'InsufficientTreasuryBalance' | 'InvalidMemberProvided' | 'ActorNotAMember' | 'PaymentProofVerificationFailed' | 'CashoutAmountExceedsMaximumAmount' | 'CashoutAmountBelowMinimumAmount' | 'WithdrawalAmountExceedsChannelAccountWithdrawableBalance' | 'WithdrawFromChannelAmountIsZero' | 'ChannelCashoutsDisabled' | 'MinCashoutAllowedExceedsMaxCashoutAllowed' | 'CuratorModerationActionNotAllowed' | 'CuratorGroupMaxPermissionsByLevelMapSizeExceeded' | 'ChannelFeaturePaused' | 'ChannelBagMissing' | 'AssetsToRemoveBeyondEntityAssetsSet' | 'InvalidVideoDataObjectsCountProvided' | 'InvalidChannelTransferStatus' | 'InvalidChannelTransferAcceptor' | 'InvalidChannelTransferCommitmentParams' | 'ChannelAgentInsufficientPermissions' | 'InvalidChannelOwner' | 'ZeroReward' | 'InsufficientBalanceForTransfer' | 'InsufficientBalanceForChannelCreation' | 'InsufficientBalanceForVideoCreation' | 'InsufficientCouncilBudget' | 'GlobalNftDailyLimitExceeded' | 'GlobalNftWeeklyLimitExceeded' | 'ChannelNftDailyLimitExceeded' | 'ChannelNftWeeklyLimitExceeded' | 'CreatorTokenAlreadyIssued' | 'CreatorTokenNotIssued' | 'MemberIdCouldNotBeDerivedFromActor' | 'CannotWithdrawFromChannelWithCreatorTokenIssued' | 'PatronageCanOnlyBeClaimedForMemberOwnedChannels' | 'ChannelTransfersBlockedDuringRevenueSplits' | 'ChannelTransfersBlockedDuringTokenSales';
  }

  /** @name PalletStorageBagRecord (535) */
  export interface PalletStorageBagRecord extends Struct {
    readonly storedBy: BTreeSet<u64>;
    readonly distributedBy: BTreeSet<PalletStorageDistributionBucketIdRecord>;
    readonly objectsTotalSize: u64;
    readonly objectsNumber: u64;
  }

  /** @name PalletStorageStorageBucketRecord (536) */
  export interface PalletStorageStorageBucketRecord extends Struct {
    readonly operatorStatus: PalletStorageStorageBucketOperatorStatus;
    readonly acceptingNewBags: bool;
    readonly voucher: PalletStorageVoucher;
    readonly assignedBags: u64;
  }

  /** @name PalletStorageStorageBucketOperatorStatus (537) */
  export interface PalletStorageStorageBucketOperatorStatus extends Enum {
    readonly isMissing: boolean;
    readonly isInvitedStorageWorker: boolean;
    readonly asInvitedStorageWorker: u64;
    readonly isStorageWorker: boolean;
    readonly asStorageWorker: ITuple<[u64, AccountId32]>;
    readonly type: 'Missing' | 'InvitedStorageWorker' | 'StorageWorker';
  }

  /** @name PalletStorageDynamicBagCreationPolicy (538) */
  export interface PalletStorageDynamicBagCreationPolicy extends Struct {
    readonly numberOfStorageBuckets: u64;
    readonly families: BTreeMap<u64, u32>;
  }

  /** @name PalletStorageDataObject (540) */
  export interface PalletStorageDataObject extends Struct {
    readonly accepted: bool;
    readonly stateBloatBond: PalletCommonBloatBondRepayableBloatBond;
    readonly size_: u64;
    readonly ipfsContentId: Bytes;
  }

  /** @name PalletStorageDistributionBucketFamilyRecord (541) */
  export interface PalletStorageDistributionBucketFamilyRecord extends Struct {
    readonly nextDistributionBucketIndex: u64;
  }

  /** @name PalletStorageDistributionBucketRecord (542) */
  export interface PalletStorageDistributionBucketRecord extends Struct {
    readonly acceptingNewBags: bool;
    readonly distributing: bool;
    readonly pendingInvitations: BTreeSet<u64>;
    readonly operators: BTreeSet<u64>;
    readonly assignedBags: u64;
  }

  /** @name PalletCommonConstraintsBoundedValueConstraint (543) */
  export interface PalletCommonConstraintsBoundedValueConstraint extends Struct {
    readonly min: u64;
    readonly maxMinDiff: u64;
  }

  /** @name PalletStorageError (544) */
  export interface PalletStorageError extends Enum {
    readonly isArithmeticError: boolean;
    readonly isInvalidCidLength: boolean;
    readonly isNoObjectsOnUpload: boolean;
    readonly isStorageBucketDoesntExist: boolean;
    readonly isStorageBucketIsNotBoundToBag: boolean;
    readonly isStorageBucketIsBoundToBag: boolean;
    readonly isNoStorageBucketInvitation: boolean;
    readonly isStorageProviderAlreadySet: boolean;
    readonly isStorageProviderMustBeSet: boolean;
    readonly isDifferentStorageProviderInvited: boolean;
    readonly isInvitedStorageProvider: boolean;
    readonly isStorageBucketIdCollectionsAreEmpty: boolean;
    readonly isStorageBucketsNumberViolatesDynamicBagCreationPolicy: boolean;
    readonly isDistributionBucketsViolatesDynamicBagCreationPolicy: boolean;
    readonly isEmptyContentId: boolean;
    readonly isZeroObjectSize: boolean;
    readonly isInvalidStateBloatBondSourceAccount: boolean;
    readonly isInvalidStorageProvider: boolean;
    readonly isInsufficientBalance: boolean;
    readonly isDataObjectDoesntExist: boolean;
    readonly isUploadingBlocked: boolean;
    readonly isDataObjectIdCollectionIsEmpty: boolean;
    readonly isSourceAndDestinationBagsAreEqual: boolean;
    readonly isDataObjectBlacklisted: boolean;
    readonly isBlacklistSizeLimitExceeded: boolean;
    readonly isVoucherMaxObjectSizeLimitExceeded: boolean;
    readonly isVoucherMaxObjectNumberLimitExceeded: boolean;
    readonly isStorageBucketObjectNumberLimitReached: boolean;
    readonly isStorageBucketObjectSizeLimitReached: boolean;
    readonly isInsufficientTreasuryBalance: boolean;
    readonly isCannotDeleteNonEmptyStorageBucket: boolean;
    readonly isDataObjectIdParamsAreEmpty: boolean;
    readonly isStorageBucketsPerBagLimitTooLow: boolean;
    readonly isStorageBucketsPerBagLimitTooHigh: boolean;
    readonly isStorageBucketPerBagLimitExceeded: boolean;
    readonly isStorageBucketDoesntAcceptNewBags: boolean;
    readonly isDynamicBagExists: boolean;
    readonly isDynamicBagDoesntExist: boolean;
    readonly isStorageProviderOperatorDoesntExist: boolean;
    readonly isDataSizeFeeChanged: boolean;
    readonly isDataObjectStateBloatBondChanged: boolean;
    readonly isCannotDeleteNonEmptyDynamicBag: boolean;
    readonly isMaxDistributionBucketFamilyNumberLimitExceeded: boolean;
    readonly isDistributionBucketFamilyDoesntExist: boolean;
    readonly isDistributionBucketDoesntExist: boolean;
    readonly isDistributionBucketIdCollectionsAreEmpty: boolean;
    readonly isDistributionBucketDoesntAcceptNewBags: boolean;
    readonly isMaxDistributionBucketNumberPerBagLimitExceeded: boolean;
    readonly isDistributionBucketIsNotBoundToBag: boolean;
    readonly isDistributionBucketIsBoundToBag: boolean;
    readonly isDistributionBucketsPerBagLimitTooLow: boolean;
    readonly isDistributionBucketsPerBagLimitTooHigh: boolean;
    readonly isDistributionProviderOperatorDoesntExist: boolean;
    readonly isDistributionProviderOperatorAlreadyInvited: boolean;
    readonly isDistributionProviderOperatorSet: boolean;
    readonly isNoDistributionBucketInvitation: boolean;
    readonly isMustBeDistributionProviderOperatorForBucket: boolean;
    readonly isMaxNumberOfPendingInvitationsLimitForDistributionBucketReached: boolean;
    readonly isDistributionFamilyBoundToBagCreationPolicy: boolean;
    readonly isMaxDataObjectSizeExceeded: boolean;
    readonly isInvalidTransactorAccount: boolean;
    readonly isNumberOfStorageBucketsOutsideOfAllowedContraints: boolean;
    readonly isNumberOfDistributionBucketsOutsideOfAllowedContraints: boolean;
    readonly isCallDisabled: boolean;
    readonly type: 'ArithmeticError' | 'InvalidCidLength' | 'NoObjectsOnUpload' | 'StorageBucketDoesntExist' | 'StorageBucketIsNotBoundToBag' | 'StorageBucketIsBoundToBag' | 'NoStorageBucketInvitation' | 'StorageProviderAlreadySet' | 'StorageProviderMustBeSet' | 'DifferentStorageProviderInvited' | 'InvitedStorageProvider' | 'StorageBucketIdCollectionsAreEmpty' | 'StorageBucketsNumberViolatesDynamicBagCreationPolicy' | 'DistributionBucketsViolatesDynamicBagCreationPolicy' | 'EmptyContentId' | 'ZeroObjectSize' | 'InvalidStateBloatBondSourceAccount' | 'InvalidStorageProvider' | 'InsufficientBalance' | 'DataObjectDoesntExist' | 'UploadingBlocked' | 'DataObjectIdCollectionIsEmpty' | 'SourceAndDestinationBagsAreEqual' | 'DataObjectBlacklisted' | 'BlacklistSizeLimitExceeded' | 'VoucherMaxObjectSizeLimitExceeded' | 'VoucherMaxObjectNumberLimitExceeded' | 'StorageBucketObjectNumberLimitReached' | 'StorageBucketObjectSizeLimitReached' | 'InsufficientTreasuryBalance' | 'CannotDeleteNonEmptyStorageBucket' | 'DataObjectIdParamsAreEmpty' | 'StorageBucketsPerBagLimitTooLow' | 'StorageBucketsPerBagLimitTooHigh' | 'StorageBucketPerBagLimitExceeded' | 'StorageBucketDoesntAcceptNewBags' | 'DynamicBagExists' | 'DynamicBagDoesntExist' | 'StorageProviderOperatorDoesntExist' | 'DataSizeFeeChanged' | 'DataObjectStateBloatBondChanged' | 'CannotDeleteNonEmptyDynamicBag' | 'MaxDistributionBucketFamilyNumberLimitExceeded' | 'DistributionBucketFamilyDoesntExist' | 'DistributionBucketDoesntExist' | 'DistributionBucketIdCollectionsAreEmpty' | 'DistributionBucketDoesntAcceptNewBags' | 'MaxDistributionBucketNumberPerBagLimitExceeded' | 'DistributionBucketIsNotBoundToBag' | 'DistributionBucketIsBoundToBag' | 'DistributionBucketsPerBagLimitTooLow' | 'DistributionBucketsPerBagLimitTooHigh' | 'DistributionProviderOperatorDoesntExist' | 'DistributionProviderOperatorAlreadyInvited' | 'DistributionProviderOperatorSet' | 'NoDistributionBucketInvitation' | 'MustBeDistributionProviderOperatorForBucket' | 'MaxNumberOfPendingInvitationsLimitForDistributionBucketReached' | 'DistributionFamilyBoundToBagCreationPolicy' | 'MaxDataObjectSizeExceeded' | 'InvalidTransactorAccount' | 'NumberOfStorageBucketsOutsideOfAllowedContraints' | 'NumberOfDistributionBucketsOutsideOfAllowedContraints' | 'CallDisabled';
  }

  /** @name PalletProjectTokenAccountData (545) */
  export interface PalletProjectTokenAccountData extends Struct {
    readonly vestingSchedules: BTreeMap<PalletProjectTokenVestingSource, PalletProjectTokenVestingSchedule>;
    readonly amount: u128;
    readonly splitStakingStatus: Option<PalletProjectTokenStakingStatus>;
    readonly bloatBond: PalletCommonBloatBondRepayableBloatBond;
    readonly nextVestingTransferId: u64;
    readonly lastSaleTotalPurchasedAmount: Option<ITuple<[u32, u128]>>;
  }

  /** @name PalletProjectTokenVestingSchedule (546) */
  export interface PalletProjectTokenVestingSchedule extends Struct {
    readonly linearVestingStartBlock: u32;
    readonly linearVestingDuration: u32;
    readonly cliffAmount: u128;
    readonly postCliffTotalAmount: u128;
    readonly burnedAmount: u128;
  }

  /** @name PalletProjectTokenStakingStatus (547) */
  export interface PalletProjectTokenStakingStatus extends Struct {
    readonly splitId: u32;
    readonly amount: u128;
  }

  /** @name PalletProjectTokenTokenData (554) */
  export interface PalletProjectTokenTokenData extends Struct {
    readonly totalSupply: u128;
    readonly tokensIssued: u128;
    readonly nextSaleId: u32;
    readonly sale: Option<PalletProjectTokenTokenSale>;
    readonly transferPolicy: PalletProjectTokenTransferPolicy;
    readonly symbol: H256;
    readonly patronageInfo: PalletProjectTokenPatronageData;
    readonly accountsNumber: u64;
    readonly revenueSplitRate: Permill;
    readonly revenueSplit: PalletProjectTokenRevenueSplitState;
    readonly nextRevenueSplitId: u32;
  }

  /** @name PalletProjectTokenRevenueSplitState (555) */
  export interface PalletProjectTokenRevenueSplitState extends Enum {
    readonly isInactive: boolean;
    readonly isActive: boolean;
    readonly asActive: PalletProjectTokenRevenueSplitInfo;
    readonly type: 'Inactive' | 'Active';
  }

  /** @name PalletProjectTokenRevenueSplitInfo (556) */
  export interface PalletProjectTokenRevenueSplitInfo extends Struct {
    readonly allocation: u128;
    readonly timeline: PalletProjectTokenTimeline;
    readonly dividendsClaimed: u128;
  }

  /** @name PalletProjectTokenTimeline (557) */
  export interface PalletProjectTokenTimeline extends Struct {
    readonly start: u32;
    readonly duration: u32;
  }

  /** @name PalletProjectTokenPatronageData (559) */
  export interface PalletProjectTokenPatronageData extends Struct {
    readonly rate: Perquintill;
    readonly unclaimedPatronageTallyAmount: u128;
    readonly lastUnclaimedPatronageTallyBlock: u32;
  }

  /** @name PalletProjectTokenErrorsError (561) */
  export interface PalletProjectTokenErrorsError extends Enum {
    readonly isInsufficientTransferrableBalance: boolean;
    readonly isTokenDoesNotExist: boolean;
    readonly isAccountInformationDoesNotExist: boolean;
    readonly isMerkleProofVerificationFailure: boolean;
    readonly isTargetPatronageRateIsHigherThanCurrentRate: boolean;
    readonly isTokenSymbolAlreadyInUse: boolean;
    readonly isInitialAllocationToNonExistingMember: boolean;
    readonly isAccountAlreadyExists: boolean;
    readonly isTransferDestinationMemberDoesNotExist: boolean;
    readonly isTokenIssuanceNotInIdleState: boolean;
    readonly isInsufficientJoyBalance: boolean;
    readonly isJoyTransferSubjectToDusting: boolean;
    readonly isAttemptToRemoveNonOwnedAccountUnderPermissionedMode: boolean;
    readonly isAttemptToRemoveNonEmptyAccount: boolean;
    readonly isCannotJoinWhitelistInPermissionlessMode: boolean;
    readonly isCannotDeissueTokenWithOutstandingAccounts: boolean;
    readonly isNoUpcomingSale: boolean;
    readonly isNoActiveSale: boolean;
    readonly isInsufficientBalanceForTokenPurchase: boolean;
    readonly isNotEnoughTokensOnSale: boolean;
    readonly isSaleStartingBlockInThePast: boolean;
    readonly isSaleAccessProofRequired: boolean;
    readonly isSaleAccessProofParticipantIsNotSender: boolean;
    readonly isSalePurchaseCapExceeded: boolean;
    readonly isMaxVestingSchedulesPerAccountPerTokenReached: boolean;
    readonly isPreviousSaleNotFinalized: boolean;
    readonly isNoTokensToRecover: boolean;
    readonly isSaleDurationTooShort: boolean;
    readonly isSaleDurationIsZero: boolean;
    readonly isSaleUpperBoundQuantityIsZero: boolean;
    readonly isSaleCapPerMemberIsZero: boolean;
    readonly isSaleUnitPriceIsZero: boolean;
    readonly isSalePurchaseAmountIsZero: boolean;
    readonly isRevenueSplitTimeToStartTooShort: boolean;
    readonly isRevenueSplitDurationTooShort: boolean;
    readonly isRevenueSplitAlreadyActiveForToken: boolean;
    readonly isRevenueSplitNotActiveForToken: boolean;
    readonly isRevenueSplitDidNotEnd: boolean;
    readonly isRevenueSplitNotOngoing: boolean;
    readonly isUserAlreadyParticipating: boolean;
    readonly isInsufficientBalanceForSplitParticipation: boolean;
    readonly isUserNotParticipantingInAnySplit: boolean;
    readonly isCannotParticipateInSplitWithZeroAmount: boolean;
    readonly isCannotIssueSplitWithZeroAllocationAmount: boolean;
    readonly isCannotModifySupplyWhenRevenueSplitsAreActive: boolean;
    readonly isRevenueSplitRateIsZero: boolean;
    readonly isBurnAmountIsZero: boolean;
    readonly isBurnAmountGreaterThanAccountTokensAmount: boolean;
    readonly type: 'InsufficientTransferrableBalance' | 'TokenDoesNotExist' | 'AccountInformationDoesNotExist' | 'MerkleProofVerificationFailure' | 'TargetPatronageRateIsHigherThanCurrentRate' | 'TokenSymbolAlreadyInUse' | 'InitialAllocationToNonExistingMember' | 'AccountAlreadyExists' | 'TransferDestinationMemberDoesNotExist' | 'TokenIssuanceNotInIdleState' | 'InsufficientJoyBalance' | 'JoyTransferSubjectToDusting' | 'AttemptToRemoveNonOwnedAccountUnderPermissionedMode' | 'AttemptToRemoveNonEmptyAccount' | 'CannotJoinWhitelistInPermissionlessMode' | 'CannotDeissueTokenWithOutstandingAccounts' | 'NoUpcomingSale' | 'NoActiveSale' | 'InsufficientBalanceForTokenPurchase' | 'NotEnoughTokensOnSale' | 'SaleStartingBlockInThePast' | 'SaleAccessProofRequired' | 'SaleAccessProofParticipantIsNotSender' | 'SalePurchaseCapExceeded' | 'MaxVestingSchedulesPerAccountPerTokenReached' | 'PreviousSaleNotFinalized' | 'NoTokensToRecover' | 'SaleDurationTooShort' | 'SaleDurationIsZero' | 'SaleUpperBoundQuantityIsZero' | 'SaleCapPerMemberIsZero' | 'SaleUnitPriceIsZero' | 'SalePurchaseAmountIsZero' | 'RevenueSplitTimeToStartTooShort' | 'RevenueSplitDurationTooShort' | 'RevenueSplitAlreadyActiveForToken' | 'RevenueSplitNotActiveForToken' | 'RevenueSplitDidNotEnd' | 'RevenueSplitNotOngoing' | 'UserAlreadyParticipating' | 'InsufficientBalanceForSplitParticipation' | 'UserNotParticipantingInAnySplit' | 'CannotParticipateInSplitWithZeroAmount' | 'CannotIssueSplitWithZeroAllocationAmount' | 'CannotModifySupplyWhenRevenueSplitsAreActive' | 'RevenueSplitRateIsZero' | 'BurnAmountIsZero' | 'BurnAmountGreaterThanAccountTokensAmount';
  }

  /** @name PalletProposalsEngineProposal (562) */
  export interface PalletProposalsEngineProposal extends Struct {
    readonly parameters: PalletProposalsEngineProposalParameters;
    readonly proposerId: u64;
    readonly activatedAt: u32;
    readonly status: PalletProposalsEngineProposalStatusesProposalStatus;
    readonly votingResults: PalletProposalsEngineVotingResults;
    readonly exactExecutionBlock: Option<u32>;
    readonly nrOfCouncilConfirmations: u32;
    readonly stakingAccountId: Option<AccountId32>;
  }

  /** @name PalletProposalsEngineProposalParameters (563) */
  export interface PalletProposalsEngineProposalParameters extends Struct {
    readonly votingPeriod: u32;
    readonly gracePeriod: u32;
    readonly approvalQuorumPercentage: u32;
    readonly approvalThresholdPercentage: u32;
    readonly slashingQuorumPercentage: u32;
    readonly slashingThresholdPercentage: u32;
    readonly requiredStake: Option<u128>;
    readonly constitutionality: u32;
  }

  /** @name PalletProposalsEngineVotingResults (564) */
  export interface PalletProposalsEngineVotingResults extends Struct {
    readonly abstentions: u32;
    readonly approvals: u32;
    readonly rejections: u32;
    readonly slashes: u32;
  }

  /** @name PalletProposalsEngineError (566) */
  export interface PalletProposalsEngineError extends Enum {
    readonly isEmptyTitleProvided: boolean;
    readonly isEmptyDescriptionProvided: boolean;
    readonly isTitleIsTooLong: boolean;
    readonly isDescriptionIsTooLong: boolean;
    readonly isProposalNotFound: boolean;
    readonly isProposalFinalized: boolean;
    readonly isAlreadyVoted: boolean;
    readonly isNotAuthor: boolean;
    readonly isMaxActiveProposalNumberExceeded: boolean;
    readonly isEmptyStake: boolean;
    readonly isStakeShouldBeEmpty: boolean;
    readonly isStakeDiffersFromRequired: boolean;
    readonly isInvalidParameterApprovalThreshold: boolean;
    readonly isInvalidParameterSlashingThreshold: boolean;
    readonly isRequireRootOrigin: boolean;
    readonly isProposalHasVotes: boolean;
    readonly isZeroExactExecutionBlock: boolean;
    readonly isInvalidExactExecutionBlock: boolean;
    readonly isInsufficientBalanceForStake: boolean;
    readonly isConflictingStakes: boolean;
    readonly isInvalidStakingAccountForMember: boolean;
    readonly type: 'EmptyTitleProvided' | 'EmptyDescriptionProvided' | 'TitleIsTooLong' | 'DescriptionIsTooLong' | 'ProposalNotFound' | 'ProposalFinalized' | 'AlreadyVoted' | 'NotAuthor' | 'MaxActiveProposalNumberExceeded' | 'EmptyStake' | 'StakeShouldBeEmpty' | 'StakeDiffersFromRequired' | 'InvalidParameterApprovalThreshold' | 'InvalidParameterSlashingThreshold' | 'RequireRootOrigin' | 'ProposalHasVotes' | 'ZeroExactExecutionBlock' | 'InvalidExactExecutionBlock' | 'InsufficientBalanceForStake' | 'ConflictingStakes' | 'InvalidStakingAccountForMember';
  }

  /** @name PalletProposalsDiscussionDiscussionThread (567) */
  export interface PalletProposalsDiscussionDiscussionThread extends Struct {
    readonly activatedAt: u32;
    readonly authorId: u64;
    readonly mode: PalletProposalsDiscussionThreadMode;
  }

  /** @name PalletProposalsDiscussionDiscussionPost (568) */
  export interface PalletProposalsDiscussionDiscussionPost extends Struct {
    readonly authorId: u64;
    readonly cleanupPayOff: PalletCommonBloatBondRepayableBloatBond;
    readonly lastEdited: u32;
  }

  /** @name PalletProposalsDiscussionError (569) */
  export interface PalletProposalsDiscussionError extends Enum {
    readonly isThreadDoesntExist: boolean;
    readonly isPostDoesntExist: boolean;
    readonly isRequireRootOrigin: boolean;
    readonly isCannotPostOnClosedThread: boolean;
    readonly isNotAuthorOrCouncilor: boolean;
    readonly isMaxWhiteListSizeExceeded: boolean;
    readonly isWhitelistedMemberDoesNotExist: boolean;
    readonly isInsufficientBalanceForPost: boolean;
    readonly isCannotDeletePost: boolean;
    readonly type: 'ThreadDoesntExist' | 'PostDoesntExist' | 'RequireRootOrigin' | 'CannotPostOnClosedThread' | 'NotAuthorOrCouncilor' | 'MaxWhiteListSizeExceeded' | 'WhitelistedMemberDoesNotExist' | 'InsufficientBalanceForPost' | 'CannotDeletePost';
  }

  /** @name PalletProposalsCodexError (570) */
  export interface PalletProposalsCodexError extends Enum {
    readonly isSignalProposalIsEmpty: boolean;
    readonly isRuntimeProposalIsEmpty: boolean;
    readonly isInvalidFundingRequestProposalBalance: boolean;
    readonly isInvalidValidatorCount: boolean;
    readonly isRequireRootOrigin: boolean;
    readonly isInvalidCouncilElectionParameterCouncilSize: boolean;
    readonly isInvalidCouncilElectionParameterCandidacyLimit: boolean;
    readonly isInvalidCouncilElectionParameterMinVotingStake: boolean;
    readonly isInvalidCouncilElectionParameterNewTermDuration: boolean;
    readonly isInvalidCouncilElectionParameterMinCouncilStake: boolean;
    readonly isInvalidCouncilElectionParameterRevealingPeriod: boolean;
    readonly isInvalidCouncilElectionParameterVotingPeriod: boolean;
    readonly isInvalidCouncilElectionParameterAnnouncingPeriod: boolean;
    readonly isInvalidWorkingGroupBudgetCapacity: boolean;
    readonly isInvalidSetLeadParameterCannotBeCouncilor: boolean;
    readonly isSlashingStakeIsZero: boolean;
    readonly isDecreasingStakeIsZero: boolean;
    readonly isInsufficientFundsForBudgetUpdate: boolean;
    readonly isInvalidFundingRequestProposalNumberOfAccount: boolean;
    readonly isInvalidFundingRequestProposalRepeatedAccount: boolean;
    readonly isInvalidChannelPayoutsProposalMinCashoutExceedsMaxCashout: boolean;
    readonly isInvalidLeadWorkerId: boolean;
    readonly isInvalidLeadOpeningId: boolean;
    readonly isInvalidLeadApplicationId: boolean;
    readonly isInvalidProposalId: boolean;
    readonly type: 'SignalProposalIsEmpty' | 'RuntimeProposalIsEmpty' | 'InvalidFundingRequestProposalBalance' | 'InvalidValidatorCount' | 'RequireRootOrigin' | 'InvalidCouncilElectionParameterCouncilSize' | 'InvalidCouncilElectionParameterCandidacyLimit' | 'InvalidCouncilElectionParameterMinVotingStake' | 'InvalidCouncilElectionParameterNewTermDuration' | 'InvalidCouncilElectionParameterMinCouncilStake' | 'InvalidCouncilElectionParameterRevealingPeriod' | 'InvalidCouncilElectionParameterVotingPeriod' | 'InvalidCouncilElectionParameterAnnouncingPeriod' | 'InvalidWorkingGroupBudgetCapacity' | 'InvalidSetLeadParameterCannotBeCouncilor' | 'SlashingStakeIsZero' | 'DecreasingStakeIsZero' | 'InsufficientFundsForBudgetUpdate' | 'InvalidFundingRequestProposalNumberOfAccount' | 'InvalidFundingRequestProposalRepeatedAccount' | 'InvalidChannelPayoutsProposalMinCashoutExceedsMaxCashout' | 'InvalidLeadWorkerId' | 'InvalidLeadOpeningId' | 'InvalidLeadApplicationId' | 'InvalidProposalId';
  }

  /** @name PalletWorkingGroupOpening (571) */
  export interface PalletWorkingGroupOpening extends Struct {
    readonly openingType: PalletWorkingGroupOpeningType;
    readonly created: u32;
    readonly descriptionHash: Bytes;
    readonly stakePolicy: PalletWorkingGroupStakePolicy;
    readonly rewardPerBlock: Option<u128>;
    readonly creationStake: u128;
  }

  /** @name PalletWorkingGroupJobApplication (572) */
  export interface PalletWorkingGroupJobApplication extends Struct {
    readonly roleAccountId: AccountId32;
    readonly rewardAccountId: AccountId32;
    readonly stakingAccountId: AccountId32;
    readonly memberId: u64;
    readonly descriptionHash: Bytes;
    readonly openingId: u64;
  }

  /** @name PalletWorkingGroupGroupWorker (573) */
  export interface PalletWorkingGroupGroupWorker extends Struct {
    readonly memberId: u64;
    readonly roleAccountId: AccountId32;
    readonly stakingAccountId: AccountId32;
    readonly rewardAccountId: AccountId32;
    readonly startedLeavingAt: Option<u32>;
    readonly jobUnstakingPeriod: u32;
    readonly rewardPerBlock: Option<u128>;
    readonly missedReward: Option<u128>;
    readonly createdAt: u32;
  }

  /** @name PalletWorkingGroupErrorsError (574) */
  export interface PalletWorkingGroupErrorsError extends Enum {
    readonly isStakeBalanceCannotBeZero: boolean;
    readonly isOpeningDoesNotExist: boolean;
    readonly isCannotHireMultipleLeaders: boolean;
    readonly isWorkerApplicationDoesNotExist: boolean;
    readonly isMaxActiveWorkerNumberExceeded: boolean;
    readonly isSuccessfulWorkerApplicationDoesNotExist: boolean;
    readonly isCannotHireLeaderWhenLeaderExists: boolean;
    readonly isIsNotLeadAccount: boolean;
    readonly isCurrentLeadNotSet: boolean;
    readonly isWorkerDoesNotExist: boolean;
    readonly isInvalidMemberOrigin: boolean;
    readonly isSignerIsNotWorkerRoleAccount: boolean;
    readonly isBelowMinimumStakes: boolean;
    readonly isInsufficientBalanceToCoverStake: boolean;
    readonly isApplicationStakeDoesntMatchOpening: boolean;
    readonly isOriginIsNotApplicant: boolean;
    readonly isWorkerIsLeaving: boolean;
    readonly isCannotRewardWithZero: boolean;
    readonly isInvalidStakingAccountForMember: boolean;
    readonly isConflictStakesOnAccount: boolean;
    readonly isWorkerHasNoReward: boolean;
    readonly isUnstakingPeriodLessThanMinimum: boolean;
    readonly isCannotSpendZero: boolean;
    readonly isInsufficientBudgetForSpending: boolean;
    readonly isNoApplicationsProvided: boolean;
    readonly isCannotDecreaseStakeDeltaGreaterThanStake: boolean;
    readonly isApplicationsNotForOpening: boolean;
    readonly isWorkerStorageValueTooLong: boolean;
    readonly isInsufficientTokensForFunding: boolean;
    readonly isZeroTokensFunding: boolean;
    readonly isInsufficientBalanceForTransfer: boolean;
    readonly type: 'StakeBalanceCannotBeZero' | 'OpeningDoesNotExist' | 'CannotHireMultipleLeaders' | 'WorkerApplicationDoesNotExist' | 'MaxActiveWorkerNumberExceeded' | 'SuccessfulWorkerApplicationDoesNotExist' | 'CannotHireLeaderWhenLeaderExists' | 'IsNotLeadAccount' | 'CurrentLeadNotSet' | 'WorkerDoesNotExist' | 'InvalidMemberOrigin' | 'SignerIsNotWorkerRoleAccount' | 'BelowMinimumStakes' | 'InsufficientBalanceToCoverStake' | 'ApplicationStakeDoesntMatchOpening' | 'OriginIsNotApplicant' | 'WorkerIsLeaving' | 'CannotRewardWithZero' | 'InvalidStakingAccountForMember' | 'ConflictStakesOnAccount' | 'WorkerHasNoReward' | 'UnstakingPeriodLessThanMinimum' | 'CannotSpendZero' | 'InsufficientBudgetForSpending' | 'NoApplicationsProvided' | 'CannotDecreaseStakeDeltaGreaterThanStake' | 'ApplicationsNotForOpening' | 'WorkerStorageValueTooLong' | 'InsufficientTokensForFunding' | 'ZeroTokensFunding' | 'InsufficientBalanceForTransfer';
  }

  /** @name SpRuntimeMultiSignature (584) */
  export interface SpRuntimeMultiSignature extends Enum {
    readonly isEd25519: boolean;
    readonly asEd25519: SpCoreEd25519Signature;
    readonly isSr25519: boolean;
    readonly asSr25519: SpCoreSr25519Signature;
    readonly isEcdsa: boolean;
    readonly asEcdsa: SpCoreEcdsaSignature;
    readonly type: 'Ed25519' | 'Sr25519' | 'Ecdsa';
  }

  /** @name SpCoreEcdsaSignature (585) */
  export interface SpCoreEcdsaSignature extends U8aFixed {}

  /** @name FrameSystemExtensionsCheckNonZeroSender (588) */
  export type FrameSystemExtensionsCheckNonZeroSender = Null;

  /** @name FrameSystemExtensionsCheckSpecVersion (589) */
  export type FrameSystemExtensionsCheckSpecVersion = Null;

  /** @name FrameSystemExtensionsCheckTxVersion (590) */
  export type FrameSystemExtensionsCheckTxVersion = Null;

  /** @name FrameSystemExtensionsCheckGenesis (591) */
  export type FrameSystemExtensionsCheckGenesis = Null;

  /** @name FrameSystemExtensionsCheckNonce (594) */
  export interface FrameSystemExtensionsCheckNonce extends Compact<u32> {}

  /** @name FrameSystemExtensionsCheckWeight (595) */
  export type FrameSystemExtensionsCheckWeight = Null;

<<<<<<< HEAD
  /** @name JoystreamNodeRuntimeSignedExtensionsCheckCallAllowed (595) */
  export type JoystreamNodeRuntimeSignedExtensionsCheckCallAllowed = Null;

=======
>>>>>>> 9a33ea47
  /** @name PalletTransactionPaymentChargeTransactionPayment (596) */
  export interface PalletTransactionPaymentChargeTransactionPayment extends Compact<u128> {}

  /** @name JoystreamNodeRuntimeRuntime (597) */
  export type JoystreamNodeRuntimeRuntime = Null;

} // declare module<|MERGE_RESOLUTION|>--- conflicted
+++ resolved
@@ -5323,16 +5323,13 @@
   /** @name FrameSystemExtensionsCheckWeight (595) */
   export type FrameSystemExtensionsCheckWeight = Null;
 
-<<<<<<< HEAD
-  /** @name JoystreamNodeRuntimeSignedExtensionsCheckCallAllowed (595) */
+  /** @name JoystreamNodeRuntimeSignedExtensionsCheckCallAllowed (596) */
   export type JoystreamNodeRuntimeSignedExtensionsCheckCallAllowed = Null;
 
-=======
->>>>>>> 9a33ea47
-  /** @name PalletTransactionPaymentChargeTransactionPayment (596) */
+  /** @name PalletTransactionPaymentChargeTransactionPayment (597) */
   export interface PalletTransactionPaymentChargeTransactionPayment extends Compact<u128> {}
 
-  /** @name JoystreamNodeRuntimeRuntime (597) */
+  /** @name JoystreamNodeRuntimeRuntime (598) */
   export type JoystreamNodeRuntimeRuntime = Null;
 
 } // declare module