// Auto-generated via `yarn polkadot-types-from-defs`, do not edit
/* eslint-disable */

/* eslint-disable sort-keys */

export default {
  /**
   * Lookup3: frame_system::AccountInfo<Index, pallet_balances::AccountData<Balance>>
   **/
  FrameSystemAccountInfo: {
    nonce: 'u32',
    consumers: 'u32',
    providers: 'u32',
    sufficients: 'u32',
    data: 'PalletBalancesAccountData'
  },
  /**
   * Lookup5: pallet_balances::AccountData<Balance>
   **/
  PalletBalancesAccountData: {
    free: 'u128',
    reserved: 'u128',
    miscFrozen: 'u128',
    feeFrozen: 'u128'
  },
  /**
   * Lookup7: frame_support::dispatch::PerDispatchClass<sp_weights::weight_v2::Weight>
   **/
  FrameSupportDispatchPerDispatchClassWeight: {
    normal: 'SpWeightsWeightV2Weight',
    operational: 'SpWeightsWeightV2Weight',
    mandatory: 'SpWeightsWeightV2Weight'
  },
  /**
   * Lookup8: sp_weights::weight_v2::Weight
   **/
  SpWeightsWeightV2Weight: {
    refTime: 'Compact<u64>',
    proofSize: 'Compact<u64>'
  },
  /**
   * Lookup13: sp_runtime::generic::digest::Digest
   **/
  SpRuntimeDigest: {
    logs: 'Vec<SpRuntimeDigestDigestItem>'
  },
  /**
   * Lookup15: sp_runtime::generic::digest::DigestItem
   **/
  SpRuntimeDigestDigestItem: {
    _enum: {
      Other: 'Bytes',
      __Unused1: 'Null',
      __Unused2: 'Null',
      __Unused3: 'Null',
      Consensus: '([u8;4],Bytes)',
      Seal: '([u8;4],Bytes)',
      PreRuntime: '([u8;4],Bytes)',
      __Unused7: 'Null',
      RuntimeEnvironmentUpdated: 'Null'
    }
  },
  /**
   * Lookup18: frame_system::EventRecord<joystream_node_runtime::RuntimeEvent, primitive_types::H256>
   **/
  FrameSystemEventRecord: {
    phase: 'FrameSystemPhase',
    event: 'Event',
    topics: 'Vec<H256>'
  },
  /**
   * Lookup20: frame_system::pallet::Event<T>
   **/
  FrameSystemEvent: {
    _enum: {
      ExtrinsicSuccess: {
        dispatchInfo: 'FrameSupportDispatchDispatchInfo',
      },
      ExtrinsicFailed: {
        dispatchError: 'SpRuntimeDispatchError',
        dispatchInfo: 'FrameSupportDispatchDispatchInfo',
      },
      CodeUpdated: 'Null',
      NewAccount: {
        account: 'AccountId32',
      },
      KilledAccount: {
        account: 'AccountId32',
      },
      Remarked: {
        _alias: {
          hash_: 'hash',
        },
        sender: 'AccountId32',
        hash_: 'H256'
      }
    }
  },
  /**
   * Lookup21: frame_support::dispatch::DispatchInfo
   **/
  FrameSupportDispatchDispatchInfo: {
    weight: 'SpWeightsWeightV2Weight',
    class: 'FrameSupportDispatchDispatchClass',
    paysFee: 'FrameSupportDispatchPays'
  },
  /**
   * Lookup22: frame_support::dispatch::DispatchClass
   **/
  FrameSupportDispatchDispatchClass: {
    _enum: ['Normal', 'Operational', 'Mandatory']
  },
  /**
   * Lookup23: frame_support::dispatch::Pays
   **/
  FrameSupportDispatchPays: {
    _enum: ['Yes', 'No']
  },
  /**
   * Lookup24: sp_runtime::DispatchError
   **/
  SpRuntimeDispatchError: {
    _enum: {
      Other: 'Null',
      CannotLookup: 'Null',
      BadOrigin: 'Null',
      Module: 'SpRuntimeModuleError',
      ConsumerRemaining: 'Null',
      NoProviders: 'Null',
      TooManyConsumers: 'Null',
      Token: 'SpRuntimeTokenError',
      Arithmetic: 'SpArithmeticArithmeticError',
      Transactional: 'SpRuntimeTransactionalError',
      Exhausted: 'Null',
      Corruption: 'Null',
      Unavailable: 'Null'
    }
  },
  /**
   * Lookup25: sp_runtime::ModuleError
   **/
  SpRuntimeModuleError: {
    index: 'u8',
    error: '[u8;4]'
  },
  /**
   * Lookup26: sp_runtime::TokenError
   **/
  SpRuntimeTokenError: {
    _enum: ['NoFunds', 'WouldDie', 'BelowMinimum', 'CannotCreate', 'UnknownAsset', 'Frozen', 'Unsupported']
  },
  /**
   * Lookup27: sp_arithmetic::ArithmeticError
   **/
  SpArithmeticArithmeticError: {
    _enum: ['Underflow', 'Overflow', 'DivisionByZero']
  },
  /**
   * Lookup28: sp_runtime::TransactionalError
   **/
  SpRuntimeTransactionalError: {
    _enum: ['LimitReached', 'NoLayer']
  },
  /**
   * Lookup29: pallet_utility::pallet::Event
   **/
  PalletUtilityEvent: {
    _enum: {
      BatchInterrupted: {
        index: 'u32',
        error: 'SpRuntimeDispatchError',
      },
      BatchCompleted: 'Null',
      BatchCompletedWithErrors: 'Null',
      ItemCompleted: 'Null',
      ItemFailed: {
        error: 'SpRuntimeDispatchError',
      },
      DispatchedAs: {
        result: 'Result<Null, SpRuntimeDispatchError>'
      }
    }
  },
  /**
   * Lookup32: pallet_balances::pallet::Event<T, I>
   **/
  PalletBalancesEvent: {
    _enum: {
      Endowed: {
        account: 'AccountId32',
        freeBalance: 'u128',
      },
      DustLost: {
        account: 'AccountId32',
        amount: 'u128',
      },
      Transfer: {
        from: 'AccountId32',
        to: 'AccountId32',
        amount: 'u128',
      },
      BalanceSet: {
        who: 'AccountId32',
        free: 'u128',
        reserved: 'u128',
      },
      Reserved: {
        who: 'AccountId32',
        amount: 'u128',
      },
      Unreserved: {
        who: 'AccountId32',
        amount: 'u128',
      },
      ReserveRepatriated: {
        from: 'AccountId32',
        to: 'AccountId32',
        amount: 'u128',
        destinationStatus: 'FrameSupportTokensMiscBalanceStatus',
      },
      Deposit: {
        who: 'AccountId32',
        amount: 'u128',
      },
      Withdraw: {
        who: 'AccountId32',
        amount: 'u128',
      },
      Slashed: {
        who: 'AccountId32',
        amount: 'u128'
      }
    }
  },
  /**
   * Lookup33: frame_support::traits::tokens::misc::BalanceStatus
   **/
  FrameSupportTokensMiscBalanceStatus: {
    _enum: ['Free', 'Reserved']
  },
  /**
   * Lookup34: pallet_transaction_payment::pallet::Event<T>
   **/
  PalletTransactionPaymentEvent: {
    _enum: {
      TransactionFeePaid: {
        who: 'AccountId32',
        actualFee: 'u128',
        tip: 'u128'
      }
    }
  },
  /**
   * Lookup35: pallet_election_provider_multi_phase::pallet::Event<T>
   **/
  PalletElectionProviderMultiPhaseEvent: {
    _enum: {
      SolutionStored: {
        compute: 'PalletElectionProviderMultiPhaseElectionCompute',
        origin: 'Option<AccountId32>',
        prevEjected: 'bool',
      },
      ElectionFinalized: {
        compute: 'PalletElectionProviderMultiPhaseElectionCompute',
        score: 'SpNposElectionsElectionScore',
      },
      ElectionFailed: 'Null',
      Rewarded: {
        account: 'AccountId32',
        value: 'u128',
      },
      Slashed: {
        account: 'AccountId32',
        value: 'u128',
      },
      PhaseTransitioned: {
        from: 'PalletElectionProviderMultiPhasePhase',
        to: 'PalletElectionProviderMultiPhasePhase',
        round: 'u32'
      }
    }
  },
  /**
   * Lookup36: pallet_election_provider_multi_phase::ElectionCompute
   **/
  PalletElectionProviderMultiPhaseElectionCompute: {
    _enum: ['OnChain', 'Signed', 'Unsigned', 'Fallback', 'Emergency']
  },
  /**
   * Lookup39: sp_npos_elections::ElectionScore
   **/
  SpNposElectionsElectionScore: {
    minimalStake: 'u128',
    sumStake: 'u128',
    sumStakeSquared: 'u128'
  },
  /**
   * Lookup40: pallet_election_provider_multi_phase::Phase<Bn>
   **/
  PalletElectionProviderMultiPhasePhase: {
    _enum: {
      Off: 'Null',
      Signed: 'Null',
      Unsigned: '(bool,u32)',
      Emergency: 'Null'
    }
  },
  /**
   * Lookup42: pallet_staking::pallet::pallet::Event<T>
   **/
  PalletStakingPalletEvent: {
    _enum: {
      EraPaid: {
        eraIndex: 'u32',
        validatorPayout: 'u128',
        remainder: 'u128',
      },
      Rewarded: {
        stash: 'AccountId32',
        amount: 'u128',
      },
      Slashed: {
        staker: 'AccountId32',
        amount: 'u128',
      },
      SlashReported: {
        validator: 'AccountId32',
        fraction: 'Perbill',
        slashEra: 'u32',
      },
      OldSlashingReportDiscarded: {
        sessionIndex: 'u32',
      },
      StakersElected: 'Null',
      Bonded: {
        stash: 'AccountId32',
        amount: 'u128',
      },
      Unbonded: {
        stash: 'AccountId32',
        amount: 'u128',
      },
      Withdrawn: {
        stash: 'AccountId32',
        amount: 'u128',
      },
      Kicked: {
        nominator: 'AccountId32',
        stash: 'AccountId32',
      },
      StakingElectionFailed: 'Null',
      Chilled: {
        stash: 'AccountId32',
      },
      PayoutStarted: {
        eraIndex: 'u32',
        validatorStash: 'AccountId32',
      },
      ValidatorPrefsSet: {
        stash: 'AccountId32',
        prefs: 'PalletStakingValidatorPrefs',
      },
      ForceEra: {
        mode: 'PalletStakingForcing'
      }
    }
  },
  /**
   * Lookup44: pallet_staking::ValidatorPrefs
   **/
  PalletStakingValidatorPrefs: {
    commission: 'Compact<Perbill>',
    blocked: 'bool'
  },
  /**
   * Lookup46: pallet_staking::Forcing
   **/
  PalletStakingForcing: {
    _enum: ['NotForcing', 'ForceNew', 'ForceNone', 'ForceAlways']
  },
  /**
   * Lookup47: pallet_session::pallet::Event
   **/
  PalletSessionEvent: {
    _enum: {
      NewSession: {
        sessionIndex: 'u32'
      }
    }
  },
  /**
   * Lookup48: pallet_grandpa::pallet::Event
   **/
  PalletGrandpaEvent: {
    _enum: {
      NewAuthorities: {
        authoritySet: 'Vec<(SpConsensusGrandpaAppPublic,u64)>',
      },
      Paused: 'Null',
      Resumed: 'Null'
    }
  },
  /**
   * Lookup51: sp_consensus_grandpa::app::Public
   **/
  SpConsensusGrandpaAppPublic: 'SpCoreEd25519Public',
  /**
   * Lookup52: sp_core::ed25519::Public
   **/
  SpCoreEd25519Public: '[u8;32]',
  /**
   * Lookup53: pallet_im_online::pallet::Event<T>
   **/
  PalletImOnlineEvent: {
    _enum: {
      HeartbeatReceived: {
        authorityId: 'PalletImOnlineSr25519AppSr25519Public',
      },
      AllGood: 'Null',
      SomeOffline: {
        offline: 'Vec<(AccountId32,PalletStakingExposure)>'
      }
    }
  },
  /**
   * Lookup54: pallet_im_online::sr25519::app_sr25519::Public
   **/
  PalletImOnlineSr25519AppSr25519Public: 'SpCoreSr25519Public',
  /**
   * Lookup55: sp_core::sr25519::Public
   **/
  SpCoreSr25519Public: '[u8;32]',
  /**
   * Lookup58: pallet_staking::Exposure<sp_core::crypto::AccountId32, Balance>
   **/
  PalletStakingExposure: {
    total: 'Compact<u128>',
    own: 'Compact<u128>',
    others: 'Vec<PalletStakingIndividualExposure>'
  },
  /**
   * Lookup61: pallet_staking::IndividualExposure<sp_core::crypto::AccountId32, Balance>
   **/
  PalletStakingIndividualExposure: {
    who: 'AccountId32',
    value: 'Compact<u128>'
  },
  /**
   * Lookup62: pallet_offences::pallet::Event
   **/
  PalletOffencesEvent: {
    _enum: {
      Offence: {
        kind: '[u8;16]',
        timeslot: 'Bytes'
      }
    }
  },
  /**
   * Lookup64: pallet_bags_list::pallet::Event<T, I>
   **/
  PalletBagsListEvent: {
    _enum: {
      Rebagged: {
        who: 'AccountId32',
        from: 'u64',
        to: 'u64',
      },
      ScoreUpdated: {
        who: 'AccountId32',
        newScore: 'u64'
      }
    }
  },
  /**
   * Lookup65: pallet_vesting::pallet::Event<T>
   **/
  PalletVestingEvent: {
    _enum: {
      VestingUpdated: {
        account: 'AccountId32',
        unvested: 'u128',
      },
      VestingCompleted: {
        account: 'AccountId32'
      }
    }
  },
  /**
   * Lookup66: pallet_multisig::pallet::Event<T>
   **/
  PalletMultisigEvent: {
    _enum: {
      NewMultisig: {
        approving: 'AccountId32',
        multisig: 'AccountId32',
        callHash: '[u8;32]',
      },
      MultisigApproval: {
        approving: 'AccountId32',
        timepoint: 'PalletMultisigTimepoint',
        multisig: 'AccountId32',
        callHash: '[u8;32]',
      },
      MultisigExecuted: {
        approving: 'AccountId32',
        timepoint: 'PalletMultisigTimepoint',
        multisig: 'AccountId32',
        callHash: '[u8;32]',
        result: 'Result<Null, SpRuntimeDispatchError>',
      },
      MultisigCancelled: {
        cancelling: 'AccountId32',
        timepoint: 'PalletMultisigTimepoint',
        multisig: 'AccountId32',
        callHash: '[u8;32]'
      }
    }
  },
  /**
   * Lookup67: pallet_multisig::Timepoint<BlockNumber>
   **/
  PalletMultisigTimepoint: {
    height: 'u32',
    index: 'u32'
  },
  /**
   * Lookup68: pallet_council::RawEvent<Balance, BlockNumber, MemberId, sp_core::crypto::AccountId32>
   **/
  PalletCouncilRawEvent: {
    _enum: {
      AnnouncingPeriodStarted: 'u32',
      NotEnoughCandidates: 'u32',
      VotingPeriodStarted: 'u32',
      NewCandidate: '(u64,AccountId32,AccountId32,u128)',
      NewCouncilElected: '(Vec<u64>,u32)',
      NewCouncilNotElected: 'u32',
      CandidacyStakeRelease: 'u64',
      CandidacyWithdraw: 'u64',
      CandidacyNoteSet: '(u64,Bytes)',
      RewardPayment: '(u64,AccountId32,u128,u128)',
      BudgetBalanceSet: 'u128',
      BudgetRefill: 'u128',
      BudgetRefillPlanned: 'u32',
      BudgetIncrementUpdated: 'u128',
      CouncilorRewardUpdated: 'u128',
      RequestFunded: '(AccountId32,u128)',
      CouncilBudgetFunded: '(u64,u128,Bytes)',
      CouncilorRemarked: '(u64,Bytes)',
      CandidateRemarked: '(u64,Bytes)'
    }
  },
  /**
   * Lookup70: pallet_referendum::RawEvent<BlockNumber, Balance, primitive_types::H256, sp_core::crypto::AccountId32, VotePower, MemberId, pallet_referendum::Instance1>
   **/
  PalletReferendumRawEvent: {
    _enum: {
      ReferendumStarted: '(u32,u32)',
      ReferendumStartedForcefully: '(u32,u32)',
      RevealingStageStarted: 'u32',
      ReferendumFinished: 'Vec<PalletReferendumOptionResult>',
      VoteCast: '(AccountId32,H256,u128)',
      VoteRevealed: '(AccountId32,u64,Bytes)',
      StakeReleased: 'AccountId32',
      AccountOptedOutOfVoting: 'AccountId32'
    }
  },
  /**
   * Lookup71: pallet_referendum::Instance1
   **/
  PalletReferendumInstance1: 'Null',
  /**
   * Lookup73: pallet_referendum::OptionResult<MemberId, VotePower>
   **/
  PalletReferendumOptionResult: {
    optionId: 'u64',
    votePower: 'u128'
  },
  /**
   * Lookup74: pallet_membership::RawEvent<MemberId, Balance, sp_core::crypto::AccountId32, pallet_membership::BuyMembershipParameters<sp_core::crypto::AccountId32, MemberId>, ActorId, pallet_membership::InviteMembershipParameters<sp_core::crypto::AccountId32, MemberId>, pallet_membership::CreateMemberParameters<sp_core::crypto::AccountId32>, pallet_membership::GiftMembershipParameters<sp_core::crypto::AccountId32, Balance>>
   **/
  PalletMembershipRawEvent: {
    _enum: {
      MemberInvited: '(u64,PalletMembershipInviteMembershipParameters,u128)',
      MembershipGifted: '(u64,PalletMembershipGiftMembershipParameters)',
      MembershipBought: '(u64,PalletMembershipBuyMembershipParameters,u32)',
      MemberProfileUpdated: '(u64,Option<Bytes>,Option<Bytes>)',
      MemberAccountsUpdated: '(u64,Option<AccountId32>,Option<AccountId32>)',
      MemberVerificationStatusUpdated: '(u64,bool,u64)',
      ReferralCutUpdated: 'u8',
      InvitesTransferred: '(u64,u64,u32)',
      MembershipPriceUpdated: 'u128',
      InitialInvitationBalanceUpdated: 'u128',
      LeaderInvitationQuotaUpdated: 'u32',
      InitialInvitationCountUpdated: 'u32',
      StakingAccountAdded: '(AccountId32,u64)',
      StakingAccountRemoved: '(AccountId32,u64)',
      StakingAccountConfirmed: '(AccountId32,u64)',
      MemberRemarked: '(u64,Bytes,Option<(AccountId32,u128)>)',
      MemberCreated: '(u64,PalletMembershipCreateMemberParameters,u32)'
    }
  },
  /**
   * Lookup75: pallet_membership::BuyMembershipParameters<sp_core::crypto::AccountId32, MemberId>
   **/
  PalletMembershipBuyMembershipParameters: {
    rootAccount: 'AccountId32',
    controllerAccount: 'AccountId32',
    handle: 'Option<Bytes>',
    metadata: 'Bytes',
    referrerId: 'Option<u64>'
  },
  /**
   * Lookup78: pallet_membership::InviteMembershipParameters<sp_core::crypto::AccountId32, MemberId>
   **/
  PalletMembershipInviteMembershipParameters: {
    invitingMemberId: 'u64',
    rootAccount: 'AccountId32',
    controllerAccount: 'AccountId32',
    handle: 'Option<Bytes>',
    metadata: 'Bytes'
  },
  /**
   * Lookup79: pallet_membership::CreateMemberParameters<sp_core::crypto::AccountId32>
   **/
  PalletMembershipCreateMemberParameters: {
    rootAccount: 'AccountId32',
    controllerAccount: 'AccountId32',
    handle: 'Bytes',
    metadata: 'Bytes',
    isFoundingMember: 'bool'
  },
  /**
   * Lookup80: pallet_membership::GiftMembershipParameters<sp_core::crypto::AccountId32, Balance>
   **/
  PalletMembershipGiftMembershipParameters: {
    rootAccount: 'AccountId32',
    controllerAccount: 'AccountId32',
    handle: 'Option<Bytes>',
    metadata: 'Bytes',
    creditControllerAccount: 'u128',
    applyControllerAccountInvitationLock: 'Option<u128>',
    creditRootAccount: 'u128',
    applyRootAccountInvitationLock: 'Option<u128>'
  },
  /**
   * Lookup84: pallet_forum::RawEvent<CategoryId, ModeratorId, ThreadId, PostId, primitive_types::H256, ForumUserId, pallet_forum::PrivilegedActor<T>, pallet_forum::ExtendedPostIdObject<CategoryId, ThreadId, PostId>>
   **/
  PalletForumRawEvent: {
    _enum: {
      CategoryCreated: '(u64,Option<u64>,Bytes,Bytes)',
      CategoryArchivalStatusUpdated: '(u64,bool,PalletForumPrivilegedActor)',
      CategoryTitleUpdated: '(u64,H256,PalletForumPrivilegedActor)',
      CategoryDescriptionUpdated: '(u64,H256,PalletForumPrivilegedActor)',
      CategoryDeleted: '(u64,PalletForumPrivilegedActor)',
      ThreadCreated: '(u64,u64,u64,u64,Bytes,Bytes)',
      ThreadModerated: '(u64,Bytes,PalletForumPrivilegedActor,u64)',
      ThreadUpdated: '(u64,bool,PalletForumPrivilegedActor,u64)',
      ThreadMetadataUpdated: '(u64,u64,u64,Bytes)',
      ThreadDeleted: '(u64,u64,u64,bool)',
      ThreadMoved: '(u64,u64,PalletForumPrivilegedActor,u64)',
      PostAdded: '(u64,u64,u64,u64,Bytes,bool)',
      PostModerated: '(u64,Bytes,PalletForumPrivilegedActor,u64,u64)',
      PostDeleted: '(Bytes,u64,BTreeMap<PalletForumExtendedPostIdObject, bool>)',
      PostTextUpdated: '(u64,u64,u64,u64,Bytes)',
      CategoryStickyThreadUpdate: '(u64,BTreeSet<u64>,PalletForumPrivilegedActor)',
      CategoryMembershipOfModeratorUpdated: '(u64,u64,bool)'
    }
  },
  /**
   * Lookup85: pallet_forum::PrivilegedActor<T>
   **/
  PalletForumPrivilegedActor: {
    _enum: {
      Lead: 'Null',
      Moderator: 'u64'
    }
  },
  /**
   * Lookup86: pallet_forum::ExtendedPostIdObject<CategoryId, ThreadId, PostId>
   **/
  PalletForumExtendedPostIdObject: {
    categoryId: 'u64',
    threadId: 'u64',
    postId: 'u64'
  },
  /**
   * Lookup91: pallet_constitution::RawEvent<primitive_types::H256>
   **/
  PalletConstitutionRawEvent: {
    _enum: {
      ConstutionAmended: '(H256,Bytes)'
    }
  },
  /**
   * Lookup92: pallet_bounty::RawEvent<BountyId, EntryId, Balance, MemberId, sp_core::crypto::AccountId32, pallet_bounty::BountyParameters<Balance, BlockNumber, MemberId, BTreeSet<T>>, BTreeMap<K, pallet_bounty::OracleWorkEntryJudgment<Balance>>>
   **/
  PalletBountyRawEvent: {
    _enum: {
      BountyCreated: '(u64,PalletBountyBountyParametersBTreeSet,Bytes)',
      BountyOracleSwitched: '(u64,PalletBountyBountyActor,PalletBountyBountyActor,PalletBountyBountyActor)',
      BountyTerminated: '(u64,PalletBountyBountyActor,PalletBountyBountyActor,PalletBountyBountyActor)',
      BountyFunded: '(u64,PalletBountyBountyActor,u128)',
      BountyMaxFundingReached: 'u64',
      BountyFundingWithdrawal: '(u64,PalletBountyBountyActor)',
      BountyCreatorCherryWithdrawal: '(u64,PalletBountyBountyActor)',
      BountyCreatorOracleRewardWithdrawal: '(u64,PalletBountyBountyActor)',
      BountyOracleRewardWithdrawal: '(u64,PalletBountyBountyActor,u128)',
      BountyRemoved: 'u64',
      WorkEntryAnnounced: '(u64,u64,u64,AccountId32,Bytes)',
      WorkSubmitted: '(u64,u64,u64,Bytes)',
      OracleJudgmentSubmitted: '(u64,PalletBountyBountyActor,BTreeMap<u64, PalletBountyOracleWorkEntryJudgment>,Bytes)',
      WorkEntrantFundsWithdrawn: '(u64,u64,u64)',
      BountyContributorRemarked: '(PalletBountyBountyActor,u64,Bytes)',
      BountyOracleRemarked: '(PalletBountyBountyActor,u64,Bytes)',
      BountyEntrantRemarked: '(u64,u64,u64,Bytes)',
      BountyCreatorRemarked: '(PalletBountyBountyActor,u64,Bytes)',
      WorkSubmissionPeriodEnded: '(u64,PalletBountyBountyActor)',
      WorkEntrantStakeUnlocked: '(u64,u64,AccountId32)',
      WorkEntrantStakeSlashed: '(u64,u64,AccountId32,u128)',
      FunderStateBloatBondWithdrawn: '(u64,PalletBountyBountyActor,u128)',
      CreatorStateBloatBondWithdrawn: '(u64,PalletBountyBountyActor,u128)'
    }
  },
  /**
   * Lookup93: pallet_bounty::BountyParameters<Balance, BlockNumber, MemberId, BTreeSet<T>>
   **/
  PalletBountyBountyParametersBTreeSet: {
    oracle: 'PalletBountyBountyActor',
    contractType: 'PalletBountyAssuranceContractTypeBTreeSet',
    creator: 'PalletBountyBountyActor',
    cherry: 'u128',
    oracleReward: 'u128',
    entrantStake: 'u128',
    fundingType: 'PalletBountyFundingType'
  },
  /**
   * Lookup94: pallet_bounty::BountyActor<MemberId>
   **/
  PalletBountyBountyActor: {
    _enum: {
      Council: 'Null',
      Member: 'u64'
    }
  },
  /**
   * Lookup95: pallet_bounty::AssuranceContractType<BTreeSet<T>>
   **/
  PalletBountyAssuranceContractTypeBTreeSet: {
    _enum: {
      Open: 'Null',
      Closed: 'BTreeSet<u64>'
    }
  },
  /**
   * Lookup96: pallet_bounty::FundingType<BlockNumber, Balance>
   **/
  PalletBountyFundingType: {
    _enum: {
      Perpetual: {
        target: 'u128',
      },
      Limited: {
        target: 'u128',
        fundingPeriod: 'u32'
      }
    }
  },
  /**
   * Lookup98: pallet_bounty::OracleWorkEntryJudgment<Balance>
   **/
  PalletBountyOracleWorkEntryJudgment: {
    _enum: {
      Winner: {
        reward: 'u128',
      },
      Rejected: {
        slashingShare: 'Perbill',
        actionJustification: 'Bytes'
      }
    }
  },
  /**
   * Lookup101: pallet_joystream_utility::RawEvent<Balance, sp_core::crypto::AccountId32>
   **/
  PalletJoystreamUtilityRawEvent: {
    _enum: {
      Signaled: 'Bytes',
      RuntimeUpgraded: 'Bytes',
      UpdatedWorkingGroupBudget: '(PalletCommonWorkingGroupIterableEnumsWorkingGroup,u128,PalletCommonBalanceKind)',
      TokensBurned: '(AccountId32,u128)'
    }
  },
  /**
   * Lookup102: pallet_common::working_group::iterable_enums::WorkingGroup
   **/
  PalletCommonWorkingGroupIterableEnumsWorkingGroup: {
    _enum: ['Forum', 'Storage', 'Content', 'OperationsAlpha', 'App', 'Distribution', 'OperationsBeta', 'OperationsGamma', 'Membership']
  },
  /**
   * Lookup103: pallet_common::BalanceKind
   **/
  PalletCommonBalanceKind: {
    _enum: ['Positive', 'Negative']
  },
  /**
   * Lookup104: pallet_content::RawEvent<pallet_content::permissions::ContentActor<CuratorGroupId, CuratorId, MemberId>, MemberId, CuratorGroupId, CuratorId, VideoId, ChannelId, pallet_content::types::ChannelRecord<MemberId, CuratorGroupId, Balance, ChannelPrivilegeLevel, BlockNumber, TokenId, TransferId, bounded_collections::bounded_btree_set::BoundedBTreeSet<T, S>, bounded_collections::bounded_btree_map::BoundedBTreeMap<K, bounded_collections::bounded_btree_set::BoundedBTreeSet<pallet_content::types::iterable_enums::ChannelActionPermission, S>, S>, bounded_collections::bounded_btree_set::BoundedBTreeSet<pallet_content::permissions::curator_group::iterable_enums::PausableChannelFeature, S>, pallet_common::bloat_bond::RepayableBloatBond<sp_core::crypto::AccountId32, Balance>>, DataObjectId, pallet_content::nft::types::EnglishAuctionParamsRecord<BlockNumber, Balance, MemberId>, pallet_content::nft::types::OpenAuctionParamsRecord<BlockNumber, Balance, MemberId>, OpenAuctionId, pallet_content::nft::types::NftIssuanceParametersRecord<MemberId, pallet_content::nft::types::InitTransactionalStatusRecord<pallet_content::nft::types::EnglishAuctionParamsRecord<BlockNumber, Balance, MemberId>, pallet_content::nft::types::OpenAuctionParamsRecord<BlockNumber, Balance, MemberId>, MemberId, Balance>>, Balance, pallet_content::types::ChannelCreationParametersRecord<pallet_content::types::StorageAssetsRecord<Balance>, MemberId, StorageBucketId, pallet_storage::DistributionBucketIdRecord<DistributionBucketFamilyId, DistributionBucketIndex>, Balance>, pallet_content::types::ChannelUpdateParametersRecord<pallet_content::types::StorageAssetsRecord<Balance>, DataObjectId, MemberId, Balance>, pallet_content::types::VideoCreationParametersRecord<pallet_content::types::StorageAssetsRecord<Balance>, pallet_content::nft::types::NftIssuanceParametersRecord<MemberId, pallet_content::nft::types::InitTransactionalStatusRecord<pallet_content::nft::types::EnglishAuctionParamsRecord<BlockNumber, Balance, MemberId>, pallet_content::nft::types::OpenAuctionParamsRecord<BlockNumber, Balance, MemberId>, MemberId, Balance>>, Balance>, pallet_content::types::VideoUpdateParametersRecord<pallet_content::types::StorageAssetsRecord<Balance>, DataObjectId, pallet_content::nft::types::NftIssuanceParametersRecord<MemberId, pallet_content::nft::types::InitTransactionalStatusRecord<pallet_content::nft::types::EnglishAuctionParamsRecord<BlockNumber, Balance, MemberId>, pallet_content::nft::types::OpenAuctionParamsRecord<BlockNumber, Balance, MemberId>, MemberId, Balance>>, Balance>, ChannelPrivilegeLevel, BTreeMap<K, BTreeSet<pallet_content::permissions::curator_group::iterable_enums::ContentModerationAction>>, pallet_content::types::TransferCommitmentParameters<BTreeMap<K, BTreeSet<pallet_content::types::iterable_enums::ChannelActionPermission>>, Balance, TransferId>, pallet_content::types::PendingTransfer<MemberId, CuratorGroupId, Balance, TransferId, bounded_collections::bounded_btree_map::BoundedBTreeMap<K, bounded_collections::bounded_btree_set::BoundedBTreeSet<pallet_content::types::iterable_enums::ChannelActionPermission, S>, S>>, sp_core::crypto::AccountId32, pallet_content::types::UpdateChannelPayoutsParametersRecord<pallet_content::types::ChannelPayoutsPayloadParametersRecord<Balance>, Balance, primitive_types::H256>, TokenId, pallet_content::types::ChannelFundsDestination<sp_core::crypto::AccountId32>>
   **/
  PalletContentRawEvent: {
    _enum: {
      CuratorGroupCreated: 'u64',
      CuratorGroupPermissionsUpdated: '(u64,BTreeMap<u8, BTreeSet<PalletContentPermissionsCuratorGroupIterableEnumsContentModerationAction>>)',
      CuratorGroupStatusSet: '(u64,bool)',
      CuratorAdded: '(u64,u64,BTreeSet<PalletContentIterableEnumsChannelActionPermission>)',
      CuratorRemoved: '(u64,u64)',
      ChannelCreated: '(u64,PalletContentChannelRecord,PalletContentChannelCreationParametersRecord,AccountId32)',
      ChannelUpdated: '(PalletContentPermissionsContentActor,u64,PalletContentChannelUpdateParametersRecord,BTreeSet<u64>)',
      ChannelPrivilegeLevelUpdated: '(u64,u8)',
      ChannelStateBloatBondValueUpdated: 'u128',
      VideoStateBloatBondValueUpdated: 'u128',
      ChannelAssetsRemoved: '(PalletContentPermissionsContentActor,u64,BTreeSet<u64>,PalletContentChannelRecord)',
      ChannelDeleted: '(PalletContentPermissionsContentActor,u64)',
      ChannelVisibilitySetByModerator: '(PalletContentPermissionsContentActor,u64,bool,Bytes)',
      ChannelPausedFeaturesUpdatedByModerator: '(PalletContentPermissionsContentActor,u64,BTreeSet<PalletContentPermissionsCuratorGroupIterableEnumsPausableChannelFeature>,Bytes)',
      ChannelAssetsDeletedByModerator: '(PalletContentPermissionsContentActor,u64,BTreeSet<u64>,Bytes)',
      ChannelFundsWithdrawn: '(PalletContentPermissionsContentActor,u64,u128,PalletContentChannelFundsDestination)',
      ChannelRewardClaimedAndWithdrawn: '(PalletContentPermissionsContentActor,u64,u128,PalletContentChannelFundsDestination)',
      VideoCreated: '(PalletContentPermissionsContentActor,u64,u64,PalletContentVideoCreationParametersRecord,BTreeSet<u64>)',
      VideoUpdated: '(PalletContentPermissionsContentActor,u64,PalletContentVideoUpdateParametersRecord,BTreeSet<u64>)',
      VideoDeleted: '(PalletContentPermissionsContentActor,u64)',
      VideoVisibilitySetByModerator: '(PalletContentPermissionsContentActor,u64,bool,Bytes)',
      VideoAssetsDeletedByModerator: '(PalletContentPermissionsContentActor,u64,BTreeSet<u64>,bool,Bytes)',
      ChannelPayoutsUpdated: '(PalletContentUpdateChannelPayoutsParametersRecord,Option<u64>,AccountId32)',
      ChannelRewardUpdated: '(u128,u128,u64)',
      EnglishAuctionStarted: '(PalletContentPermissionsContentActor,u64,PalletContentNftTypesEnglishAuctionParamsRecord)',
      OpenAuctionStarted: '(PalletContentPermissionsContentActor,u64,PalletContentNftTypesOpenAuctionParamsRecord,u64)',
      NftIssued: '(PalletContentPermissionsContentActor,u64,PalletContentNftTypesNftIssuanceParametersRecord)',
      NftDestroyed: '(PalletContentPermissionsContentActor,u64)',
      AuctionBidMade: '(u64,u64,u128,Option<u64>)',
      AuctionBidCanceled: '(u64,u64)',
      AuctionCanceled: '(PalletContentPermissionsContentActor,u64)',
      EnglishAuctionSettled: '(u64,AccountId32,u64)',
      BidMadeCompletingAuction: '(u64,u64,Option<u64>)',
      OpenAuctionBidAccepted: '(PalletContentPermissionsContentActor,u64,u64,u128)',
      OfferStarted: '(u64,PalletContentPermissionsContentActor,u64,Option<u128>)',
      OfferAccepted: 'u64',
      OfferCanceled: '(u64,PalletContentPermissionsContentActor)',
      NftSellOrderMade: '(u64,PalletContentPermissionsContentActor,u128)',
      NftBought: '(u64,u64)',
      BuyNowCanceled: '(u64,PalletContentPermissionsContentActor)',
      BuyNowPriceUpdated: '(u64,PalletContentPermissionsContentActor,u128)',
      NftSlingedBackToTheOriginalArtist: '(u64,PalletContentPermissionsContentActor)',
      ChannelOwnerRemarked: '(u64,Bytes)',
      ChannelAgentRemarked: '(PalletContentPermissionsContentActor,u64,Bytes)',
      NftOwnerRemarked: '(PalletContentPermissionsContentActor,u64,Bytes)',
      InitializedChannelTransfer: '(u64,PalletContentPermissionsContentActor,PalletContentPendingTransfer)',
      CancelChannelTransfer: '(u64,PalletContentPermissionsContentActor)',
      ChannelTransferAccepted: '(u64,PalletContentTransferCommitmentParametersBTreeMap)',
      GlobalNftLimitUpdated: '(PalletContentNftLimitPeriod,u64)',
      ChannelNftLimitUpdated: '(PalletContentPermissionsContentActor,PalletContentNftLimitPeriod,u64,u64)',
      ToggledNftLimits: 'bool',
      CreatorTokenIssued: '(PalletContentPermissionsContentActor,u64,u64)',
      CreatorTokenIssuerRemarked: '(u64,u64,Bytes)'
    }
  },
  /**
   * Lookup105: pallet_content::permissions::ContentActor<CuratorGroupId, CuratorId, MemberId>
   **/
  PalletContentPermissionsContentActor: {
    _enum: {
      Curator: '(u64,u64)',
      Member: 'u64',
      Lead: 'Null'
    }
  },
  /**
   * Lookup106: pallet_content::types::ChannelRecord<MemberId, CuratorGroupId, Balance, ChannelPrivilegeLevel, BlockNumber, TokenId, TransferId, bounded_collections::bounded_btree_set::BoundedBTreeSet<T, S>, bounded_collections::bounded_btree_map::BoundedBTreeMap<K, bounded_collections::bounded_btree_set::BoundedBTreeSet<pallet_content::types::iterable_enums::ChannelActionPermission, S>, S>, bounded_collections::bounded_btree_set::BoundedBTreeSet<pallet_content::permissions::curator_group::iterable_enums::PausableChannelFeature, S>, pallet_common::bloat_bond::RepayableBloatBond<sp_core::crypto::AccountId32, Balance>>
   **/
  PalletContentChannelRecord: {
    owner: 'PalletContentChannelOwner',
    numVideos: 'u64',
    collaborators: 'BTreeMap<u64, BTreeSet<PalletContentIterableEnumsChannelActionPermission>>',
    cumulativeRewardClaimed: 'u128',
    privilegeLevel: 'u8',
    pausedFeatures: 'BTreeSet<PalletContentPermissionsCuratorGroupIterableEnumsPausableChannelFeature>',
    transferStatus: 'PalletContentChannelTransferStatus',
    dataObjects: 'BTreeSet<u64>',
    dailyNftLimit: 'PalletContentLimitPerPeriod',
    weeklyNftLimit: 'PalletContentLimitPerPeriod',
    dailyNftCounter: 'PalletContentNftCounter',
    weeklyNftCounter: 'PalletContentNftCounter',
    creatorTokenId: 'Option<u64>',
    channelStateBloatBond: 'PalletCommonBloatBondRepayableBloatBond'
  },
  /**
   * Lookup110: pallet_content::types::iterable_enums::ChannelActionPermission
   **/
  PalletContentIterableEnumsChannelActionPermission: {
    _enum: ['UpdateChannelMetadata', 'ManageNonVideoChannelAssets', 'ManageChannelCollaborators', 'UpdateVideoMetadata', 'AddVideo', 'ManageVideoAssets', 'DeleteChannel', 'DeleteVideo', 'ManageVideoNfts', 'AgentRemark', 'TransferChannel', 'ClaimChannelReward', 'WithdrawFromChannelBalance', 'IssueCreatorToken', 'ClaimCreatorTokenPatronage', 'InitAndManageCreatorTokenSale', 'CreatorTokenIssuerTransfer', 'MakeCreatorTokenPermissionless', 'ReduceCreatorTokenPatronageRate', 'ManageRevenueSplits', 'DeissueCreatorToken', 'AmmControl']
  },
  /**
   * Lookup117: pallet_content::permissions::curator_group::iterable_enums::PausableChannelFeature
   **/
  PalletContentPermissionsCuratorGroupIterableEnumsPausableChannelFeature: {
    _enum: ['ChannelFundsTransfer', 'CreatorCashout', 'VideoNftIssuance', 'VideoCreation', 'VideoUpdate', 'ChannelUpdate', 'CreatorTokenIssuance']
  },
  /**
   * Lookup120: pallet_common::bloat_bond::RepayableBloatBond<sp_core::crypto::AccountId32, Balance>
   **/
  PalletCommonBloatBondRepayableBloatBond: {
    repaymentRestrictedTo: 'Option<AccountId32>',
    amount: 'u128'
  },
  /**
   * Lookup121: pallet_content::types::ChannelOwner<MemberId, CuratorGroupId>
   **/
  PalletContentChannelOwner: {
    _enum: {
      Member: 'u64',
      CuratorGroup: 'u64'
    }
  },
  /**
   * Lookup122: pallet_content::types::ChannelTransferStatus<MemberId, CuratorGroupId, Balance, TransferId, bounded_collections::bounded_btree_map::BoundedBTreeMap<K, bounded_collections::bounded_btree_set::BoundedBTreeSet<pallet_content::types::iterable_enums::ChannelActionPermission, S>, S>>
   **/
  PalletContentChannelTransferStatus: {
    _enum: {
      NoActiveTransfer: 'Null',
      PendingTransfer: 'PalletContentPendingTransfer'
    }
  },
  /**
   * Lookup123: pallet_content::types::PendingTransfer<MemberId, CuratorGroupId, Balance, TransferId, bounded_collections::bounded_btree_map::BoundedBTreeMap<K, bounded_collections::bounded_btree_set::BoundedBTreeSet<pallet_content::types::iterable_enums::ChannelActionPermission, S>, S>>
   **/
  PalletContentPendingTransfer: {
    newOwner: 'PalletContentChannelOwner',
    transferParams: 'PalletContentTransferCommitmentParametersBoundedBTreeMap'
  },
  /**
   * Lookup124: pallet_content::types::TransferCommitmentParameters<bounded_collections::bounded_btree_map::BoundedBTreeMap<K, bounded_collections::bounded_btree_set::BoundedBTreeSet<pallet_content::types::iterable_enums::ChannelActionPermission, S>, S>, Balance, TransferId>
   **/
  PalletContentTransferCommitmentParametersBoundedBTreeMap: {
    newCollaborators: 'BTreeMap<u64, BTreeSet<PalletContentIterableEnumsChannelActionPermission>>',
    price: 'u128',
    transferId: 'u64'
  },
  /**
   * Lookup125: pallet_content::types::LimitPerPeriod<BlockNumber>
   **/
  PalletContentLimitPerPeriod: {
    limit: 'u64',
    blockNumberPeriod: 'u32'
  },
  /**
   * Lookup126: pallet_content::types::NftCounter<BlockNumber>
   **/
  PalletContentNftCounter: {
    counter: 'u64',
    lastUpdated: 'u32'
  },
  /**
   * Lookup127: pallet_content::nft::types::EnglishAuctionParamsRecord<BlockNumber, Balance, MemberId>
   **/
  PalletContentNftTypesEnglishAuctionParamsRecord: {
    startingPrice: 'u128',
    buyNowPrice: 'Option<u128>',
    whitelist: 'BTreeSet<u64>',
    startsAt: 'Option<u32>',
    duration: 'u32',
    extensionPeriod: 'u32',
    minBidStep: 'u128'
  },
  /**
   * Lookup129: pallet_content::nft::types::OpenAuctionParamsRecord<BlockNumber, Balance, MemberId>
   **/
  PalletContentNftTypesOpenAuctionParamsRecord: {
    startingPrice: 'u128',
    buyNowPrice: 'Option<u128>',
    startsAt: 'Option<u32>',
    whitelist: 'BTreeSet<u64>',
    bidLockDuration: 'u32'
  },
  /**
   * Lookup130: pallet_content::nft::types::NftIssuanceParametersRecord<MemberId, pallet_content::nft::types::InitTransactionalStatusRecord<pallet_content::nft::types::EnglishAuctionParamsRecord<BlockNumber, Balance, MemberId>, pallet_content::nft::types::OpenAuctionParamsRecord<BlockNumber, Balance, MemberId>, MemberId, Balance>>
   **/
  PalletContentNftTypesNftIssuanceParametersRecord: {
    royalty: 'Option<Perbill>',
    nftMetadata: 'Bytes',
    nonChannelOwner: 'Option<u64>',
    initTransactionalStatus: 'PalletContentNftTypesInitTransactionalStatusRecord'
  },
  /**
   * Lookup131: pallet_content::nft::types::InitTransactionalStatusRecord<pallet_content::nft::types::EnglishAuctionParamsRecord<BlockNumber, Balance, MemberId>, pallet_content::nft::types::OpenAuctionParamsRecord<BlockNumber, Balance, MemberId>, MemberId, Balance>
   **/
  PalletContentNftTypesInitTransactionalStatusRecord: {
    _enum: {
      Idle: 'Null',
      BuyNow: 'u128',
      InitiatedOfferToMember: '(u64,Option<u128>)',
      EnglishAuction: 'PalletContentNftTypesEnglishAuctionParamsRecord',
      OpenAuction: 'PalletContentNftTypesOpenAuctionParamsRecord'
    }
  },
  /**
   * Lookup133: pallet_content::types::ChannelCreationParametersRecord<pallet_content::types::StorageAssetsRecord<Balance>, MemberId, StorageBucketId, pallet_storage::DistributionBucketIdRecord<DistributionBucketFamilyId, DistributionBucketIndex>, Balance>
   **/
  PalletContentChannelCreationParametersRecord: {
    assets: 'Option<PalletContentStorageAssetsRecord>',
    meta: 'Option<Bytes>',
    collaborators: 'BTreeMap<u64, BTreeSet<PalletContentIterableEnumsChannelActionPermission>>',
    storageBuckets: 'BTreeSet<u64>',
    distributionBuckets: 'BTreeSet<PalletStorageDistributionBucketIdRecord>',
    expectedChannelStateBloatBond: 'u128',
    expectedDataObjectStateBloatBond: 'u128'
  },
  /**
   * Lookup134: pallet_content::types::StorageAssetsRecord<Balance>
   **/
  PalletContentStorageAssetsRecord: {
    objectCreationList: 'Vec<PalletStorageDataObjectCreationParameters>',
    expectedDataSizeFee: 'u128'
  },
  /**
   * Lookup136: pallet_storage::DataObjectCreationParameters
   **/
  PalletStorageDataObjectCreationParameters: {
    _alias: {
      size_: 'size'
    },
    size_: 'u64',
    ipfsContentId: 'Bytes'
  },
  /**
   * Lookup137: pallet_storage::DistributionBucketIdRecord<DistributionBucketFamilyId, DistributionBucketIndex>
   **/
  PalletStorageDistributionBucketIdRecord: {
    distributionBucketFamilyId: 'u64',
    distributionBucketIndex: 'u64'
  },
  /**
   * Lookup144: pallet_content::types::ChannelUpdateParametersRecord<pallet_content::types::StorageAssetsRecord<Balance>, DataObjectId, MemberId, Balance>
   **/
  PalletContentChannelUpdateParametersRecord: {
    assetsToUpload: 'Option<PalletContentStorageAssetsRecord>',
    newMeta: 'Option<Bytes>',
    assetsToRemove: 'BTreeSet<u64>',
    collaborators: 'Option<BTreeMap<u64, BTreeSet<PalletContentIterableEnumsChannelActionPermission>>>',
    expectedDataObjectStateBloatBond: 'u128',
    storageBucketsNumWitness: 'Option<u32>'
  },
  /**
   * Lookup146: pallet_content::types::VideoCreationParametersRecord<pallet_content::types::StorageAssetsRecord<Balance>, pallet_content::nft::types::NftIssuanceParametersRecord<MemberId, pallet_content::nft::types::InitTransactionalStatusRecord<pallet_content::nft::types::EnglishAuctionParamsRecord<BlockNumber, Balance, MemberId>, pallet_content::nft::types::OpenAuctionParamsRecord<BlockNumber, Balance, MemberId>, MemberId, Balance>>, Balance>
   **/
  PalletContentVideoCreationParametersRecord: {
    assets: 'Option<PalletContentStorageAssetsRecord>',
    meta: 'Option<Bytes>',
    autoIssueNft: 'Option<PalletContentNftTypesNftIssuanceParametersRecord>',
    expectedVideoStateBloatBond: 'u128',
    expectedDataObjectStateBloatBond: 'u128',
    storageBucketsNumWitness: 'u32'
  },
  /**
   * Lookup148: pallet_content::types::VideoUpdateParametersRecord<pallet_content::types::StorageAssetsRecord<Balance>, DataObjectId, pallet_content::nft::types::NftIssuanceParametersRecord<MemberId, pallet_content::nft::types::InitTransactionalStatusRecord<pallet_content::nft::types::EnglishAuctionParamsRecord<BlockNumber, Balance, MemberId>, pallet_content::nft::types::OpenAuctionParamsRecord<BlockNumber, Balance, MemberId>, MemberId, Balance>>, Balance>
   **/
  PalletContentVideoUpdateParametersRecord: {
    assetsToUpload: 'Option<PalletContentStorageAssetsRecord>',
    newMeta: 'Option<Bytes>',
    assetsToRemove: 'BTreeSet<u64>',
    autoIssueNft: 'Option<PalletContentNftTypesNftIssuanceParametersRecord>',
    expectedDataObjectStateBloatBond: 'u128',
    storageBucketsNumWitness: 'Option<u32>'
  },
  /**
   * Lookup151: pallet_content::permissions::curator_group::iterable_enums::ContentModerationAction
   **/
  PalletContentPermissionsCuratorGroupIterableEnumsContentModerationAction: {
    _enum: {
      HideVideo: 'Null',
      HideChannel: 'Null',
      ChangeChannelFeatureStatus: 'PalletContentPermissionsCuratorGroupIterableEnumsPausableChannelFeature',
      DeleteVideoAssets: 'bool',
      DeleteNonVideoChannelAssets: 'Null',
      UpdateChannelNftLimits: 'Null'
    }
  },
  /**
   * Lookup155: pallet_content::types::TransferCommitmentParameters<BTreeMap<K, BTreeSet<pallet_content::types::iterable_enums::ChannelActionPermission>>, Balance, TransferId>
   **/
  PalletContentTransferCommitmentParametersBTreeMap: {
    newCollaborators: 'BTreeMap<u64, BTreeSet<PalletContentIterableEnumsChannelActionPermission>>',
    price: 'u128',
    transferId: 'u64'
  },
  /**
   * Lookup156: pallet_content::types::UpdateChannelPayoutsParametersRecord<pallet_content::types::ChannelPayoutsPayloadParametersRecord<Balance>, Balance, primitive_types::H256>
   **/
  PalletContentUpdateChannelPayoutsParametersRecord: {
    commitment: 'Option<H256>',
    payload: 'Option<PalletContentChannelPayoutsPayloadParametersRecord>',
    minCashoutAllowed: 'Option<u128>',
    maxCashoutAllowed: 'Option<u128>',
    channelCashoutsEnabled: 'Option<bool>'
  },
  /**
   * Lookup157: pallet_content::types::ChannelPayoutsPayloadParametersRecord<Balance>
   **/
  PalletContentChannelPayoutsPayloadParametersRecord: {
    objectCreationParams: 'PalletStorageDataObjectCreationParameters',
    expectedDataSizeFee: 'u128',
    expectedDataObjectStateBloatBond: 'u128'
  },
  /**
   * Lookup161: pallet_content::types::ChannelFundsDestination<sp_core::crypto::AccountId32>
   **/
  PalletContentChannelFundsDestination: {
    _enum: {
      AccountId: 'AccountId32',
      CouncilBudget: 'Null'
    }
  },
  /**
   * Lookup162: pallet_content::types::NftLimitPeriod
   **/
  PalletContentNftLimitPeriod: {
    _enum: ['Daily', 'Weekly']
  },
  /**
   * Lookup163: pallet_storage::RawEvent<StorageBucketId, WorkerId, DataObjectId, pallet_storage::UploadParametersRecord<pallet_storage::BagIdType<MemberId, ChannelId>, sp_core::crypto::AccountId32, Balance>, pallet_storage::BagIdType<MemberId, ChannelId>, pallet_storage::DynamicBagIdType<MemberId, ChannelId>, sp_core::crypto::AccountId32, Balance, DistributionBucketFamilyId, pallet_storage::DistributionBucketIdRecord<DistributionBucketFamilyId, DistributionBucketIndex>, DistributionBucketIndex, pallet_storage::DynBagCreationParametersRecord<pallet_storage::DynamicBagIdType<MemberId, ChannelId>, sp_core::crypto::AccountId32, Balance, StorageBucketId, pallet_storage::DistributionBucketIdRecord<DistributionBucketFamilyId, DistributionBucketIndex>>>
   **/
  PalletStorageRawEvent: {
    _enum: {
      StorageBucketCreated: '(u64,Option<u64>,bool,u64,u64)',
      StorageBucketInvitationAccepted: '(u64,u64,AccountId32)',
      StorageBucketsUpdatedForBag: '(PalletStorageBagIdType,BTreeSet<u64>,BTreeSet<u64>)',
      DataObjectsUploaded: '(BTreeSet<u64>,PalletStorageUploadParametersRecord,u128)',
      StorageOperatorMetadataSet: '(u64,u64,Bytes)',
      StorageBucketVoucherLimitsSet: '(u64,u64,u64)',
      PendingDataObjectsAccepted: '(u64,u64,PalletStorageBagIdType,BTreeSet<u64>)',
      StorageBucketInvitationCancelled: 'u64',
      StorageBucketOperatorInvited: '(u64,u64)',
      StorageBucketOperatorRemoved: 'u64',
      UploadingBlockStatusUpdated: 'bool',
      DataObjectPerMegabyteFeeUpdated: 'u128',
      StorageBucketsPerBagLimitUpdated: 'u32',
      StorageBucketsVoucherMaxLimitsUpdated: '(u64,u64)',
      DataObjectsMoved: '(PalletStorageBagIdType,PalletStorageBagIdType,BTreeSet<u64>)',
      DataObjectsDeleted: '(AccountId32,PalletStorageBagIdType,BTreeSet<u64>)',
      StorageBucketStatusUpdated: '(u64,bool)',
      UpdateBlacklist: '(BTreeSet<Bytes>,BTreeSet<Bytes>)',
      DynamicBagDeleted: 'PalletStorageDynamicBagIdType',
      DynamicBagCreated: '(PalletStorageDynBagCreationParametersRecord,BTreeSet<u64>)',
      VoucherChanged: '(u64,PalletStorageVoucher)',
      StorageBucketDeleted: 'u64',
      NumberOfStorageBucketsInDynamicBagCreationPolicyUpdated: '(PalletStorageDynamicBagType,u32)',
      DistributionBucketFamilyCreated: 'u64',
      DistributionBucketFamilyDeleted: 'u64',
      DistributionBucketCreated: '(u64,bool,PalletStorageDistributionBucketIdRecord)',
      DistributionBucketStatusUpdated: '(PalletStorageDistributionBucketIdRecord,bool)',
      DistributionBucketDeleted: 'PalletStorageDistributionBucketIdRecord',
      DistributionBucketsUpdatedForBag: '(PalletStorageBagIdType,u64,BTreeSet<u64>,BTreeSet<u64>)',
      DistributionBucketsPerBagLimitUpdated: 'u32',
      DistributionBucketModeUpdated: '(PalletStorageDistributionBucketIdRecord,bool)',
      FamiliesInDynamicBagCreationPolicyUpdated: '(PalletStorageDynamicBagType,BTreeMap<u64, u32>)',
      DistributionBucketOperatorInvited: '(PalletStorageDistributionBucketIdRecord,u64)',
      DistributionBucketInvitationCancelled: '(PalletStorageDistributionBucketIdRecord,u64)',
      DistributionBucketInvitationAccepted: '(u64,PalletStorageDistributionBucketIdRecord)',
      DistributionBucketMetadataSet: '(u64,PalletStorageDistributionBucketIdRecord,Bytes)',
      DistributionBucketOperatorRemoved: '(PalletStorageDistributionBucketIdRecord,u64)',
      DistributionBucketFamilyMetadataSet: '(u64,Bytes)',
      DataObjectStateBloatBondValueUpdated: 'u128',
      DataObjectsUpdated: '(PalletStorageUploadParametersRecord,BTreeSet<u64>,BTreeSet<u64>)',
      StorageOperatorRemarked: '(u64,u64,Bytes)',
      DistributionOperatorRemarked: '(u64,PalletStorageDistributionBucketIdRecord,Bytes)'
    }
  },
  /**
   * Lookup164: pallet_storage::UploadParametersRecord<pallet_storage::BagIdType<MemberId, ChannelId>, sp_core::crypto::AccountId32, Balance>
   **/
  PalletStorageUploadParametersRecord: {
    bagId: 'PalletStorageBagIdType',
    objectCreationList: 'Vec<PalletStorageDataObjectCreationParameters>',
    stateBloatBondSourceAccountId: 'AccountId32',
    expectedDataSizeFee: 'u128',
    expectedDataObjectStateBloatBond: 'u128'
  },
  /**
   * Lookup165: pallet_storage::BagIdType<MemberId, ChannelId>
   **/
  PalletStorageBagIdType: {
    _enum: {
      Static: 'PalletStorageStaticBagId',
      Dynamic: 'PalletStorageDynamicBagIdType'
    }
  },
  /**
   * Lookup166: pallet_storage::StaticBagId
   **/
  PalletStorageStaticBagId: {
    _enum: {
      Council: 'Null',
      WorkingGroup: 'PalletCommonWorkingGroupIterableEnumsWorkingGroup'
    }
  },
  /**
   * Lookup167: pallet_storage::DynamicBagIdType<MemberId, ChannelId>
   **/
  PalletStorageDynamicBagIdType: {
    _enum: {
      Member: 'u64',
      Channel: 'u64'
    }
  },
  /**
   * Lookup168: pallet_storage::DynBagCreationParametersRecord<pallet_storage::DynamicBagIdType<MemberId, ChannelId>, sp_core::crypto::AccountId32, Balance, StorageBucketId, pallet_storage::DistributionBucketIdRecord<DistributionBucketFamilyId, DistributionBucketIndex>>
   **/
  PalletStorageDynBagCreationParametersRecord: {
    bagId: 'PalletStorageDynamicBagIdType',
    objectCreationList: 'Vec<PalletStorageDataObjectCreationParameters>',
    stateBloatBondSourceAccountId: 'AccountId32',
    expectedDataSizeFee: 'u128',
    expectedDataObjectStateBloatBond: 'u128',
    storageBuckets: 'BTreeSet<u64>',
    distributionBuckets: 'BTreeSet<PalletStorageDistributionBucketIdRecord>'
  },
  /**
   * Lookup171: pallet_storage::Voucher
   **/
  PalletStorageVoucher: {
    sizeLimit: 'u64',
    objectsLimit: 'u64',
    sizeUsed: 'u64',
    objectsUsed: 'u64'
  },
  /**
   * Lookup172: pallet_storage::DynamicBagType
   **/
  PalletStorageDynamicBagType: {
    _enum: ['Member', 'Channel']
  },
  /**
   * Lookup176: pallet_project_token::events::RawEvent<Balance, JoyBalance, TokenId, sp_core::crypto::AccountId32, MemberId, BlockNumber, pallet_project_token::types::TransferPolicy<primitive_types::H256>, pallet_project_token::types::TokenIssuanceParameters<pallet_project_token::types::TokenAllocation<Balance, pallet_project_token::types::VestingScheduleParams<BlockNumber>>, pallet_project_token::types::TransferPolicyParams<pallet_project_token::types::WhitelistParams<primitive_types::H256, pallet_project_token::types::SingleDataObjectUploadParams<JoyBalance>>>, MemberId>, pallet_project_token::types::Transfers<pallet_project_token::types::Validated<MemberId>, pallet_project_token::types::ValidatedPayment<pallet_project_token::types::PaymentWithVesting<Balance, pallet_project_token::types::VestingScheduleParams<BlockNumber>>>>, pallet_project_token::types::TokenSale<JoyBalance, Balance, BlockNumber, pallet_project_token::types::VestingScheduleParams<BlockNumber>, MemberId, sp_core::crypto::AccountId32>, pallet_project_token::types::AmmCurve<Balance>>
   **/
  PalletProjectTokenEventsRawEvent: {
    _enum: {
      TokenAmountTransferred: '(u64,u64,PalletProjectTokenTransfers,Bytes)',
      TokenAmountTransferredByIssuer: '(u64,u64,PalletProjectTokenTransfers,Bytes)',
      PatronageRateDecreasedTo: '(u64,Permill)',
      PatronageCreditClaimed: '(u64,u128,u64)',
      RevenueSplitIssued: '(u64,u32,u32,u128)',
      RevenueSplitFinalized: '(u64,AccountId32,u128)',
      UserParticipatedInSplit: '(u64,u64,u128,u128,u32)',
      RevenueSplitLeft: '(u64,u64,u128)',
      MemberJoinedWhitelist: '(u64,u64,PalletProjectTokenTransferPolicy)',
      AccountDustedBy: '(u64,u64,AccountId32,PalletProjectTokenTransferPolicy)',
      TokenDeissued: 'u64',
      TokenIssued: '(u64,PalletProjectTokenTokenIssuanceParameters)',
      TokenSaleInitialized: '(u64,u32,PalletProjectTokenTokenSale,Option<Bytes>)',
      UpcomingTokenSaleUpdated: '(u64,u32,Option<u32>,Option<u32>)',
      TokensPurchasedOnSale: '(u64,u32,u128,u64)',
      TokenSaleFinalized: '(u64,u32,u128,u128)',
      TransferPolicyChangedToPermissionless: 'u64',
      TokensBurned: '(u64,u64,u128)',
      AmmActivated: '(u64,u64,PalletProjectTokenAmmCurve)',
      TokensBoughtOnAmm: '(u64,u64,u128,u128)',
      TokensSoldOnAmm: '(u64,u64,u128,u128)',
      AmmDeactivated: '(u64,u64,u128)',
      FrozenStatusUpdated: 'bool'
    }
  },
  /**
   * Lookup177: pallet_project_token::types::TransferPolicy<primitive_types::H256>
   **/
  PalletProjectTokenTransferPolicy: {
    _enum: {
      Permissionless: 'Null',
      Permissioned: 'H256'
    }
  },
  /**
   * Lookup178: pallet_project_token::types::TokenIssuanceParameters<pallet_project_token::types::TokenAllocation<Balance, pallet_project_token::types::VestingScheduleParams<BlockNumber>>, pallet_project_token::types::TransferPolicyParams<pallet_project_token::types::WhitelistParams<primitive_types::H256, pallet_project_token::types::SingleDataObjectUploadParams<JoyBalance>>>, MemberId>
   **/
  PalletProjectTokenTokenIssuanceParameters: {
    initialAllocation: 'BTreeMap<u64, PalletProjectTokenTokenAllocation>',
    transferPolicy: 'PalletProjectTokenTransferPolicyParams',
    patronageRate: 'Permill',
    revenueSplitRate: 'Permill',
    metadata: 'Bytes'
  },
  /**
   * Lookup179: pallet_project_token::types::TokenAllocation<Balance, pallet_project_token::types::VestingScheduleParams<BlockNumber>>
   **/
  PalletProjectTokenTokenAllocation: {
    amount: 'u128',
    vestingScheduleParams: 'Option<PalletProjectTokenVestingScheduleParams>'
  },
  /**
   * Lookup180: pallet_project_token::types::VestingScheduleParams<BlockNumber>
   **/
  PalletProjectTokenVestingScheduleParams: {
    linearVestingDuration: 'u32',
    blocksBeforeCliff: 'u32',
    cliffAmountPercentage: 'Permill'
  },
  /**
   * Lookup183: pallet_project_token::types::TransferPolicyParams<pallet_project_token::types::WhitelistParams<primitive_types::H256, pallet_project_token::types::SingleDataObjectUploadParams<JoyBalance>>>
   **/
  PalletProjectTokenTransferPolicyParams: {
    _enum: {
      Permissionless: 'Null',
      Permissioned: 'PalletProjectTokenWhitelistParams'
    }
  },
  /**
   * Lookup184: pallet_project_token::types::WhitelistParams<primitive_types::H256, pallet_project_token::types::SingleDataObjectUploadParams<JoyBalance>>
   **/
  PalletProjectTokenWhitelistParams: {
    commitment: 'H256',
    payload: 'Option<PalletProjectTokenSingleDataObjectUploadParams>'
  },
  /**
   * Lookup185: pallet_project_token::types::SingleDataObjectUploadParams<JoyBalance>
   **/
  PalletProjectTokenSingleDataObjectUploadParams: {
    objectCreationParams: 'PalletStorageDataObjectCreationParameters',
    expectedDataSizeFee: 'u128',
    expectedDataObjectStateBloatBond: 'u128'
  },
  /**
   * Lookup191: pallet_project_token::types::Transfers<pallet_project_token::types::Validated<MemberId>, pallet_project_token::types::ValidatedPayment<pallet_project_token::types::PaymentWithVesting<Balance, pallet_project_token::types::VestingScheduleParams<BlockNumber>>>>
   **/
  PalletProjectTokenTransfers: 'BTreeMap<PalletProjectTokenValidated, PalletProjectTokenValidatedPayment>',
  /**
   * Lookup192: pallet_project_token::types::Validated<MemberId>
   **/
  PalletProjectTokenValidated: {
    _enum: {
      Existing: 'u64',
      NonExisting: 'u64'
    }
  },
  /**
   * Lookup193: pallet_project_token::types::ValidatedPayment<pallet_project_token::types::PaymentWithVesting<Balance, pallet_project_token::types::VestingScheduleParams<BlockNumber>>>
   **/
  PalletProjectTokenValidatedPayment: {
    payment: 'PalletProjectTokenPaymentWithVesting',
    vestingCleanupCandidate: 'Option<PalletProjectTokenVestingSource>'
  },
  /**
   * Lookup194: pallet_project_token::types::PaymentWithVesting<Balance, pallet_project_token::types::VestingScheduleParams<BlockNumber>>
   **/
  PalletProjectTokenPaymentWithVesting: {
    amount: 'u128',
    vestingSchedule: 'Option<PalletProjectTokenVestingScheduleParams>'
  },
  /**
   * Lookup196: pallet_project_token::types::VestingSource
   **/
  PalletProjectTokenVestingSource: {
    _enum: {
      InitialIssuance: 'Null',
      Sale: 'u32',
      IssuerTransfer: 'u64'
    }
  },
  /**
   * Lookup200: pallet_project_token::types::TokenSale<JoyBalance, Balance, BlockNumber, pallet_project_token::types::VestingScheduleParams<BlockNumber>, MemberId, sp_core::crypto::AccountId32>
   **/
  PalletProjectTokenTokenSale: {
    unitPrice: 'u128',
    quantityLeft: 'u128',
    fundsCollected: 'u128',
    tokensSource: 'u64',
    earningsDestination: 'Option<AccountId32>',
    startBlock: 'u32',
    duration: 'u32',
    vestingScheduleParams: 'Option<PalletProjectTokenVestingScheduleParams>',
    capPerMember: 'Option<u128>',
    autoFinalize: 'bool'
  },
  /**
   * Lookup201: pallet_project_token::types::AmmCurve<Balance>
   **/
  PalletProjectTokenAmmCurve: {
    slope: 'u128',
    intercept: 'u128',
    providedSupply: 'u128'
  },
  /**
   * Lookup202: pallet_proposals_engine::RawEvent<ProposalId, MemberId, BlockNumber>
   **/
  PalletProposalsEngineRawEvent: {
    _enum: {
      ProposalStatusUpdated: '(u32,PalletProposalsEngineProposalStatusesProposalStatus)',
      ProposalDecisionMade: '(u32,PalletProposalsEngineProposalStatusesProposalDecision)',
      ProposalExecuted: '(u32,PalletProposalsEngineProposalStatusesExecutionStatus)',
      Voted: '(u64,u32,PalletProposalsEngineVoteKind,Bytes)',
      ProposalCancelled: '(u64,u32)',
      ProposerRemarked: '(u64,u32,Bytes)'
    }
  },
  /**
   * Lookup203: pallet_proposals_engine::types::proposal_statuses::ProposalStatus<BlockNumber>
   **/
  PalletProposalsEngineProposalStatusesProposalStatus: {
    _enum: {
      Active: 'Null',
      PendingExecution: 'u32',
      PendingConstitutionality: 'Null'
    }
  },
  /**
   * Lookup204: pallet_proposals_engine::types::proposal_statuses::ProposalDecision
   **/
  PalletProposalsEngineProposalStatusesProposalDecision: {
    _enum: {
      Canceled: 'Null',
      CanceledByRuntime: 'Null',
      Vetoed: 'Null',
      Rejected: 'Null',
      Slashed: 'Null',
      Expired: 'Null',
      Approved: 'PalletProposalsEngineProposalStatusesApprovedProposalDecision'
    }
  },
  /**
   * Lookup205: pallet_proposals_engine::types::proposal_statuses::ApprovedProposalDecision
   **/
  PalletProposalsEngineProposalStatusesApprovedProposalDecision: {
    _enum: ['PendingExecution', 'PendingConstitutionality']
  },
  /**
   * Lookup206: pallet_proposals_engine::types::proposal_statuses::ExecutionStatus
   **/
  PalletProposalsEngineProposalStatusesExecutionStatus: {
    _enum: {
      Executed: 'Null',
      ExecutionFailed: {
        error: 'Bytes'
      }
    }
  },
  /**
   * Lookup207: pallet_proposals_engine::types::VoteKind
   **/
  PalletProposalsEngineVoteKind: {
    _enum: ['Approve', 'Reject', 'Slash', 'Abstain']
  },
  /**
   * Lookup208: pallet_proposals_discussion::RawEvent<ThreadId, MemberId, PostId>
   **/
  PalletProposalsDiscussionRawEvent: {
    _enum: {
      ThreadCreated: '(u64,u64)',
      PostCreated: '(u64,u64,u64,Bytes,bool)',
      PostUpdated: '(u64,u64,u64,Bytes)',
      ThreadModeChanged: '(u64,PalletProposalsDiscussionThreadModeBTreeSet,u64)',
      PostDeleted: '(u64,u64,u64,bool)'
    }
  },
  /**
   * Lookup209: pallet_proposals_discussion::types::ThreadMode<BTreeSet<T>>
   **/
  PalletProposalsDiscussionThreadModeBTreeSet: {
    _enum: {
      Open: 'Null',
      Closed: 'BTreeSet<u64>'
    }
  },
  /**
   * Lookup210: pallet_proposals_codex::RawEvent<pallet_proposals_codex::types::GeneralProposalParams<MemberId, sp_core::crypto::AccountId32, BlockNumber>, pallet_proposals_codex::types::ProposalDetails<Balance, BlockNumber, sp_core::crypto::AccountId32, WorkerId, OpeningId, ProposalId, pallet_content::types::UpdateChannelPayoutsParametersRecord<pallet_content::types::ChannelPayoutsPayloadParametersRecord<Balance>, Balance, primitive_types::H256>>, ProposalId, ThreadId>
   **/
  PalletProposalsCodexRawEvent: {
    _enum: {
      ProposalCreated: '(u32,PalletProposalsCodexGeneralProposalParams,PalletProposalsCodexProposalDetails,u64)'
    }
  },
  /**
   * Lookup211: pallet_proposals_codex::types::GeneralProposalParams<MemberId, sp_core::crypto::AccountId32, BlockNumber>
   **/
  PalletProposalsCodexGeneralProposalParams: {
    memberId: 'u64',
    title: 'Bytes',
    description: 'Bytes',
    stakingAccountId: 'Option<AccountId32>',
    exactExecutionBlock: 'Option<u32>'
  },
  /**
   * Lookup212: pallet_proposals_codex::types::ProposalDetails<Balance, BlockNumber, sp_core::crypto::AccountId32, WorkerId, OpeningId, ProposalId, pallet_content::types::UpdateChannelPayoutsParametersRecord<pallet_content::types::ChannelPayoutsPayloadParametersRecord<Balance>, Balance, primitive_types::H256>>
   **/
  PalletProposalsCodexProposalDetails: {
    _enum: {
      Signal: 'Bytes',
      RuntimeUpgrade: 'Bytes',
      FundingRequest: 'Vec<PalletCommonFundingRequestParameters>',
      SetMaxValidatorCount: 'u32',
      CreateWorkingGroupLeadOpening: 'PalletProposalsCodexCreateOpeningParameters',
      FillWorkingGroupLeadOpening: 'PalletProposalsCodexFillOpeningParameters',
      UpdateWorkingGroupBudget: '(u128,PalletCommonWorkingGroupIterableEnumsWorkingGroup,PalletCommonBalanceKind)',
      DecreaseWorkingGroupLeadStake: '(u64,u128,PalletCommonWorkingGroupIterableEnumsWorkingGroup)',
      SlashWorkingGroupLead: '(u64,u128,PalletCommonWorkingGroupIterableEnumsWorkingGroup)',
      SetWorkingGroupLeadReward: '(u64,Option<u128>,PalletCommonWorkingGroupIterableEnumsWorkingGroup)',
      TerminateWorkingGroupLead: 'PalletProposalsCodexTerminateRoleParameters',
      AmendConstitution: 'Bytes',
      CancelWorkingGroupLeadOpening: '(u64,PalletCommonWorkingGroupIterableEnumsWorkingGroup)',
      SetMembershipPrice: 'u128',
      SetCouncilBudgetIncrement: 'u128',
      SetCouncilorReward: 'u128',
      SetInitialInvitationBalance: 'u128',
      SetInitialInvitationCount: 'u32',
      SetMembershipLeadInvitationQuota: 'u32',
      SetReferralCut: 'u8',
      VetoProposal: 'u32',
      UpdateGlobalNftLimit: '(PalletContentNftLimitPeriod,u64)',
      UpdateChannelPayouts: 'PalletContentUpdateChannelPayoutsParametersRecord',
      SetPalletFozenStatus: '(bool,PalletCommonFreezablePallet)'
    }
  },
  /**
   * Lookup214: pallet_common::FundingRequestParameters<Balance, sp_core::crypto::AccountId32>
   **/
  PalletCommonFundingRequestParameters: {
    account: 'AccountId32',
    amount: 'u128'
  },
  /**
   * Lookup215: pallet_proposals_codex::types::CreateOpeningParameters<BlockNumber, Balance>
   **/
  PalletProposalsCodexCreateOpeningParameters: {
    description: 'Bytes',
    stakePolicy: 'PalletWorkingGroupStakePolicy',
    rewardPerBlock: 'Option<u128>',
    group: 'PalletCommonWorkingGroupIterableEnumsWorkingGroup'
  },
  /**
   * Lookup216: pallet_working_group::types::StakePolicy<BlockNumber, Balance>
   **/
  PalletWorkingGroupStakePolicy: {
    stakeAmount: 'u128',
    leavingUnstakingPeriod: 'u32'
  },
  /**
   * Lookup217: pallet_proposals_codex::types::FillOpeningParameters
   **/
  PalletProposalsCodexFillOpeningParameters: {
    openingId: 'u64',
    applicationId: 'u64',
    workingGroup: 'PalletCommonWorkingGroupIterableEnumsWorkingGroup'
  },
  /**
   * Lookup218: pallet_proposals_codex::types::TerminateRoleParameters<WorkerId, Balance>
   **/
  PalletProposalsCodexTerminateRoleParameters: {
    workerId: 'u64',
    slashingAmount: 'Option<u128>',
    group: 'PalletCommonWorkingGroupIterableEnumsWorkingGroup'
  },
  /**
   * Lookup219: pallet_common::FreezablePallet
   **/
  PalletCommonFreezablePallet: {
    _enum: ['ProjectToken']
  },
  /**
   * Lookup220: pallet_working_group::RawEvent<OpeningId, ApplicationId, BTreeMap<K, V>, WorkerId, sp_core::crypto::AccountId32, Balance, pallet_working_group::types::OpeningType, pallet_working_group::types::StakePolicy<BlockNumber, Balance>, pallet_working_group::types::ApplyOnOpeningParams<MemberId, OpeningId, sp_core::crypto::AccountId32, Balance>, MemberId, primitive_types::H256, pallet_working_group::Instance1>
   **/
  PalletWorkingGroupRawEventInstance1: {
    _enum: {
      OpeningAdded: '(u64,Bytes,PalletWorkingGroupOpeningType,PalletWorkingGroupStakePolicy,Option<u128>)',
      AppliedOnOpening: '(PalletWorkingGroupApplyOnOpeningParams,u64)',
      OpeningFilled: '(u64,BTreeMap<u64, u64>,BTreeSet<u64>)',
      LeaderSet: 'u64',
      WorkerRoleAccountUpdated: '(u64,AccountId32)',
      LeaderUnset: 'Null',
      WorkerExited: 'u64',
      WorkerStartedLeaving: '(u64,Option<Bytes>)',
      TerminatedWorker: '(u64,Option<u128>,Option<Bytes>)',
      TerminatedLeader: '(u64,Option<u128>,Option<Bytes>)',
      StakeSlashed: '(u64,u128,u128,Option<Bytes>)',
      StakeDecreased: '(u64,u128)',
      StakeIncreased: '(u64,u128)',
      ApplicationWithdrawn: 'u64',
      OpeningCanceled: 'u64',
      BudgetSet: 'u128',
      WorkerRewardAccountUpdated: '(u64,AccountId32)',
      WorkerRewardAmountUpdated: '(u64,Option<u128>)',
      StatusTextChanged: '(H256,Option<Bytes>)',
      BudgetSpending: '(AccountId32,u128,Option<Bytes>)',
      RewardPaid: '(u64,AccountId32,u128,PalletWorkingGroupRewardPaymentType)',
      NewMissedRewardLevelReached: '(u64,Option<u128>)',
      WorkingGroupBudgetFunded: '(u64,u128,Bytes)',
      LeadRemarked: 'Bytes',
      WorkerRemarked: '(u64,Bytes)'
    }
  },
  /**
   * Lookup224: pallet_working_group::types::OpeningType
   **/
  PalletWorkingGroupOpeningType: {
    _enum: ['Leader', 'Regular']
  },
  /**
   * Lookup225: pallet_working_group::types::ApplyOnOpeningParams<MemberId, OpeningId, sp_core::crypto::AccountId32, Balance>
   **/
  PalletWorkingGroupApplyOnOpeningParams: {
    memberId: 'u64',
    openingId: 'u64',
    roleAccountId: 'AccountId32',
    rewardAccountId: 'AccountId32',
    description: 'Bytes',
    stakeParameters: 'PalletWorkingGroupStakeParameters'
  },
  /**
   * Lookup226: pallet_working_group::types::StakeParameters<sp_core::crypto::AccountId32, Balance>
   **/
  PalletWorkingGroupStakeParameters: {
    stake: 'u128',
    stakingAccountId: 'AccountId32'
  },
  /**
   * Lookup227: pallet_working_group::Instance1
   **/
  PalletWorkingGroupInstance1: 'Null',
  /**
   * Lookup228: pallet_working_group::types::RewardPaymentType
   **/
  PalletWorkingGroupRewardPaymentType: {
    _enum: ['MissedReward', 'RegularReward']
  },
  /**
   * Lookup229: pallet_working_group::RawEvent<OpeningId, ApplicationId, BTreeMap<K, V>, WorkerId, sp_core::crypto::AccountId32, Balance, pallet_working_group::types::OpeningType, pallet_working_group::types::StakePolicy<BlockNumber, Balance>, pallet_working_group::types::ApplyOnOpeningParams<MemberId, OpeningId, sp_core::crypto::AccountId32, Balance>, MemberId, primitive_types::H256, pallet_working_group::Instance2>
   **/
  PalletWorkingGroupRawEventInstance2: {
    _enum: {
      OpeningAdded: '(u64,Bytes,PalletWorkingGroupOpeningType,PalletWorkingGroupStakePolicy,Option<u128>)',
      AppliedOnOpening: '(PalletWorkingGroupApplyOnOpeningParams,u64)',
      OpeningFilled: '(u64,BTreeMap<u64, u64>,BTreeSet<u64>)',
      LeaderSet: 'u64',
      WorkerRoleAccountUpdated: '(u64,AccountId32)',
      LeaderUnset: 'Null',
      WorkerExited: 'u64',
      WorkerStartedLeaving: '(u64,Option<Bytes>)',
      TerminatedWorker: '(u64,Option<u128>,Option<Bytes>)',
      TerminatedLeader: '(u64,Option<u128>,Option<Bytes>)',
      StakeSlashed: '(u64,u128,u128,Option<Bytes>)',
      StakeDecreased: '(u64,u128)',
      StakeIncreased: '(u64,u128)',
      ApplicationWithdrawn: 'u64',
      OpeningCanceled: 'u64',
      BudgetSet: 'u128',
      WorkerRewardAccountUpdated: '(u64,AccountId32)',
      WorkerRewardAmountUpdated: '(u64,Option<u128>)',
      StatusTextChanged: '(H256,Option<Bytes>)',
      BudgetSpending: '(AccountId32,u128,Option<Bytes>)',
      RewardPaid: '(u64,AccountId32,u128,PalletWorkingGroupRewardPaymentType)',
      NewMissedRewardLevelReached: '(u64,Option<u128>)',
      WorkingGroupBudgetFunded: '(u64,u128,Bytes)',
      LeadRemarked: 'Bytes',
      WorkerRemarked: '(u64,Bytes)'
    }
  },
  /**
   * Lookup230: pallet_working_group::Instance2
   **/
  PalletWorkingGroupInstance2: 'Null',
  /**
   * Lookup231: pallet_working_group::RawEvent<OpeningId, ApplicationId, BTreeMap<K, V>, WorkerId, sp_core::crypto::AccountId32, Balance, pallet_working_group::types::OpeningType, pallet_working_group::types::StakePolicy<BlockNumber, Balance>, pallet_working_group::types::ApplyOnOpeningParams<MemberId, OpeningId, sp_core::crypto::AccountId32, Balance>, MemberId, primitive_types::H256, pallet_working_group::Instance3>
   **/
  PalletWorkingGroupRawEventInstance3: {
    _enum: {
      OpeningAdded: '(u64,Bytes,PalletWorkingGroupOpeningType,PalletWorkingGroupStakePolicy,Option<u128>)',
      AppliedOnOpening: '(PalletWorkingGroupApplyOnOpeningParams,u64)',
      OpeningFilled: '(u64,BTreeMap<u64, u64>,BTreeSet<u64>)',
      LeaderSet: 'u64',
      WorkerRoleAccountUpdated: '(u64,AccountId32)',
      LeaderUnset: 'Null',
      WorkerExited: 'u64',
      WorkerStartedLeaving: '(u64,Option<Bytes>)',
      TerminatedWorker: '(u64,Option<u128>,Option<Bytes>)',
      TerminatedLeader: '(u64,Option<u128>,Option<Bytes>)',
      StakeSlashed: '(u64,u128,u128,Option<Bytes>)',
      StakeDecreased: '(u64,u128)',
      StakeIncreased: '(u64,u128)',
      ApplicationWithdrawn: 'u64',
      OpeningCanceled: 'u64',
      BudgetSet: 'u128',
      WorkerRewardAccountUpdated: '(u64,AccountId32)',
      WorkerRewardAmountUpdated: '(u64,Option<u128>)',
      StatusTextChanged: '(H256,Option<Bytes>)',
      BudgetSpending: '(AccountId32,u128,Option<Bytes>)',
      RewardPaid: '(u64,AccountId32,u128,PalletWorkingGroupRewardPaymentType)',
      NewMissedRewardLevelReached: '(u64,Option<u128>)',
      WorkingGroupBudgetFunded: '(u64,u128,Bytes)',
      LeadRemarked: 'Bytes',
      WorkerRemarked: '(u64,Bytes)'
    }
  },
  /**
   * Lookup232: pallet_working_group::Instance3
   **/
  PalletWorkingGroupInstance3: 'Null',
  /**
   * Lookup233: pallet_working_group::RawEvent<OpeningId, ApplicationId, BTreeMap<K, V>, WorkerId, sp_core::crypto::AccountId32, Balance, pallet_working_group::types::OpeningType, pallet_working_group::types::StakePolicy<BlockNumber, Balance>, pallet_working_group::types::ApplyOnOpeningParams<MemberId, OpeningId, sp_core::crypto::AccountId32, Balance>, MemberId, primitive_types::H256, pallet_working_group::Instance4>
   **/
  PalletWorkingGroupRawEventInstance4: {
    _enum: {
      OpeningAdded: '(u64,Bytes,PalletWorkingGroupOpeningType,PalletWorkingGroupStakePolicy,Option<u128>)',
      AppliedOnOpening: '(PalletWorkingGroupApplyOnOpeningParams,u64)',
      OpeningFilled: '(u64,BTreeMap<u64, u64>,BTreeSet<u64>)',
      LeaderSet: 'u64',
      WorkerRoleAccountUpdated: '(u64,AccountId32)',
      LeaderUnset: 'Null',
      WorkerExited: 'u64',
      WorkerStartedLeaving: '(u64,Option<Bytes>)',
      TerminatedWorker: '(u64,Option<u128>,Option<Bytes>)',
      TerminatedLeader: '(u64,Option<u128>,Option<Bytes>)',
      StakeSlashed: '(u64,u128,u128,Option<Bytes>)',
      StakeDecreased: '(u64,u128)',
      StakeIncreased: '(u64,u128)',
      ApplicationWithdrawn: 'u64',
      OpeningCanceled: 'u64',
      BudgetSet: 'u128',
      WorkerRewardAccountUpdated: '(u64,AccountId32)',
      WorkerRewardAmountUpdated: '(u64,Option<u128>)',
      StatusTextChanged: '(H256,Option<Bytes>)',
      BudgetSpending: '(AccountId32,u128,Option<Bytes>)',
      RewardPaid: '(u64,AccountId32,u128,PalletWorkingGroupRewardPaymentType)',
      NewMissedRewardLevelReached: '(u64,Option<u128>)',
      WorkingGroupBudgetFunded: '(u64,u128,Bytes)',
      LeadRemarked: 'Bytes',
      WorkerRemarked: '(u64,Bytes)'
    }
  },
  /**
   * Lookup234: pallet_working_group::Instance4
   **/
  PalletWorkingGroupInstance4: 'Null',
  /**
   * Lookup235: pallet_working_group::RawEvent<OpeningId, ApplicationId, BTreeMap<K, V>, WorkerId, sp_core::crypto::AccountId32, Balance, pallet_working_group::types::OpeningType, pallet_working_group::types::StakePolicy<BlockNumber, Balance>, pallet_working_group::types::ApplyOnOpeningParams<MemberId, OpeningId, sp_core::crypto::AccountId32, Balance>, MemberId, primitive_types::H256, pallet_working_group::Instance5>
   **/
  PalletWorkingGroupRawEventInstance5: {
    _enum: {
      OpeningAdded: '(u64,Bytes,PalletWorkingGroupOpeningType,PalletWorkingGroupStakePolicy,Option<u128>)',
      AppliedOnOpening: '(PalletWorkingGroupApplyOnOpeningParams,u64)',
      OpeningFilled: '(u64,BTreeMap<u64, u64>,BTreeSet<u64>)',
      LeaderSet: 'u64',
      WorkerRoleAccountUpdated: '(u64,AccountId32)',
      LeaderUnset: 'Null',
      WorkerExited: 'u64',
      WorkerStartedLeaving: '(u64,Option<Bytes>)',
      TerminatedWorker: '(u64,Option<u128>,Option<Bytes>)',
      TerminatedLeader: '(u64,Option<u128>,Option<Bytes>)',
      StakeSlashed: '(u64,u128,u128,Option<Bytes>)',
      StakeDecreased: '(u64,u128)',
      StakeIncreased: '(u64,u128)',
      ApplicationWithdrawn: 'u64',
      OpeningCanceled: 'u64',
      BudgetSet: 'u128',
      WorkerRewardAccountUpdated: '(u64,AccountId32)',
      WorkerRewardAmountUpdated: '(u64,Option<u128>)',
      StatusTextChanged: '(H256,Option<Bytes>)',
      BudgetSpending: '(AccountId32,u128,Option<Bytes>)',
      RewardPaid: '(u64,AccountId32,u128,PalletWorkingGroupRewardPaymentType)',
      NewMissedRewardLevelReached: '(u64,Option<u128>)',
      WorkingGroupBudgetFunded: '(u64,u128,Bytes)',
      LeadRemarked: 'Bytes',
      WorkerRemarked: '(u64,Bytes)'
    }
  },
  /**
   * Lookup236: pallet_working_group::Instance5
   **/
  PalletWorkingGroupInstance5: 'Null',
  /**
   * Lookup237: pallet_working_group::RawEvent<OpeningId, ApplicationId, BTreeMap<K, V>, WorkerId, sp_core::crypto::AccountId32, Balance, pallet_working_group::types::OpeningType, pallet_working_group::types::StakePolicy<BlockNumber, Balance>, pallet_working_group::types::ApplyOnOpeningParams<MemberId, OpeningId, sp_core::crypto::AccountId32, Balance>, MemberId, primitive_types::H256, pallet_working_group::Instance6>
   **/
  PalletWorkingGroupRawEventInstance6: {
    _enum: {
      OpeningAdded: '(u64,Bytes,PalletWorkingGroupOpeningType,PalletWorkingGroupStakePolicy,Option<u128>)',
      AppliedOnOpening: '(PalletWorkingGroupApplyOnOpeningParams,u64)',
      OpeningFilled: '(u64,BTreeMap<u64, u64>,BTreeSet<u64>)',
      LeaderSet: 'u64',
      WorkerRoleAccountUpdated: '(u64,AccountId32)',
      LeaderUnset: 'Null',
      WorkerExited: 'u64',
      WorkerStartedLeaving: '(u64,Option<Bytes>)',
      TerminatedWorker: '(u64,Option<u128>,Option<Bytes>)',
      TerminatedLeader: '(u64,Option<u128>,Option<Bytes>)',
      StakeSlashed: '(u64,u128,u128,Option<Bytes>)',
      StakeDecreased: '(u64,u128)',
      StakeIncreased: '(u64,u128)',
      ApplicationWithdrawn: 'u64',
      OpeningCanceled: 'u64',
      BudgetSet: 'u128',
      WorkerRewardAccountUpdated: '(u64,AccountId32)',
      WorkerRewardAmountUpdated: '(u64,Option<u128>)',
      StatusTextChanged: '(H256,Option<Bytes>)',
      BudgetSpending: '(AccountId32,u128,Option<Bytes>)',
      RewardPaid: '(u64,AccountId32,u128,PalletWorkingGroupRewardPaymentType)',
      NewMissedRewardLevelReached: '(u64,Option<u128>)',
      WorkingGroupBudgetFunded: '(u64,u128,Bytes)',
      LeadRemarked: 'Bytes',
      WorkerRemarked: '(u64,Bytes)'
    }
  },
  /**
   * Lookup238: pallet_working_group::Instance6
   **/
  PalletWorkingGroupInstance6: 'Null',
  /**
   * Lookup239: pallet_working_group::RawEvent<OpeningId, ApplicationId, BTreeMap<K, V>, WorkerId, sp_core::crypto::AccountId32, Balance, pallet_working_group::types::OpeningType, pallet_working_group::types::StakePolicy<BlockNumber, Balance>, pallet_working_group::types::ApplyOnOpeningParams<MemberId, OpeningId, sp_core::crypto::AccountId32, Balance>, MemberId, primitive_types::H256, pallet_working_group::Instance7>
   **/
  PalletWorkingGroupRawEventInstance7: {
    _enum: {
      OpeningAdded: '(u64,Bytes,PalletWorkingGroupOpeningType,PalletWorkingGroupStakePolicy,Option<u128>)',
      AppliedOnOpening: '(PalletWorkingGroupApplyOnOpeningParams,u64)',
      OpeningFilled: '(u64,BTreeMap<u64, u64>,BTreeSet<u64>)',
      LeaderSet: 'u64',
      WorkerRoleAccountUpdated: '(u64,AccountId32)',
      LeaderUnset: 'Null',
      WorkerExited: 'u64',
      WorkerStartedLeaving: '(u64,Option<Bytes>)',
      TerminatedWorker: '(u64,Option<u128>,Option<Bytes>)',
      TerminatedLeader: '(u64,Option<u128>,Option<Bytes>)',
      StakeSlashed: '(u64,u128,u128,Option<Bytes>)',
      StakeDecreased: '(u64,u128)',
      StakeIncreased: '(u64,u128)',
      ApplicationWithdrawn: 'u64',
      OpeningCanceled: 'u64',
      BudgetSet: 'u128',
      WorkerRewardAccountUpdated: '(u64,AccountId32)',
      WorkerRewardAmountUpdated: '(u64,Option<u128>)',
      StatusTextChanged: '(H256,Option<Bytes>)',
      BudgetSpending: '(AccountId32,u128,Option<Bytes>)',
      RewardPaid: '(u64,AccountId32,u128,PalletWorkingGroupRewardPaymentType)',
      NewMissedRewardLevelReached: '(u64,Option<u128>)',
      WorkingGroupBudgetFunded: '(u64,u128,Bytes)',
      LeadRemarked: 'Bytes',
      WorkerRemarked: '(u64,Bytes)'
    }
  },
  /**
   * Lookup240: pallet_working_group::Instance7
   **/
  PalletWorkingGroupInstance7: 'Null',
  /**
   * Lookup241: pallet_working_group::RawEvent<OpeningId, ApplicationId, BTreeMap<K, V>, WorkerId, sp_core::crypto::AccountId32, Balance, pallet_working_group::types::OpeningType, pallet_working_group::types::StakePolicy<BlockNumber, Balance>, pallet_working_group::types::ApplyOnOpeningParams<MemberId, OpeningId, sp_core::crypto::AccountId32, Balance>, MemberId, primitive_types::H256, pallet_working_group::Instance8>
   **/
  PalletWorkingGroupRawEventInstance8: {
    _enum: {
      OpeningAdded: '(u64,Bytes,PalletWorkingGroupOpeningType,PalletWorkingGroupStakePolicy,Option<u128>)',
      AppliedOnOpening: '(PalletWorkingGroupApplyOnOpeningParams,u64)',
      OpeningFilled: '(u64,BTreeMap<u64, u64>,BTreeSet<u64>)',
      LeaderSet: 'u64',
      WorkerRoleAccountUpdated: '(u64,AccountId32)',
      LeaderUnset: 'Null',
      WorkerExited: 'u64',
      WorkerStartedLeaving: '(u64,Option<Bytes>)',
      TerminatedWorker: '(u64,Option<u128>,Option<Bytes>)',
      TerminatedLeader: '(u64,Option<u128>,Option<Bytes>)',
      StakeSlashed: '(u64,u128,u128,Option<Bytes>)',
      StakeDecreased: '(u64,u128)',
      StakeIncreased: '(u64,u128)',
      ApplicationWithdrawn: 'u64',
      OpeningCanceled: 'u64',
      BudgetSet: 'u128',
      WorkerRewardAccountUpdated: '(u64,AccountId32)',
      WorkerRewardAmountUpdated: '(u64,Option<u128>)',
      StatusTextChanged: '(H256,Option<Bytes>)',
      BudgetSpending: '(AccountId32,u128,Option<Bytes>)',
      RewardPaid: '(u64,AccountId32,u128,PalletWorkingGroupRewardPaymentType)',
      NewMissedRewardLevelReached: '(u64,Option<u128>)',
      WorkingGroupBudgetFunded: '(u64,u128,Bytes)',
      LeadRemarked: 'Bytes',
      WorkerRemarked: '(u64,Bytes)'
    }
  },
  /**
   * Lookup242: pallet_working_group::Instance8
   **/
  PalletWorkingGroupInstance8: 'Null',
  /**
   * Lookup243: pallet_working_group::RawEvent<OpeningId, ApplicationId, BTreeMap<K, V>, WorkerId, sp_core::crypto::AccountId32, Balance, pallet_working_group::types::OpeningType, pallet_working_group::types::StakePolicy<BlockNumber, Balance>, pallet_working_group::types::ApplyOnOpeningParams<MemberId, OpeningId, sp_core::crypto::AccountId32, Balance>, MemberId, primitive_types::H256, pallet_working_group::Instance9>
   **/
  PalletWorkingGroupRawEventInstance9: {
    _enum: {
      OpeningAdded: '(u64,Bytes,PalletWorkingGroupOpeningType,PalletWorkingGroupStakePolicy,Option<u128>)',
      AppliedOnOpening: '(PalletWorkingGroupApplyOnOpeningParams,u64)',
      OpeningFilled: '(u64,BTreeMap<u64, u64>,BTreeSet<u64>)',
      LeaderSet: 'u64',
      WorkerRoleAccountUpdated: '(u64,AccountId32)',
      LeaderUnset: 'Null',
      WorkerExited: 'u64',
      WorkerStartedLeaving: '(u64,Option<Bytes>)',
      TerminatedWorker: '(u64,Option<u128>,Option<Bytes>)',
      TerminatedLeader: '(u64,Option<u128>,Option<Bytes>)',
      StakeSlashed: '(u64,u128,u128,Option<Bytes>)',
      StakeDecreased: '(u64,u128)',
      StakeIncreased: '(u64,u128)',
      ApplicationWithdrawn: 'u64',
      OpeningCanceled: 'u64',
      BudgetSet: 'u128',
      WorkerRewardAccountUpdated: '(u64,AccountId32)',
      WorkerRewardAmountUpdated: '(u64,Option<u128>)',
      StatusTextChanged: '(H256,Option<Bytes>)',
      BudgetSpending: '(AccountId32,u128,Option<Bytes>)',
      RewardPaid: '(u64,AccountId32,u128,PalletWorkingGroupRewardPaymentType)',
      NewMissedRewardLevelReached: '(u64,Option<u128>)',
      WorkingGroupBudgetFunded: '(u64,u128,Bytes)',
      LeadRemarked: 'Bytes',
      WorkerRemarked: '(u64,Bytes)'
    }
  },
  /**
   * Lookup244: pallet_working_group::Instance9
   **/
  PalletWorkingGroupInstance9: 'Null',
  /**
   * Lookup245: frame_system::Phase
   **/
  FrameSystemPhase: {
    _enum: {
      ApplyExtrinsic: 'u32',
      Finalization: 'Null',
      Initialization: 'Null'
    }
  },
  /**
   * Lookup249: frame_system::LastRuntimeUpgradeInfo
   **/
  FrameSystemLastRuntimeUpgradeInfo: {
    specVersion: 'Compact<u32>',
    specName: 'Text'
  },
  /**
   * Lookup252: frame_system::pallet::Call<T>
   **/
  FrameSystemCall: {
    _enum: {
      remark: {
        remark: 'Bytes',
      },
      set_heap_pages: {
        pages: 'u64',
      },
      set_code: {
        code: 'Bytes',
      },
      set_code_without_checks: {
        code: 'Bytes',
      },
      set_storage: {
        items: 'Vec<(Bytes,Bytes)>',
      },
      kill_storage: {
        _alias: {
          keys_: 'keys',
        },
        keys_: 'Vec<Bytes>',
      },
      kill_prefix: {
        prefix: 'Bytes',
        subkeys: 'u32',
      },
      remark_with_event: {
        remark: 'Bytes'
      }
    }
  },
  /**
   * Lookup255: frame_system::limits::BlockWeights
   **/
  FrameSystemLimitsBlockWeights: {
    baseBlock: 'SpWeightsWeightV2Weight',
    maxBlock: 'SpWeightsWeightV2Weight',
    perClass: 'FrameSupportDispatchPerDispatchClassWeightsPerClass'
  },
  /**
   * Lookup256: frame_support::dispatch::PerDispatchClass<frame_system::limits::WeightsPerClass>
   **/
  FrameSupportDispatchPerDispatchClassWeightsPerClass: {
    normal: 'FrameSystemLimitsWeightsPerClass',
    operational: 'FrameSystemLimitsWeightsPerClass',
    mandatory: 'FrameSystemLimitsWeightsPerClass'
  },
  /**
   * Lookup257: frame_system::limits::WeightsPerClass
   **/
  FrameSystemLimitsWeightsPerClass: {
    baseExtrinsic: 'SpWeightsWeightV2Weight',
    maxExtrinsic: 'Option<SpWeightsWeightV2Weight>',
    maxTotal: 'Option<SpWeightsWeightV2Weight>',
    reserved: 'Option<SpWeightsWeightV2Weight>'
  },
  /**
   * Lookup259: frame_system::limits::BlockLength
   **/
  FrameSystemLimitsBlockLength: {
    max: 'FrameSupportDispatchPerDispatchClassU32'
  },
  /**
   * Lookup260: frame_support::dispatch::PerDispatchClass<T>
   **/
  FrameSupportDispatchPerDispatchClassU32: {
    normal: 'u32',
    operational: 'u32',
    mandatory: 'u32'
  },
  /**
   * Lookup261: sp_weights::RuntimeDbWeight
   **/
  SpWeightsRuntimeDbWeight: {
    read: 'u64',
    write: 'u64'
  },
  /**
   * Lookup262: sp_version::RuntimeVersion
   **/
  SpVersionRuntimeVersion: {
    specName: 'Text',
    implName: 'Text',
    authoringVersion: 'u32',
    specVersion: 'u32',
    implVersion: 'u32',
    apis: 'Vec<([u8;8],u32)>',
    transactionVersion: 'u32',
    stateVersion: 'u8'
  },
  /**
   * Lookup268: frame_system::pallet::Error<T>
   **/
  FrameSystemError: {
    _enum: ['InvalidSpecName', 'SpecVersionNeedsToIncrease', 'FailedToExtractRuntimeVersion', 'NonDefaultComposite', 'NonZeroRefCount', 'CallFiltered']
  },
  /**
   * Lookup269: pallet_utility::pallet::Call<T>
   **/
  PalletUtilityCall: {
    _enum: {
      batch: {
        calls: 'Vec<Call>',
      },
      as_derivative: {
        index: 'u16',
        call: 'Call',
      },
      batch_all: {
        calls: 'Vec<Call>',
      },
      dispatch_as: {
        asOrigin: 'JoystreamNodeRuntimeOriginCaller',
        call: 'Call',
      },
      force_batch: {
        calls: 'Vec<Call>',
      },
      with_weight: {
        call: 'Call',
        weight: 'SpWeightsWeightV2Weight'
      }
    }
  },
  /**
   * Lookup272: pallet_babe::pallet::Call<T>
   **/
  PalletBabeCall: {
    _enum: {
      report_equivocation: {
        equivocationProof: 'SpConsensusSlotsEquivocationProof',
        keyOwnerProof: 'SpSessionMembershipProof',
      },
      report_equivocation_unsigned: {
        equivocationProof: 'SpConsensusSlotsEquivocationProof',
        keyOwnerProof: 'SpSessionMembershipProof',
      },
      plan_config_change: {
        config: 'SpConsensusBabeDigestsNextConfigDescriptor'
      }
    }
  },
  /**
   * Lookup273: sp_consensus_slots::EquivocationProof<sp_runtime::generic::header::Header<Number, sp_runtime::traits::BlakeTwo256>, sp_consensus_babe::app::Public>
   **/
  SpConsensusSlotsEquivocationProof: {
    offender: 'SpConsensusBabeAppPublic',
    slot: 'u64',
    firstHeader: 'SpRuntimeHeader',
    secondHeader: 'SpRuntimeHeader'
  },
  /**
   * Lookup274: sp_runtime::generic::header::Header<Number, sp_runtime::traits::BlakeTwo256>
   **/
  SpRuntimeHeader: {
    parentHash: 'H256',
    number: 'Compact<u32>',
    stateRoot: 'H256',
    extrinsicsRoot: 'H256',
    digest: 'SpRuntimeDigest'
  },
  /**
   * Lookup275: sp_runtime::traits::BlakeTwo256
   **/
  SpRuntimeBlakeTwo256: 'Null',
  /**
   * Lookup276: sp_consensus_babe::app::Public
   **/
  SpConsensusBabeAppPublic: 'SpCoreSr25519Public',
  /**
   * Lookup278: sp_session::MembershipProof
   **/
  SpSessionMembershipProof: {
    session: 'u32',
    trieNodes: 'Vec<Bytes>',
    validatorCount: 'u32'
  },
  /**
   * Lookup279: sp_consensus_babe::digests::NextConfigDescriptor
   **/
  SpConsensusBabeDigestsNextConfigDescriptor: {
    _enum: {
      __Unused0: 'Null',
      V1: {
        c: '(u64,u64)',
        allowedSlots: 'SpConsensusBabeAllowedSlots'
      }
    }
  },
  /**
   * Lookup280: sp_consensus_babe::AllowedSlots
   **/
  SpConsensusBabeAllowedSlots: {
    _enum: ['PrimarySlots', 'PrimaryAndSecondaryPlainSlots', 'PrimaryAndSecondaryVRFSlots']
  },
  /**
   * Lookup281: pallet_timestamp::pallet::Call<T>
   **/
  PalletTimestampCall: {
    _enum: {
      set: {
        now: 'Compact<u64>'
      }
    }
  },
  /**
   * Lookup282: pallet_balances::pallet::Call<T, I>
   **/
  PalletBalancesCall: {
    _enum: {
      transfer: {
        dest: 'AccountId32',
        value: 'Compact<u128>',
      },
      set_balance: {
        who: 'AccountId32',
        newFree: 'Compact<u128>',
        newReserved: 'Compact<u128>',
      },
      force_transfer: {
        source: 'AccountId32',
        dest: 'AccountId32',
        value: 'Compact<u128>',
      },
      transfer_keep_alive: {
        dest: 'AccountId32',
        value: 'Compact<u128>',
      },
      transfer_all: {
        dest: 'AccountId32',
        keepAlive: 'bool',
      },
      force_unreserve: {
        who: 'AccountId32',
        amount: 'u128'
      }
    }
  },
  /**
   * Lookup283: pallet_election_provider_multi_phase::pallet::Call<T>
   **/
  PalletElectionProviderMultiPhaseCall: {
    _enum: {
      submit_unsigned: {
        rawSolution: 'PalletElectionProviderMultiPhaseRawSolution',
        witness: 'PalletElectionProviderMultiPhaseSolutionOrSnapshotSize',
      },
      set_minimum_untrusted_score: {
        maybeNextScore: 'Option<SpNposElectionsElectionScore>',
      },
      set_emergency_election_result: {
        supports: 'Vec<(AccountId32,SpNposElectionsSupport)>',
      },
      submit: {
        rawSolution: 'PalletElectionProviderMultiPhaseRawSolution',
      },
      governance_fallback: {
        maybeMaxVoters: 'Option<u32>',
        maybeMaxTargets: 'Option<u32>'
      }
    }
  },
  /**
   * Lookup284: pallet_election_provider_multi_phase::RawSolution<joystream_node_runtime::NposSolution16>
   **/
  PalletElectionProviderMultiPhaseRawSolution: {
    solution: 'JoystreamNodeRuntimeNposSolution16',
    score: 'SpNposElectionsElectionScore',
    round: 'u32'
  },
  /**
   * Lookup285: joystream_node_runtime::NposSolution16
   **/
  JoystreamNodeRuntimeNposSolution16: {
    votes1: 'Vec<(Compact<u32>,Compact<u16>)>',
    votes2: 'Vec<(Compact<u32>,(Compact<u16>,Compact<PerU16>),Compact<u16>)>',
    votes3: 'Vec<(Compact<u32>,[(Compact<u16>,Compact<PerU16>);2],Compact<u16>)>',
    votes4: 'Vec<(Compact<u32>,[(Compact<u16>,Compact<PerU16>);3],Compact<u16>)>',
    votes5: 'Vec<(Compact<u32>,[(Compact<u16>,Compact<PerU16>);4],Compact<u16>)>',
    votes6: 'Vec<(Compact<u32>,[(Compact<u16>,Compact<PerU16>);5],Compact<u16>)>',
    votes7: 'Vec<(Compact<u32>,[(Compact<u16>,Compact<PerU16>);6],Compact<u16>)>',
    votes8: 'Vec<(Compact<u32>,[(Compact<u16>,Compact<PerU16>);7],Compact<u16>)>',
    votes9: 'Vec<(Compact<u32>,[(Compact<u16>,Compact<PerU16>);8],Compact<u16>)>',
    votes10: 'Vec<(Compact<u32>,[(Compact<u16>,Compact<PerU16>);9],Compact<u16>)>',
    votes11: 'Vec<(Compact<u32>,[(Compact<u16>,Compact<PerU16>);10],Compact<u16>)>',
    votes12: 'Vec<(Compact<u32>,[(Compact<u16>,Compact<PerU16>);11],Compact<u16>)>',
    votes13: 'Vec<(Compact<u32>,[(Compact<u16>,Compact<PerU16>);12],Compact<u16>)>',
    votes14: 'Vec<(Compact<u32>,[(Compact<u16>,Compact<PerU16>);13],Compact<u16>)>',
    votes15: 'Vec<(Compact<u32>,[(Compact<u16>,Compact<PerU16>);14],Compact<u16>)>',
    votes16: 'Vec<(Compact<u32>,[(Compact<u16>,Compact<PerU16>);15],Compact<u16>)>'
  },
  /**
   * Lookup336: pallet_election_provider_multi_phase::SolutionOrSnapshotSize
   **/
  PalletElectionProviderMultiPhaseSolutionOrSnapshotSize: {
    voters: 'Compact<u32>',
    targets: 'Compact<u32>'
  },
  /**
   * Lookup340: sp_npos_elections::Support<sp_core::crypto::AccountId32>
   **/
  SpNposElectionsSupport: {
    total: 'u128',
    voters: 'Vec<(AccountId32,u128)>'
  },
  /**
   * Lookup342: pallet_staking::pallet::pallet::Call<T>
   **/
  PalletStakingPalletCall: {
    _enum: {
      bond: {
        controller: 'AccountId32',
        value: 'Compact<u128>',
        payee: 'PalletStakingRewardDestination',
      },
      bond_extra: {
        maxAdditional: 'Compact<u128>',
      },
      unbond: {
        value: 'Compact<u128>',
      },
      withdraw_unbonded: {
        numSlashingSpans: 'u32',
      },
      validate: {
        prefs: 'PalletStakingValidatorPrefs',
      },
      nominate: {
        targets: 'Vec<AccountId32>',
      },
      chill: 'Null',
      set_payee: {
        payee: 'PalletStakingRewardDestination',
      },
      set_controller: {
        controller: 'AccountId32',
      },
      set_validator_count: {
        _alias: {
          new_: 'new',
        },
        new_: 'Compact<u32>',
      },
      increase_validator_count: {
        additional: 'Compact<u32>',
      },
      scale_validator_count: {
        factor: 'Percent',
      },
      force_no_eras: 'Null',
      force_new_era: 'Null',
      set_invulnerables: {
        invulnerables: 'Vec<AccountId32>',
      },
      force_unstake: {
        stash: 'AccountId32',
        numSlashingSpans: 'u32',
      },
      force_new_era_always: 'Null',
      cancel_deferred_slash: {
        era: 'u32',
        slashIndices: 'Vec<u32>',
      },
      payout_stakers: {
        validatorStash: 'AccountId32',
        era: 'u32',
      },
      rebond: {
        value: 'Compact<u128>',
      },
      reap_stash: {
        stash: 'AccountId32',
        numSlashingSpans: 'u32',
      },
      kick: {
        who: 'Vec<AccountId32>',
      },
      set_staking_configs: {
        minNominatorBond: 'PalletStakingPalletConfigOpU128',
        minValidatorBond: 'PalletStakingPalletConfigOpU128',
        maxNominatorCount: 'PalletStakingPalletConfigOpU32',
        maxValidatorCount: 'PalletStakingPalletConfigOpU32',
        chillThreshold: 'PalletStakingPalletConfigOpPercent',
        minCommission: 'PalletStakingPalletConfigOpPerbill',
      },
      chill_other: {
        controller: 'AccountId32',
      },
      force_apply_min_commission: {
        validatorStash: 'AccountId32',
      },
      set_min_commission: {
        _alias: {
          new_: 'new',
        },
        new_: 'Perbill'
      }
    }
  },
  /**
   * Lookup343: pallet_staking::RewardDestination<sp_core::crypto::AccountId32>
   **/
  PalletStakingRewardDestination: {
    _enum: {
      Staked: 'Null',
      Stash: 'Null',
      Controller: 'Null',
      Account: 'AccountId32',
      None: 'Null'
    }
  },
  /**
   * Lookup347: pallet_staking::pallet::pallet::ConfigOp<T>
   **/
  PalletStakingPalletConfigOpU128: {
    _enum: {
      Noop: 'Null',
      Set: 'u128',
      Remove: 'Null'
    }
  },
  /**
   * Lookup348: pallet_staking::pallet::pallet::ConfigOp<T>
   **/
  PalletStakingPalletConfigOpU32: {
    _enum: {
      Noop: 'Null',
      Set: 'u32',
      Remove: 'Null'
    }
  },
  /**
   * Lookup349: pallet_staking::pallet::pallet::ConfigOp<sp_arithmetic::per_things::Percent>
   **/
  PalletStakingPalletConfigOpPercent: {
    _enum: {
      Noop: 'Null',
      Set: 'Percent',
      Remove: 'Null'
    }
  },
  /**
   * Lookup350: pallet_staking::pallet::pallet::ConfigOp<sp_arithmetic::per_things::Perbill>
   **/
  PalletStakingPalletConfigOpPerbill: {
    _enum: {
      Noop: 'Null',
      Set: 'Perbill',
      Remove: 'Null'
    }
  },
  /**
   * Lookup351: pallet_session::pallet::Call<T>
   **/
  PalletSessionCall: {
    _enum: {
      set_keys: {
        _alias: {
          keys_: 'keys',
        },
        keys_: 'JoystreamNodeRuntimeSessionKeys',
        proof: 'Bytes',
      },
      purge_keys: 'Null'
    }
  },
  /**
   * Lookup352: joystream_node_runtime::SessionKeys
   **/
  JoystreamNodeRuntimeSessionKeys: {
    grandpa: 'SpConsensusGrandpaAppPublic',
    babe: 'SpConsensusBabeAppPublic',
    imOnline: 'PalletImOnlineSr25519AppSr25519Public',
    authorityDiscovery: 'SpAuthorityDiscoveryAppPublic'
  },
  /**
   * Lookup353: sp_authority_discovery::app::Public
   **/
  SpAuthorityDiscoveryAppPublic: 'SpCoreSr25519Public',
  /**
   * Lookup354: pallet_grandpa::pallet::Call<T>
   **/
  PalletGrandpaCall: {
    _enum: {
      report_equivocation: {
        equivocationProof: 'SpConsensusGrandpaEquivocationProof',
        keyOwnerProof: 'SpSessionMembershipProof',
      },
      report_equivocation_unsigned: {
        equivocationProof: 'SpConsensusGrandpaEquivocationProof',
        keyOwnerProof: 'SpSessionMembershipProof',
      },
      note_stalled: {
        delay: 'u32',
        bestFinalizedBlockNumber: 'u32'
      }
    }
  },
  /**
<<<<<<< HEAD
   * Lookup354: sp_consensus_grandpa::EquivocationProof<primitive_types::H256, N>
=======
   * Lookup355: sp_finality_grandpa::EquivocationProof<primitive_types::H256, N>
>>>>>>> c2d28b26
   **/
  SpConsensusGrandpaEquivocationProof: {
    setId: 'u64',
    equivocation: 'SpConsensusGrandpaEquivocation'
  },
  /**
<<<<<<< HEAD
   * Lookup355: sp_consensus_grandpa::Equivocation<primitive_types::H256, N>
=======
   * Lookup356: sp_finality_grandpa::Equivocation<primitive_types::H256, N>
>>>>>>> c2d28b26
   **/
  SpConsensusGrandpaEquivocation: {
    _enum: {
      Prevote: 'FinalityGrandpaEquivocationPrevote',
      Precommit: 'FinalityGrandpaEquivocationPrecommit'
    }
  },
  /**
<<<<<<< HEAD
   * Lookup356: finality_grandpa::Equivocation<sp_consensus_grandpa::app::Public, finality_grandpa::Prevote<primitive_types::H256, N>, sp_consensus_grandpa::app::Signature>
=======
   * Lookup357: finality_grandpa::Equivocation<sp_finality_grandpa::app::Public, finality_grandpa::Prevote<primitive_types::H256, N>, sp_finality_grandpa::app::Signature>
>>>>>>> c2d28b26
   **/
  FinalityGrandpaEquivocationPrevote: {
    roundNumber: 'u64',
    identity: 'SpConsensusGrandpaAppPublic',
    first: '(FinalityGrandpaPrevote,SpConsensusGrandpaAppSignature)',
    second: '(FinalityGrandpaPrevote,SpConsensusGrandpaAppSignature)'
  },
  /**
   * Lookup358: finality_grandpa::Prevote<primitive_types::H256, N>
   **/
  FinalityGrandpaPrevote: {
    targetHash: 'H256',
    targetNumber: 'u32'
  },
  /**
<<<<<<< HEAD
   * Lookup358: sp_consensus_grandpa::app::Signature
=======
   * Lookup359: sp_finality_grandpa::app::Signature
>>>>>>> c2d28b26
   **/
  SpConsensusGrandpaAppSignature: 'SpCoreEd25519Signature',
  /**
   * Lookup360: sp_core::ed25519::Signature
   **/
  SpCoreEd25519Signature: '[u8;64]',
  /**
<<<<<<< HEAD
   * Lookup362: finality_grandpa::Equivocation<sp_consensus_grandpa::app::Public, finality_grandpa::Precommit<primitive_types::H256, N>, sp_consensus_grandpa::app::Signature>
=======
   * Lookup363: finality_grandpa::Equivocation<sp_finality_grandpa::app::Public, finality_grandpa::Precommit<primitive_types::H256, N>, sp_finality_grandpa::app::Signature>
>>>>>>> c2d28b26
   **/
  FinalityGrandpaEquivocationPrecommit: {
    roundNumber: 'u64',
    identity: 'SpConsensusGrandpaAppPublic',
    first: '(FinalityGrandpaPrecommit,SpConsensusGrandpaAppSignature)',
    second: '(FinalityGrandpaPrecommit,SpConsensusGrandpaAppSignature)'
  },
  /**
   * Lookup364: finality_grandpa::Precommit<primitive_types::H256, N>
   **/
  FinalityGrandpaPrecommit: {
    targetHash: 'H256',
    targetNumber: 'u32'
  },
  /**
   * Lookup366: pallet_im_online::pallet::Call<T>
   **/
  PalletImOnlineCall: {
    _enum: {
      heartbeat: {
        heartbeat: 'PalletImOnlineHeartbeat',
        signature: 'PalletImOnlineSr25519AppSr25519Signature'
      }
    }
  },
  /**
   * Lookup367: pallet_im_online::Heartbeat<BlockNumber>
   **/
  PalletImOnlineHeartbeat: {
    blockNumber: 'u32',
    networkState: 'SpCoreOffchainOpaqueNetworkState',
    sessionIndex: 'u32',
    authorityIndex: 'u32',
    validatorsLen: 'u32'
  },
  /**
   * Lookup368: sp_core::offchain::OpaqueNetworkState
   **/
  SpCoreOffchainOpaqueNetworkState: {
    peerId: 'Bytes',
    externalAddresses: 'Vec<Bytes>'
  },
  /**
   * Lookup372: pallet_im_online::sr25519::app_sr25519::Signature
   **/
  PalletImOnlineSr25519AppSr25519Signature: 'SpCoreSr25519Signature',
  /**
   * Lookup373: sp_core::sr25519::Signature
   **/
  SpCoreSr25519Signature: '[u8;64]',
  /**
   * Lookup374: pallet_bags_list::pallet::Call<T, I>
   **/
  PalletBagsListCall: {
    _enum: {
      rebag: {
        dislocated: 'AccountId32',
      },
      put_in_front_of: {
        lighter: 'AccountId32'
      }
    }
  },
  /**
   * Lookup375: pallet_vesting::pallet::Call<T>
   **/
  PalletVestingCall: {
    _enum: {
      vest: 'Null',
      vest_other: {
        target: 'AccountId32',
      },
      vested_transfer: {
        target: 'AccountId32',
        schedule: 'PalletVestingVestingInfo',
      },
      force_vested_transfer: {
        source: 'AccountId32',
        target: 'AccountId32',
        schedule: 'PalletVestingVestingInfo',
      },
      merge_schedules: {
        schedule1Index: 'u32',
        schedule2Index: 'u32'
      }
    }
  },
  /**
   * Lookup376: pallet_vesting::vesting_info::VestingInfo<Balance, BlockNumber>
   **/
  PalletVestingVestingInfo: {
    locked: 'u128',
    perBlock: 'u128',
    startingBlock: 'u32'
  },
  /**
   * Lookup377: pallet_multisig::pallet::Call<T>
   **/
  PalletMultisigCall: {
    _enum: {
      as_multi_threshold_1: {
        otherSignatories: 'Vec<AccountId32>',
        call: 'Call',
      },
      as_multi: {
        threshold: 'u16',
        otherSignatories: 'Vec<AccountId32>',
        maybeTimepoint: 'Option<PalletMultisigTimepoint>',
        call: 'Call',
        maxWeight: 'SpWeightsWeightV2Weight',
      },
      approve_as_multi: {
        threshold: 'u16',
        otherSignatories: 'Vec<AccountId32>',
        maybeTimepoint: 'Option<PalletMultisigTimepoint>',
        callHash: '[u8;32]',
        maxWeight: 'SpWeightsWeightV2Weight',
      },
      cancel_as_multi: {
        threshold: 'u16',
        otherSignatories: 'Vec<AccountId32>',
        timepoint: 'PalletMultisigTimepoint',
        callHash: '[u8;32]'
      }
    }
  },
  /**
   * Lookup379: pallet_council::Call<T>
   **/
  PalletCouncilCall: {
    _enum: {
      announce_candidacy: {
        membershipId: 'u64',
        stakingAccountId: 'AccountId32',
        rewardAccountId: 'AccountId32',
        stake: 'u128',
      },
      release_candidacy_stake: {
        membershipId: 'u64',
      },
      withdraw_candidacy: {
        membershipId: 'u64',
      },
      set_candidacy_note: {
        membershipId: 'u64',
        note: 'Bytes',
      },
      set_budget: {
        balance: 'u128',
      },
      plan_budget_refill: {
        nextRefill: 'u32',
      },
      set_budget_increment: {
        budgetIncrement: 'u128',
      },
      set_councilor_reward: {
        councilorReward: 'u128',
      },
      funding_request: {
        fundingRequests: 'Vec<PalletCommonFundingRequestParameters>',
      },
      fund_council_budget: {
        memberId: 'u64',
        amount: 'u128',
        rationale: 'Bytes',
      },
      councilor_remark: {
        councilorId: 'u64',
        msg: 'Bytes',
      },
      candidate_remark: {
        candidateId: 'u64',
        msg: 'Bytes'
      }
    }
  },
  /**
   * Lookup380: pallet_referendum::Call<T, I>
   **/
  PalletReferendumCall: {
    _enum: {
      vote: {
        commitment: 'H256',
        stake: 'u128',
      },
      reveal_vote: {
        salt: 'Bytes',
        voteOptionId: 'u64',
      },
      release_vote_stake: 'Null',
      opt_out_of_voting: 'Null'
    }
  },
  /**
   * Lookup381: pallet_membership::Call<T>
   **/
  PalletMembershipCall: {
    _enum: {
      buy_membership: {
        params: 'PalletMembershipBuyMembershipParameters',
      },
      update_profile: {
        memberId: 'u64',
        handle: 'Option<Bytes>',
        metadata: 'Option<Bytes>',
      },
      update_accounts: {
        memberId: 'u64',
        newRootAccount: 'Option<AccountId32>',
        newControllerAccount: 'Option<AccountId32>',
      },
      update_profile_verification: {
        workerId: 'u64',
        targetMemberId: 'u64',
        isVerified: 'bool',
      },
      set_referral_cut: {
        percentValue: 'u8',
      },
      transfer_invites: {
        sourceMemberId: 'u64',
        targetMemberId: 'u64',
        numberOfInvites: 'u32',
      },
      invite_member: {
        params: 'PalletMembershipInviteMembershipParameters',
      },
      gift_membership: {
        params: 'PalletMembershipGiftMembershipParameters',
      },
      set_membership_price: {
        newPrice: 'u128',
      },
      set_leader_invitation_quota: {
        invitationQuota: 'u32',
      },
      set_initial_invitation_balance: {
        newInitialBalance: 'u128',
      },
      set_initial_invitation_count: {
        newInvitationCount: 'u32',
      },
      add_staking_account_candidate: {
        memberId: 'u64',
      },
      remove_staking_account: {
        memberId: 'u64',
      },
      confirm_staking_account: {
        memberId: 'u64',
        stakingAccountId: 'AccountId32',
      },
      member_remark: {
        memberId: 'u64',
        msg: 'Bytes',
        payment: 'Option<(AccountId32,u128)>',
      },
      create_member: {
        params: 'PalletMembershipCreateMemberParameters'
      }
    }
  },
  /**
   * Lookup382: pallet_forum::Call<T>
   **/
  PalletForumCall: {
    _enum: {
      update_category_membership_of_moderator: {
        moderatorId: 'u64',
        categoryId: 'u64',
        newValue: 'bool',
      },
      create_category: {
        parentCategoryId: 'Option<u64>',
        title: 'Bytes',
        description: 'Bytes',
      },
      update_category_archival_status: {
        actor: 'PalletForumPrivilegedActor',
        categoryId: 'u64',
        newArchivalStatus: 'bool',
      },
      update_category_title: {
        actor: 'PalletForumPrivilegedActor',
        categoryId: 'u64',
        title: 'Bytes',
      },
      update_category_description: {
        actor: 'PalletForumPrivilegedActor',
        categoryId: 'u64',
        description: 'Bytes',
      },
      delete_category: {
        actor: 'PalletForumPrivilegedActor',
        categoryId: 'u64',
      },
      create_thread: {
        forumUserId: 'u64',
        categoryId: 'u64',
        metadata: 'Bytes',
        text: 'Bytes',
      },
      edit_thread_metadata: {
        forumUserId: 'u64',
        categoryId: 'u64',
        threadId: 'u64',
        newMetadata: 'Bytes',
      },
      delete_thread: {
        forumUserId: 'u64',
        categoryId: 'u64',
        threadId: 'u64',
        hide: 'bool',
      },
      move_thread_to_category: {
        actor: 'PalletForumPrivilegedActor',
        categoryId: 'u64',
        threadId: 'u64',
        newCategoryId: 'u64',
      },
      moderate_thread: {
        actor: 'PalletForumPrivilegedActor',
        categoryId: 'u64',
        threadId: 'u64',
        rationale: 'Bytes',
      },
      add_post: {
        forumUserId: 'u64',
        categoryId: 'u64',
        threadId: 'u64',
        text: 'Bytes',
        editable: 'bool',
      },
      edit_post_text: {
        forumUserId: 'u64',
        categoryId: 'u64',
        threadId: 'u64',
        postId: 'u64',
        newText: 'Bytes',
      },
      moderate_post: {
        actor: 'PalletForumPrivilegedActor',
        categoryId: 'u64',
        threadId: 'u64',
        postId: 'u64',
        rationale: 'Bytes',
      },
      delete_posts: {
        forumUserId: 'u64',
        posts: 'BTreeMap<PalletForumExtendedPostIdObject, bool>',
        rationale: 'Bytes',
      },
      set_stickied_threads: {
        actor: 'PalletForumPrivilegedActor',
        categoryId: 'u64',
        stickiedIds: 'BTreeSet<u64>'
      }
    }
  },
  /**
   * Lookup383: pallet_constitution::Call<T>
   **/
  PalletConstitutionCall: {
    _enum: {
      amend_constitution: {
        constitutionText: 'Bytes'
      }
    }
  },
  /**
   * Lookup384: pallet_bounty::Call<T>
   **/
  PalletBountyCall: {
    _enum: {
      create_bounty: {
        params: 'PalletBountyBountyParametersBTreeSet',
        metadata: 'Bytes',
      },
      fund_bounty: {
        funder: 'PalletBountyBountyActor',
        bountyId: 'u64',
        amount: 'u128',
      },
      terminate_bounty: {
        bountyId: 'u64',
      },
      switch_oracle: {
        newOracle: 'PalletBountyBountyActor',
        bountyId: 'u64',
      },
      withdraw_funding: {
        funder: 'PalletBountyBountyActor',
        bountyId: 'u64',
      },
      announce_work_entry: {
        memberId: 'u64',
        bountyId: 'u64',
        stakingAccountId: 'AccountId32',
        workDescription: 'Bytes',
      },
      submit_work: {
        memberId: 'u64',
        bountyId: 'u64',
        entryId: 'u64',
        workData: 'Bytes',
      },
      end_working_period: {
        bountyId: 'u64',
      },
      submit_oracle_judgment: {
        bountyId: 'u64',
        judgment: 'BTreeMap<u64, PalletBountyOracleWorkEntryJudgment>',
        rationale: 'Bytes',
      },
      withdraw_entrant_stake: {
        memberId: 'u64',
        bountyId: 'u64',
        entryId: 'u64',
      },
      withdraw_oracle_reward: {
        bountyId: 'u64',
      },
      contributor_remark: {
        contributor: 'PalletBountyBountyActor',
        bountyId: 'u64',
        msg: 'Bytes',
      },
      oracle_remark: {
        oracle: 'PalletBountyBountyActor',
        bountyId: 'u64',
        msg: 'Bytes',
      },
      entrant_remark: {
        entrantId: 'u64',
        bountyId: 'u64',
        entryId: 'u64',
        msg: 'Bytes',
      },
      creator_remark: {
        creator: 'PalletBountyBountyActor',
        bountyId: 'u64',
        msg: 'Bytes'
      }
    }
  },
  /**
   * Lookup385: pallet_joystream_utility::Call<T>
   **/
  PalletJoystreamUtilityCall: {
    _enum: {
      execute_signal_proposal: {
        signal: 'Bytes',
      },
      execute_runtime_upgrade_proposal: {
        wasm: 'Bytes',
      },
      update_working_group_budget: {
        workingGroup: 'PalletCommonWorkingGroupIterableEnumsWorkingGroup',
        amount: 'u128',
        balanceKind: 'PalletCommonBalanceKind',
      },
      burn_account_tokens: {
        amount: 'u128'
      }
    }
  },
  /**
   * Lookup386: pallet_content::Call<T>
   **/
  PalletContentCall: {
    _enum: {
      create_curator_group: {
        isActive: 'bool',
        permissionsByLevel: 'BTreeMap<u8, BTreeSet<PalletContentPermissionsCuratorGroupIterableEnumsContentModerationAction>>',
      },
      update_curator_group_permissions: {
        curatorGroupId: 'u64',
        permissionsByLevel: 'BTreeMap<u8, BTreeSet<PalletContentPermissionsCuratorGroupIterableEnumsContentModerationAction>>',
      },
      set_curator_group_status: {
        curatorGroupId: 'u64',
        isActive: 'bool',
      },
      add_curator_to_group: {
        curatorGroupId: 'u64',
        curatorId: 'u64',
        permissions: 'BTreeSet<PalletContentIterableEnumsChannelActionPermission>',
      },
      remove_curator_from_group: {
        curatorGroupId: 'u64',
        curatorId: 'u64',
      },
      create_channel: {
        channelOwner: 'PalletContentChannelOwner',
        params: 'PalletContentChannelCreationParametersRecord',
      },
      update_channel: {
        actor: 'PalletContentPermissionsContentActor',
        channelId: 'u64',
        params: 'PalletContentChannelUpdateParametersRecord',
      },
      update_channel_privilege_level: {
        channelId: 'u64',
        newPrivilegeLevel: 'u8',
      },
      set_channel_paused_features_as_moderator: {
        actor: 'PalletContentPermissionsContentActor',
        channelId: 'u64',
        newPausedFeatures: 'BTreeSet<PalletContentPermissionsCuratorGroupIterableEnumsPausableChannelFeature>',
        rationale: 'Bytes',
      },
      delete_channel: {
        actor: 'PalletContentPermissionsContentActor',
        channelId: 'u64',
        channelBagWitness: 'PalletContentChannelBagWitness',
        numObjectsToDelete: 'u64',
      },
      delete_channel_assets_as_moderator: {
        actor: 'PalletContentPermissionsContentActor',
        channelId: 'u64',
        assetsToRemove: 'BTreeSet<u64>',
        storageBucketsNumWitness: 'u32',
        rationale: 'Bytes',
      },
      set_channel_visibility_as_moderator: {
        actor: 'PalletContentPermissionsContentActor',
        channelId: 'u64',
        isHidden: 'bool',
        rationale: 'Bytes',
      },
      create_video: {
        actor: 'PalletContentPermissionsContentActor',
        channelId: 'u64',
        params: 'PalletContentVideoCreationParametersRecord',
      },
      update_video: {
        actor: 'PalletContentPermissionsContentActor',
        videoId: 'u64',
        params: 'PalletContentVideoUpdateParametersRecord',
      },
      delete_video: {
        actor: 'PalletContentPermissionsContentActor',
        videoId: 'u64',
        numObjectsToDelete: 'u64',
        storageBucketsNumWitness: 'Option<u32>',
      },
      delete_video_assets_as_moderator: {
        actor: 'PalletContentPermissionsContentActor',
        videoId: 'u64',
        storageBucketsNumWitness: 'u32',
        assetsToRemove: 'BTreeSet<u64>',
        rationale: 'Bytes',
      },
      set_video_visibility_as_moderator: {
        actor: 'PalletContentPermissionsContentActor',
        videoId: 'u64',
        isHidden: 'bool',
        rationale: 'Bytes',
      },
      update_channel_payouts: {
        params: 'PalletContentUpdateChannelPayoutsParametersRecord',
        uploaderAccount: 'AccountId32',
      },
      claim_channel_reward: {
        actor: 'PalletContentPermissionsContentActor',
        proof: 'Vec<PalletCommonMerkleTreeProofElementRecord>',
        item: 'PalletContentPullPaymentElement',
      },
      withdraw_from_channel_balance: {
        actor: 'PalletContentPermissionsContentActor',
        channelId: 'u64',
        amount: 'u128',
      },
      update_channel_state_bloat_bond: {
        newChannelStateBloatBond: 'u128',
      },
      update_video_state_bloat_bond: {
        newVideoStateBloatBond: 'u128',
      },
      issue_nft: {
        actor: 'PalletContentPermissionsContentActor',
        videoId: 'u64',
        params: 'PalletContentNftTypesNftIssuanceParametersRecord',
      },
      destroy_nft: {
        actor: 'PalletContentPermissionsContentActor',
        videoId: 'u64',
      },
      start_open_auction: {
        ownerId: 'PalletContentPermissionsContentActor',
        videoId: 'u64',
        auctionParams: 'PalletContentNftTypesOpenAuctionParamsRecord',
      },
      start_english_auction: {
        ownerId: 'PalletContentPermissionsContentActor',
        videoId: 'u64',
        auctionParams: 'PalletContentNftTypesEnglishAuctionParamsRecord',
      },
      cancel_english_auction: {
        ownerId: 'PalletContentPermissionsContentActor',
        videoId: 'u64',
      },
      cancel_open_auction: {
        ownerId: 'PalletContentPermissionsContentActor',
        videoId: 'u64',
      },
      cancel_offer: {
        ownerId: 'PalletContentPermissionsContentActor',
        videoId: 'u64',
      },
      cancel_buy_now: {
        ownerId: 'PalletContentPermissionsContentActor',
        videoId: 'u64',
      },
      update_buy_now_price: {
        ownerId: 'PalletContentPermissionsContentActor',
        videoId: 'u64',
        newPrice: 'u128',
      },
      make_open_auction_bid: {
        participantId: 'u64',
        videoId: 'u64',
        bidAmount: 'u128',
      },
      make_english_auction_bid: {
        participantId: 'u64',
        videoId: 'u64',
        bidAmount: 'u128',
      },
      cancel_open_auction_bid: {
        participantId: 'u64',
        videoId: 'u64',
      },
      settle_english_auction: {
        videoId: 'u64',
      },
      pick_open_auction_winner: {
        ownerId: 'PalletContentPermissionsContentActor',
        videoId: 'u64',
        winnerId: 'u64',
        commit: 'u128',
      },
      offer_nft: {
        videoId: 'u64',
        ownerId: 'PalletContentPermissionsContentActor',
        to: 'u64',
        price: 'Option<u128>',
      },
      sling_nft_back: {
        videoId: 'u64',
        ownerId: 'PalletContentPermissionsContentActor',
      },
      accept_incoming_offer: {
        videoId: 'u64',
        witnessPrice: 'Option<u128>',
      },
      sell_nft: {
        videoId: 'u64',
        ownerId: 'PalletContentPermissionsContentActor',
        price: 'u128',
      },
      buy_nft: {
        videoId: 'u64',
        participantId: 'u64',
        witnessPrice: 'u128',
      },
      toggle_nft_limits: {
        enabled: 'bool',
      },
      channel_owner_remark: {
        channelId: 'u64',
        msg: 'Bytes',
      },
      channel_agent_remark: {
        actor: 'PalletContentPermissionsContentActor',
        channelId: 'u64',
        msg: 'Bytes',
      },
      nft_owner_remark: {
        actor: 'PalletContentPermissionsContentActor',
        videoId: 'u64',
        msg: 'Bytes',
      },
      initialize_channel_transfer: {
        channelId: 'u64',
        actor: 'PalletContentPermissionsContentActor',
        transferParams: 'PalletContentInitTransferParameters',
      },
      cancel_channel_transfer: {
        channelId: 'u64',
        actor: 'PalletContentPermissionsContentActor',
      },
      accept_channel_transfer: {
        channelId: 'u64',
        commitmentParams: 'PalletContentTransferCommitmentParametersBTreeMap',
      },
      update_global_nft_limit: {
        nftLimitPeriod: 'PalletContentNftLimitPeriod',
        limit: 'u64',
      },
      update_channel_nft_limit: {
        actor: 'PalletContentPermissionsContentActor',
        nftLimitPeriod: 'PalletContentNftLimitPeriod',
        channelId: 'u64',
        limit: 'u64',
      },
      issue_creator_token: {
        actor: 'PalletContentPermissionsContentActor',
        channelId: 'u64',
        params: 'PalletProjectTokenTokenIssuanceParameters',
      },
      init_creator_token_sale: {
        actor: 'PalletContentPermissionsContentActor',
        channelId: 'u64',
        params: 'PalletProjectTokenTokenSaleParams',
      },
      update_upcoming_creator_token_sale: {
        actor: 'PalletContentPermissionsContentActor',
        channelId: 'u64',
        newStartBlock: 'Option<u32>',
        newDuration: 'Option<u32>',
      },
      creator_token_issuer_transfer: {
        actor: 'PalletContentPermissionsContentActor',
        channelId: 'u64',
        outputs: 'Vec<(u64,PalletProjectTokenPaymentWithVesting)>',
        metadata: 'Bytes',
      },
      make_creator_token_permissionless: {
        actor: 'PalletContentPermissionsContentActor',
        channelId: 'u64',
      },
      reduce_creator_token_patronage_rate_to: {
        actor: 'PalletContentPermissionsContentActor',
        channelId: 'u64',
        targetRate: 'Permill',
      },
      claim_creator_token_patronage_credit: {
        actor: 'PalletContentPermissionsContentActor',
        channelId: 'u64',
      },
      issue_revenue_split: {
        actor: 'PalletContentPermissionsContentActor',
        channelId: 'u64',
        start: 'Option<u32>',
        duration: 'u32',
      },
      finalize_revenue_split: {
        actor: 'PalletContentPermissionsContentActor',
        channelId: 'u64',
      },
      finalize_creator_token_sale: {
        actor: 'PalletContentPermissionsContentActor',
        channelId: 'u64',
      },
      deissue_creator_token: {
        actor: 'PalletContentPermissionsContentActor',
        channelId: 'u64',
      },
      activate_amm: {
        actor: 'PalletContentPermissionsContentActor',
        channelId: 'u64',
        params: 'PalletProjectTokenAmmParams',
      },
      deactivate_amm: {
        actor: 'PalletContentPermissionsContentActor',
        channelId: 'u64',
      },
      creator_token_issuer_remark: {
        actor: 'PalletContentPermissionsContentActor',
        channelId: 'u64',
        remark: 'Bytes'
      }
    }
  },
  /**
   * Lookup387: pallet_content::types::ChannelBagWitness
   **/
  PalletContentChannelBagWitness: {
    storageBucketsNum: 'u32',
    distributionBucketsNum: 'u32'
  },
  /**
   * Lookup389: pallet_common::merkle_tree::ProofElementRecord<primitive_types::H256, pallet_common::merkle_tree::Side>
   **/
  PalletCommonMerkleTreeProofElementRecord: {
    _alias: {
      hash_: 'hash'
    },
    hash_: 'H256',
    side: 'PalletCommonMerkleTreeSide'
  },
  /**
   * Lookup390: pallet_common::merkle_tree::Side
   **/
  PalletCommonMerkleTreeSide: {
    _enum: ['Left', 'Right']
  },
  /**
   * Lookup391: pallet_content::types::PullPaymentElement<ChannelId, Balance, primitive_types::H256>
   **/
  PalletContentPullPaymentElement: {
    channelId: 'u64',
    cumulativeRewardEarned: 'u128',
    reason: 'H256'
  },
  /**
   * Lookup392: pallet_content::types::InitTransferParameters<MemberId, CuratorGroupId, Balance>
   **/
  PalletContentInitTransferParameters: {
    newCollaborators: 'BTreeMap<u64, BTreeSet<PalletContentIterableEnumsChannelActionPermission>>',
    price: 'u128',
    newOwner: 'PalletContentChannelOwner'
  },
  /**
   * Lookup393: pallet_project_token::types::TokenSaleParams<JoyBalance, Balance, BlockNumber, pallet_project_token::types::VestingScheduleParams<BlockNumber>>
   **/
  PalletProjectTokenTokenSaleParams: {
    unitPrice: 'u128',
    upperBoundQuantity: 'u128',
    startsAt: 'Option<u32>',
    duration: 'u32',
    vestingScheduleParams: 'Option<PalletProjectTokenVestingScheduleParams>',
    capPerMember: 'Option<u128>',
    metadata: 'Option<Bytes>'
  },
  /**
   * Lookup397: pallet_project_token::types::AmmParams<Balance>
   **/
  PalletProjectTokenAmmParams: {
    slope: 'u128',
    intercept: 'u128'
  },
  /**
   * Lookup398: pallet_storage::Call<T>
   **/
  PalletStorageCall: {
    _enum: {
      delete_storage_bucket: {
        storageBucketId: 'u64',
      },
      update_uploading_blocked_status: {
        newStatus: 'bool',
      },
      update_data_size_fee: {
        newDataSizeFee: 'u128',
      },
      update_storage_buckets_per_bag_limit: {
        newLimit: 'u32',
      },
      update_storage_buckets_voucher_max_limits: {
        newObjectsSize: 'u64',
        newObjectsNumber: 'u64',
      },
      update_data_object_state_bloat_bond: {
        stateBloatBond: 'u128',
      },
      update_number_of_storage_buckets_in_dynamic_bag_creation_policy: {
        dynamicBagType: 'PalletStorageDynamicBagType',
        numberOfStorageBuckets: 'u32',
      },
      update_blacklist: {
        removeHashes: 'BTreeSet<Bytes>',
        addHashes: 'BTreeSet<Bytes>',
      },
      create_storage_bucket: {
        inviteWorker: 'Option<u64>',
        acceptingNewBags: 'bool',
        sizeLimit: 'u64',
        objectsLimit: 'u64',
      },
      update_storage_buckets_for_bag: {
        bagId: 'PalletStorageBagIdType',
        addBuckets: 'BTreeSet<u64>',
        removeBuckets: 'BTreeSet<u64>',
      },
      cancel_storage_bucket_operator_invite: {
        storageBucketId: 'u64',
      },
      invite_storage_bucket_operator: {
        storageBucketId: 'u64',
        operatorId: 'u64',
      },
      remove_storage_bucket_operator: {
        storageBucketId: 'u64',
      },
      update_storage_bucket_status: {
        storageBucketId: 'u64',
        acceptingNewBags: 'bool',
      },
      set_storage_bucket_voucher_limits: {
        storageBucketId: 'u64',
        newObjectsSizeLimit: 'u64',
        newObjectsNumberLimit: 'u64',
      },
      accept_storage_bucket_invitation: {
        workerId: 'u64',
        storageBucketId: 'u64',
        transactorAccountId: 'AccountId32',
      },
      set_storage_operator_metadata: {
        workerId: 'u64',
        storageBucketId: 'u64',
        metadata: 'Bytes',
      },
      accept_pending_data_objects: {
        workerId: 'u64',
        storageBucketId: 'u64',
        bagId: 'PalletStorageBagIdType',
        dataObjects: 'BTreeSet<u64>',
      },
      create_distribution_bucket_family: 'Null',
      delete_distribution_bucket_family: {
        familyId: 'u64',
      },
      create_distribution_bucket: {
        familyId: 'u64',
        acceptingNewBags: 'bool',
      },
      update_distribution_bucket_status: {
        bucketId: 'PalletStorageDistributionBucketIdRecord',
        acceptingNewBags: 'bool',
      },
      delete_distribution_bucket: {
        bucketId: 'PalletStorageDistributionBucketIdRecord',
      },
      update_distribution_buckets_for_bag: {
        bagId: 'PalletStorageBagIdType',
        familyId: 'u64',
        addBucketsIndices: 'BTreeSet<u64>',
        removeBucketsIndices: 'BTreeSet<u64>',
      },
      update_distribution_buckets_per_bag_limit: {
        newLimit: 'u32',
      },
      update_distribution_bucket_mode: {
        bucketId: 'PalletStorageDistributionBucketIdRecord',
        distributing: 'bool',
      },
      update_families_in_dynamic_bag_creation_policy: {
        dynamicBagType: 'PalletStorageDynamicBagType',
        families: 'BTreeMap<u64, u32>',
      },
      invite_distribution_bucket_operator: {
        bucketId: 'PalletStorageDistributionBucketIdRecord',
        operatorWorkerId: 'u64',
      },
      cancel_distribution_bucket_operator_invite: {
        bucketId: 'PalletStorageDistributionBucketIdRecord',
        operatorWorkerId: 'u64',
      },
      remove_distribution_bucket_operator: {
        bucketId: 'PalletStorageDistributionBucketIdRecord',
        operatorWorkerId: 'u64',
      },
      set_distribution_bucket_family_metadata: {
        familyId: 'u64',
        metadata: 'Bytes',
      },
      accept_distribution_bucket_invitation: {
        workerId: 'u64',
        bucketId: 'PalletStorageDistributionBucketIdRecord',
      },
      set_distribution_operator_metadata: {
        workerId: 'u64',
        bucketId: 'PalletStorageDistributionBucketIdRecord',
        metadata: 'Bytes',
      },
      storage_operator_remark: {
        workerId: 'u64',
        storageBucketId: 'u64',
        msg: 'Bytes',
      },
      distribution_operator_remark: {
        workerId: 'u64',
        distributionBucketId: 'PalletStorageDistributionBucketIdRecord',
        msg: 'Bytes'
      }
    }
  },
  /**
   * Lookup399: pallet_project_token::Call<T>
   **/
  PalletProjectTokenCall: {
    _enum: {
      transfer: {
        srcMemberId: 'u64',
        tokenId: 'u64',
        outputs: 'Vec<(u64,u128)>',
        metadata: 'Bytes',
      },
      burn: {
        tokenId: 'u64',
        memberId: 'u64',
        amount: 'u128',
      },
      dust_account: {
        tokenId: 'u64',
        memberId: 'u64',
      },
      join_whitelist: {
        memberId: 'u64',
        tokenId: 'u64',
        proof: 'PalletProjectTokenMerkleProof',
      },
      purchase_tokens_on_sale: {
        tokenId: 'u64',
        memberId: 'u64',
        amount: 'u128',
      },
      participate_in_split: {
        tokenId: 'u64',
        memberId: 'u64',
        amount: 'u128',
      },
      exit_revenue_split: {
        tokenId: 'u64',
        memberId: 'u64',
      },
      buy_on_amm: {
        tokenId: 'u64',
        memberId: 'u64',
        amount: 'u128',
        slippageTolerance: 'Option<(Permill,u128)>',
      },
      sell_on_amm: {
        tokenId: 'u64',
        memberId: 'u64',
        amount: 'u128',
        slippageTolerance: 'Option<(Permill,u128)>',
      },
      set_frozen_status: {
        freeze: 'bool'
      }
    }
  },
  /**
   * Lookup403: pallet_project_token::types::MerkleProof<sp_runtime::traits::BlakeTwo256>
   **/
  PalletProjectTokenMerkleProof: 'Vec<(H256,PalletProjectTokenMerkleSide)>',
  /**
   * Lookup406: pallet_project_token::types::MerkleSide
   **/
  PalletProjectTokenMerkleSide: {
    _enum: ['Right', 'Left']
  },
  /**
   * Lookup409: pallet_proposals_engine::Call<T>
   **/
  PalletProposalsEngineCall: {
    _enum: {
      vote: {
        voterId: 'u64',
        proposalId: 'u32',
        vote: 'PalletProposalsEngineVoteKind',
        rationale: 'Bytes',
      },
      cancel_proposal: {
        proposerId: 'u64',
        proposalId: 'u32',
      },
      veto_proposal: {
        proposalId: 'u32',
      },
      proposer_remark: {
        proposalId: 'u32',
        proposerId: 'u64',
        msg: 'Bytes'
      }
    }
  },
  /**
   * Lookup410: pallet_proposals_discussion::Call<T>
   **/
  PalletProposalsDiscussionCall: {
    _enum: {
      add_post: {
        postAuthorId: 'u64',
        threadId: 'u64',
        text: 'Bytes',
        editable: 'bool',
      },
      delete_post: {
        deleterId: 'u64',
        postId: 'u64',
        threadId: 'u64',
        hide: 'bool',
      },
      update_post: {
        threadId: 'u64',
        postId: 'u64',
        text: 'Bytes',
      },
      change_thread_mode: {
        memberId: 'u64',
        threadId: 'u64',
        mode: 'PalletProposalsDiscussionThreadModeBTreeSet'
      }
    }
  },
  /**
   * Lookup411: pallet_proposals_codex::Call<T>
   **/
  PalletProposalsCodexCall: {
    _enum: {
      create_proposal: {
        generalProposalParameters: 'PalletProposalsCodexGeneralProposalParams',
        proposalDetails: 'PalletProposalsCodexProposalDetails'
      }
    }
  },
  /**
   * Lookup412: pallet_working_group::Call<T, I>
   **/
  PalletWorkingGroupCall: {
    _enum: {
      add_opening: {
        description: 'Bytes',
        openingType: 'PalletWorkingGroupOpeningType',
        stakePolicy: 'PalletWorkingGroupStakePolicy',
        rewardPerBlock: 'Option<u128>',
      },
      apply_on_opening: {
        p: 'PalletWorkingGroupApplyOnOpeningParams',
      },
      fill_opening: {
        openingId: 'u64',
        successfulApplicationIds: 'BTreeSet<u64>',
      },
      update_role_account: {
        workerId: 'u64',
        newRoleAccountId: 'AccountId32',
      },
      leave_role: {
        workerId: 'u64',
        rationale: 'Option<Bytes>',
      },
      terminate_role: {
        workerId: 'u64',
        penalty: 'Option<u128>',
        rationale: 'Option<Bytes>',
      },
      slash_stake: {
        workerId: 'u64',
        penalty: 'u128',
        rationale: 'Option<Bytes>',
      },
      decrease_stake: {
        workerId: 'u64',
        stakeBalanceDelta: 'u128',
      },
      increase_stake: {
        workerId: 'u64',
        stakeBalanceDelta: 'u128',
      },
      withdraw_application: {
        applicationId: 'u64',
      },
      cancel_opening: {
        openingId: 'u64',
      },
      set_budget: {
        newBudget: 'u128',
      },
      update_reward_account: {
        workerId: 'u64',
        newRewardAccountId: 'AccountId32',
      },
      update_reward_amount: {
        workerId: 'u64',
        rewardPerBlock: 'Option<u128>',
      },
      set_status_text: {
        statusText: 'Option<Bytes>',
      },
      spend_from_budget: {
        accountId: 'AccountId32',
        amount: 'u128',
        rationale: 'Option<Bytes>',
      },
      fund_working_group_budget: {
        memberId: 'u64',
        amount: 'u128',
        rationale: 'Bytes',
      },
      lead_remark: {
        msg: 'Bytes',
      },
      worker_remark: {
        workerId: 'u64',
        msg: 'Bytes'
      }
    }
  },
  /**
   * Lookup421: joystream_node_runtime::OriginCaller
   **/
  JoystreamNodeRuntimeOriginCaller: {
    _enum: {
      system: 'FrameSupportDispatchRawOrigin',
      Void: 'SpCoreVoid'
    }
  },
  /**
   * Lookup422: frame_support::dispatch::RawOrigin<sp_core::crypto::AccountId32>
   **/
  FrameSupportDispatchRawOrigin: {
    _enum: {
      Root: 'Null',
      Signed: 'AccountId32',
      None: 'Null'
    }
  },
  /**
   * Lookup423: sp_core::Void
   **/
  SpCoreVoid: 'Null',
  /**
   * Lookup424: pallet_utility::pallet::Error<T>
   **/
  PalletUtilityError: {
    _enum: ['TooManyCalls']
  },
  /**
   * Lookup431: sp_consensus_babe::digests::PreDigest
   **/
  SpConsensusBabeDigestsPreDigest: {
    _enum: {
      __Unused0: 'Null',
      Primary: 'SpConsensusBabeDigestsPrimaryPreDigest',
      SecondaryPlain: 'SpConsensusBabeDigestsSecondaryPlainPreDigest',
      SecondaryVRF: 'SpConsensusBabeDigestsSecondaryVRFPreDigest'
    }
  },
  /**
   * Lookup432: sp_consensus_babe::digests::PrimaryPreDigest
   **/
  SpConsensusBabeDigestsPrimaryPreDigest: {
    authorityIndex: 'u32',
    slot: 'u64',
    vrfOutput: '[u8;32]',
    vrfProof: '[u8;64]'
  },
  /**
   * Lookup433: sp_consensus_babe::digests::SecondaryPlainPreDigest
   **/
  SpConsensusBabeDigestsSecondaryPlainPreDigest: {
    authorityIndex: 'u32',
    slot: 'u64'
  },
  /**
   * Lookup434: sp_consensus_babe::digests::SecondaryVRFPreDigest
   **/
  SpConsensusBabeDigestsSecondaryVRFPreDigest: {
    authorityIndex: 'u32',
    slot: 'u64',
    vrfOutput: '[u8;32]',
    vrfProof: '[u8;64]'
  },
  /**
   * Lookup436: sp_consensus_babe::BabeEpochConfiguration
   **/
  SpConsensusBabeBabeEpochConfiguration: {
    c: '(u64,u64)',
    allowedSlots: 'SpConsensusBabeAllowedSlots'
  },
  /**
   * Lookup438: pallet_babe::pallet::Error<T>
   **/
  PalletBabeError: {
    _enum: ['InvalidEquivocationProof', 'InvalidKeyOwnershipProof', 'DuplicateOffenceReport', 'InvalidConfiguration']
  },
  /**
   * Lookup440: pallet_balances::BalanceLock<Balance>
   **/
  PalletBalancesBalanceLock: {
    id: '[u8;8]',
    amount: 'u128',
    reasons: 'PalletBalancesReasons'
  },
  /**
   * Lookup441: pallet_balances::Reasons
   **/
  PalletBalancesReasons: {
    _enum: ['Fee', 'Misc', 'All']
  },
  /**
   * Lookup444: pallet_balances::ReserveData<ReserveIdentifier, Balance>
   **/
  PalletBalancesReserveData: {
    id: '[u8;8]',
    amount: 'u128'
  },
  /**
   * Lookup446: pallet_balances::pallet::Error<T, I>
   **/
  PalletBalancesError: {
    _enum: ['VestingBalance', 'LiquidityRestrictions', 'InsufficientBalance', 'ExistentialDeposit', 'KeepAlive', 'ExistingVestingSchedule', 'DeadAccount', 'TooManyReserves']
  },
  /**
   * Lookup448: pallet_transaction_payment::Releases
   **/
  PalletTransactionPaymentReleases: {
    _enum: ['V1Ancient', 'V2']
  },
  /**
<<<<<<< HEAD
   * Lookup448: pallet_election_provider_multi_phase::ReadySolution<AccountId, MaxWinners>
=======
   * Lookup449: pallet_election_provider_multi_phase::ReadySolution<T>
>>>>>>> c2d28b26
   **/
  PalletElectionProviderMultiPhaseReadySolution: {
    supports: 'Vec<(AccountId32,SpNposElectionsSupport)>',
    score: 'SpNposElectionsElectionScore',
    compute: 'PalletElectionProviderMultiPhaseElectionCompute'
  },
  /**
<<<<<<< HEAD
   * Lookup450: pallet_election_provider_multi_phase::RoundSnapshot<sp_core::crypto::AccountId32, DataProvider>
=======
   * Lookup451: pallet_election_provider_multi_phase::RoundSnapshot<T>
>>>>>>> c2d28b26
   **/
  PalletElectionProviderMultiPhaseRoundSnapshot: {
    voters: 'Vec<(AccountId32,u64,Vec<AccountId32>)>',
    targets: 'Vec<AccountId32>'
  },
  /**
   * Lookup458: pallet_election_provider_multi_phase::signed::SignedSubmission<sp_core::crypto::AccountId32, Balance, joystream_node_runtime::NposSolution16>
   **/
  PalletElectionProviderMultiPhaseSignedSignedSubmission: {
    who: 'AccountId32',
    deposit: 'u128',
    rawSolution: 'PalletElectionProviderMultiPhaseRawSolution',
    callFee: 'u128'
  },
  /**
   * Lookup459: pallet_election_provider_multi_phase::pallet::Error<T>
   **/
  PalletElectionProviderMultiPhaseError: {
    _enum: ['PreDispatchEarlySubmission', 'PreDispatchWrongWinnerCount', 'PreDispatchWeakSubmission', 'SignedQueueFull', 'SignedCannotPayDeposit', 'SignedInvalidWitness', 'SignedTooMuchWeight', 'OcwCallWrongEra', 'MissingSnapshotMetadata', 'InvalidSubmissionIndex', 'CallNotAllowed', 'FallbackFailed', 'BoundNotMet', 'TooManyWinners']
  },
  /**
   * Lookup460: pallet_staking::StakingLedger<T>
   **/
  PalletStakingStakingLedger: {
    stash: 'AccountId32',
    total: 'Compact<u128>',
    active: 'Compact<u128>',
    unlocking: 'Vec<PalletStakingUnlockChunk>',
    claimedRewards: 'Vec<u32>'
  },
  /**
   * Lookup462: pallet_staking::UnlockChunk<Balance>
   **/
  PalletStakingUnlockChunk: {
    value: 'Compact<u128>',
    era: 'Compact<u32>'
  },
  /**
   * Lookup465: pallet_staking::Nominations<T>
   **/
  PalletStakingNominations: {
    targets: 'Vec<AccountId32>',
    submittedIn: 'u32',
    suppressed: 'bool'
  },
  /**
   * Lookup466: pallet_staking::ActiveEraInfo
   **/
  PalletStakingActiveEraInfo: {
    index: 'u32',
    start: 'Option<u64>'
  },
  /**
   * Lookup468: pallet_staking::EraRewardPoints<sp_core::crypto::AccountId32>
   **/
  PalletStakingEraRewardPoints: {
    total: 'u32',
    individual: 'BTreeMap<AccountId32, u32>'
  },
  /**
   * Lookup473: pallet_staking::UnappliedSlash<sp_core::crypto::AccountId32, Balance>
   **/
  PalletStakingUnappliedSlash: {
    validator: 'AccountId32',
    own: 'u128',
    others: 'Vec<(AccountId32,u128)>',
    reporters: 'Vec<AccountId32>',
    payout: 'u128'
  },
  /**
   * Lookup475: pallet_staking::slashing::SlashingSpans
   **/
  PalletStakingSlashingSlashingSpans: {
    spanIndex: 'u32',
    lastStart: 'u32',
    lastNonzeroSlash: 'u32',
    prior: 'Vec<u32>'
  },
  /**
   * Lookup476: pallet_staking::slashing::SpanRecord<Balance>
   **/
  PalletStakingSlashingSpanRecord: {
    slashed: 'u128',
    paidOut: 'u128'
  },
  /**
   * Lookup479: pallet_staking::pallet::pallet::Error<T>
   **/
  PalletStakingPalletError: {
    _enum: ['NotController', 'NotStash', 'AlreadyBonded', 'AlreadyPaired', 'EmptyTargets', 'DuplicateIndex', 'InvalidSlashIndex', 'InsufficientBond', 'NoMoreChunks', 'NoUnlockChunk', 'FundedTarget', 'InvalidEraToReward', 'InvalidNumberOfNominations', 'NotSortedAndUnique', 'AlreadyClaimed', 'IncorrectHistoryDepth', 'IncorrectSlashingSpans', 'BadState', 'TooManyTargets', 'BadTarget', 'CannotChillOther', 'TooManyNominators', 'TooManyValidators', 'CommissionTooLow', 'BoundNotMet', 'BondingRestricted']
  },
  /**
   * Lookup483: sp_core::crypto::KeyTypeId
   **/
  SpCoreCryptoKeyTypeId: '[u8;4]',
  /**
   * Lookup484: pallet_session::pallet::Error<T>
   **/
  PalletSessionError: {
    _enum: ['InvalidProof', 'NoAssociatedValidatorId', 'DuplicatedKey', 'NoKeys', 'NoAccount']
  },
  /**
   * Lookup486: pallet_grandpa::StoredState<N>
   **/
  PalletGrandpaStoredState: {
    _enum: {
      Live: 'Null',
      PendingPause: {
        scheduledAt: 'u32',
        delay: 'u32',
      },
      Paused: 'Null',
      PendingResume: {
        scheduledAt: 'u32',
        delay: 'u32'
      }
    }
  },
  /**
   * Lookup487: pallet_grandpa::StoredPendingChange<N, Limit>
   **/
  PalletGrandpaStoredPendingChange: {
    scheduledAt: 'u32',
    delay: 'u32',
    nextAuthorities: 'Vec<(SpConsensusGrandpaAppPublic,u64)>',
    forced: 'Option<u32>'
  },
  /**
   * Lookup489: pallet_grandpa::pallet::Error<T>
   **/
  PalletGrandpaError: {
    _enum: ['PauseFailed', 'ResumeFailed', 'ChangePending', 'TooSoon', 'InvalidKeyOwnershipProof', 'InvalidEquivocationProof', 'DuplicateOffenceReport']
  },
  /**
   * Lookup495: pallet_im_online::BoundedOpaqueNetworkState<PeerIdEncodingLimit, MultiAddrEncodingLimit, AddressesLimit>
   **/
  PalletImOnlineBoundedOpaqueNetworkState: {
    peerId: 'Bytes',
    externalAddresses: 'Vec<Bytes>'
  },
  /**
   * Lookup499: pallet_im_online::pallet::Error<T>
   **/
  PalletImOnlineError: {
    _enum: ['InvalidKey', 'DuplicatedHeartbeat']
  },
  /**
   * Lookup500: sp_staking::offence::OffenceDetails<sp_core::crypto::AccountId32, Offender>
   **/
  SpStakingOffenceOffenceDetails: {
    offender: '(AccountId32,PalletStakingExposure)',
    reporters: 'Vec<AccountId32>'
  },
  /**
   * Lookup503: pallet_bags_list::list::Node<T, I>
   **/
  PalletBagsListListNode: {
    id: 'AccountId32',
    prev: 'Option<AccountId32>',
    next: 'Option<AccountId32>',
    bagUpper: 'u64',
    score: 'u64'
  },
  /**
   * Lookup504: pallet_bags_list::list::Bag<T, I>
   **/
  PalletBagsListListBag: {
    head: 'Option<AccountId32>',
    tail: 'Option<AccountId32>'
  },
  /**
   * Lookup505: pallet_bags_list::pallet::Error<T, I>
   **/
  PalletBagsListError: {
    _enum: {
      List: 'PalletBagsListListListError'
    }
  },
  /**
   * Lookup506: pallet_bags_list::list::ListError
   **/
  PalletBagsListListListError: {
    _enum: ['Duplicate', 'NotHeavier', 'NotInSameBag', 'NodeNotFound']
  },
  /**
   * Lookup509: pallet_vesting::Releases
   **/
  PalletVestingReleases: {
    _enum: ['V0', 'V1']
  },
  /**
   * Lookup510: pallet_vesting::pallet::Error<T>
   **/
  PalletVestingError: {
    _enum: ['NotVesting', 'AtMaxVestingSchedules', 'AmountLow', 'ScheduleIndexOutOfBounds', 'InvalidScheduleParams']
  },
  /**
   * Lookup512: pallet_multisig::Multisig<BlockNumber, Balance, sp_core::crypto::AccountId32, MaxApprovals>
   **/
  PalletMultisigMultisig: {
    when: 'PalletMultisigTimepoint',
    deposit: 'u128',
    depositor: 'AccountId32',
    approvals: 'Vec<AccountId32>'
  },
  /**
   * Lookup514: pallet_multisig::pallet::Error<T>
   **/
  PalletMultisigError: {
    _enum: ['MinimumThreshold', 'AlreadyApproved', 'NoApprovalsNeeded', 'TooFewSignatories', 'TooManySignatories', 'SignatoriesOutOfOrder', 'SenderInSignatories', 'NotFound', 'NotOwner', 'NoTimepoint', 'WrongTimepoint', 'UnexpectedTimepoint', 'MaxWeightTooLow', 'AlreadyStored']
  },
  /**
   * Lookup515: pallet_council::CouncilStageUpdate<BlockNumber>
   **/
  PalletCouncilCouncilStageUpdate: {
    stage: 'PalletCouncilCouncilStage',
    changedAt: 'u32'
  },
  /**
   * Lookup516: pallet_council::CouncilStage<BlockNumber>
   **/
  PalletCouncilCouncilStage: {
    _enum: {
      Announcing: 'PalletCouncilCouncilStageAnnouncing',
      Election: 'PalletCouncilCouncilStageElection',
      Idle: 'PalletCouncilCouncilStageIdle'
    }
  },
  /**
   * Lookup517: pallet_council::CouncilStageAnnouncing<BlockNumber>
   **/
  PalletCouncilCouncilStageAnnouncing: {
    candidatesCount: 'u32',
    endsAt: 'u32'
  },
  /**
   * Lookup518: pallet_council::CouncilStageElection
   **/
  PalletCouncilCouncilStageElection: {
    candidatesCount: 'u32'
  },
  /**
   * Lookup519: pallet_council::CouncilStageIdle<BlockNumber>
   **/
  PalletCouncilCouncilStageIdle: {
    endsAt: 'u32'
  },
  /**
   * Lookup521: pallet_council::CouncilMember<sp_core::crypto::AccountId32, MemberId, Balance, BlockNumber>
   **/
  PalletCouncilCouncilMember: {
    stakingAccountId: 'AccountId32',
    rewardAccountId: 'AccountId32',
    membershipId: 'u64',
    stake: 'u128',
    lastPaymentBlock: 'u32',
    unpaidReward: 'u128'
  },
  /**
   * Lookup523: pallet_council::Candidate<sp_core::crypto::AccountId32, Balance, primitive_types::H256, VotePower>
   **/
  PalletCouncilCandidate: {
    stakingAccountId: 'AccountId32',
    rewardAccountId: 'AccountId32',
    cycleId: 'u64',
    stake: 'u128',
    votePower: 'u128',
    noteHash: 'Option<H256>'
  },
  /**
   * Lookup524: pallet_council::Error<T>
   **/
  PalletCouncilError: {
    _enum: ['ArithmeticError', 'BadOrigin', 'CantCandidateNow', 'CantReleaseStakeNow', 'CandidacyStakeTooLow', 'CantCandidateTwice', 'ConflictingStake', 'StakeStillNeeded', 'NoStake', 'InsufficientBalanceForStaking', 'CantVoteForYourself', 'MemberIdNotMatchAccount', 'InvalidAccountToStakeReuse', 'NotCandidatingNow', 'CantWithdrawCandidacyNow', 'NotCouncilor', 'InsufficientFundsForFundingRequest', 'ZeroBalanceFundRequest', 'RepeatedFundRequestAccount', 'EmptyFundingRequests', 'InsufficientTokensForFunding', 'ZeroTokensFunding', 'CandidateDoesNotExist', 'InsufficientBalanceForTransfer']
  },
  /**
   * Lookup525: pallet_referendum::ReferendumStage<BlockNumber, bounded_collections::weak_bounded_vec::WeakBoundedVec<pallet_referendum::OptionResult<MemberId, VotePower>, S>>
   **/
  PalletReferendumReferendumStage: {
    _enum: {
      Inactive: 'Null',
      Voting: 'PalletReferendumReferendumStageVoting',
      Revealing: 'PalletReferendumReferendumStageRevealing'
    }
  },
  /**
   * Lookup527: pallet_referendum::ReferendumStageVoting<BlockNumber>
   **/
  PalletReferendumReferendumStageVoting: {
    started: 'u32',
    winningTargetCount: 'u32',
    currentCycleId: 'u64',
    endsAt: 'u32'
  },
  /**
   * Lookup528: pallet_referendum::ReferendumStageRevealing<BlockNumber, bounded_collections::weak_bounded_vec::WeakBoundedVec<pallet_referendum::OptionResult<MemberId, VotePower>, S>>
   **/
  PalletReferendumReferendumStageRevealing: {
    started: 'u32',
    winningTargetCount: 'u32',
    intermediateWinners: 'Vec<PalletReferendumOptionResult>',
    currentCycleId: 'u64',
    endsAt: 'u32'
  },
  /**
   * Lookup529: pallet_referendum::CastVote<primitive_types::H256, Currency, MemberId>
   **/
  PalletReferendumCastVote: {
    commitment: 'H256',
    cycleId: 'u64',
    stake: 'u128',
    voteFor: 'Option<u64>'
  },
  /**
   * Lookup530: pallet_referendum::Error<T, I>
   **/
  PalletReferendumError: {
    _enum: ['BadOrigin', 'ReferendumNotRunning', 'RevealingNotInProgress', 'ConflictStakesOnAccount', 'InsufficientBalanceToStake', 'InsufficientStake', 'InvalidReveal', 'InvalidVote', 'VoteNotExisting', 'AlreadyVotedThisCycle', 'UnstakingVoteInSameCycle', 'SaltTooLong', 'UnstakingForbidden', 'AccountAlreadyOptedOutOfVoting']
  },
  /**
   * Lookup531: pallet_membership::MembershipObject<sp_core::crypto::AccountId32, primitive_types::H256>
   **/
  PalletMembershipMembershipObject: {
    handleHash: 'H256',
    rootAccount: 'AccountId32',
    controllerAccount: 'AccountId32',
    verified: 'bool',
    invites: 'u32'
  },
  /**
   * Lookup532: pallet_membership::StakingAccountMemberBinding<MemberId>
   **/
  PalletMembershipStakingAccountMemberBinding: {
    memberId: 'u64',
    confirmed: 'bool'
  },
  /**
   * Lookup533: pallet_membership::Error<T>
   **/
  PalletMembershipError: {
    _enum: ['NotEnoughBalanceToBuyMembership', 'ControllerAccountRequired', 'RootAccountRequired', 'UnsignedOrigin', 'MemberProfileNotFound', 'HandleAlreadyRegistered', 'HandleMustBeProvidedDuringRegistration', 'ReferrerIsNotMember', 'CannotTransferInvitesForNotMember', 'NotEnoughInvites', 'WorkingGroupLeaderNotSet', 'StakingAccountIsAlreadyRegistered', 'StakingAccountDoesntExist', 'StakingAccountAlreadyConfirmed', 'WorkingGroupBudgetIsNotSufficientForInviting', 'ConflictingLock', 'CannotExceedReferralCutPercentLimit', 'ConflictStakesOnAccount', 'InsufficientBalanceToCoverStake', 'GifLockExceedsCredit', 'InsufficientBalanceToGift', 'InsufficientBalanceToCoverPayment']
  },
  /**
   * Lookup534: pallet_forum::Category<CategoryId, primitive_types::H256, bounded_collections::bounded_btree_set::BoundedBTreeSet<T, S>>
   **/
  PalletForumCategory: {
    titleHash: 'H256',
    descriptionHash: 'H256',
    archived: 'bool',
    numDirectSubcategories: 'u32',
    numDirectThreads: 'u32',
    numDirectModerators: 'u32',
    parentCategoryId: 'Option<u64>',
    stickyThreadIds: 'BTreeSet<u64>'
  },
  /**
   * Lookup536: pallet_forum::Thread<ForumUserId, CategoryId, pallet_common::bloat_bond::RepayableBloatBond<sp_core::crypto::AccountId32, Balance>>
   **/
  PalletForumThread: {
    categoryId: 'u64',
    authorId: 'u64',
    cleanupPayOff: 'PalletCommonBloatBondRepayableBloatBond',
    numberOfEditablePosts: 'u64'
  },
  /**
   * Lookup537: pallet_forum::Post<ForumUserId, ThreadId, primitive_types::H256, BlockNumber, pallet_common::bloat_bond::RepayableBloatBond<sp_core::crypto::AccountId32, Balance>>
   **/
  PalletForumPost: {
    threadId: 'u64',
    textHash: 'H256',
    authorId: 'u64',
    cleanupPayOff: 'PalletCommonBloatBondRepayableBloatBond',
    lastEdited: 'u32'
  },
  /**
   * Lookup538: pallet_forum::Error<T>
   **/
  PalletForumError: {
    _enum: ['ArithmeticError', 'OriginNotForumLead', 'ForumUserIdNotMatchAccount', 'ModeratorIdNotMatchAccount', 'AccountDoesNotMatchThreadAuthor', 'ThreadDoesNotExist', 'ModeratorModerateOriginCategory', 'ModeratorModerateDestinationCategory', 'ThreadMoveInvalid', 'ThreadNotBeingUpdated', 'InsufficientBalanceForThreadCreation', 'CannotDeleteThreadWithOutstandingPosts', 'PostDoesNotExist', 'AccountDoesNotMatchPostAuthor', 'InsufficientBalanceForPost', 'CategoryNotBeingUpdated', 'AncestorCategoryImmutable', 'MaxValidCategoryDepthExceeded', 'CategoryDoesNotExist', 'CategoryModeratorDoesNotExist', 'CategoryNotEmptyThreads', 'CategoryNotEmptyCategories', 'ModeratorCantDeleteCategory', 'ModeratorCantUpdateCategory', 'MapSizeLimit', 'PathLengthShouldBeGreaterThanZero', 'MaxNumberOfStickiedThreadsExceeded']
  },
  /**
   * Lookup539: pallet_constitution::ConstitutionInfo<primitive_types::H256>
   **/
  PalletConstitutionConstitutionInfo: {
    textHash: 'H256'
  },
  /**
   * Lookup540: pallet_bounty::BountyRecord<Balance, BlockNumber, MemberId, bounded_collections::bounded_btree_set::BoundedBTreeSet<T, S>>
   **/
  PalletBountyBountyRecord: {
    creationParams: 'PalletBountyBountyParametersBoundedBTreeSet',
    totalFunding: 'u128',
    milestone: 'PalletBountyBountyMilestone',
    activeWorkEntryCount: 'u32',
    hasUnpaidOracleReward: 'bool'
  },
  /**
   * Lookup542: pallet_bounty::BountyParameters<Balance, BlockNumber, MemberId, bounded_collections::bounded_btree_set::BoundedBTreeSet<T, S>>
   **/
  PalletBountyBountyParametersBoundedBTreeSet: {
    oracle: 'PalletBountyBountyActor',
    contractType: 'PalletBountyAssuranceContractTypeBoundedBTreeSet',
    creator: 'PalletBountyBountyActor',
    cherry: 'u128',
    oracleReward: 'u128',
    entrantStake: 'u128',
    fundingType: 'PalletBountyFundingType'
  },
  /**
   * Lookup543: pallet_bounty::AssuranceContractType<bounded_collections::bounded_btree_set::BoundedBTreeSet<T, S>>
   **/
  PalletBountyAssuranceContractTypeBoundedBTreeSet: {
    _enum: {
      Open: 'Null',
      Closed: 'BTreeSet<u64>'
    }
  },
  /**
   * Lookup544: pallet_bounty::BountyMilestone<BlockNumber>
   **/
  PalletBountyBountyMilestone: {
    _enum: {
      Created: {
        createdAt: 'u32',
        hasContributions: 'bool',
      },
      BountyMaxFundingReached: 'Null',
      WorkSubmitted: 'Null',
      Terminated: 'Null',
      JudgmentSubmitted: {
        successfulBounty: 'bool'
      }
    }
  },
  /**
   * Lookup546: pallet_bounty::Contribution<T>
   **/
  PalletBountyContribution: {
    amount: 'u128',
    funderStateBloatBondAmount: 'u128'
  },
  /**
   * Lookup547: pallet_bounty::EntryRecord<sp_core::crypto::AccountId32, MemberId, BlockNumber>
   **/
  PalletBountyEntryRecord: {
    memberId: 'u64',
    stakingAccountId: 'AccountId32',
    submittedAt: 'u32',
    workSubmitted: 'bool'
  },
  /**
   * Lookup548: pallet_bounty::Error<T>
   **/
  PalletBountyError: {
    _enum: ['ArithmeticError', 'MinFundingAmountCannotBeGreaterThanMaxAmount', 'BountyDoesntExist', 'SwitchOracleOriginIsRoot', 'InvalidStageUnexpectedFunding', 'InvalidStageUnexpectedNoFundingContributed', 'InvalidStageUnexpectedCancelled', 'InvalidStageUnexpectedWorkSubmission', 'InvalidStageUnexpectedJudgment', 'InvalidStageUnexpectedSuccessfulBountyWithdrawal', 'InvalidStageUnexpectedFailedBountyWithdrawal', 'InsufficientBalanceForBounty', 'NoBountyContributionFound', 'InsufficientBalanceForStake', 'ConflictingStakes', 'WorkEntryDoesntExist', 'CherryLessThenMinimumAllowed', 'CannotSubmitWorkToClosedContractBounty', 'ClosedContractMemberListIsEmpty', 'ClosedContractMemberListIsTooLarge', 'ClosedContractMemberNotFound', 'InvalidOracleMemberId', 'InvalidStakingAccountForMember', 'ZeroWinnerReward', 'TotalRewardShouldBeEqualToTotalFunding', 'EntrantStakeIsLessThanMininum', 'FundingAmountCannotBeZero', 'FundingPeriodCannotBeZero', 'WinnerShouldHasWorkSubmission', 'InvalidContributorActorSpecified', 'InvalidOracleActorSpecified', 'InvalidEntrantWorkerSpecified', 'InvalidCreatorActorSpecified', 'WorkEntryDoesntBelongToWorker', 'OracleRewardAlreadyWithdrawn']
  },
  /**
   * Lookup549: pallet_joystream_utility::Error<T>
   **/
  PalletJoystreamUtilityError: {
    _enum: ['InsufficientFundsForBudgetUpdate', 'ZeroTokensBurn', 'InsufficientFundsForBurn']
  },
  /**
   * Lookup550: pallet_content::types::VideoRecord<ChannelId, pallet_content::nft::types::OwnedNft<pallet_content::nft::types::TransactionalStatusRecord<MemberId, Balance, pallet_content::nft::types::EnglishAuctionRecord<BlockNumber, Balance, MemberId, bounded_collections::bounded_btree_set::BoundedBTreeSet<T, S>>, pallet_content::nft::types::OpenAuctionRecord<BlockNumber, AuctionId, Balance, bounded_collections::bounded_btree_set::BoundedBTreeSet<T, S>>>, MemberId, AuctionId>, bounded_collections::bounded_btree_set::BoundedBTreeSet<T, S>, pallet_common::bloat_bond::RepayableBloatBond<sp_core::crypto::AccountId32, Balance>>
   **/
  PalletContentVideoRecord: {
    inChannel: 'u64',
    nftStatus: 'Option<PalletContentNftTypesOwnedNft>',
    dataObjects: 'BTreeSet<u64>',
    videoStateBloatBond: 'PalletCommonBloatBondRepayableBloatBond'
  },
  /**
   * Lookup551: pallet_content::nft::types::OwnedNft<pallet_content::nft::types::TransactionalStatusRecord<MemberId, Balance, pallet_content::nft::types::EnglishAuctionRecord<BlockNumber, Balance, MemberId, bounded_collections::bounded_btree_set::BoundedBTreeSet<T, S>>, pallet_content::nft::types::OpenAuctionRecord<BlockNumber, AuctionId, Balance, bounded_collections::bounded_btree_set::BoundedBTreeSet<T, S>>>, MemberId, AuctionId>
   **/
  PalletContentNftTypesOwnedNft: {
    owner: 'PalletContentNftTypesNftOwner',
    transactionalStatus: 'PalletContentNftTypesTransactionalStatusRecord',
    creatorRoyalty: 'Option<Perbill>',
    openAuctionsNonce: 'u64'
  },
  /**
   * Lookup552: pallet_content::nft::types::TransactionalStatusRecord<MemberId, Balance, pallet_content::nft::types::EnglishAuctionRecord<BlockNumber, Balance, MemberId, bounded_collections::bounded_btree_set::BoundedBTreeSet<T, S>>, pallet_content::nft::types::OpenAuctionRecord<BlockNumber, AuctionId, Balance, bounded_collections::bounded_btree_set::BoundedBTreeSet<T, S>>>
   **/
  PalletContentNftTypesTransactionalStatusRecord: {
    _enum: {
      Idle: 'Null',
      InitiatedOfferToMember: '(u64,Option<u128>)',
      EnglishAuction: 'PalletContentNftTypesEnglishAuctionRecord',
      OpenAuction: 'PalletContentNftTypesOpenAuctionRecord',
      BuyNow: 'u128'
    }
  },
  /**
   * Lookup553: pallet_content::nft::types::EnglishAuctionRecord<BlockNumber, Balance, MemberId, bounded_collections::bounded_btree_set::BoundedBTreeSet<T, S>>
   **/
  PalletContentNftTypesEnglishAuctionRecord: {
    startingPrice: 'u128',
    buyNowPrice: 'Option<u128>',
    whitelist: 'BTreeSet<u64>',
    end: 'u32',
    start: 'u32',
    extensionPeriod: 'u32',
    minBidStep: 'u128',
    topBid: 'Option<PalletContentNftTypesEnglishAuctionBid>'
  },
  /**
   * Lookup556: pallet_content::nft::types::EnglishAuctionBid<Balance, MemberId>
   **/
  PalletContentNftTypesEnglishAuctionBid: {
    amount: 'u128',
    bidderId: 'u64'
  },
  /**
   * Lookup557: pallet_content::nft::types::OpenAuctionRecord<BlockNumber, AuctionId, Balance, bounded_collections::bounded_btree_set::BoundedBTreeSet<T, S>>
   **/
  PalletContentNftTypesOpenAuctionRecord: {
    startingPrice: 'u128',
    buyNowPrice: 'Option<u128>',
    whitelist: 'BTreeSet<u64>',
    bidLockDuration: 'u32',
    auctionId: 'u64',
    start: 'u32'
  },
  /**
   * Lookup558: pallet_content::nft::types::NftOwner<MemberId>
   **/
  PalletContentNftTypesNftOwner: {
    _enum: {
      ChannelOwner: 'Null',
      Member: 'u64'
    }
  },
  /**
   * Lookup561: pallet_content::permissions::curator_group::CuratorGroupRecord<bounded_collections::bounded_btree_map::BoundedBTreeMap<K, bounded_collections::bounded_btree_set::BoundedBTreeSet<pallet_content::types::iterable_enums::ChannelActionPermission, S>, S>, bounded_collections::bounded_btree_map::BoundedBTreeMap<K, bounded_collections::bounded_btree_set::BoundedBTreeSet<pallet_content::permissions::curator_group::iterable_enums::ContentModerationAction, S>, S>>
   **/
  PalletContentPermissionsCuratorGroupCuratorGroupRecord: {
    curators: 'BTreeMap<u64, BTreeSet<PalletContentIterableEnumsChannelActionPermission>>',
    active: 'bool',
    permissionsByLevel: 'BTreeMap<u8, BTreeSet<PalletContentPermissionsCuratorGroupIterableEnumsContentModerationAction>>'
  },
  /**
   * Lookup568: pallet_content::nft::types::OpenAuctionBidRecord<Balance, BlockNumber, AuctionId>
   **/
  PalletContentNftTypesOpenAuctionBidRecord: {
    amount: 'u128',
    madeAtBlock: 'u32',
    auctionId: 'u64'
  },
  /**
   * Lookup569: pallet_content::errors::Error<T>
   **/
  PalletContentErrorsError: {
    _enum: ['ChannelStateBloatBondChanged', 'VideoStateBloatBondChanged', 'MinCashoutValueTooLow', 'MaxCashoutValueTooHigh', 'MaxNumberOfChannelCollaboratorsExceeded', 'MaxNumberOfChannelAssetsExceeded', 'MaxNumberOfVideoAssetsExceeded', 'MaxNumberOfChannelAgentPermissionsExceeded', 'MaxNumberOfPausedFeaturesPerChannelExceeded', 'InvalidChannelBagWitnessProvided', 'InvalidStorageBucketsNumWitnessProvided', 'MissingStorageBucketsNumWitness', 'ChannelOwnerMemberDoesNotExist', 'ChannelOwnerCuratorGroupDoesNotExist', 'ChannelStateBloatBondBelowExistentialDeposit', 'NumberOfAssetsToRemoveIsZero', 'CuratorIsNotAMemberOfGivenCuratorGroup', 'CuratorIsAlreadyAMemberOfGivenCuratorGroup', 'CuratorGroupDoesNotExist', 'CuratorsPerGroupLimitReached', 'CuratorGroupIsNotActive', 'CuratorIdInvalid', 'LeadAuthFailed', 'MemberAuthFailed', 'CuratorAuthFailed', 'BadOrigin', 'ActorNotAuthorized', 'CategoryDoesNotExist', 'ChannelDoesNotExist', 'VideoDoesNotExist', 'VideoInSeason', 'ActorCannotBeLead', 'ActorCannotOwnChannel', 'NftAlreadyOwnedByChannel', 'NftAlreadyExists', 'NftDoesNotExist', 'OverflowOrUnderflowHappened', 'DoesNotOwnNft', 'RoyaltyUpperBoundExceeded', 'RoyaltyLowerBoundExceeded', 'AuctionDurationUpperBoundExceeded', 'AuctionDurationLowerBoundExceeded', 'ExtensionPeriodUpperBoundExceeded', 'ExtensionPeriodLowerBoundExceeded', 'BidLockDurationUpperBoundExceeded', 'BidLockDurationLowerBoundExceeded', 'StartingPriceUpperBoundExceeded', 'StartingPriceLowerBoundExceeded', 'AuctionBidStepUpperBoundExceeded', 'AuctionBidStepLowerBoundExceeded', 'InsufficientBalance', 'BidStepConstraintViolated', 'InvalidBidAmountSpecified', 'StartingPriceConstraintViolated', 'ActionHasBidsAlready', 'NftIsNotIdle', 'PendingOfferDoesNotExist', 'RewardAccountIsNotSet', 'ActorIsNotBidder', 'AuctionCannotBeCompleted', 'BidDoesNotExist', 'BidIsForPastAuction', 'StartsAtLowerBoundExceeded', 'StartsAtUpperBoundExceeded', 'AuctionDidNotStart', 'NotInAuctionState', 'MemberIsNotAllowedToParticipate', 'MemberProfileNotFound', 'NftNotInBuyNowState', 'InvalidBuyNowWitnessPriceProvided', 'IsNotOpenAuctionType', 'IsNotEnglishAuctionType', 'BidLockDurationIsNotExpired', 'NftAuctionIsAlreadyExpired', 'BuyNowMustBeGreaterThanStartingPrice', 'TargetMemberDoesNotExist', 'InvalidNftOfferWitnessPriceProvided', 'MaxAuctionWhiteListLengthUpperBoundExceeded', 'WhitelistHasOnlyOneMember', 'WhitelistedMemberDoesNotExist', 'NftNonChannelOwnerDoesNotExist', 'ExtensionPeriodIsGreaterThenAuctionDuration', 'NoAssetsSpecified', 'InvalidAssetsProvided', 'ChannelContainsVideos', 'ChannelContainsAssets', 'InvalidBagSizeSpecified', 'MigrationNotFinished', 'ReplyDoesNotExist', 'UnsufficientBalance', 'InsufficientTreasuryBalance', 'InvalidMemberProvided', 'ActorNotAMember', 'PaymentProofVerificationFailed', 'CashoutAmountExceedsMaximumAmount', 'CashoutAmountBelowMinimumAmount', 'WithdrawalAmountExceedsChannelAccountWithdrawableBalance', 'WithdrawFromChannelAmountIsZero', 'ChannelCashoutsDisabled', 'MinCashoutAllowedExceedsMaxCashoutAllowed', 'CuratorModerationActionNotAllowed', 'MaxCuratorPermissionsPerLevelExceeded', 'CuratorGroupMaxPermissionsByLevelMapSizeExceeded', 'ChannelFeaturePaused', 'ChannelBagMissing', 'AssetsToRemoveBeyondEntityAssetsSet', 'InvalidVideoDataObjectsCountProvided', 'InvalidChannelTransferStatus', 'InvalidChannelTransferAcceptor', 'InvalidChannelTransferCommitmentParams', 'ChannelAgentInsufficientPermissions', 'InvalidChannelOwner', 'ZeroReward', 'InsufficientBalanceForTransfer', 'InsufficientBalanceForChannelCreation', 'InsufficientBalanceForVideoCreation', 'InsufficientCouncilBudget', 'GlobalNftDailyLimitExceeded', 'GlobalNftWeeklyLimitExceeded', 'ChannelNftDailyLimitExceeded', 'ChannelNftWeeklyLimitExceeded', 'CreatorTokenAlreadyIssued', 'CreatorTokenNotIssued', 'MemberIdCouldNotBeDerivedFromActor', 'CannotWithdrawFromChannelWithCreatorTokenIssued', 'PatronageCanOnlyBeClaimedForMemberOwnedChannels', 'ChannelTransfersBlockedDuringRevenueSplits', 'ChannelTransfersBlockedDuringTokenSales', 'ChannelTransfersBlockedDuringActiveAmm']
  },
  /**
   * Lookup570: pallet_storage::BagRecord<bounded_collections::bounded_btree_set::BoundedBTreeSet<T, S>, bounded_collections::bounded_btree_set::BoundedBTreeSet<pallet_storage::DistributionBucketIdRecord<DistributionBucketFamilyId, DistributionBucketIndex>, S>>
   **/
  PalletStorageBagRecord: {
    storedBy: 'BTreeSet<u64>',
    distributedBy: 'BTreeSet<PalletStorageDistributionBucketIdRecord>',
    objectsTotalSize: 'u64',
    objectsNumber: 'u64'
  },
  /**
   * Lookup573: pallet_storage::StorageBucketRecord<WorkerId, sp_core::crypto::AccountId32>
   **/
  PalletStorageStorageBucketRecord: {
    operatorStatus: 'PalletStorageStorageBucketOperatorStatus',
    acceptingNewBags: 'bool',
    voucher: 'PalletStorageVoucher',
    assignedBags: 'u64'
  },
  /**
   * Lookup574: pallet_storage::StorageBucketOperatorStatus<WorkerId, sp_core::crypto::AccountId32>
   **/
  PalletStorageStorageBucketOperatorStatus: {
    _enum: {
      Missing: 'Null',
      InvitedStorageWorker: 'u64',
      StorageWorker: '(u64,AccountId32)'
    }
  },
  /**
   * Lookup576: pallet_storage::DynamicBagCreationPolicy<bounded_collections::bounded_btree_map::BoundedBTreeMap<K, V, S>>
   **/
  PalletStorageDynamicBagCreationPolicy: {
    numberOfStorageBuckets: 'u32',
    families: 'BTreeMap<u64, u32>'
  },
  /**
   * Lookup579: pallet_storage::DataObject<pallet_common::bloat_bond::RepayableBloatBond<sp_core::crypto::AccountId32, Balance>>
   **/
  PalletStorageDataObject: {
    _alias: {
      size_: 'size'
    },
    accepted: 'bool',
    stateBloatBond: 'PalletCommonBloatBondRepayableBloatBond',
    size_: 'u64',
    ipfsContentId: 'Bytes'
  },
  /**
   * Lookup580: pallet_storage::DistributionBucketFamilyRecord<DistributionBucketIndex>
   **/
  PalletStorageDistributionBucketFamilyRecord: {
    nextDistributionBucketIndex: 'u64'
  },
  /**
   * Lookup581: pallet_storage::DistributionBucketRecord<bounded_collections::bounded_btree_set::BoundedBTreeSet<T, S>, bounded_collections::bounded_btree_set::BoundedBTreeSet<T, S>>
   **/
  PalletStorageDistributionBucketRecord: {
    acceptingNewBags: 'bool',
    distributing: 'bool',
    pendingInvitations: 'BTreeSet<u64>',
    operators: 'BTreeSet<u64>',
    assignedBags: 'u64'
  },
  /**
   * Lookup584: pallet_storage::Error<T>
   **/
  PalletStorageError: {
    _enum: ['ArithmeticError', 'InvalidCidLength', 'NoObjectsOnUpload', 'StorageBucketDoesntExist', 'StorageBucketIsNotBoundToBag', 'StorageBucketIsBoundToBag', 'NoStorageBucketInvitation', 'StorageProviderAlreadySet', 'StorageProviderMustBeSet', 'DifferentStorageProviderInvited', 'InvitedStorageProvider', 'StorageBucketIdCollectionsAreEmpty', 'StorageBucketsNumberViolatesDynamicBagCreationPolicy', 'DistributionBucketsViolatesDynamicBagCreationPolicy', 'EmptyContentId', 'ZeroObjectSize', 'InvalidStateBloatBondSourceAccount', 'InvalidStorageProvider', 'InsufficientBalance', 'DataObjectDoesntExist', 'UploadingBlocked', 'DataObjectIdCollectionIsEmpty', 'SourceAndDestinationBagsAreEqual', 'DataObjectBlacklisted', 'BlacklistSizeLimitExceeded', 'VoucherMaxObjectSizeLimitExceeded', 'VoucherMaxObjectNumberLimitExceeded', 'StorageBucketObjectNumberLimitReached', 'StorageBucketObjectSizeLimitReached', 'InsufficientTreasuryBalance', 'CannotDeleteNonEmptyStorageBucket', 'DataObjectIdParamsAreEmpty', 'StorageBucketsPerBagLimitTooLow', 'StorageBucketsPerBagLimitTooHigh', 'StorageBucketPerBagLimitExceeded', 'StorageBucketDoesntAcceptNewBags', 'DynamicBagExists', 'DynamicBagDoesntExist', 'StorageProviderOperatorDoesntExist', 'DataSizeFeeChanged', 'DataObjectStateBloatBondChanged', 'CannotDeleteNonEmptyDynamicBag', 'MaxDistributionBucketFamilyNumberLimitExceeded', 'DistributionBucketFamilyDoesntExist', 'DistributionBucketDoesntExist', 'DistributionBucketIdCollectionsAreEmpty', 'DistributionBucketDoesntAcceptNewBags', 'MaxDistributionBucketNumberPerBagLimitExceeded', 'DistributionBucketIsNotBoundToBag', 'DistributionBucketIsBoundToBag', 'DistributionBucketsPerBagLimitTooLow', 'DistributionBucketsPerBagLimitTooHigh', 'DistributionProviderOperatorDoesntExist', 'DistributionProviderOperatorAlreadyInvited', 'DistributionProviderOperatorSet', 'NoDistributionBucketInvitation', 'MustBeDistributionProviderOperatorForBucket', 'MaxNumberOfPendingInvitationsLimitForDistributionBucketReached', 'MaxNumberOfOperatorsPerDistributionBucketReached', 'DistributionFamilyBoundToBagCreationPolicy', 'MaxDataObjectSizeExceeded', 'InvalidTransactorAccount', 'NumberOfStorageBucketsOutsideOfAllowedContraints', 'NumberOfDistributionBucketsOutsideOfAllowedContraints', 'CallDisabled']
  },
  /**
   * Lookup585: pallet_project_token::types::AccountData<Balance, pallet_project_token::types::StakingStatus<Balance>, pallet_common::bloat_bond::RepayableBloatBond<sp_core::crypto::AccountId32, Balance>, bounded_collections::bounded_btree_map::BoundedBTreeMap<pallet_project_token::types::VestingSource, pallet_project_token::types::VestingSchedule<BlockNumber, Balance>, S>>
   **/
  PalletProjectTokenAccountData: {
    vestingSchedules: 'BTreeMap<PalletProjectTokenVestingSource, PalletProjectTokenVestingSchedule>',
    amount: 'u128',
    splitStakingStatus: 'Option<PalletProjectTokenStakingStatus>',
    bloatBond: 'PalletCommonBloatBondRepayableBloatBond',
    nextVestingTransferId: 'u64',
    lastSaleTotalPurchasedAmount: 'Option<(u32,u128)>'
  },
  /**
   * Lookup586: pallet_project_token::types::StakingStatus<Balance>
   **/
  PalletProjectTokenStakingStatus: {
    splitId: 'u32',
    amount: 'u128'
  },
  /**
   * Lookup588: pallet_project_token::types::VestingSchedule<BlockNumber, Balance>
   **/
  PalletProjectTokenVestingSchedule: {
    linearVestingStartBlock: 'u32',
    linearVestingDuration: 'u32',
    cliffAmount: 'u128',
    postCliffTotalAmount: 'u128',
    burnedAmount: 'u128'
  },
  /**
   * Lookup595: pallet_project_token::types::TokenData<Balance, primitive_types::H256, BlockNumber, pallet_project_token::types::TokenSale<JoyBalance, Balance, BlockNumber, pallet_project_token::types::VestingScheduleParams<BlockNumber>, MemberId, sp_core::crypto::AccountId32>, pallet_project_token::types::RevenueSplitState<JoyBalance, BlockNumber>>
   **/
  PalletProjectTokenTokenData: {
    totalSupply: 'u128',
    tokensIssued: 'u128',
    nextSaleId: 'u32',
    sale: 'Option<PalletProjectTokenTokenSale>',
    transferPolicy: 'PalletProjectTokenTransferPolicy',
    patronageInfo: 'PalletProjectTokenPatronageData',
    accountsNumber: 'u64',
    revenueSplitRate: 'Permill',
    revenueSplit: 'PalletProjectTokenRevenueSplitState',
    nextRevenueSplitId: 'u32',
    ammCurve: 'Option<PalletProjectTokenAmmCurve>'
  },
  /**
   * Lookup596: pallet_project_token::types::RevenueSplitState<JoyBalance, BlockNumber>
   **/
  PalletProjectTokenRevenueSplitState: {
    _enum: {
      Inactive: 'Null',
      Active: 'PalletProjectTokenRevenueSplitInfo'
    }
  },
  /**
   * Lookup597: pallet_project_token::types::RevenueSplitInfo<JoyBalance, BlockNumber>
   **/
  PalletProjectTokenRevenueSplitInfo: {
    allocation: 'u128',
    timeline: 'PalletProjectTokenTimeline',
    dividendsClaimed: 'u128'
  },
  /**
   * Lookup598: pallet_project_token::types::Timeline<BlockNumber>
   **/
  PalletProjectTokenTimeline: {
    start: 'u32',
    duration: 'u32'
  },
  /**
   * Lookup600: pallet_project_token::types::PatronageData<Balance, BlockNumber>
   **/
  PalletProjectTokenPatronageData: {
    rate: 'Permill',
    unclaimedPatronageTallyAmount: 'u128',
    lastUnclaimedPatronageTallyBlock: 'u32'
  },
  /**
   * Lookup602: pallet_project_token::errors::Error<T>
   **/
  PalletProjectTokenErrorsError: {
    _enum: ['ArithmeticError', 'InsufficientTransferrableBalance', 'TokenDoesNotExist', 'AccountInformationDoesNotExist', 'TransferDestinationMemberDoesNotExist', 'MerkleProofVerificationFailure', 'TokenSymbolAlreadyInUse', 'InitialAllocationToNonExistingMember', 'AccountAlreadyExists', 'TooManyTransferOutputs', 'TokenIssuanceNotInIdleState', 'InsufficientJoyBalance', 'JoyTransferSubjectToDusting', 'AttemptToRemoveNonOwnedAccountUnderPermissionedMode', 'AttemptToRemoveNonEmptyAccount', 'CannotJoinWhitelistInPermissionlessMode', 'CannotDeissueTokenWithOutstandingAccounts', 'NoUpcomingSale', 'NoActiveSale', 'InsufficientBalanceForTokenPurchase', 'NotEnoughTokensOnSale', 'SaleStartingBlockInThePast', 'SaleAccessProofRequired', 'SaleAccessProofParticipantIsNotSender', 'SalePurchaseCapExceeded', 'MaxVestingSchedulesPerAccountPerTokenReached', 'PreviousSaleNotFinalized', 'NoTokensToRecover', 'SaleDurationTooShort', 'SaleDurationIsZero', 'SaleUpperBoundQuantityIsZero', 'SaleCapPerMemberIsZero', 'SaleUnitPriceIsZero', 'SalePurchaseAmountIsZero', 'CannotInitSaleIfAmmIsActive', 'RevenueSplitTimeToStartTooShort', 'RevenueSplitDurationTooShort', 'RevenueSplitAlreadyActiveForToken', 'RevenueSplitNotActiveForToken', 'RevenueSplitDidNotEnd', 'RevenueSplitNotOngoing', 'UserAlreadyParticipating', 'InsufficientBalanceForSplitParticipation', 'UserNotParticipantingInAnySplit', 'CannotParticipateInSplitWithZeroAmount', 'CannotIssueSplitWithZeroAllocationAmount', 'CannotModifySupplyWhenRevenueSplitsAreActive', 'RevenueSplitRateIsZero', 'BurnAmountIsZero', 'BurnAmountGreaterThanAccountTokensAmount', 'NotInAmmState', 'InvalidCurveParameters', 'DeadlineExpired', 'SlippageToleranceExceeded', 'InsufficientTokenBalance', 'OutstandingAmmProvidedSupplyTooLarge', 'CurveSlopeParametersTooLow', 'TargetPatronageRateIsHigherThanCurrentRate', 'YearlyPatronageRateLimitExceeded', 'PalletFrozen']
  },
  /**
   * Lookup603: pallet_proposals_engine::types::Proposal<BlockNumber, ProposerId, Balance, sp_core::crypto::AccountId32>
   **/
  PalletProposalsEngineProposal: {
    parameters: 'PalletProposalsEngineProposalParameters',
    proposerId: 'u64',
    activatedAt: 'u32',
    status: 'PalletProposalsEngineProposalStatusesProposalStatus',
    votingResults: 'PalletProposalsEngineVotingResults',
    exactExecutionBlock: 'Option<u32>',
    nrOfCouncilConfirmations: 'u32',
    stakingAccountId: 'Option<AccountId32>'
  },
  /**
   * Lookup604: pallet_proposals_engine::types::ProposalParameters<BlockNumber, Balance>
   **/
  PalletProposalsEngineProposalParameters: {
    votingPeriod: 'u32',
    gracePeriod: 'u32',
    approvalQuorumPercentage: 'u32',
    approvalThresholdPercentage: 'u32',
    slashingQuorumPercentage: 'u32',
    slashingThresholdPercentage: 'u32',
    requiredStake: 'Option<u128>',
    constitutionality: 'u32'
  },
  /**
   * Lookup605: pallet_proposals_engine::types::VotingResults
   **/
  PalletProposalsEngineVotingResults: {
    abstentions: 'u32',
    approvals: 'u32',
    rejections: 'u32',
    slashes: 'u32'
  },
  /**
   * Lookup608: pallet_proposals_engine::Error<T>
   **/
  PalletProposalsEngineError: {
    _enum: ['ArithmeticError', 'EmptyTitleProvided', 'EmptyDescriptionProvided', 'TitleIsTooLong', 'DescriptionIsTooLong', 'ProposalNotFound', 'ProposalFinalized', 'AlreadyVoted', 'NotAuthor', 'MaxActiveProposalNumberExceeded', 'EmptyStake', 'StakeShouldBeEmpty', 'StakeDiffersFromRequired', 'InvalidParameterApprovalThreshold', 'InvalidParameterSlashingThreshold', 'RequireRootOrigin', 'ProposalHasVotes', 'ZeroExactExecutionBlock', 'InvalidExactExecutionBlock', 'InsufficientBalanceForStake', 'ConflictingStakes', 'InvalidStakingAccountForMember', 'MaxDispatchableCallCodeSizeExceeded']
  },
  /**
   * Lookup609: pallet_proposals_discussion::types::DiscussionThread<MemberId, BlockNumber, bounded_collections::bounded_btree_set::BoundedBTreeSet<T, S>>
   **/
  PalletProposalsDiscussionDiscussionThread: {
    activatedAt: 'u32',
    authorId: 'u64',
    mode: 'PalletProposalsDiscussionThreadModeBoundedBTreeSet'
  },
  /**
   * Lookup611: pallet_proposals_discussion::types::ThreadMode<bounded_collections::bounded_btree_set::BoundedBTreeSet<T, S>>
   **/
  PalletProposalsDiscussionThreadModeBoundedBTreeSet: {
    _enum: {
      Open: 'Null',
      Closed: 'BTreeSet<u64>'
    }
  },
  /**
   * Lookup612: pallet_proposals_discussion::types::DiscussionPost<MemberId, BlockNumber, pallet_common::bloat_bond::RepayableBloatBond<sp_core::crypto::AccountId32, Balance>>
   **/
  PalletProposalsDiscussionDiscussionPost: {
    authorId: 'u64',
    cleanupPayOff: 'PalletCommonBloatBondRepayableBloatBond',
    lastEdited: 'u32'
  },
  /**
   * Lookup613: pallet_proposals_discussion::Error<T>
   **/
  PalletProposalsDiscussionError: {
    _enum: ['ArithmeticError', 'ThreadDoesntExist', 'PostDoesntExist', 'RequireRootOrigin', 'CannotPostOnClosedThread', 'NotAuthorOrCouncilor', 'MaxWhiteListSizeExceeded', 'WhitelistedMemberDoesNotExist', 'InsufficientBalanceForPost', 'CannotDeletePost']
  },
  /**
   * Lookup614: pallet_proposals_codex::Error<T>
   **/
  PalletProposalsCodexError: {
    _enum: ['SignalProposalIsEmpty', 'RuntimeProposalIsEmpty', 'InvalidFundingRequestProposalBalance', 'InvalidValidatorCount', 'RequireRootOrigin', 'InvalidCouncilElectionParameterCouncilSize', 'InvalidCouncilElectionParameterCandidacyLimit', 'InvalidCouncilElectionParameterMinVotingStake', 'InvalidCouncilElectionParameterNewTermDuration', 'InvalidCouncilElectionParameterMinCouncilStake', 'InvalidCouncilElectionParameterRevealingPeriod', 'InvalidCouncilElectionParameterVotingPeriod', 'InvalidCouncilElectionParameterAnnouncingPeriod', 'InvalidWorkingGroupBudgetCapacity', 'InvalidSetLeadParameterCannotBeCouncilor', 'SlashingStakeIsZero', 'DecreasingStakeIsZero', 'InsufficientFundsForBudgetUpdate', 'InvalidFundingRequestProposalNumberOfAccount', 'InvalidFundingRequestProposalRepeatedAccount', 'InvalidChannelPayoutsProposalMinCashoutExceedsMaxCashout', 'InvalidLeadWorkerId', 'InvalidLeadOpeningId', 'InvalidLeadApplicationId', 'InvalidProposalId', 'ArithmeticError']
  },
  /**
   * Lookup615: pallet_working_group::types::Opening<BlockNumber, Balance, primitive_types::H256>
   **/
  PalletWorkingGroupOpening: {
    openingType: 'PalletWorkingGroupOpeningType',
    created: 'u32',
    descriptionHash: 'H256',
    stakePolicy: 'PalletWorkingGroupStakePolicy',
    rewardPerBlock: 'Option<u128>',
    creationStake: 'u128'
  },
  /**
   * Lookup616: pallet_working_group::types::JobApplication<sp_core::crypto::AccountId32, MemberId, primitive_types::H256>
   **/
  PalletWorkingGroupJobApplication: {
    roleAccountId: 'AccountId32',
    rewardAccountId: 'AccountId32',
    stakingAccountId: 'AccountId32',
    memberId: 'u64',
    descriptionHash: 'H256',
    openingId: 'u64'
  },
  /**
   * Lookup617: pallet_working_group::types::GroupWorker<sp_core::crypto::AccountId32, MemberId, BlockNumber, Balance>
   **/
  PalletWorkingGroupGroupWorker: {
    memberId: 'u64',
    roleAccountId: 'AccountId32',
    stakingAccountId: 'AccountId32',
    rewardAccountId: 'AccountId32',
    startedLeavingAt: 'Option<u32>',
    jobUnstakingPeriod: 'u32',
    rewardPerBlock: 'Option<u128>',
    missedReward: 'Option<u128>',
    createdAt: 'u32'
  },
  /**
   * Lookup618: pallet_working_group::errors::Error<T, I>
   **/
  PalletWorkingGroupErrorsError: {
    _enum: ['ArithmeticError', 'StakeBalanceCannotBeZero', 'OpeningDoesNotExist', 'CannotHireMultipleLeaders', 'WorkerApplicationDoesNotExist', 'MaxActiveWorkerNumberExceeded', 'SuccessfulWorkerApplicationDoesNotExist', 'CannotHireLeaderWhenLeaderExists', 'IsNotLeadAccount', 'CurrentLeadNotSet', 'WorkerDoesNotExist', 'InvalidMemberOrigin', 'SignerIsNotWorkerRoleAccount', 'BelowMinimumStakes', 'InsufficientBalanceToCoverStake', 'ApplicationStakeDoesntMatchOpening', 'OriginIsNotApplicant', 'WorkerIsLeaving', 'CannotRewardWithZero', 'InvalidStakingAccountForMember', 'ConflictStakesOnAccount', 'WorkerHasNoReward', 'UnstakingPeriodLessThanMinimum', 'CannotSpendZero', 'InsufficientBudgetForSpending', 'NoApplicationsProvided', 'CannotDecreaseStakeDeltaGreaterThanStake', 'ApplicationsNotForOpening', 'WorkerStorageValueTooLong', 'InsufficientTokensForFunding', 'ZeroTokensFunding', 'InsufficientBalanceForTransfer']
  },
  /**
   * Lookup628: sp_runtime::MultiSignature
   **/
  SpRuntimeMultiSignature: {
    _enum: {
      Ed25519: 'SpCoreEd25519Signature',
      Sr25519: 'SpCoreSr25519Signature',
      Ecdsa: 'SpCoreEcdsaSignature'
    }
  },
  /**
   * Lookup629: sp_core::ecdsa::Signature
   **/
  SpCoreEcdsaSignature: '[u8;65]',
  /**
   * Lookup632: frame_system::extensions::check_non_zero_sender::CheckNonZeroSender<T>
   **/
  FrameSystemExtensionsCheckNonZeroSender: 'Null',
  /**
   * Lookup633: frame_system::extensions::check_spec_version::CheckSpecVersion<T>
   **/
  FrameSystemExtensionsCheckSpecVersion: 'Null',
  /**
   * Lookup634: frame_system::extensions::check_tx_version::CheckTxVersion<T>
   **/
  FrameSystemExtensionsCheckTxVersion: 'Null',
  /**
   * Lookup635: frame_system::extensions::check_genesis::CheckGenesis<T>
   **/
  FrameSystemExtensionsCheckGenesis: 'Null',
  /**
   * Lookup638: frame_system::extensions::check_nonce::CheckNonce<T>
   **/
  FrameSystemExtensionsCheckNonce: 'Compact<u32>',
  /**
   * Lookup639: frame_system::extensions::check_weight::CheckWeight<T>
   **/
  FrameSystemExtensionsCheckWeight: 'Null',
  /**
   * Lookup640: pallet_transaction_payment::ChargeTransactionPayment<T>
   **/
  PalletTransactionPaymentChargeTransactionPayment: 'Compact<u128>',
  /**
   * Lookup641: joystream_node_runtime::Runtime
   **/
  JoystreamNodeRuntimeRuntime: 'Null'
};<|MERGE_RESOLUTION|>--- conflicted
+++ resolved
@@ -2434,22 +2434,14 @@
     }
   },
   /**
-<<<<<<< HEAD
-   * Lookup354: sp_consensus_grandpa::EquivocationProof<primitive_types::H256, N>
-=======
-   * Lookup355: sp_finality_grandpa::EquivocationProof<primitive_types::H256, N>
->>>>>>> c2d28b26
+   * Lookup355: sp_consensus_grandpa::EquivocationProof<primitive_types::H256, N>
    **/
   SpConsensusGrandpaEquivocationProof: {
     setId: 'u64',
     equivocation: 'SpConsensusGrandpaEquivocation'
   },
   /**
-<<<<<<< HEAD
-   * Lookup355: sp_consensus_grandpa::Equivocation<primitive_types::H256, N>
-=======
-   * Lookup356: sp_finality_grandpa::Equivocation<primitive_types::H256, N>
->>>>>>> c2d28b26
+   * Lookup356: sp_consensus_grandpa::Equivocation<primitive_types::H256, N>
    **/
   SpConsensusGrandpaEquivocation: {
     _enum: {
@@ -2458,11 +2450,7 @@
     }
   },
   /**
-<<<<<<< HEAD
-   * Lookup356: finality_grandpa::Equivocation<sp_consensus_grandpa::app::Public, finality_grandpa::Prevote<primitive_types::H256, N>, sp_consensus_grandpa::app::Signature>
-=======
-   * Lookup357: finality_grandpa::Equivocation<sp_finality_grandpa::app::Public, finality_grandpa::Prevote<primitive_types::H256, N>, sp_finality_grandpa::app::Signature>
->>>>>>> c2d28b26
+   * Lookup357: finality_grandpa::Equivocation<sp_consensus_grandpa::app::Public, finality_grandpa::Prevote<primitive_types::H256, N>, sp_consensus_grandpa::app::Signature>
    **/
   FinalityGrandpaEquivocationPrevote: {
     roundNumber: 'u64',
@@ -2478,11 +2466,7 @@
     targetNumber: 'u32'
   },
   /**
-<<<<<<< HEAD
-   * Lookup358: sp_consensus_grandpa::app::Signature
-=======
-   * Lookup359: sp_finality_grandpa::app::Signature
->>>>>>> c2d28b26
+   * Lookup359: sp_consensus_grandpa::app::Signature
    **/
   SpConsensusGrandpaAppSignature: 'SpCoreEd25519Signature',
   /**
@@ -2490,11 +2474,7 @@
    **/
   SpCoreEd25519Signature: '[u8;64]',
   /**
-<<<<<<< HEAD
-   * Lookup362: finality_grandpa::Equivocation<sp_consensus_grandpa::app::Public, finality_grandpa::Precommit<primitive_types::H256, N>, sp_consensus_grandpa::app::Signature>
-=======
-   * Lookup363: finality_grandpa::Equivocation<sp_finality_grandpa::app::Public, finality_grandpa::Precommit<primitive_types::H256, N>, sp_finality_grandpa::app::Signature>
->>>>>>> c2d28b26
+   * Lookup363: finality_grandpa::Equivocation<sp_consensus_grandpa::app::Public, finality_grandpa::Precommit<primitive_types::H256, N>, sp_consensus_grandpa::app::Signature>
    **/
   FinalityGrandpaEquivocationPrecommit: {
     roundNumber: 'u64',
@@ -3802,11 +3782,7 @@
     _enum: ['V1Ancient', 'V2']
   },
   /**
-<<<<<<< HEAD
-   * Lookup448: pallet_election_provider_multi_phase::ReadySolution<AccountId, MaxWinners>
-=======
-   * Lookup449: pallet_election_provider_multi_phase::ReadySolution<T>
->>>>>>> c2d28b26
+   * Lookup449: pallet_election_provider_multi_phase::ReadySolution<AccountId, MaxWinners>
    **/
   PalletElectionProviderMultiPhaseReadySolution: {
     supports: 'Vec<(AccountId32,SpNposElectionsSupport)>',
@@ -3814,11 +3790,7 @@
     compute: 'PalletElectionProviderMultiPhaseElectionCompute'
   },
   /**
-<<<<<<< HEAD
-   * Lookup450: pallet_election_provider_multi_phase::RoundSnapshot<sp_core::crypto::AccountId32, DataProvider>
-=======
-   * Lookup451: pallet_election_provider_multi_phase::RoundSnapshot<T>
->>>>>>> c2d28b26
+   * Lookup451: pallet_election_provider_multi_phase::RoundSnapshot<sp_core::crypto::AccountId32, DataProvider>
    **/
   PalletElectionProviderMultiPhaseRoundSnapshot: {
     voters: 'Vec<(AccountId32,u64,Vec<AccountId32>)>',
