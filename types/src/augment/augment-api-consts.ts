--- conflicted
+++ resolved
@@ -3,14 +3,22 @@
 
 // import type lookup before we augment - in some environments
 // this is required to allow for ambient/previous definitions
-import '@polkadot/api-base/types/consts';
+import '@polkadot/api-base/types/consts'
 
-import type { ApiTypes, AugmentedConst } from '@polkadot/api-base/types';
-import type { U8aFixed, Vec, u128, u16, u32, u64, u8 } from '@polkadot/types-codec';
-import type { Perbill } from '@polkadot/types/interfaces/runtime';
-import type { FrameSystemLimitsBlockLength, FrameSystemLimitsBlockWeights, PalletContentLimitPerPeriod, PalletProposalsEngineProposalParameters, SpVersionRuntimeVersion, SpWeightsRuntimeDbWeight, SpWeightsWeightV2Weight } from '@polkadot/types/lookup';
+import type { ApiTypes, AugmentedConst } from '@polkadot/api-base/types'
+import type { U8aFixed, Vec, u128, u16, u32, u64, u8 } from '@polkadot/types-codec'
+import type { Perbill } from '@polkadot/types/interfaces/runtime'
+import type {
+  FrameSystemLimitsBlockLength,
+  FrameSystemLimitsBlockWeights,
+  PalletContentLimitPerPeriod,
+  PalletProposalsEngineProposalParameters,
+  SpVersionRuntimeVersion,
+  SpWeightsRuntimeDbWeight,
+  SpWeightsWeightV2Weight,
+} from '@polkadot/types/lookup'
 
-export type __AugmentedConst<ApiType extends ApiTypes> = AugmentedConst<ApiType>;
+export type __AugmentedConst<ApiType extends ApiTypes> = AugmentedConst<ApiType>
 
 declare module '@polkadot/api-base/types/consts' {
   interface AugmentedConsts<ApiType extends ApiTypes> {
@@ -18,36 +26,36 @@
       /**
        * Stake needed to create an opening.
        **/
-      leaderOpeningStake: u128 & AugmentedConst<ApiType>;
+      leaderOpeningStake: u128 & AugmentedConst<ApiType>
       /**
        * Exports const
        * Max simultaneous active worker number.
        **/
-      maxWorkerNumberLimit: u32 & AugmentedConst<ApiType>;
+      maxWorkerNumberLimit: u32 & AugmentedConst<ApiType>
       /**
        * Minimum stake required for applying into an opening.
        **/
-      minimumApplicationStake: u128 & AugmentedConst<ApiType>;
+      minimumApplicationStake: u128 & AugmentedConst<ApiType>
       /**
        * Defines min unstaking period in the group.
        **/
-      minUnstakingPeriodLimit: u32 & AugmentedConst<ApiType>;
+      minUnstakingPeriodLimit: u32 & AugmentedConst<ApiType>
       /**
        * Defines the period every worker gets paid in blocks.
        **/
-      rewardPeriod: u32 & AugmentedConst<ApiType>;
+      rewardPeriod: u32 & AugmentedConst<ApiType>
       /**
        * Staking handler lock id.
        **/
-      stakingHandlerLockId: U8aFixed & AugmentedConst<ApiType>;
-    };
+      stakingHandlerLockId: U8aFixed & AugmentedConst<ApiType>
+    }
     babe: {
       /**
        * The amount of time, in slots, that each epoch should last.
        * NOTE: Currently it is not possible to change the epoch duration after
        * the chain has started. Attempting to do so will brick block production.
        **/
-      epochDuration: u64 & AugmentedConst<ApiType>;
+      epochDuration: u64 & AugmentedConst<ApiType>
       /**
        * The expected average block time at which BABE should be creating
        * blocks. Since BABE is probabilistic it is not trivial to figure out
@@ -55,699 +63,696 @@
        * duration and the security parameter `c` (where `1 - c` represents
        * the probability of a slot being empty).
        **/
-      expectedBlockTime: u64 & AugmentedConst<ApiType>;
+      expectedBlockTime: u64 & AugmentedConst<ApiType>
       /**
        * Max number of authorities allowed
        **/
-      maxAuthorities: u32 & AugmentedConst<ApiType>;
-    };
+      maxAuthorities: u32 & AugmentedConst<ApiType>
+    }
     balances: {
       /**
        * The minimum amount required to keep an account open.
        **/
-      existentialDeposit: u128 & AugmentedConst<ApiType>;
+      existentialDeposit: u128 & AugmentedConst<ApiType>
       /**
        * The maximum number of locks that should exist on an account.
        * Not strictly enforced, but used for weight estimation.
        **/
-      maxLocks: u32 & AugmentedConst<ApiType>;
+      maxLocks: u32 & AugmentedConst<ApiType>
       /**
        * The maximum number of named reserves that can exist on an account.
        **/
-      maxReserves: u32 & AugmentedConst<ApiType>;
-    };
+      maxReserves: u32 & AugmentedConst<ApiType>
+    }
     bounty: {
       /**
        * Exports const - max work entry number for a closed assurance type contract bounty.
        **/
-      closedContractSizeLimit: u32 & AugmentedConst<ApiType>;
+      closedContractSizeLimit: u32 & AugmentedConst<ApiType>
       /**
        * Exports const - creator state bloat bond amount for a bounty.
        **/
-      creatorStateBloatBondAmount: u128 & AugmentedConst<ApiType>;
+      creatorStateBloatBondAmount: u128 & AugmentedConst<ApiType>
       /**
        * Exports const - funder state bloat bond amount for a bounty.
        **/
-      funderStateBloatBondAmount: u128 & AugmentedConst<ApiType>;
+      funderStateBloatBondAmount: u128 & AugmentedConst<ApiType>
       /**
        * Exports const - min work entrant stake for a bounty.
        **/
-      minWorkEntrantStake: u128 & AugmentedConst<ApiType>;
-    };
+      minWorkEntrantStake: u128 & AugmentedConst<ApiType>
+    }
     content: {
       /**
        * Exports const - default channel daily NFT limit.
        **/
-      defaultChannelDailyNftLimit: PalletContentLimitPerPeriod & AugmentedConst<ApiType>;
+      defaultChannelDailyNftLimit: PalletContentLimitPerPeriod & AugmentedConst<ApiType>
       /**
        * Exports const - default channel weekly NFT limit.
        **/
-      defaultChannelWeeklyNftLimit: PalletContentLimitPerPeriod & AugmentedConst<ApiType>;
+      defaultChannelWeeklyNftLimit: PalletContentLimitPerPeriod & AugmentedConst<ApiType>
       /**
        * Exports const - default global daily NFT limit.
        **/
-      defaultGlobalDailyNftLimit: PalletContentLimitPerPeriod & AugmentedConst<ApiType>;
+      defaultGlobalDailyNftLimit: PalletContentLimitPerPeriod & AugmentedConst<ApiType>
       /**
        * Exports const - default global weekly NFT limit.
        **/
-      defaultGlobalWeeklyNftLimit: PalletContentLimitPerPeriod & AugmentedConst<ApiType>;
+      defaultGlobalWeeklyNftLimit: PalletContentLimitPerPeriod & AugmentedConst<ApiType>
       /**
        * Export const - max cashout allowed limits
        **/
-      maximumCashoutAllowedLimit: u128 & AugmentedConst<ApiType>;
+      maximumCashoutAllowedLimit: u128 & AugmentedConst<ApiType>
       /**
        * Exports const - max number of keys per curator_group.permissions_by_level map instance
        **/
-      maxKeysPerCuratorGroupPermissionsByLevelMap: u32 & AugmentedConst<ApiType>;
+      maxKeysPerCuratorGroupPermissionsByLevelMap: u32 & AugmentedConst<ApiType>
       /**
        * Exports const - max nft auction whitelist length
        **/
-      maxNftAuctionWhitelistLength: u32 & AugmentedConst<ApiType>;
+      maxNftAuctionWhitelistLength: u32 & AugmentedConst<ApiType>
       /**
        * Exports const - max number of curators per group
        **/
-      maxNumberOfCuratorsPerGroup: u32 & AugmentedConst<ApiType>;
+      maxNumberOfCuratorsPerGroup: u32 & AugmentedConst<ApiType>
       /**
        * Export const - min cashout allowed limits
        **/
-      minimumCashoutAllowedLimit: u128 & AugmentedConst<ApiType>;
-    };
+      minimumCashoutAllowedLimit: u128 & AugmentedConst<ApiType>
+    }
     contentWorkingGroup: {
       /**
        * Stake needed to create an opening.
        **/
-      leaderOpeningStake: u128 & AugmentedConst<ApiType>;
+      leaderOpeningStake: u128 & AugmentedConst<ApiType>
       /**
        * Exports const
        * Max simultaneous active worker number.
        **/
-      maxWorkerNumberLimit: u32 & AugmentedConst<ApiType>;
+      maxWorkerNumberLimit: u32 & AugmentedConst<ApiType>
       /**
        * Minimum stake required for applying into an opening.
        **/
-      minimumApplicationStake: u128 & AugmentedConst<ApiType>;
+      minimumApplicationStake: u128 & AugmentedConst<ApiType>
       /**
        * Defines min unstaking period in the group.
        **/
-      minUnstakingPeriodLimit: u32 & AugmentedConst<ApiType>;
+      minUnstakingPeriodLimit: u32 & AugmentedConst<ApiType>
       /**
        * Defines the period every worker gets paid in blocks.
        **/
-      rewardPeriod: u32 & AugmentedConst<ApiType>;
+      rewardPeriod: u32 & AugmentedConst<ApiType>
       /**
        * Staking handler lock id.
        **/
-      stakingHandlerLockId: U8aFixed & AugmentedConst<ApiType>;
-    };
+      stakingHandlerLockId: U8aFixed & AugmentedConst<ApiType>
+    }
     council: {
       /**
        * Duration of annoncing period
        **/
-      announcingPeriodDuration: u32 & AugmentedConst<ApiType>;
+      announcingPeriodDuration: u32 & AugmentedConst<ApiType>
       /**
        * Interval between automatic budget refills.
        **/
-      budgetRefillPeriod: u32 & AugmentedConst<ApiType>;
+      budgetRefillPeriod: u32 & AugmentedConst<ApiType>
       /**
        * Exports const - candidacy lock id.
        **/
-      candidacyLockId: U8aFixed & AugmentedConst<ApiType>;
+      candidacyLockId: U8aFixed & AugmentedConst<ApiType>
       /**
        * Exports const - councilor lock id.
        **/
-      councilorLockId: U8aFixed & AugmentedConst<ApiType>;
+      councilorLockId: U8aFixed & AugmentedConst<ApiType>
       /**
        * Council member count
        **/
-      councilSize: u32 & AugmentedConst<ApiType>;
+      councilSize: u32 & AugmentedConst<ApiType>
       /**
        * Interval for automatic reward payments.
        **/
-      electedMemberRewardPeriod: u32 & AugmentedConst<ApiType>;
+      electedMemberRewardPeriod: u32 & AugmentedConst<ApiType>
       /**
        * Duration of idle period
        **/
-      idlePeriodDuration: u32 & AugmentedConst<ApiType>;
+      idlePeriodDuration: u32 & AugmentedConst<ApiType>
       /**
        * Minimum stake candidate has to lock
        **/
-      minCandidateStake: u128 & AugmentedConst<ApiType>;
+      minCandidateStake: u128 & AugmentedConst<ApiType>
       /**
        * Minimum number of extra candidates needed for the valid election.
        * Number of total candidates is equal to council size plus extra candidates.
        **/
-      minNumberOfExtraCandidates: u32 & AugmentedConst<ApiType>;
-    };
+      minNumberOfExtraCandidates: u32 & AugmentedConst<ApiType>
+    }
     distributionWorkingGroup: {
       /**
        * Stake needed to create an opening.
        **/
-      leaderOpeningStake: u128 & AugmentedConst<ApiType>;
+      leaderOpeningStake: u128 & AugmentedConst<ApiType>
       /**
        * Exports const
        * Max simultaneous active worker number.
        **/
-      maxWorkerNumberLimit: u32 & AugmentedConst<ApiType>;
+      maxWorkerNumberLimit: u32 & AugmentedConst<ApiType>
       /**
        * Minimum stake required for applying into an opening.
        **/
-      minimumApplicationStake: u128 & AugmentedConst<ApiType>;
+      minimumApplicationStake: u128 & AugmentedConst<ApiType>
       /**
        * Defines min unstaking period in the group.
        **/
-      minUnstakingPeriodLimit: u32 & AugmentedConst<ApiType>;
+      minUnstakingPeriodLimit: u32 & AugmentedConst<ApiType>
       /**
        * Defines the period every worker gets paid in blocks.
        **/
-      rewardPeriod: u32 & AugmentedConst<ApiType>;
+      rewardPeriod: u32 & AugmentedConst<ApiType>
       /**
        * Staking handler lock id.
        **/
-      stakingHandlerLockId: U8aFixed & AugmentedConst<ApiType>;
-    };
+      stakingHandlerLockId: U8aFixed & AugmentedConst<ApiType>
+    }
     electionProviderMultiPhase: {
       /**
        * The minimum amount of improvement to the solution score that defines a solution as
        * "better" in the Signed phase.
        **/
-      betterSignedThreshold: Perbill & AugmentedConst<ApiType>;
+      betterSignedThreshold: Perbill & AugmentedConst<ApiType>
       /**
        * The minimum amount of improvement to the solution score that defines a solution as
        * "better" in the Unsigned phase.
        **/
-      betterUnsignedThreshold: Perbill & AugmentedConst<ApiType>;
+      betterUnsignedThreshold: Perbill & AugmentedConst<ApiType>
       /**
        * The maximum number of electable targets to put in the snapshot.
        **/
-      maxElectableTargets: u16 & AugmentedConst<ApiType>;
+      maxElectableTargets: u16 & AugmentedConst<ApiType>
       /**
        * The maximum number of electing voters to put in the snapshot. At the moment, snapshots
        * are only over a single block, but once multi-block elections are introduced they will
        * take place over multiple blocks.
        **/
-      maxElectingVoters: u32 & AugmentedConst<ApiType>;
+      maxElectingVoters: u32 & AugmentedConst<ApiType>
       /**
        * The maximum number of winners that can be elected by this `ElectionProvider`
        * implementation.
-       * 
+       *
        * Note: This must always be greater or equal to `T::DataProvider::desired_targets()`.
        **/
-      maxWinners: u32 & AugmentedConst<ApiType>;
-      minerMaxLength: u32 & AugmentedConst<ApiType>;
-      minerMaxVotesPerVoter: u32 & AugmentedConst<ApiType>;
-      minerMaxWeight: SpWeightsWeightV2Weight & AugmentedConst<ApiType>;
-      minerMaxWinners: u32 & AugmentedConst<ApiType>;
+      maxWinners: u32 & AugmentedConst<ApiType>
+      minerMaxLength: u32 & AugmentedConst<ApiType>
+      minerMaxVotesPerVoter: u32 & AugmentedConst<ApiType>
+      minerMaxWeight: SpWeightsWeightV2Weight & AugmentedConst<ApiType>
+      minerMaxWinners: u32 & AugmentedConst<ApiType>
       /**
        * The priority of the unsigned transaction submitted in the unsigned-phase
        **/
-      minerTxPriority: u64 & AugmentedConst<ApiType>;
+      minerTxPriority: u64 & AugmentedConst<ApiType>
       /**
        * The repeat threshold of the offchain worker.
-       * 
+       *
        * For example, if it is 5, that means that at least 5 blocks will elapse between attempts
        * to submit the worker's solution.
        **/
-      offchainRepeat: u32 & AugmentedConst<ApiType>;
+      offchainRepeat: u32 & AugmentedConst<ApiType>
       /**
        * Base deposit for a signed solution.
        **/
-      signedDepositBase: u128 & AugmentedConst<ApiType>;
+      signedDepositBase: u128 & AugmentedConst<ApiType>
       /**
        * Per-byte deposit for a signed solution.
        **/
-      signedDepositByte: u128 & AugmentedConst<ApiType>;
+      signedDepositByte: u128 & AugmentedConst<ApiType>
       /**
        * Per-weight deposit for a signed solution.
        **/
-      signedDepositWeight: u128 & AugmentedConst<ApiType>;
+      signedDepositWeight: u128 & AugmentedConst<ApiType>
       /**
        * The maximum amount of unchecked solutions to refund the call fee for.
        **/
-      signedMaxRefunds: u32 & AugmentedConst<ApiType>;
+      signedMaxRefunds: u32 & AugmentedConst<ApiType>
       /**
        * Maximum number of signed submissions that can be queued.
-       * 
+       *
        * It is best to avoid adjusting this during an election, as it impacts downstream data
        * structures. In particular, `SignedSubmissionIndices<T>` is bounded on this value. If you
        * update this value during an election, you _must_ ensure that
        * `SignedSubmissionIndices.len()` is less than or equal to the new value. Otherwise,
        * attempts to submit new solutions may cause a runtime panic.
        **/
-      signedMaxSubmissions: u32 & AugmentedConst<ApiType>;
+      signedMaxSubmissions: u32 & AugmentedConst<ApiType>
       /**
        * Maximum weight of a signed solution.
-       * 
+       *
        * If [`Config::MinerConfig`] is being implemented to submit signed solutions (outside of
        * this pallet), then [`MinerConfig::solution_weight`] is used to compare against
        * this value.
        **/
-      signedMaxWeight: SpWeightsWeightV2Weight & AugmentedConst<ApiType>;
+      signedMaxWeight: SpWeightsWeightV2Weight & AugmentedConst<ApiType>
       /**
        * Duration of the signed phase.
        **/
-      signedPhase: u32 & AugmentedConst<ApiType>;
+      signedPhase: u32 & AugmentedConst<ApiType>
       /**
        * Base reward for a signed solution
        **/
-      signedRewardBase: u128 & AugmentedConst<ApiType>;
+      signedRewardBase: u128 & AugmentedConst<ApiType>
       /**
        * Duration of the unsigned phase.
        **/
-      unsignedPhase: u32 & AugmentedConst<ApiType>;
-    };
+      unsignedPhase: u32 & AugmentedConst<ApiType>
+    }
     forum: {
       /**
        * MaxDirectSubcategoriesInCategory
        **/
-      maxDirectSubcategoriesInCategory: u64 & AugmentedConst<ApiType>;
+      maxDirectSubcategoriesInCategory: u64 & AugmentedConst<ApiType>
       /**
        * MaxTotalCategories
        **/
-      maxTotalCategories: u64 & AugmentedConst<ApiType>;
+      maxTotalCategories: u64 & AugmentedConst<ApiType>
       /**
        * Exports const
        * Deposit needed to create a post
        **/
-      postDeposit: u128 & AugmentedConst<ApiType>;
+      postDeposit: u128 & AugmentedConst<ApiType>
       /**
        * Deposit needed to create a thread
        **/
-      threadDeposit: u128 & AugmentedConst<ApiType>;
-    };
+      threadDeposit: u128 & AugmentedConst<ApiType>
+    }
     forumWorkingGroup: {
       /**
        * Stake needed to create an opening.
        **/
-      leaderOpeningStake: u128 & AugmentedConst<ApiType>;
+      leaderOpeningStake: u128 & AugmentedConst<ApiType>
       /**
        * Exports const
        * Max simultaneous active worker number.
        **/
-      maxWorkerNumberLimit: u32 & AugmentedConst<ApiType>;
+      maxWorkerNumberLimit: u32 & AugmentedConst<ApiType>
       /**
        * Minimum stake required for applying into an opening.
        **/
-      minimumApplicationStake: u128 & AugmentedConst<ApiType>;
+      minimumApplicationStake: u128 & AugmentedConst<ApiType>
       /**
        * Defines min unstaking period in the group.
        **/
-      minUnstakingPeriodLimit: u32 & AugmentedConst<ApiType>;
+      minUnstakingPeriodLimit: u32 & AugmentedConst<ApiType>
       /**
        * Defines the period every worker gets paid in blocks.
        **/
-      rewardPeriod: u32 & AugmentedConst<ApiType>;
+      rewardPeriod: u32 & AugmentedConst<ApiType>
       /**
        * Staking handler lock id.
        **/
-      stakingHandlerLockId: U8aFixed & AugmentedConst<ApiType>;
-    };
+      stakingHandlerLockId: U8aFixed & AugmentedConst<ApiType>
+    }
     grandpa: {
       /**
        * Max Authorities in use
        **/
-      maxAuthorities: u32 & AugmentedConst<ApiType>;
+      maxAuthorities: u32 & AugmentedConst<ApiType>
       /**
        * The maximum number of entries to keep in the set id to session index mapping.
-       * 
+       *
        * Since the `SetIdSession` map is only used for validating equivocations this
        * value should relate to the bonding duration of whatever staking system is
        * being used (if any). If equivocation handling is not enabled then this value
        * can be zero.
        **/
-      maxSetIdSessionEntries: u64 & AugmentedConst<ApiType>;
-    };
+      maxSetIdSessionEntries: u64 & AugmentedConst<ApiType>
+    }
     imOnline: {
       /**
        * A configuration for base priority of unsigned transactions.
-       * 
+       *
        * This is exposed so that it can be tuned for particular runtime, when
        * multiple pallets send unsigned transactions.
        **/
-      unsignedPriority: u64 & AugmentedConst<ApiType>;
-    };
+      unsignedPriority: u64 & AugmentedConst<ApiType>
+    }
     members: {
       /**
        * Exports const - Stake needed to candidate as staking account.
        **/
-      candidateStake: u128 & AugmentedConst<ApiType>;
+      candidateStake: u128 & AugmentedConst<ApiType>
       /**
        * Exports const - default balance for the invited member.
        **/
-      defaultInitialInvitationBalance: u128 & AugmentedConst<ApiType>;
+      defaultInitialInvitationBalance: u128 & AugmentedConst<ApiType>
       /**
        * Exports const - default membership fee.
        **/
-      defaultMembershipPrice: u128 & AugmentedConst<ApiType>;
+      defaultMembershipPrice: u128 & AugmentedConst<ApiType>
       /**
        * Exports const - invited member lock id.
        **/
-      invitedMemberLockId: U8aFixed & AugmentedConst<ApiType>;
+      invitedMemberLockId: U8aFixed & AugmentedConst<ApiType>
       /**
        * Exports const - maximum percent value of the membership fee for the referral cut.
        **/
-      referralCutMaximumPercent: u8 & AugmentedConst<ApiType>;
+      referralCutMaximumPercent: u8 & AugmentedConst<ApiType>
       /**
        * Exports const - staking candidate lock id.
        **/
-      stakingCandidateLockId: U8aFixed & AugmentedConst<ApiType>;
-    };
+      stakingCandidateLockId: U8aFixed & AugmentedConst<ApiType>
+    }
     membershipWorkingGroup: {
       /**
        * Stake needed to create an opening.
        **/
-      leaderOpeningStake: u128 & AugmentedConst<ApiType>;
+      leaderOpeningStake: u128 & AugmentedConst<ApiType>
       /**
        * Exports const
        * Max simultaneous active worker number.
        **/
-      maxWorkerNumberLimit: u32 & AugmentedConst<ApiType>;
+      maxWorkerNumberLimit: u32 & AugmentedConst<ApiType>
       /**
        * Minimum stake required for applying into an opening.
        **/
-      minimumApplicationStake: u128 & AugmentedConst<ApiType>;
+      minimumApplicationStake: u128 & AugmentedConst<ApiType>
       /**
        * Defines min unstaking period in the group.
        **/
-      minUnstakingPeriodLimit: u32 & AugmentedConst<ApiType>;
+      minUnstakingPeriodLimit: u32 & AugmentedConst<ApiType>
       /**
        * Defines the period every worker gets paid in blocks.
        **/
-      rewardPeriod: u32 & AugmentedConst<ApiType>;
+      rewardPeriod: u32 & AugmentedConst<ApiType>
       /**
        * Staking handler lock id.
        **/
-      stakingHandlerLockId: U8aFixed & AugmentedConst<ApiType>;
-    };
+      stakingHandlerLockId: U8aFixed & AugmentedConst<ApiType>
+    }
     multisig: {
       /**
        * The base amount of currency needed to reserve for creating a multisig execution or to
        * store a dispatch call for later.
-       * 
+       *
        * This is held for an additional storage item whose value size is
        * `4 + sizeof((BlockNumber, Balance, AccountId))` bytes and whose key size is
        * `32 + sizeof(AccountId)` bytes.
        **/
-      depositBase: u128 & AugmentedConst<ApiType>;
+      depositBase: u128 & AugmentedConst<ApiType>
       /**
        * The amount of currency needed per unit threshold when creating a multisig execution.
-       * 
+       *
        * This is held for adding 32 bytes more into a pre-existing storage value.
        **/
-      depositFactor: u128 & AugmentedConst<ApiType>;
+      depositFactor: u128 & AugmentedConst<ApiType>
       /**
        * The maximum amount of signatories allowed in the multisig.
        **/
-      maxSignatories: u32 & AugmentedConst<ApiType>;
-    };
+      maxSignatories: u32 & AugmentedConst<ApiType>
+    }
     operationsWorkingGroupAlpha: {
       /**
        * Stake needed to create an opening.
        **/
-      leaderOpeningStake: u128 & AugmentedConst<ApiType>;
+      leaderOpeningStake: u128 & AugmentedConst<ApiType>
       /**
        * Exports const
        * Max simultaneous active worker number.
        **/
-      maxWorkerNumberLimit: u32 & AugmentedConst<ApiType>;
+      maxWorkerNumberLimit: u32 & AugmentedConst<ApiType>
       /**
        * Minimum stake required for applying into an opening.
        **/
-      minimumApplicationStake: u128 & AugmentedConst<ApiType>;
+      minimumApplicationStake: u128 & AugmentedConst<ApiType>
       /**
        * Defines min unstaking period in the group.
        **/
-      minUnstakingPeriodLimit: u32 & AugmentedConst<ApiType>;
+      minUnstakingPeriodLimit: u32 & AugmentedConst<ApiType>
       /**
        * Defines the period every worker gets paid in blocks.
        **/
-      rewardPeriod: u32 & AugmentedConst<ApiType>;
+      rewardPeriod: u32 & AugmentedConst<ApiType>
       /**
        * Staking handler lock id.
        **/
-      stakingHandlerLockId: U8aFixed & AugmentedConst<ApiType>;
-    };
+      stakingHandlerLockId: U8aFixed & AugmentedConst<ApiType>
+    }
     operationsWorkingGroupBeta: {
       /**
        * Stake needed to create an opening.
        **/
-      leaderOpeningStake: u128 & AugmentedConst<ApiType>;
+      leaderOpeningStake: u128 & AugmentedConst<ApiType>
       /**
        * Exports const
        * Max simultaneous active worker number.
        **/
-      maxWorkerNumberLimit: u32 & AugmentedConst<ApiType>;
+      maxWorkerNumberLimit: u32 & AugmentedConst<ApiType>
       /**
        * Minimum stake required for applying into an opening.
        **/
-      minimumApplicationStake: u128 & AugmentedConst<ApiType>;
+      minimumApplicationStake: u128 & AugmentedConst<ApiType>
       /**
        * Defines min unstaking period in the group.
        **/
-      minUnstakingPeriodLimit: u32 & AugmentedConst<ApiType>;
+      minUnstakingPeriodLimit: u32 & AugmentedConst<ApiType>
       /**
        * Defines the period every worker gets paid in blocks.
        **/
-      rewardPeriod: u32 & AugmentedConst<ApiType>;
+      rewardPeriod: u32 & AugmentedConst<ApiType>
       /**
        * Staking handler lock id.
        **/
-      stakingHandlerLockId: U8aFixed & AugmentedConst<ApiType>;
-    };
+      stakingHandlerLockId: U8aFixed & AugmentedConst<ApiType>
+    }
     operationsWorkingGroupGamma: {
       /**
        * Stake needed to create an opening.
        **/
-      leaderOpeningStake: u128 & AugmentedConst<ApiType>;
+      leaderOpeningStake: u128 & AugmentedConst<ApiType>
       /**
        * Exports const
        * Max simultaneous active worker number.
        **/
-      maxWorkerNumberLimit: u32 & AugmentedConst<ApiType>;
+      maxWorkerNumberLimit: u32 & AugmentedConst<ApiType>
       /**
        * Minimum stake required for applying into an opening.
        **/
-      minimumApplicationStake: u128 & AugmentedConst<ApiType>;
+      minimumApplicationStake: u128 & AugmentedConst<ApiType>
       /**
        * Defines min unstaking period in the group.
        **/
-      minUnstakingPeriodLimit: u32 & AugmentedConst<ApiType>;
+      minUnstakingPeriodLimit: u32 & AugmentedConst<ApiType>
       /**
        * Defines the period every worker gets paid in blocks.
        **/
-      rewardPeriod: u32 & AugmentedConst<ApiType>;
+      rewardPeriod: u32 & AugmentedConst<ApiType>
       /**
        * Staking handler lock id.
        **/
-      stakingHandlerLockId: U8aFixed & AugmentedConst<ApiType>;
-    };
+      stakingHandlerLockId: U8aFixed & AugmentedConst<ApiType>
+    }
     proposalsCodex: {
       /**
        * Exports 'Amend Constitution' proposal parameters.
        **/
-      amendConstitutionProposalParameters: PalletProposalsEngineProposalParameters & AugmentedConst<ApiType>;
+      amendConstitutionProposalParameters: PalletProposalsEngineProposalParameters & AugmentedConst<ApiType>
       /**
        * Exports 'Cancel Working Group Lead Opening' proposal parameters.
        **/
-      cancelWorkingGroupLeadOpeningProposalParameters: PalletProposalsEngineProposalParameters & AugmentedConst<ApiType>;
+      cancelWorkingGroupLeadOpeningProposalParameters: PalletProposalsEngineProposalParameters & AugmentedConst<ApiType>
       /**
        * Exports 'Create Working Group Lead Opening' proposal parameters.
        **/
-      createWorkingGroupLeadOpeningProposalParameters: PalletProposalsEngineProposalParameters & AugmentedConst<ApiType>;
-      /**
-<<<<<<< HEAD
-       * Decrease Cuncil budget parameters
-=======
+      createWorkingGroupLeadOpeningProposalParameters: PalletProposalsEngineProposalParameters & AugmentedConst<ApiType>
+      /**
        * Decrease Council budget parameters
->>>>>>> fff9f89e
-       **/
-      decreaseCouncilBudgetProposalParameters: PalletProposalsEngineProposalParameters & AugmentedConst<ApiType>;
+       **/
+      decreaseCouncilBudgetProposalParameters: PalletProposalsEngineProposalParameters & AugmentedConst<ApiType>
       /**
        * Exports 'Decrease Working Group Lead Stake' proposal parameters.
        **/
-      decreaseWorkingGroupLeadStakeProposalParameters: PalletProposalsEngineProposalParameters & AugmentedConst<ApiType>;
+      decreaseWorkingGroupLeadStakeProposalParameters: PalletProposalsEngineProposalParameters & AugmentedConst<ApiType>
       /**
        * Exports 'Fill Working Group Lead Opening' proposal parameters.
        **/
-      fillWorkingGroupOpeningProposalParameters: PalletProposalsEngineProposalParameters & AugmentedConst<ApiType>;
+      fillWorkingGroupOpeningProposalParameters: PalletProposalsEngineProposalParameters & AugmentedConst<ApiType>
       /**
        * Max number of accounts per funding request proposal
        **/
-      fundingRequestProposalMaxAccounts: u32 & AugmentedConst<ApiType>;
+      fundingRequestProposalMaxAccounts: u32 & AugmentedConst<ApiType>
       /**
        * Maximum total amount in funding request proposal
        **/
-      fundingRequestProposalMaxTotalAmount: u128 & AugmentedConst<ApiType>;
+      fundingRequestProposalMaxTotalAmount: u128 & AugmentedConst<ApiType>
       /**
        * Exports 'Funding Request' proposal parameters.
        **/
-      fundingRequestProposalParameters: PalletProposalsEngineProposalParameters & AugmentedConst<ApiType>;
+      fundingRequestProposalParameters: PalletProposalsEngineProposalParameters & AugmentedConst<ApiType>
       /**
        * Exports 'Runtime Upgrade' proposal parameters.
        **/
-      runtimeUpgradeProposalParameters: PalletProposalsEngineProposalParameters & AugmentedConst<ApiType>;
+      runtimeUpgradeProposalParameters: PalletProposalsEngineProposalParameters & AugmentedConst<ApiType>
       /**
        * Exports `Set Council Budget Increment` proposal parameters.
        **/
-      setCouncilBudgetIncrementProposalParameters: PalletProposalsEngineProposalParameters & AugmentedConst<ApiType>;
+      setCouncilBudgetIncrementProposalParameters: PalletProposalsEngineProposalParameters & AugmentedConst<ApiType>
       /**
        * Exports `Set Councilor Reward Proposal Parameters` proposal parameters.
        **/
-      setCouncilorRewardProposalParameters: PalletProposalsEngineProposalParameters & AugmentedConst<ApiType>;
+      setCouncilorRewardProposalParameters: PalletProposalsEngineProposalParameters & AugmentedConst<ApiType>
       /**
        * Exports `Set Initial Invitation Balance` proposal parameters.
        **/
-      setInitialInvitationBalanceProposalParameters: PalletProposalsEngineProposalParameters & AugmentedConst<ApiType>;
-      setInvitationCountProposalParameters: PalletProposalsEngineProposalParameters & AugmentedConst<ApiType>;
+      setInitialInvitationBalanceProposalParameters: PalletProposalsEngineProposalParameters & AugmentedConst<ApiType>
+      setInvitationCountProposalParameters: PalletProposalsEngineProposalParameters & AugmentedConst<ApiType>
       /**
        * Max allowed number of validators in set max validator count proposal
        **/
-      setMaxValidatorCountProposalMaxValidators: u32 & AugmentedConst<ApiType>;
+      setMaxValidatorCountProposalMaxValidators: u32 & AugmentedConst<ApiType>
       /**
        * Exports 'Set Max Validator Count' proposal parameters.
        **/
-      setMaxValidatorCountProposalParameters: PalletProposalsEngineProposalParameters & AugmentedConst<ApiType>;
-      setMembershipLeadInvitationQuotaProposalParameters: PalletProposalsEngineProposalParameters & AugmentedConst<ApiType>;
+      setMaxValidatorCountProposalParameters: PalletProposalsEngineProposalParameters & AugmentedConst<ApiType>
+      setMembershipLeadInvitationQuotaProposalParameters: PalletProposalsEngineProposalParameters &
+        AugmentedConst<ApiType>
       /**
        * Exports 'Set Membership Price' proposal parameters.
        **/
-      setMembershipPriceProposalParameters: PalletProposalsEngineProposalParameters & AugmentedConst<ApiType>;
+      setMembershipPriceProposalParameters: PalletProposalsEngineProposalParameters & AugmentedConst<ApiType>
       /**
        * Set Pallet Frozen status
        **/
-      setPalletFozenStatusProposalParameters: PalletProposalsEngineProposalParameters & AugmentedConst<ApiType>;
-      setReferralCutProposalParameters: PalletProposalsEngineProposalParameters & AugmentedConst<ApiType>;
+      setPalletFozenStatusProposalParameters: PalletProposalsEngineProposalParameters & AugmentedConst<ApiType>
+      setReferralCutProposalParameters: PalletProposalsEngineProposalParameters & AugmentedConst<ApiType>
       /**
        * Exports 'Set Working Group Lead Reward' proposal parameters.
        **/
-      setWorkingGroupLeadRewardProposalParameters: PalletProposalsEngineProposalParameters & AugmentedConst<ApiType>;
+      setWorkingGroupLeadRewardProposalParameters: PalletProposalsEngineProposalParameters & AugmentedConst<ApiType>
       /**
        * Exports 'Signal' proposal parameters.
        **/
-      signalProposalParameters: PalletProposalsEngineProposalParameters & AugmentedConst<ApiType>;
+      signalProposalParameters: PalletProposalsEngineProposalParameters & AugmentedConst<ApiType>
       /**
        * Exports 'Slash Working Group Lead' proposal parameters.
        **/
-      slashWorkingGroupLeadProposalParameters: PalletProposalsEngineProposalParameters & AugmentedConst<ApiType>;
+      slashWorkingGroupLeadProposalParameters: PalletProposalsEngineProposalParameters & AugmentedConst<ApiType>
       /**
        * Exports 'Terminate Working Group Lead' proposal parameters.
        **/
-      terminateWorkingGroupLeadProposalParameters: PalletProposalsEngineProposalParameters & AugmentedConst<ApiType>;
-      updateChannelPayoutsProposalParameters: PalletProposalsEngineProposalParameters & AugmentedConst<ApiType>;
-      updateGlobalNftLimitProposalParameters: PalletProposalsEngineProposalParameters & AugmentedConst<ApiType>;
+      terminateWorkingGroupLeadProposalParameters: PalletProposalsEngineProposalParameters & AugmentedConst<ApiType>
+      updateChannelPayoutsProposalParameters: PalletProposalsEngineProposalParameters & AugmentedConst<ApiType>
+      updateGlobalNftLimitProposalParameters: PalletProposalsEngineProposalParameters & AugmentedConst<ApiType>
       /**
        * Exports 'Update Working Group Budget' proposal parameters.
        **/
-      updateWorkingGroupBudgetProposalParameters: PalletProposalsEngineProposalParameters & AugmentedConst<ApiType>;
-      vetoProposalProposalParameters: PalletProposalsEngineProposalParameters & AugmentedConst<ApiType>;
-    };
+      updateWorkingGroupBudgetProposalParameters: PalletProposalsEngineProposalParameters & AugmentedConst<ApiType>
+      vetoProposalProposalParameters: PalletProposalsEngineProposalParameters & AugmentedConst<ApiType>
+    }
     proposalsDiscussion: {
       /**
        * Exports const - author list size limit for the Closed discussion.
        **/
-      maxWhiteListSize: u32 & AugmentedConst<ApiType>;
+      maxWhiteListSize: u32 & AugmentedConst<ApiType>
       /**
        * Exports const - fee for creating a post
        **/
-      postDeposit: u128 & AugmentedConst<ApiType>;
+      postDeposit: u128 & AugmentedConst<ApiType>
       /**
        * Exports const - maximum number of blocks before a post can be erased by anyone
        **/
-      postLifeTime: u32 & AugmentedConst<ApiType>;
-    };
+      postLifeTime: u32 & AugmentedConst<ApiType>
+    }
     proposalsEngine: {
       /**
        * Exports const - the fee is applied when cancel the proposal. A fee would be slashed (burned).
        **/
-      cancellationFee: u128 & AugmentedConst<ApiType>;
+      cancellationFee: u128 & AugmentedConst<ApiType>
       /**
        * Exports const -  max allowed proposal description length.
        **/
-      descriptionMaxLength: u32 & AugmentedConst<ApiType>;
+      descriptionMaxLength: u32 & AugmentedConst<ApiType>
       /**
        * Exports const -  max simultaneous active proposals number.
        **/
-      maxActiveProposalLimit: u32 & AugmentedConst<ApiType>;
+      maxActiveProposalLimit: u32 & AugmentedConst<ApiType>
       /**
        * Exports const -  the fee is applied when the proposal gets rejected. A fee would
        * be slashed (burned).
        **/
-      rejectionFee: u128 & AugmentedConst<ApiType>;
+      rejectionFee: u128 & AugmentedConst<ApiType>
       /**
        * Exports const - staking handler lock id.
        **/
-      stakingHandlerLockId: U8aFixed & AugmentedConst<ApiType>;
+      stakingHandlerLockId: U8aFixed & AugmentedConst<ApiType>
       /**
        * Exports const -  max allowed proposal title length.
        **/
-      titleMaxLength: u32 & AugmentedConst<ApiType>;
-    };
+      titleMaxLength: u32 & AugmentedConst<ApiType>
+    }
     referendum: {
       /**
        * Maximum length of vote commitment salt. Use length that ensures uniqueness for hashing
        * e.g. std::u64::MAX.
        **/
-      maxSaltLength: u64 & AugmentedConst<ApiType>;
+      maxSaltLength: u64 & AugmentedConst<ApiType>
       /**
        * Minimum stake needed for voting
        **/
-      minimumStake: u128 & AugmentedConst<ApiType>;
+      minimumStake: u128 & AugmentedConst<ApiType>
       /**
        * Duration of revealing stage (number of blocks)
        **/
-      revealStageDuration: u32 & AugmentedConst<ApiType>;
+      revealStageDuration: u32 & AugmentedConst<ApiType>
       /**
        * Exports const - staking handler lock id.
        **/
-      stakingHandlerLockId: U8aFixed & AugmentedConst<ApiType>;
+      stakingHandlerLockId: U8aFixed & AugmentedConst<ApiType>
       /**
        * Duration of voting stage (number of blocks)
        **/
-      voteStageDuration: u32 & AugmentedConst<ApiType>;
-    };
+      voteStageDuration: u32 & AugmentedConst<ApiType>
+    }
     staking: {
       /**
        * Number of eras that staked funds must remain bonded for.
        **/
-      bondingDuration: u32 & AugmentedConst<ApiType>;
+      bondingDuration: u32 & AugmentedConst<ApiType>
       /**
        * Number of eras to keep in history.
-       * 
+       *
        * Following information is kept for eras in `[current_era -
        * HistoryDepth, current_era]`: `ErasStakers`, `ErasStakersClipped`,
        * `ErasValidatorPrefs`, `ErasValidatorReward`, `ErasRewardPoints`,
        * `ErasTotalStake`, `ErasStartSessionIndex`,
        * `StakingLedger.claimed_rewards`.
-       * 
+       *
        * Must be more than the number of eras delayed by session.
        * I.e. active era must always be in history. I.e. `active_era >
        * current_era - history_depth` must be guaranteed.
-       * 
+       *
        * If migrating an existing pallet from storage value to config value,
        * this should be set to same value or greater as in storage.
-       * 
+       *
        * Note: `HistoryDepth` is used as the upper bound for the `BoundedVec`
        * item `StakingLedger.claimed_rewards`. Setting this value lower than
        * the existing value can lead to inconsistencies in the
        * `StakingLedger` and will need to be handled properly in a migration.
        * The test `reducing_history_depth_abrupt` shows this effect.
        **/
-      historyDepth: u32 & AugmentedConst<ApiType>;
+      historyDepth: u32 & AugmentedConst<ApiType>
       /**
        * Maximum number of nominations per nominator.
        **/
-      maxNominations: u32 & AugmentedConst<ApiType>;
+      maxNominations: u32 & AugmentedConst<ApiType>
       /**
        * The maximum number of nominators rewarded for each validator.
-       * 
+       *
        * For each validator only the `$MaxNominatorRewardedPerValidator` biggest stakers can
        * claim their reward. This used to limit the i/o cost for the nominator payout.
        **/
-      maxNominatorRewardedPerValidator: u32 & AugmentedConst<ApiType>;
+      maxNominatorRewardedPerValidator: u32 & AugmentedConst<ApiType>
       /**
        * The maximum number of `unlocking` chunks a [`StakingLedger`] can
        * have. Effectively determines how many unique eras a staker may be
        * unbonding in.
-       * 
+       *
        * Note: `MaxUnlockingChunks` is used as the upper bound for the
        * `BoundedVec` item `StakingLedger.unlocking`. Setting this value
        * lower than the existing value can lead to inconsistencies in the
@@ -755,124 +760,124 @@
        * migration. The test `reducing_max_unlocking_chunks_abrupt` shows
        * this effect.
        **/
-      maxUnlockingChunks: u32 & AugmentedConst<ApiType>;
+      maxUnlockingChunks: u32 & AugmentedConst<ApiType>
       /**
        * Number of sessions per era.
        **/
-      sessionsPerEra: u32 & AugmentedConst<ApiType>;
+      sessionsPerEra: u32 & AugmentedConst<ApiType>
       /**
        * Number of eras that slashes are deferred by, after computation.
-       * 
+       *
        * This should be less than the bonding duration. Set to 0 if slashes
        * should be applied immediately, without opportunity for intervention.
        **/
-      slashDeferDuration: u32 & AugmentedConst<ApiType>;
-    };
+      slashDeferDuration: u32 & AugmentedConst<ApiType>
+    }
     storage: {
       /**
        * Exports const - maximum size of the "hash blacklist" collection.
        **/
-      blacklistSizeLimit: u64 & AugmentedConst<ApiType>;
+      blacklistSizeLimit: u64 & AugmentedConst<ApiType>
       /**
        * Exports const - the default dynamic bag creation policy for channels (storage bucket
        * number).
        **/
-      defaultChannelDynamicBagNumberOfStorageBuckets: u32 & AugmentedConst<ApiType>;
+      defaultChannelDynamicBagNumberOfStorageBuckets: u32 & AugmentedConst<ApiType>
       /**
        * Exports const - the default dynamic bag creation policy for members (storage bucket
        * number).
        **/
-      defaultMemberDynamicBagNumberOfStorageBuckets: u32 & AugmentedConst<ApiType>;
+      defaultMemberDynamicBagNumberOfStorageBuckets: u32 & AugmentedConst<ApiType>
       /**
        * Exports const - max data object size in bytes.
        **/
-      maxDataObjectSize: u64 & AugmentedConst<ApiType>;
+      maxDataObjectSize: u64 & AugmentedConst<ApiType>
       /**
        * Exports const - max allowed distribution bucket family number.
        **/
-      maxDistributionBucketFamilyNumber: u64 & AugmentedConst<ApiType>;
+      maxDistributionBucketFamilyNumber: u64 & AugmentedConst<ApiType>
       /**
        * Exports const - maximum number of distribution buckets per bag.
        **/
-      maxDistributionBucketsPerBag: u32 & AugmentedConst<ApiType>;
+      maxDistributionBucketsPerBag: u32 & AugmentedConst<ApiType>
       /**
        * Exports const - max number of operators per distribution bucket.
        **/
-      maxNumberOfOperatorsPerDistributionBucket: u32 & AugmentedConst<ApiType>;
+      maxNumberOfOperatorsPerDistributionBucket: u32 & AugmentedConst<ApiType>
       /**
        * Exports const - max number of pending invitations per distribution bucket.
        **/
-      maxNumberOfPendingInvitationsPerDistributionBucket: u32 & AugmentedConst<ApiType>;
+      maxNumberOfPendingInvitationsPerDistributionBucket: u32 & AugmentedConst<ApiType>
       /**
        * Exports const - maximum number of storage buckets per bag.
        **/
-      maxStorageBucketsPerBag: u32 & AugmentedConst<ApiType>;
+      maxStorageBucketsPerBag: u32 & AugmentedConst<ApiType>
       /**
        * Exports const - minimum number of distribution buckets per bag.
        **/
-      minDistributionBucketsPerBag: u32 & AugmentedConst<ApiType>;
+      minDistributionBucketsPerBag: u32 & AugmentedConst<ApiType>
       /**
        * Exports const - minimum number of storage buckets per bag.
        **/
-      minStorageBucketsPerBag: u32 & AugmentedConst<ApiType>;
-    };
+      minStorageBucketsPerBag: u32 & AugmentedConst<ApiType>
+    }
     storageWorkingGroup: {
       /**
        * Stake needed to create an opening.
        **/
-      leaderOpeningStake: u128 & AugmentedConst<ApiType>;
+      leaderOpeningStake: u128 & AugmentedConst<ApiType>
       /**
        * Exports const
        * Max simultaneous active worker number.
        **/
-      maxWorkerNumberLimit: u32 & AugmentedConst<ApiType>;
+      maxWorkerNumberLimit: u32 & AugmentedConst<ApiType>
       /**
        * Minimum stake required for applying into an opening.
        **/
-      minimumApplicationStake: u128 & AugmentedConst<ApiType>;
+      minimumApplicationStake: u128 & AugmentedConst<ApiType>
       /**
        * Defines min unstaking period in the group.
        **/
-      minUnstakingPeriodLimit: u32 & AugmentedConst<ApiType>;
+      minUnstakingPeriodLimit: u32 & AugmentedConst<ApiType>
       /**
        * Defines the period every worker gets paid in blocks.
        **/
-      rewardPeriod: u32 & AugmentedConst<ApiType>;
+      rewardPeriod: u32 & AugmentedConst<ApiType>
       /**
        * Staking handler lock id.
        **/
-      stakingHandlerLockId: U8aFixed & AugmentedConst<ApiType>;
-    };
+      stakingHandlerLockId: U8aFixed & AugmentedConst<ApiType>
+    }
     system: {
       /**
        * Maximum number of block number to block hash mappings to keep (oldest pruned first).
        **/
-      blockHashCount: u32 & AugmentedConst<ApiType>;
+      blockHashCount: u32 & AugmentedConst<ApiType>
       /**
        * The maximum length of a block (in bytes).
        **/
-      blockLength: FrameSystemLimitsBlockLength & AugmentedConst<ApiType>;
+      blockLength: FrameSystemLimitsBlockLength & AugmentedConst<ApiType>
       /**
        * Block & extrinsics weights: base values and limits.
        **/
-      blockWeights: FrameSystemLimitsBlockWeights & AugmentedConst<ApiType>;
+      blockWeights: FrameSystemLimitsBlockWeights & AugmentedConst<ApiType>
       /**
        * The weight of runtime database operations the runtime can invoke.
        **/
-      dbWeight: SpWeightsRuntimeDbWeight & AugmentedConst<ApiType>;
+      dbWeight: SpWeightsRuntimeDbWeight & AugmentedConst<ApiType>
       /**
        * The designated SS58 prefix of this chain.
-       * 
+       *
        * This replaces the "ss58Format" property declared in the chain spec. Reason is
        * that the runtime should know about the prefix in order to make use of it as
        * an identifier of the chain.
        **/
-      ss58Prefix: u16 & AugmentedConst<ApiType>;
+      ss58Prefix: u16 & AugmentedConst<ApiType>
       /**
        * Get the chain's current version.
        **/
-      version: SpVersionRuntimeVersion & AugmentedConst<ApiType>;
-    };
+      version: SpVersionRuntimeVersion & AugmentedConst<ApiType>
+    }
     timestamp: {
       /**
        * The minimum period between blocks. Beware that this is different to the *expected*
@@ -880,79 +885,79 @@
        * generally work with this to determine a sensible block time. e.g. For Aura, it will be
        * double this period on default settings.
        **/
-      minimumPeriod: u64 & AugmentedConst<ApiType>;
-    };
+      minimumPeriod: u64 & AugmentedConst<ApiType>
+    }
     transactionPayment: {
       /**
        * A fee mulitplier for `Operational` extrinsics to compute "virtual tip" to boost their
        * `priority`
-       * 
+       *
        * This value is multipled by the `final_fee` to obtain a "virtual tip" that is later
        * added to a tip component in regular `priority` calculations.
        * It means that a `Normal` transaction can front-run a similarly-sized `Operational`
        * extrinsic (with no tip), by including a tip value greater than the virtual tip.
-       * 
+       *
        * ```rust,ignore
        * // For `Normal`
        * let priority = priority_calc(tip);
-       * 
+       *
        * // For `Operational`
        * let virtual_tip = (inclusion_fee + tip) * OperationalFeeMultiplier;
        * let priority = priority_calc(tip + virtual_tip);
        * ```
-       * 
+       *
        * Note that since we use `final_fee` the multiplier applies also to the regular `tip`
        * sent with the transaction. So, not only does the transaction get a priority bump based
        * on the `inclusion_fee`, but we also amplify the impact of tips applied to `Operational`
        * transactions.
        **/
-      operationalFeeMultiplier: u8 & AugmentedConst<ApiType>;
-    };
+      operationalFeeMultiplier: u8 & AugmentedConst<ApiType>
+    }
     utility: {
       /**
        * The limit on the number of batched calls.
        **/
-      batchedCallsLimit: u32 & AugmentedConst<ApiType>;
-    };
+      batchedCallsLimit: u32 & AugmentedConst<ApiType>
+    }
     vesting: {
-      maxVestingSchedules: u32 & AugmentedConst<ApiType>;
+      maxVestingSchedules: u32 & AugmentedConst<ApiType>
       /**
        * The minimum amount transferred to call `vested_transfer`.
        **/
-      minVestedTransfer: u128 & AugmentedConst<ApiType>;
-    };
+      minVestedTransfer: u128 & AugmentedConst<ApiType>
+    }
     voterList: {
       /**
        * The list of thresholds separating the various bags.
-       * 
+       *
        * Ids are separated into unsorted bags according to their score. This specifies the
        * thresholds separating the bags. An id's bag is the largest bag for which the id's score
        * is less than or equal to its upper threshold.
-       * 
+       *
        * When ids are iterated, higher bags are iterated completely before lower bags. This means
        * that iteration is _semi-sorted_: ids of higher score tend to come before ids of lower
        * score, but peer ids within a particular bag are sorted in insertion order.
-       * 
+       *
        * # Expressing the constant
-       * 
+       *
        * This constant must be sorted in strictly increasing order. Duplicate items are not
        * permitted.
-       * 
+       *
        * There is an implied upper limit of `Score::MAX`; that value does not need to be
        * specified within the bag. For any two threshold lists, if one ends with
        * `Score::MAX`, the other one does not, and they are otherwise equal, the two
        * lists will behave identically.
-       * 
+       *
        * # Calculation
-       * 
+       *
        * It is recommended to generate the set of thresholds in a geometric series, such that
        * there exists some constant ratio such that `threshold[k + 1] == (threshold[k] *
        * constant_ratio).max(threshold[k] + 1)` for all `k`.
-       * 
+       *
        * The helpers in the `/utils/frame/generate-bags` module can simplify this calculation.
-       * 
+       *
        * # Examples
-       * 
+       *
        * - If `BagThresholds::get().is_empty()`, then all ids are put into the same bag, and
        * iteration is strictly in insertion order.
        * - If `BagThresholds::get().len() == 64`, and the thresholds are determined according to
@@ -961,13 +966,13 @@
        * the procedure given above, then the constant ratio is approximately equal to 1.248.
        * - If the threshold list begins `[1, 2, 3, ...]`, then an id with score 0 or 1 will fall
        * into bag 0, an id with score 2 will fall into bag 1, etc.
-       * 
+       *
        * # Migration
-       * 
+       *
        * In the event that this list ever changes, a copy of the old bags list must be retained.
        * With that `List::migrate` can be called, which will perform the appropriate migration.
        **/
-      bagThresholds: Vec<u64> & AugmentedConst<ApiType>;
-    };
+      bagThresholds: Vec<u64> & AugmentedConst<ApiType>
+    }
   } // AugmentedConsts
 } // declare module