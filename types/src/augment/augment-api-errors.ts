// Auto-generated via `yarn polkadot-types-from-chain`, do not edit
/* eslint-disable */

import type { ApiTypes } from '@polkadot/api-base/types';

declare module '@polkadot/api-base/types/errors' {
  export interface AugmentedErrors<ApiType extends ApiTypes> {
    appWorkingGroup: {
      /**
       * Trying to fill opening with an application for other opening
       **/
      ApplicationsNotForOpening: AugmentedError<ApiType>;
      /**
       * Application stake is less than required opening stake.
       **/
      ApplicationStakeDoesntMatchOpening: AugmentedError<ApiType>;
      /**
       * Unexpected arithmetic error (overflow / underflow)
       **/
      ArithmeticError: AugmentedError<ApiType>;
      /**
       * Staking less than the lower bound.
       **/
      BelowMinimumStakes: AugmentedError<ApiType>;
      /**
       * Cannot decrease stake - stake delta greater than initial stake.
       **/
      CannotDecreaseStakeDeltaGreaterThanStake: AugmentedError<ApiType>;
      /**
       * There is leader already, cannot hire another one.
       **/
      CannotHireLeaderWhenLeaderExists: AugmentedError<ApiType>;
      /**
       * Cannot fill opening with multiple applications.
       **/
      CannotHireMultipleLeaders: AugmentedError<ApiType>;
      /**
       * Reward could not be zero.
       **/
      CannotRewardWithZero: AugmentedError<ApiType>;
      /**
       * Invalid spending amount.
       **/
      CannotSpendZero: AugmentedError<ApiType>;
      /**
       * Staking account contains conflicting stakes.
       **/
      ConflictStakesOnAccount: AugmentedError<ApiType>;
      /**
       * Current lead is not set.
       **/
      CurrentLeadNotSet: AugmentedError<ApiType>;
      /**
       * Cannot withdraw: insufficient budget balance.
       **/
      InsufficientBalanceForTransfer: AugmentedError<ApiType>;
      /**
       * Insufficient balance to cover stake.
       **/
      InsufficientBalanceToCoverStake: AugmentedError<ApiType>;
      /**
       * It's not enough budget for this spending.
       **/
      InsufficientBudgetForSpending: AugmentedError<ApiType>;
      /**
       * Insufficient tokens for funding (on member controller account)
       **/
      InsufficientTokensForFunding: AugmentedError<ApiType>;
      /**
       * Invalid origin for a member.
       **/
      InvalidMemberOrigin: AugmentedError<ApiType>;
      /**
       * Staking account doesn't belong to a member.
       **/
      InvalidStakingAccountForMember: AugmentedError<ApiType>;
      /**
       * Not a lead account.
       **/
      IsNotLeadAccount: AugmentedError<ApiType>;
      /**
       * Working group size limit exceeded.
       **/
      MaxActiveWorkerNumberExceeded: AugmentedError<ApiType>;
      /**
       * Cannot fill opening - no applications provided.
       **/
      NoApplicationsProvided: AugmentedError<ApiType>;
      /**
       * Opening does not exist.
       **/
      OpeningDoesNotExist: AugmentedError<ApiType>;
      /**
       * Origin is not applicant.
       **/
      OriginIsNotApplicant: AugmentedError<ApiType>;
      /**
       * Signer is not worker role account.
       **/
      SignerIsNotWorkerRoleAccount: AugmentedError<ApiType>;
      /**
       * Provided stake balance cannot be zero.
       **/
      StakeBalanceCannotBeZero: AugmentedError<ApiType>;
      /**
       * Successful worker application does not exist.
       **/
      SuccessfulWorkerApplicationDoesNotExist: AugmentedError<ApiType>;
      /**
       * Specified unstaking period is less then minimum set for the group.
       **/
      UnstakingPeriodLessThanMinimum: AugmentedError<ApiType>;
      /**
       * Worker application does not exist.
       **/
      WorkerApplicationDoesNotExist: AugmentedError<ApiType>;
      /**
       * Worker does not exist.
       **/
      WorkerDoesNotExist: AugmentedError<ApiType>;
      /**
       * Worker has no recurring reward.
       **/
      WorkerHasNoReward: AugmentedError<ApiType>;
      /**
       * Invalid operation - worker is leaving.
       **/
      WorkerIsLeaving: AugmentedError<ApiType>;
      /**
       * Worker storage text is too long.
       **/
      WorkerStorageValueTooLong: AugmentedError<ApiType>;
      /**
       * Trying to fund with zero tokens
       **/
      ZeroTokensFunding: AugmentedError<ApiType>;
    };
    babe: {
      /**
       * A given equivocation report is valid but already previously reported.
       **/
      DuplicateOffenceReport: AugmentedError<ApiType>;
      /**
       * Submitted configuration is invalid.
       **/
      InvalidConfiguration: AugmentedError<ApiType>;
      /**
       * An equivocation proof provided as part of an equivocation report is invalid.
       **/
      InvalidEquivocationProof: AugmentedError<ApiType>;
      /**
       * A key ownership proof provided as part of an equivocation report is invalid.
       **/
      InvalidKeyOwnershipProof: AugmentedError<ApiType>;
    };
    bagsList: {
      /**
       * A error in the list interface implementation.
       **/
      List: AugmentedError<ApiType>;
    };
    balances: {
      /**
       * Beneficiary account must pre-exist
       **/
      DeadAccount: AugmentedError<ApiType>;
      /**
       * Value too low to create account due to existential deposit
       **/
      ExistentialDeposit: AugmentedError<ApiType>;
      /**
       * A vesting schedule already exists for this account
       **/
      ExistingVestingSchedule: AugmentedError<ApiType>;
      /**
       * Balance too low to send value.
       **/
      InsufficientBalance: AugmentedError<ApiType>;
      /**
       * Transfer/payment would kill account
       **/
      KeepAlive: AugmentedError<ApiType>;
      /**
       * Account liquidity restrictions prevent withdrawal
       **/
      LiquidityRestrictions: AugmentedError<ApiType>;
      /**
       * Number of named reserves exceed MaxReserves
       **/
      TooManyReserves: AugmentedError<ApiType>;
      /**
       * Vesting balance too high to send value
       **/
      VestingBalance: AugmentedError<ApiType>;
    };
    bounty: {
      /**
       * Unexpected arithmetic error (overflow / underflow)
       **/
      ArithmeticError: AugmentedError<ApiType>;
      /**
       * Bounty doesnt exist.
       **/
      BountyDoesntExist: AugmentedError<ApiType>;
      /**
       * Incompatible assurance contract type for a member: cannot submit work to the 'closed
       * assurance' bounty contract.
       **/
      CannotSubmitWorkToClosedContractBounty: AugmentedError<ApiType>;
      /**
       * Cherry less than minimum allowed.
       **/
      CherryLessThenMinimumAllowed: AugmentedError<ApiType>;
      /**
       * Cannot create a 'closed assurance contract' bounty with empty member list.
       **/
      ClosedContractMemberListIsEmpty: AugmentedError<ApiType>;
      /**
       * Cannot create a 'closed assurance contract' bounty with member list larger
       * than allowed max work entry limit.
       **/
      ClosedContractMemberListIsTooLarge: AugmentedError<ApiType>;
      /**
       * 'closed assurance contract' bounty member list can only include existing members
       **/
      ClosedContractMemberNotFound: AugmentedError<ApiType>;
      /**
       * The conflicting stake discovered. Cannot stake.
       **/
      ConflictingStakes: AugmentedError<ApiType>;
      /**
       * Cannot create a bounty with an entrant stake is less than required minimum.
       **/
      EntrantStakeIsLessThanMininum: AugmentedError<ApiType>;
      /**
       * Cannot create a bounty with zero funding amount parameter.
       **/
      FundingAmountCannotBeZero: AugmentedError<ApiType>;
      /**
       * Cannot create a bounty with zero funding period parameter.
       **/
      FundingPeriodCannotBeZero: AugmentedError<ApiType>;
      /**
       * Insufficient balance for a bounty cherry.
       **/
      InsufficientBalanceForBounty: AugmentedError<ApiType>;
      /**
       * There is not enough balance for a stake.
       **/
      InsufficientBalanceForStake: AugmentedError<ApiType>;
      /**
       * Bounty contributor not found
       **/
      InvalidContributorActorSpecified: AugmentedError<ApiType>;
      /**
       * Invalid Creator Actor for Bounty specified
       **/
      InvalidCreatorActorSpecified: AugmentedError<ApiType>;
      /**
       * Member specified is not an entrant worker
       **/
      InvalidEntrantWorkerSpecified: AugmentedError<ApiType>;
      /**
       * Bounty oracle not found
       **/
      InvalidOracleActorSpecified: AugmentedError<ApiType>;
      /**
       * Provided oracle member id does not belong to an existing member
       **/
      InvalidOracleMemberId: AugmentedError<ApiType>;
      /**
       * Unexpected bounty stage for an operation: Cancelled.
       **/
      InvalidStageUnexpectedCancelled: AugmentedError<ApiType>;
      /**
       * Unexpected bounty stage for an operation: FailedBountyWithdrawal.
       **/
      InvalidStageUnexpectedFailedBountyWithdrawal: AugmentedError<ApiType>;
      /**
       * Unexpected bounty stage for an operation: Funding.
       **/
      InvalidStageUnexpectedFunding: AugmentedError<ApiType>;
      /**
       * Unexpected bounty stage for an operation: Judgment.
       **/
      InvalidStageUnexpectedJudgment: AugmentedError<ApiType>;
      /**
       * Unexpected bounty stage for an operation: NoFundingContributed.
       **/
      InvalidStageUnexpectedNoFundingContributed: AugmentedError<ApiType>;
      /**
       * Unexpected bounty stage for an operation: SuccessfulBountyWithdrawal.
       **/
      InvalidStageUnexpectedSuccessfulBountyWithdrawal: AugmentedError<ApiType>;
      /**
       * Unexpected bounty stage for an operation: WorkSubmission.
       **/
      InvalidStageUnexpectedWorkSubmission: AugmentedError<ApiType>;
      /**
       * Staking account doesn't belong to a member.
       **/
      InvalidStakingAccountForMember: AugmentedError<ApiType>;
      /**
       * Min funding amount cannot be greater than max amount.
       **/
      MinFundingAmountCannotBeGreaterThanMaxAmount: AugmentedError<ApiType>;
      /**
       * Cannot found bounty contribution.
       **/
      NoBountyContributionFound: AugmentedError<ApiType>;
      /**
       * Oracle have already been withdrawn
       **/
      OracleRewardAlreadyWithdrawn: AugmentedError<ApiType>;
      /**
       * Origin is root, so switching oracle is not allowed in this extrinsic. (call switch_oracle_as_root)
       **/
      SwitchOracleOriginIsRoot: AugmentedError<ApiType>;
      /**
       * The total reward for winners should be equal to total bounty funding.
       **/
      TotalRewardShouldBeEqualToTotalFunding: AugmentedError<ApiType>;
      /**
       * Invalid judgment - all winners should have work submissions.
       **/
      WinnerShouldHasWorkSubmission: AugmentedError<ApiType>;
      /**
       * Worker tried to access a work entry that doesn't belong to him
       **/
      WorkEntryDoesntBelongToWorker: AugmentedError<ApiType>;
      /**
       * Work entry doesnt exist.
       **/
      WorkEntryDoesntExist: AugmentedError<ApiType>;
      /**
       * Cannot set zero reward for winners.
       **/
      ZeroWinnerReward: AugmentedError<ApiType>;
    };
    content: {
      /**
       * Already active auction cannot be cancelled
       **/
      ActionHasBidsAlready: AugmentedError<ApiType>;
      /**
       * Actor cannot authorize as lead for given extrinsic
       **/
      ActorCannotBeLead: AugmentedError<ApiType>;
      /**
       * Actor cannot Own channel
       **/
      ActorCannotOwnChannel: AugmentedError<ApiType>;
      /**
       * Actor is not a last bidder
       **/
      ActorIsNotBidder: AugmentedError<ApiType>;
      /**
       * Actor is not A Member
       **/
      ActorNotAMember: AugmentedError<ApiType>;
      /**
       * Operation cannot be perfomed with this Actor
       **/
      ActorNotAuthorized: AugmentedError<ApiType>;
      /**
       * List of assets to remove provided for update_channel / update_video contains assets that don't belong to the specified entity
       **/
      AssetsToRemoveBeyondEntityAssetsSet: AugmentedError<ApiType>;
      /**
       * Auction bid step lower bound exceeded
       **/
      AuctionBidStepLowerBoundExceeded: AugmentedError<ApiType>;
      /**
       * Auction bid step upper bound exceeded
       **/
      AuctionBidStepUpperBoundExceeded: AugmentedError<ApiType>;
      /**
       * Auction cannot be completed
       **/
      AuctionCannotBeCompleted: AugmentedError<ApiType>;
      /**
       * Auction did not started
       **/
      AuctionDidNotStart: AugmentedError<ApiType>;
      /**
       * Auction duration lower bound exceeded
       **/
      AuctionDurationLowerBoundExceeded: AugmentedError<ApiType>;
      /**
       * Auction duration upper bound exceeded
       **/
      AuctionDurationUpperBoundExceeded: AugmentedError<ApiType>;
      /**
       * Expected root or signed origin
       **/
      BadOrigin: AugmentedError<ApiType>;
      /**
       * Auction does not have bids
       **/
      BidDoesNotExist: AugmentedError<ApiType>;
      /**
       * Selected Bid is for past open auction
       **/
      BidIsForPastAuction: AugmentedError<ApiType>;
      /**
       * Bid lock duration is not expired
       **/
      BidLockDurationIsNotExpired: AugmentedError<ApiType>;
      /**
       * Bid lock duration lower bound exceeded
       **/
      BidLockDurationLowerBoundExceeded: AugmentedError<ApiType>;
      /**
       * Bid lock duration upper bound exceeded
       **/
      BidLockDurationUpperBoundExceeded: AugmentedError<ApiType>;
      /**
       * Minimal auction bid step constraint violated.
       **/
      BidStepConstraintViolated: AugmentedError<ApiType>;
      /**
       * Auction buy now is less then starting price
       **/
      BuyNowMustBeGreaterThanStartingPrice: AugmentedError<ApiType>;
      /**
       * Cannot directly withdraw funds from a channel account when the channel has
       * a creator token issued
       **/
      CannotWithdrawFromChannelWithCreatorTokenIssued: AugmentedError<ApiType>;
      /**
       * Channel cashout amount is too low to be claimed
       **/
      CashoutAmountBelowMinimumAmount: AugmentedError<ApiType>;
      /**
       * Channel cashout amount is too high to be claimed
       **/
      CashoutAmountExceedsMaximumAmount: AugmentedError<ApiType>;
      /**
       * A Channel or Video Category does not exist.
       **/
      CategoryDoesNotExist: AugmentedError<ApiType>;
      ChannelAgentInsufficientPermissions: AugmentedError<ApiType>;
      /**
       * Unexpected runtime state: missing channel bag during delete_channel attempt
       **/
      ChannelBagMissing: AugmentedError<ApiType>;
      /**
       * Channel cashouts are currently disabled
       **/
      ChannelCashoutsDisabled: AugmentedError<ApiType>;
      /**
       * Channel Contains Assets
       **/
      ChannelContainsAssets: AugmentedError<ApiType>;
      /**
       * Channel Contains Video
       **/
      ChannelContainsVideos: AugmentedError<ApiType>;
      /**
       * Channel does not exist
       **/
      ChannelDoesNotExist: AugmentedError<ApiType>;
      /**
       * Operation cannot be executed, because this channel feature has been paused by a curator
       **/
      ChannelFeaturePaused: AugmentedError<ApiType>;
      ChannelNftDailyLimitExceeded: AugmentedError<ApiType>;
      ChannelNftWeeklyLimitExceeded: AugmentedError<ApiType>;
      /**
       * Provided channel owner (curator group) does not exist
       **/
      ChannelOwnerCuratorGroupDoesNotExist: AugmentedError<ApiType>;
      /**
       * Provided channel owner (member) does not exist
       **/
      ChannelOwnerMemberDoesNotExist: AugmentedError<ApiType>;
      /**
       * Channel state bloat bond cannot be lower than existential deposit,
       * because it must secure the channel module account against dusting
       **/
      ChannelStateBloatBondBelowExistentialDeposit: AugmentedError<ApiType>;
      /**
       * Invalid extrinsic call: Channel state bloat bond changed.
       **/
      ChannelStateBloatBondChanged: AugmentedError<ApiType>;
      /**
       * Channel Transfers are blocked during active AMM
       **/
      ChannelTransfersBlockedDuringActiveAmm: AugmentedError<ApiType>;
      /**
       * Channel Transfers are blocked during revenue splits
       **/
      ChannelTransfersBlockedDuringRevenueSplits: AugmentedError<ApiType>;
      /**
       * Channel Transfers are blocked during token sales
       **/
      ChannelTransfersBlockedDuringTokenSales: AugmentedError<ApiType>;
      /**
       * Creator token was already issued for this channel
       **/
      CreatorTokenAlreadyIssued: AugmentedError<ApiType>;
      /**
       * Creator token wasn't issued for this channel
       **/
      CreatorTokenNotIssued: AugmentedError<ApiType>;
      /**
       * Curator authentication failed
       **/
      CuratorAuthFailed: AugmentedError<ApiType>;
      /**
       * Given curator group does not exist
       **/
      CuratorGroupDoesNotExist: AugmentedError<ApiType>;
      /**
       * Curator group is not active
       **/
      CuratorGroupIsNotActive: AugmentedError<ApiType>;
      /**
       * Curator group's permissions by level map exceeded the maximum allowed size
       **/
      CuratorGroupMaxPermissionsByLevelMapSizeExceeded: AugmentedError<ApiType>;
      /**
       * Curator id is not a worker id in content working group
       **/
      CuratorIdInvalid: AugmentedError<ApiType>;
      /**
       * Curator under provided curator id is already a member of curaror group under given id
       **/
      CuratorIsAlreadyAMemberOfGivenCuratorGroup: AugmentedError<ApiType>;
      /**
       * Curator under provided curator id is not a member of curaror group under given id
       **/
      CuratorIsNotAMemberOfGivenCuratorGroup: AugmentedError<ApiType>;
      /**
       * Curator does not have permissions to perform given moderation action
       **/
      CuratorModerationActionNotAllowed: AugmentedError<ApiType>;
      /**
       * Max number of curators per group limit reached
       **/
      CuratorsPerGroupLimitReached: AugmentedError<ApiType>;
      /**
       * Given origin does not own nft
       **/
      DoesNotOwnNft: AugmentedError<ApiType>;
      /**
       * Extension period is greater then auction duration
       **/
      ExtensionPeriodIsGreaterThenAuctionDuration: AugmentedError<ApiType>;
      /**
       * Auction extension period lower bound exceeded
       **/
      ExtensionPeriodLowerBoundExceeded: AugmentedError<ApiType>;
      /**
       * Auction extension period upper bound exceeded
       **/
      ExtensionPeriodUpperBoundExceeded: AugmentedError<ApiType>;
      GlobalNftDailyLimitExceeded: AugmentedError<ApiType>;
      GlobalNftWeeklyLimitExceeded: AugmentedError<ApiType>;
      /**
       * Insufficient balance
       **/
      InsufficientBalance: AugmentedError<ApiType>;
      /**
       * Cannot create the channel: channel creator has insufficient balance
       * (budget for channel state bloat bond + channel data objs state bloat bonds + data objs storage fees + existential deposit)
       **/
      InsufficientBalanceForChannelCreation: AugmentedError<ApiType>;
      /**
       * Cannot transfer the channel: channel owner has insufficient balance (budget for WGs)
       **/
      InsufficientBalanceForTransfer: AugmentedError<ApiType>;
      /**
       * Cannot create the video: video creator has insufficient balance
       * (budget for video state bloat bond + video data objs state bloat bonds + data objs storage fees + existential deposit)
       **/
      InsufficientBalanceForVideoCreation: AugmentedError<ApiType>;
      InsufficientCouncilBudget: AugmentedError<ApiType>;
      /**
       * Insufficient treasury balance
       **/
      InsufficientTreasuryBalance: AugmentedError<ApiType>;
      /**
       * Channel assets feasibility
       **/
      InvalidAssetsProvided: AugmentedError<ApiType>;
      /**
       * Bag Size specified is not valid
       **/
      InvalidBagSizeSpecified: AugmentedError<ApiType>;
      /**
       * Commit verification for bid amount
       **/
      InvalidBidAmountSpecified: AugmentedError<ApiType>;
      /**
       * `witness_price` provided to `buy_now` extrinsic does not match the current sell price
       **/
      InvalidBuyNowWitnessPriceProvided: AugmentedError<ApiType>;
      /**
       * Channel bag witness parameters don't match the current runtime state
       **/
      InvalidChannelBagWitnessProvided: AugmentedError<ApiType>;
      /**
       * Incorrect channel owner for an operation.
       **/
      InvalidChannelOwner: AugmentedError<ApiType>;
      /**
       * Incorrect actor tries to accept the channel transfer.
       **/
      InvalidChannelTransferAcceptor: AugmentedError<ApiType>;
      /**
       * Cannot accept the channel transfer: provided commitment parameters doesn't match with
       * channel pending transfer parameters.
       **/
      InvalidChannelTransferCommitmentParams: AugmentedError<ApiType>;
      /**
       * Invalid channel transfer status for operations.
       **/
      InvalidChannelTransferStatus: AugmentedError<ApiType>;
      /**
       * Invalid member id  specified
       **/
      InvalidMemberProvided: AugmentedError<ApiType>;
      /**
       * Current nft offer price does not match the provided `witness_price`
       **/
      InvalidNftOfferWitnessPriceProvided: AugmentedError<ApiType>;
      /**
       * Storage buckets number witness parameter does not match the current runtime state
       **/
      InvalidStorageBucketsNumWitnessProvided: AugmentedError<ApiType>;
      /**
       * Invalid number of objects to delete provided for delete_video
       **/
      InvalidVideoDataObjectsCountProvided: AugmentedError<ApiType>;
      /**
       * Auction type is not `English`
       **/
      IsNotEnglishAuctionType: AugmentedError<ApiType>;
      /**
       * Auction type is not `Open`
       **/
      IsNotOpenAuctionType: AugmentedError<ApiType>;
      /**
       * Lead authentication failed
       **/
      LeadAuthFailed: AugmentedError<ApiType>;
      /**
       * Max auction whitelist length upper bound exceeded
       **/
      MaxAuctionWhiteListLengthUpperBoundExceeded: AugmentedError<ApiType>;
      /**
       * Attempt to set minimum cashout allowed above the limit
       **/
      MaxCashoutValueTooHigh: AugmentedError<ApiType>;
      /**
       * Maximum number of curator permissions per given channel privilege level exceeded
       **/
      MaxCuratorPermissionsPerLevelExceeded: AugmentedError<ApiType>;
      /**
       * Maximum number of channel agent permissions for channel agent exceeded
       **/
      MaxNumberOfChannelAgentPermissionsExceeded: AugmentedError<ApiType>;
      /**
       * Number of channel assets exceeds MaxNumberOfAssetsPerChannel
       **/
      MaxNumberOfChannelAssetsExceeded: AugmentedError<ApiType>;
      /**
       * Number of channel collaborators exceeds MaxNumberOfCollaboratorsPerChannel
       **/
      MaxNumberOfChannelCollaboratorsExceeded: AugmentedError<ApiType>;
      /**
       * Maximum number of paused features per channel exceeded
       **/
      MaxNumberOfPausedFeaturesPerChannelExceeded: AugmentedError<ApiType>;
      /**
       * Number of video assets exceeds MaxMaxNumberOfAssetsPerVideo
       **/
      MaxNumberOfVideoAssetsExceeded: AugmentedError<ApiType>;
      /**
       * Member authentication failed
       **/
      MemberAuthFailed: AugmentedError<ApiType>;
      /**
       * Member id could not be derived from the provided ContentActor context
       **/
      MemberIdCouldNotBeDerivedFromActor: AugmentedError<ApiType>;
      /**
       * Member is not allowed to participate in auction
       **/
      MemberIsNotAllowedToParticipate: AugmentedError<ApiType>;
      /**
       * Member profile not found
       **/
      MemberProfileNotFound: AugmentedError<ApiType>;
      /**
       * Migration not done yet
       **/
      MigrationNotFinished: AugmentedError<ApiType>;
      /**
       * New values for min_cashout_allowed/max_cashout_allowed are invalid
       * min_cashout_allowed cannot exceed max_cashout_allowed
       **/
      MinCashoutAllowedExceedsMaxCashoutAllowed: AugmentedError<ApiType>;
      /**
       * Attempt to set minimum cashout allowed below the limit
       **/
      MinCashoutValueTooLow: AugmentedError<ApiType>;
      /**
       * Storage buckets number witness parameter must be provided when channel/video assets
       * are being updated.
       **/
      MissingStorageBucketsNumWitness: AugmentedError<ApiType>;
      /**
       * Nft for given video id already exists
       **/
      NftAlreadyExists: AugmentedError<ApiType>;
      /**
       * Attempt to sling back a channel owned nft
       **/
      NftAlreadyOwnedByChannel: AugmentedError<ApiType>;
      /**
       * Nft auction is already expired
       **/
      NftAuctionIsAlreadyExpired: AugmentedError<ApiType>;
      /**
       * Nft for given video id does not exist
       **/
      NftDoesNotExist: AugmentedError<ApiType>;
      /**
       * Can not create auction for Nft, if auction have been already started or nft is locked for the transfer
       **/
      NftIsNotIdle: AugmentedError<ApiType>;
      /**
       * Non-channel owner specified during nft issuance does not exist
       **/
      NftNonChannelOwnerDoesNotExist: AugmentedError<ApiType>;
      /**
       * Given video nft is not in buy now state
       **/
      NftNotInBuyNowState: AugmentedError<ApiType>;
      /**
       * No assets to be removed have been specified
       **/
      NoAssetsSpecified: AugmentedError<ApiType>;
      /**
       * Nft is not in auction state
       **/
      NotInAuctionState: AugmentedError<ApiType>;
      /**
       * Delete channel and assets and delete video assets must have a number of assets to remove greater than zero
       **/
      NumberOfAssetsToRemoveIsZero: AugmentedError<ApiType>;
      /**
       * Overflow or underflow error happened
       **/
      OverflowOrUnderflowHappened: AugmentedError<ApiType>;
      /**
       * Patronage can only be claimed if channel is owned by a member
       **/
      PatronageCanOnlyBeClaimedForMemberOwnedChannels: AugmentedError<ApiType>;
      /**
       * Payment Proof verification failed
       **/
      PaymentProofVerificationFailed: AugmentedError<ApiType>;
      /**
       * No pending offers for given Nft
       **/
      PendingOfferDoesNotExist: AugmentedError<ApiType>;
      /**
       * Partecipant is not a member
       **/
      ReplyDoesNotExist: AugmentedError<ApiType>;
      /**
       * Creator royalty requires reward account to be set.
       **/
      RewardAccountIsNotSet: AugmentedError<ApiType>;
      /**
       * Royalty Lower Bound Exceeded
       **/
      RoyaltyLowerBoundExceeded: AugmentedError<ApiType>;
      /**
       * Royalty Upper Bound Exceeded
       **/
      RoyaltyUpperBoundExceeded: AugmentedError<ApiType>;
      /**
       * Auction starting price constraint violated.
       **/
      StartingPriceConstraintViolated: AugmentedError<ApiType>;
      /**
       * Starting price lower bound exceeded
       **/
      StartingPriceLowerBoundExceeded: AugmentedError<ApiType>;
      /**
       * Starting price upper bound exceeded
       **/
      StartingPriceUpperBoundExceeded: AugmentedError<ApiType>;
      /**
       * Auction starts at lower bound exceeded
       **/
      StartsAtLowerBoundExceeded: AugmentedError<ApiType>;
      /**
       * Auction starts at upper bound exceeded
       **/
      StartsAtUpperBoundExceeded: AugmentedError<ApiType>;
      /**
       * Nft offer target member does not exist
       **/
      TargetMemberDoesNotExist: AugmentedError<ApiType>;
      /**
       * Insufficient balance
       **/
      UnsufficientBalance: AugmentedError<ApiType>;
      /**
       * Video does not exist
       **/
      VideoDoesNotExist: AugmentedError<ApiType>;
      /**
       * Vfdeo in season can`t be removed (because order is important)
       **/
      VideoInSeason: AugmentedError<ApiType>;
      /**
       * Invalid extrinsic call: video state bloat bond changed.
       **/
      VideoStateBloatBondChanged: AugmentedError<ApiType>;
      /**
       * At least one of the whitelisted members does not exist
       **/
      WhitelistedMemberDoesNotExist: AugmentedError<ApiType>;
      /**
       * Auction whitelist has only one member
       **/
      WhitelistHasOnlyOneMember: AugmentedError<ApiType>;
      /**
       * An attempt to withdraw funds from channel account failed, because the specified amount
       * exceeds the withdrawable amount (channel account balance minus channel bloat bond)
       **/
      WithdrawalAmountExceedsChannelAccountWithdrawableBalance: AugmentedError<ApiType>;
      /**
       * An attempt to withdraw funds from channel account failed, because the specified amount
       * is zero
       **/
      WithdrawFromChannelAmountIsZero: AugmentedError<ApiType>;
      /**
       * Cannot claim zero reward.
       **/
      ZeroReward: AugmentedError<ApiType>;
    };
    contentWorkingGroup: {
      /**
       * Trying to fill opening with an application for other opening
       **/
      ApplicationsNotForOpening: AugmentedError<ApiType>;
      /**
       * Application stake is less than required opening stake.
       **/
      ApplicationStakeDoesntMatchOpening: AugmentedError<ApiType>;
      /**
       * Unexpected arithmetic error (overflow / underflow)
       **/
      ArithmeticError: AugmentedError<ApiType>;
      /**
       * Staking less than the lower bound.
       **/
      BelowMinimumStakes: AugmentedError<ApiType>;
      /**
       * Cannot decrease stake - stake delta greater than initial stake.
       **/
      CannotDecreaseStakeDeltaGreaterThanStake: AugmentedError<ApiType>;
      /**
       * There is leader already, cannot hire another one.
       **/
      CannotHireLeaderWhenLeaderExists: AugmentedError<ApiType>;
      /**
       * Cannot fill opening with multiple applications.
       **/
      CannotHireMultipleLeaders: AugmentedError<ApiType>;
      /**
       * Reward could not be zero.
       **/
      CannotRewardWithZero: AugmentedError<ApiType>;
      /**
       * Invalid spending amount.
       **/
      CannotSpendZero: AugmentedError<ApiType>;
      /**
       * Staking account contains conflicting stakes.
       **/
      ConflictStakesOnAccount: AugmentedError<ApiType>;
      /**
       * Current lead is not set.
       **/
      CurrentLeadNotSet: AugmentedError<ApiType>;
      /**
       * Cannot withdraw: insufficient budget balance.
       **/
      InsufficientBalanceForTransfer: AugmentedError<ApiType>;
      /**
       * Insufficient balance to cover stake.
       **/
      InsufficientBalanceToCoverStake: AugmentedError<ApiType>;
      /**
       * It's not enough budget for this spending.
       **/
      InsufficientBudgetForSpending: AugmentedError<ApiType>;
      /**
       * Insufficient tokens for funding (on member controller account)
       **/
      InsufficientTokensForFunding: AugmentedError<ApiType>;
      /**
       * Invalid origin for a member.
       **/
      InvalidMemberOrigin: AugmentedError<ApiType>;
      /**
       * Staking account doesn't belong to a member.
       **/
      InvalidStakingAccountForMember: AugmentedError<ApiType>;
      /**
       * Not a lead account.
       **/
      IsNotLeadAccount: AugmentedError<ApiType>;
      /**
       * Working group size limit exceeded.
       **/
      MaxActiveWorkerNumberExceeded: AugmentedError<ApiType>;
      /**
       * Cannot fill opening - no applications provided.
       **/
      NoApplicationsProvided: AugmentedError<ApiType>;
      /**
       * Opening does not exist.
       **/
      OpeningDoesNotExist: AugmentedError<ApiType>;
      /**
       * Origin is not applicant.
       **/
      OriginIsNotApplicant: AugmentedError<ApiType>;
      /**
       * Signer is not worker role account.
       **/
      SignerIsNotWorkerRoleAccount: AugmentedError<ApiType>;
      /**
       * Provided stake balance cannot be zero.
       **/
      StakeBalanceCannotBeZero: AugmentedError<ApiType>;
      /**
       * Successful worker application does not exist.
       **/
      SuccessfulWorkerApplicationDoesNotExist: AugmentedError<ApiType>;
      /**
       * Specified unstaking period is less then minimum set for the group.
       **/
      UnstakingPeriodLessThanMinimum: AugmentedError<ApiType>;
      /**
       * Worker application does not exist.
       **/
      WorkerApplicationDoesNotExist: AugmentedError<ApiType>;
      /**
       * Worker does not exist.
       **/
      WorkerDoesNotExist: AugmentedError<ApiType>;
      /**
       * Worker has no recurring reward.
       **/
      WorkerHasNoReward: AugmentedError<ApiType>;
      /**
       * Invalid operation - worker is leaving.
       **/
      WorkerIsLeaving: AugmentedError<ApiType>;
      /**
       * Worker storage text is too long.
       **/
      WorkerStorageValueTooLong: AugmentedError<ApiType>;
      /**
       * Trying to fund with zero tokens
       **/
      ZeroTokensFunding: AugmentedError<ApiType>;
    };
    council: {
      /**
       * Unexpected arithmetic error (overflow / underflow)
       **/
      ArithmeticError: AugmentedError<ApiType>;
      /**
       * Origin is invalid.
       **/
      BadOrigin: AugmentedError<ApiType>;
      /**
       * Candidate haven't provided sufficient stake.
       **/
      CandidacyStakeTooLow: AugmentedError<ApiType>;
      /**
       * Candidate id not found
       **/
      CandidateDoesNotExist: AugmentedError<ApiType>;
      /**
       * User tried to announce candidacy outside of the candidacy announcement period.
       **/
      CantCandidateNow: AugmentedError<ApiType>;
      /**
       * User tried to announce candidacy twice in the same elections.
       **/
      CantCandidateTwice: AugmentedError<ApiType>;
      /**
       * User tried to release stake outside of the revealing period.
       **/
      CantReleaseStakeNow: AugmentedError<ApiType>;
      /**
       * Candidate can't vote for himself.
       **/
      CantVoteForYourself: AugmentedError<ApiType>;
      /**
       * Can't withdraw candidacy outside of the candidacy announcement period.
       **/
      CantWithdrawCandidacyNow: AugmentedError<ApiType>;
      /**
       * User tried to announce candidacy with an account that has the conflicting type of stake
       * with candidacy stake and has not enough balance for staking for both purposes.
       **/
      ConflictingStake: AugmentedError<ApiType>;
      /**
       * Funding requests without recieving accounts
       **/
      EmptyFundingRequests: AugmentedError<ApiType>;
      /**
       * Insufficient balance for candidacy staking.
       **/
      InsufficientBalanceForStaking: AugmentedError<ApiType>;
      /**
       * Cannot withdraw: insufficient budget balance.
       **/
      InsufficientBalanceForTransfer: AugmentedError<ApiType>;
      /**
       * Insufficent funds in council for executing 'Funding Request'
       **/
      InsufficientFundsForFundingRequest: AugmentedError<ApiType>;
      /**
       * Insufficient tokens for funding (on member controller account)
       **/
      InsufficientTokensForFunding: AugmentedError<ApiType>;
      /**
       * The combination of membership id and account id is invalid for unstaking an existing
       * candidacy stake.
       **/
      InvalidAccountToStakeReuse: AugmentedError<ApiType>;
      /**
       * Invalid membership.
       **/
      MemberIdNotMatchAccount: AugmentedError<ApiType>;
      /**
       * User tried to release stake when no stake exists.
       **/
      NoStake: AugmentedError<ApiType>;
      /**
       * User tried to withdraw candidacy when not candidating.
       **/
      NotCandidatingNow: AugmentedError<ApiType>;
      /**
       * The member is not a councilor.
       **/
      NotCouncilor: AugmentedError<ApiType>;
      /**
       * The same account is recieving funds from the same request twice
       **/
      RepeatedFundRequestAccount: AugmentedError<ApiType>;
      /**
       * Council member and candidates can't withdraw stake yet.
       **/
      StakeStillNeeded: AugmentedError<ApiType>;
      /**
       * Fund request no balance
       **/
      ZeroBalanceFundRequest: AugmentedError<ApiType>;
      /**
       * Trying to fund with zero tokens
       **/
      ZeroTokensFunding: AugmentedError<ApiType>;
    };
    distributionWorkingGroup: {
      /**
       * Trying to fill opening with an application for other opening
       **/
      ApplicationsNotForOpening: AugmentedError<ApiType>;
      /**
       * Application stake is less than required opening stake.
       **/
      ApplicationStakeDoesntMatchOpening: AugmentedError<ApiType>;
      /**
       * Unexpected arithmetic error (overflow / underflow)
       **/
      ArithmeticError: AugmentedError<ApiType>;
      /**
       * Staking less than the lower bound.
       **/
      BelowMinimumStakes: AugmentedError<ApiType>;
      /**
       * Cannot decrease stake - stake delta greater than initial stake.
       **/
      CannotDecreaseStakeDeltaGreaterThanStake: AugmentedError<ApiType>;
      /**
       * There is leader already, cannot hire another one.
       **/
      CannotHireLeaderWhenLeaderExists: AugmentedError<ApiType>;
      /**
       * Cannot fill opening with multiple applications.
       **/
      CannotHireMultipleLeaders: AugmentedError<ApiType>;
      /**
       * Reward could not be zero.
       **/
      CannotRewardWithZero: AugmentedError<ApiType>;
      /**
       * Invalid spending amount.
       **/
      CannotSpendZero: AugmentedError<ApiType>;
      /**
       * Staking account contains conflicting stakes.
       **/
      ConflictStakesOnAccount: AugmentedError<ApiType>;
      /**
       * Current lead is not set.
       **/
      CurrentLeadNotSet: AugmentedError<ApiType>;
      /**
       * Cannot withdraw: insufficient budget balance.
       **/
      InsufficientBalanceForTransfer: AugmentedError<ApiType>;
      /**
       * Insufficient balance to cover stake.
       **/
      InsufficientBalanceToCoverStake: AugmentedError<ApiType>;
      /**
       * It's not enough budget for this spending.
       **/
      InsufficientBudgetForSpending: AugmentedError<ApiType>;
      /**
       * Insufficient tokens for funding (on member controller account)
       **/
      InsufficientTokensForFunding: AugmentedError<ApiType>;
      /**
       * Invalid origin for a member.
       **/
      InvalidMemberOrigin: AugmentedError<ApiType>;
      /**
       * Staking account doesn't belong to a member.
       **/
      InvalidStakingAccountForMember: AugmentedError<ApiType>;
      /**
       * Not a lead account.
       **/
      IsNotLeadAccount: AugmentedError<ApiType>;
      /**
       * Working group size limit exceeded.
       **/
      MaxActiveWorkerNumberExceeded: AugmentedError<ApiType>;
      /**
       * Cannot fill opening - no applications provided.
       **/
      NoApplicationsProvided: AugmentedError<ApiType>;
      /**
       * Opening does not exist.
       **/
      OpeningDoesNotExist: AugmentedError<ApiType>;
      /**
       * Origin is not applicant.
       **/
      OriginIsNotApplicant: AugmentedError<ApiType>;
      /**
       * Signer is not worker role account.
       **/
      SignerIsNotWorkerRoleAccount: AugmentedError<ApiType>;
      /**
       * Provided stake balance cannot be zero.
       **/
      StakeBalanceCannotBeZero: AugmentedError<ApiType>;
      /**
       * Successful worker application does not exist.
       **/
      SuccessfulWorkerApplicationDoesNotExist: AugmentedError<ApiType>;
      /**
       * Specified unstaking period is less then minimum set for the group.
       **/
      UnstakingPeriodLessThanMinimum: AugmentedError<ApiType>;
      /**
       * Worker application does not exist.
       **/
      WorkerApplicationDoesNotExist: AugmentedError<ApiType>;
      /**
       * Worker does not exist.
       **/
      WorkerDoesNotExist: AugmentedError<ApiType>;
      /**
       * Worker has no recurring reward.
       **/
      WorkerHasNoReward: AugmentedError<ApiType>;
      /**
       * Invalid operation - worker is leaving.
       **/
      WorkerIsLeaving: AugmentedError<ApiType>;
      /**
       * Worker storage text is too long.
       **/
      WorkerStorageValueTooLong: AugmentedError<ApiType>;
      /**
       * Trying to fund with zero tokens
       **/
      ZeroTokensFunding: AugmentedError<ApiType>;
    };
    electionProviderMultiPhase: {
      /**
       * Some bound not met
       **/
      BoundNotMet: AugmentedError<ApiType>;
      /**
       * The call is not allowed at this point.
       **/
      CallNotAllowed: AugmentedError<ApiType>;
      /**
       * The fallback failed
       **/
      FallbackFailed: AugmentedError<ApiType>;
      /**
       * `Self::insert_submission` returned an invalid index.
       **/
      InvalidSubmissionIndex: AugmentedError<ApiType>;
      /**
       * Snapshot metadata should exist but didn't.
       **/
      MissingSnapshotMetadata: AugmentedError<ApiType>;
      /**
       * OCW submitted solution for wrong round
       **/
      OcwCallWrongEra: AugmentedError<ApiType>;
      /**
       * Submission was too early.
       **/
      PreDispatchEarlySubmission: AugmentedError<ApiType>;
      /**
       * Submission was too weak, score-wise.
       **/
      PreDispatchWeakSubmission: AugmentedError<ApiType>;
      /**
       * Wrong number of winners presented.
       **/
      PreDispatchWrongWinnerCount: AugmentedError<ApiType>;
      /**
       * The origin failed to pay the deposit.
       **/
      SignedCannotPayDeposit: AugmentedError<ApiType>;
      /**
       * Witness data to dispatchable is invalid.
       **/
      SignedInvalidWitness: AugmentedError<ApiType>;
      /**
       * The queue was full, and the solution was not better than any of the existing ones.
       **/
      SignedQueueFull: AugmentedError<ApiType>;
      /**
       * The signed submission consumes too much weight
       **/
      SignedTooMuchWeight: AugmentedError<ApiType>;
      /**
       * Submitted solution has too many winners
       **/
      TooManyWinners: AugmentedError<ApiType>;
    };
    forum: {
      /**
       * Account does not match post author.
       **/
      AccountDoesNotMatchPostAuthor: AugmentedError<ApiType>;
      /**
       * Thread not authored by the given user.
       **/
      AccountDoesNotMatchThreadAuthor: AugmentedError<ApiType>;
      /**
       * Ancestor category immutable, i.e. deleted or archived
       **/
      AncestorCategoryImmutable: AugmentedError<ApiType>;
      /**
       * Unexpected arithmetic error (overflow / underflow)
       **/
      ArithmeticError: AugmentedError<ApiType>;
      /**
       * A thread with outstanding posts cannot be removed
       **/
      CannotDeleteThreadWithOutstandingPosts: AugmentedError<ApiType>;
      /**
       * Category does not exist.
       **/
      CategoryDoesNotExist: AugmentedError<ApiType>;
      /**
       * Provided moderator is not given category moderator
       **/
      CategoryModeratorDoesNotExist: AugmentedError<ApiType>;
      /**
       * Category not being updated.
       **/
      CategoryNotBeingUpdated: AugmentedError<ApiType>;
      /**
       * Category still contains some subcategories.
       **/
      CategoryNotEmptyCategories: AugmentedError<ApiType>;
      /**
       * Category still contains some threads.
       **/
      CategoryNotEmptyThreads: AugmentedError<ApiType>;
      /**
       * Forum user id not match its account.
       **/
      ForumUserIdNotMatchAccount: AugmentedError<ApiType>;
      /**
       * Not enough balance to post
       **/
      InsufficientBalanceForPost: AugmentedError<ApiType>;
      /**
       * Not enough balance to create thread
       **/
      InsufficientBalanceForThreadCreation: AugmentedError<ApiType>;
      /**
       * Maximum size of storage map exceeded
       **/
      MapSizeLimit: AugmentedError<ApiType>;
      /**
       * Maximum number of stickied threads per category exceeded
       **/
      MaxNumberOfStickiedThreadsExceeded: AugmentedError<ApiType>;
      /**
       * Maximum valid category depth exceeded.
       **/
      MaxValidCategoryDepthExceeded: AugmentedError<ApiType>;
      /**
       * No permissions to delete category.
       **/
      ModeratorCantDeleteCategory: AugmentedError<ApiType>;
      /**
       * No permissions to update category.
       **/
      ModeratorCantUpdateCategory: AugmentedError<ApiType>;
      /**
       * Moderator id not match its account.
       **/
      ModeratorIdNotMatchAccount: AugmentedError<ApiType>;
      /**
       * Moderator can't moderate destination category.
       **/
      ModeratorModerateDestinationCategory: AugmentedError<ApiType>;
      /**
       * Moderator can't moderate category containing thread.
       **/
      ModeratorModerateOriginCategory: AugmentedError<ApiType>;
      /**
       * Origin doesn't correspond to any lead account
       **/
      OriginNotForumLead: AugmentedError<ApiType>;
      /**
       * Category path len should be greater than zero
       **/
      PathLengthShouldBeGreaterThanZero: AugmentedError<ApiType>;
      /**
       * Post does not exist.
       **/
      PostDoesNotExist: AugmentedError<ApiType>;
      /**
       * Thread does not exist
       **/
      ThreadDoesNotExist: AugmentedError<ApiType>;
      /**
       * Origin is the same as the destination.
       **/
      ThreadMoveInvalid: AugmentedError<ApiType>;
      /**
       * Thread not being updated.
       **/
      ThreadNotBeingUpdated: AugmentedError<ApiType>;
    };
    forumWorkingGroup: {
      /**
       * Trying to fill opening with an application for other opening
       **/
      ApplicationsNotForOpening: AugmentedError<ApiType>;
      /**
       * Application stake is less than required opening stake.
       **/
      ApplicationStakeDoesntMatchOpening: AugmentedError<ApiType>;
      /**
       * Unexpected arithmetic error (overflow / underflow)
       **/
      ArithmeticError: AugmentedError<ApiType>;
      /**
       * Staking less than the lower bound.
       **/
      BelowMinimumStakes: AugmentedError<ApiType>;
      /**
       * Cannot decrease stake - stake delta greater than initial stake.
       **/
      CannotDecreaseStakeDeltaGreaterThanStake: AugmentedError<ApiType>;
      /**
       * There is leader already, cannot hire another one.
       **/
      CannotHireLeaderWhenLeaderExists: AugmentedError<ApiType>;
      /**
       * Cannot fill opening with multiple applications.
       **/
      CannotHireMultipleLeaders: AugmentedError<ApiType>;
      /**
       * Reward could not be zero.
       **/
      CannotRewardWithZero: AugmentedError<ApiType>;
      /**
       * Invalid spending amount.
       **/
      CannotSpendZero: AugmentedError<ApiType>;
      /**
       * Staking account contains conflicting stakes.
       **/
      ConflictStakesOnAccount: AugmentedError<ApiType>;
      /**
       * Current lead is not set.
       **/
      CurrentLeadNotSet: AugmentedError<ApiType>;
      /**
       * Cannot withdraw: insufficient budget balance.
       **/
      InsufficientBalanceForTransfer: AugmentedError<ApiType>;
      /**
       * Insufficient balance to cover stake.
       **/
      InsufficientBalanceToCoverStake: AugmentedError<ApiType>;
      /**
       * It's not enough budget for this spending.
       **/
      InsufficientBudgetForSpending: AugmentedError<ApiType>;
      /**
       * Insufficient tokens for funding (on member controller account)
       **/
      InsufficientTokensForFunding: AugmentedError<ApiType>;
      /**
       * Invalid origin for a member.
       **/
      InvalidMemberOrigin: AugmentedError<ApiType>;
      /**
       * Staking account doesn't belong to a member.
       **/
      InvalidStakingAccountForMember: AugmentedError<ApiType>;
      /**
       * Not a lead account.
       **/
      IsNotLeadAccount: AugmentedError<ApiType>;
      /**
       * Working group size limit exceeded.
       **/
      MaxActiveWorkerNumberExceeded: AugmentedError<ApiType>;
      /**
       * Cannot fill opening - no applications provided.
       **/
      NoApplicationsProvided: AugmentedError<ApiType>;
      /**
       * Opening does not exist.
       **/
      OpeningDoesNotExist: AugmentedError<ApiType>;
      /**
       * Origin is not applicant.
       **/
      OriginIsNotApplicant: AugmentedError<ApiType>;
      /**
       * Signer is not worker role account.
       **/
      SignerIsNotWorkerRoleAccount: AugmentedError<ApiType>;
      /**
       * Provided stake balance cannot be zero.
       **/
      StakeBalanceCannotBeZero: AugmentedError<ApiType>;
      /**
       * Successful worker application does not exist.
       **/
      SuccessfulWorkerApplicationDoesNotExist: AugmentedError<ApiType>;
      /**
       * Specified unstaking period is less then minimum set for the group.
       **/
      UnstakingPeriodLessThanMinimum: AugmentedError<ApiType>;
      /**
       * Worker application does not exist.
       **/
      WorkerApplicationDoesNotExist: AugmentedError<ApiType>;
      /**
       * Worker does not exist.
       **/
      WorkerDoesNotExist: AugmentedError<ApiType>;
      /**
       * Worker has no recurring reward.
       **/
      WorkerHasNoReward: AugmentedError<ApiType>;
      /**
       * Invalid operation - worker is leaving.
       **/
      WorkerIsLeaving: AugmentedError<ApiType>;
      /**
       * Worker storage text is too long.
       **/
      WorkerStorageValueTooLong: AugmentedError<ApiType>;
      /**
       * Trying to fund with zero tokens
       **/
      ZeroTokensFunding: AugmentedError<ApiType>;
    };
    grandpa: {
      /**
       * Attempt to signal GRANDPA change with one already pending.
       **/
      ChangePending: AugmentedError<ApiType>;
      /**
       * A given equivocation report is valid but already previously reported.
       **/
      DuplicateOffenceReport: AugmentedError<ApiType>;
      /**
       * An equivocation proof provided as part of an equivocation report is invalid.
       **/
      InvalidEquivocationProof: AugmentedError<ApiType>;
      /**
       * A key ownership proof provided as part of an equivocation report is invalid.
       **/
      InvalidKeyOwnershipProof: AugmentedError<ApiType>;
      /**
       * Attempt to signal GRANDPA pause when the authority set isn't live
       * (either paused or already pending pause).
       **/
      PauseFailed: AugmentedError<ApiType>;
      /**
       * Attempt to signal GRANDPA resume when the authority set isn't paused
       * (either live or already pending resume).
       **/
      ResumeFailed: AugmentedError<ApiType>;
      /**
       * Cannot signal forced change so soon after last.
       **/
      TooSoon: AugmentedError<ApiType>;
    };
    imOnline: {
      /**
       * Duplicated heartbeat.
       **/
      DuplicatedHeartbeat: AugmentedError<ApiType>;
      /**
       * Non existent public key.
       **/
      InvalidKey: AugmentedError<ApiType>;
    };
    joystreamUtility: {
      /**
       * Insufficient funds for 'Update Working Group Budget' proposal execution
       **/
      InsufficientFundsForBudgetUpdate: AugmentedError<ApiType>;
      /**
       * Insufficient funds for burning
       **/
      InsufficientFundsForBurn: AugmentedError<ApiType>;
      /**
       * Trying to burn zero tokens
       **/
      ZeroTokensBurn: AugmentedError<ApiType>;
    };
    members: {
      /**
       * Cannot set a referral cut percent value. The limit was exceeded.
       **/
      CannotExceedReferralCutPercentLimit: AugmentedError<ApiType>;
      /**
       * Should be a member to receive invites.
       **/
      CannotTransferInvitesForNotMember: AugmentedError<ApiType>;
      /**
       * Cannot invite a member. The controller account has an existing conflicting lock.
       **/
      ConflictingLock: AugmentedError<ApiType>;
      /**
       * Staking account contains conflicting stakes.
       **/
      ConflictStakesOnAccount: AugmentedError<ApiType>;
      /**
       * Controller account required.
       **/
      ControllerAccountRequired: AugmentedError<ApiType>;
      /**
       * Locked amount is greater than credit amount
       **/
      GifLockExceedsCredit: AugmentedError<ApiType>;
      /**
       * Handle already registered.
       **/
      HandleAlreadyRegistered: AugmentedError<ApiType>;
      /**
       * Handle must be provided during registration.
       **/
      HandleMustBeProvidedDuringRegistration: AugmentedError<ApiType>;
      /**
       * Insufficient balance to cover payment.
       **/
      InsufficientBalanceToCoverPayment: AugmentedError<ApiType>;
      /**
       * Insufficient balance to cover stake.
       **/
      InsufficientBalanceToCoverStake: AugmentedError<ApiType>;
      /**
       * Gifter doesn't have sufficient balance to credit
       **/
      InsufficientBalanceToGift: AugmentedError<ApiType>;
      /**
       * Member profile not found (invalid member id).
       **/
      MemberProfileNotFound: AugmentedError<ApiType>;
      /**
       * Not enough balance to buy membership.
       **/
      NotEnoughBalanceToBuyMembership: AugmentedError<ApiType>;
      /**
       * Not enough invites to perform an operation.
       **/
      NotEnoughInvites: AugmentedError<ApiType>;
      /**
       * Cannot find a membership for a provided referrer id.
       **/
      ReferrerIsNotMember: AugmentedError<ApiType>;
      /**
       * Root account required.
       **/
      RootAccountRequired: AugmentedError<ApiType>;
      /**
       * Staking account has already been confirmed.
       **/
      StakingAccountAlreadyConfirmed: AugmentedError<ApiType>;
      /**
       * Staking account for membership doesn't exist.
       **/
      StakingAccountDoesntExist: AugmentedError<ApiType>;
      /**
       * Staking account is registered for some member.
       **/
      StakingAccountIsAlreadyRegistered: AugmentedError<ApiType>;
      /**
       * Unsigned origin.
       **/
      UnsignedOrigin: AugmentedError<ApiType>;
      /**
       * Cannot invite a member. Working group balance is not sufficient to set the default
       * balance.
       **/
      WorkingGroupBudgetIsNotSufficientForInviting: AugmentedError<ApiType>;
      /**
       * Membership working group leader is not set.
       **/
      WorkingGroupLeaderNotSet: AugmentedError<ApiType>;
    };
    membershipWorkingGroup: {
      /**
       * Trying to fill opening with an application for other opening
       **/
      ApplicationsNotForOpening: AugmentedError<ApiType>;
      /**
       * Application stake is less than required opening stake.
       **/
      ApplicationStakeDoesntMatchOpening: AugmentedError<ApiType>;
      /**
       * Unexpected arithmetic error (overflow / underflow)
       **/
      ArithmeticError: AugmentedError<ApiType>;
      /**
       * Staking less than the lower bound.
       **/
      BelowMinimumStakes: AugmentedError<ApiType>;
      /**
       * Cannot decrease stake - stake delta greater than initial stake.
       **/
      CannotDecreaseStakeDeltaGreaterThanStake: AugmentedError<ApiType>;
      /**
       * There is leader already, cannot hire another one.
       **/
      CannotHireLeaderWhenLeaderExists: AugmentedError<ApiType>;
      /**
       * Cannot fill opening with multiple applications.
       **/
      CannotHireMultipleLeaders: AugmentedError<ApiType>;
      /**
       * Reward could not be zero.
       **/
      CannotRewardWithZero: AugmentedError<ApiType>;
      /**
       * Invalid spending amount.
       **/
      CannotSpendZero: AugmentedError<ApiType>;
      /**
       * Staking account contains conflicting stakes.
       **/
      ConflictStakesOnAccount: AugmentedError<ApiType>;
      /**
       * Current lead is not set.
       **/
      CurrentLeadNotSet: AugmentedError<ApiType>;
      /**
       * Cannot withdraw: insufficient budget balance.
       **/
      InsufficientBalanceForTransfer: AugmentedError<ApiType>;
      /**
       * Insufficient balance to cover stake.
       **/
      InsufficientBalanceToCoverStake: AugmentedError<ApiType>;
      /**
       * It's not enough budget for this spending.
       **/
      InsufficientBudgetForSpending: AugmentedError<ApiType>;
      /**
       * Insufficient tokens for funding (on member controller account)
       **/
      InsufficientTokensForFunding: AugmentedError<ApiType>;
      /**
       * Invalid origin for a member.
       **/
      InvalidMemberOrigin: AugmentedError<ApiType>;
      /**
       * Staking account doesn't belong to a member.
       **/
      InvalidStakingAccountForMember: AugmentedError<ApiType>;
      /**
       * Not a lead account.
       **/
      IsNotLeadAccount: AugmentedError<ApiType>;
      /**
       * Working group size limit exceeded.
       **/
      MaxActiveWorkerNumberExceeded: AugmentedError<ApiType>;
      /**
       * Cannot fill opening - no applications provided.
       **/
      NoApplicationsProvided: AugmentedError<ApiType>;
      /**
       * Opening does not exist.
       **/
      OpeningDoesNotExist: AugmentedError<ApiType>;
      /**
       * Origin is not applicant.
       **/
      OriginIsNotApplicant: AugmentedError<ApiType>;
      /**
       * Signer is not worker role account.
       **/
      SignerIsNotWorkerRoleAccount: AugmentedError<ApiType>;
      /**
       * Provided stake balance cannot be zero.
       **/
      StakeBalanceCannotBeZero: AugmentedError<ApiType>;
      /**
       * Successful worker application does not exist.
       **/
      SuccessfulWorkerApplicationDoesNotExist: AugmentedError<ApiType>;
      /**
       * Specified unstaking period is less then minimum set for the group.
       **/
      UnstakingPeriodLessThanMinimum: AugmentedError<ApiType>;
      /**
       * Worker application does not exist.
       **/
      WorkerApplicationDoesNotExist: AugmentedError<ApiType>;
      /**
       * Worker does not exist.
       **/
      WorkerDoesNotExist: AugmentedError<ApiType>;
      /**
       * Worker has no recurring reward.
       **/
      WorkerHasNoReward: AugmentedError<ApiType>;
      /**
       * Invalid operation - worker is leaving.
       **/
      WorkerIsLeaving: AugmentedError<ApiType>;
      /**
       * Worker storage text is too long.
       **/
      WorkerStorageValueTooLong: AugmentedError<ApiType>;
      /**
       * Trying to fund with zero tokens
       **/
      ZeroTokensFunding: AugmentedError<ApiType>;
    };
    multisig: {
      /**
       * Call is already approved by this signatory.
       **/
      AlreadyApproved: AugmentedError<ApiType>;
      /**
       * The data to be stored is already stored.
       **/
      AlreadyStored: AugmentedError<ApiType>;
      /**
       * The maximum weight information provided was too low.
       **/
      MaxWeightTooLow: AugmentedError<ApiType>;
      /**
       * Threshold must be 2 or greater.
       **/
      MinimumThreshold: AugmentedError<ApiType>;
      /**
       * Call doesn't need any (more) approvals.
       **/
      NoApprovalsNeeded: AugmentedError<ApiType>;
      /**
       * Multisig operation not found when attempting to cancel.
       **/
      NotFound: AugmentedError<ApiType>;
      /**
       * No timepoint was given, yet the multisig operation is already underway.
       **/
      NoTimepoint: AugmentedError<ApiType>;
      /**
       * Only the account that originally created the multisig is able to cancel it.
       **/
      NotOwner: AugmentedError<ApiType>;
      /**
       * The sender was contained in the other signatories; it shouldn't be.
       **/
      SenderInSignatories: AugmentedError<ApiType>;
      /**
       * The signatories were provided out of order; they should be ordered.
       **/
      SignatoriesOutOfOrder: AugmentedError<ApiType>;
      /**
       * There are too few signatories in the list.
       **/
      TooFewSignatories: AugmentedError<ApiType>;
      /**
       * There are too many signatories in the list.
       **/
      TooManySignatories: AugmentedError<ApiType>;
      /**
       * A timepoint was given, yet no multisig operation is underway.
       **/
      UnexpectedTimepoint: AugmentedError<ApiType>;
      /**
       * A different timepoint was given to the multisig operation that is underway.
       **/
      WrongTimepoint: AugmentedError<ApiType>;
    };
    operationsWorkingGroupAlpha: {
      /**
       * Trying to fill opening with an application for other opening
       **/
      ApplicationsNotForOpening: AugmentedError<ApiType>;
      /**
       * Application stake is less than required opening stake.
       **/
      ApplicationStakeDoesntMatchOpening: AugmentedError<ApiType>;
      /**
       * Unexpected arithmetic error (overflow / underflow)
       **/
      ArithmeticError: AugmentedError<ApiType>;
      /**
       * Staking less than the lower bound.
       **/
      BelowMinimumStakes: AugmentedError<ApiType>;
      /**
       * Cannot decrease stake - stake delta greater than initial stake.
       **/
      CannotDecreaseStakeDeltaGreaterThanStake: AugmentedError<ApiType>;
      /**
       * There is leader already, cannot hire another one.
       **/
      CannotHireLeaderWhenLeaderExists: AugmentedError<ApiType>;
      /**
       * Cannot fill opening with multiple applications.
       **/
      CannotHireMultipleLeaders: AugmentedError<ApiType>;
      /**
       * Reward could not be zero.
       **/
      CannotRewardWithZero: AugmentedError<ApiType>;
      /**
       * Invalid spending amount.
       **/
      CannotSpendZero: AugmentedError<ApiType>;
      /**
       * Staking account contains conflicting stakes.
       **/
      ConflictStakesOnAccount: AugmentedError<ApiType>;
      /**
       * Current lead is not set.
       **/
      CurrentLeadNotSet: AugmentedError<ApiType>;
      /**
       * Cannot withdraw: insufficient budget balance.
       **/
      InsufficientBalanceForTransfer: AugmentedError<ApiType>;
      /**
       * Insufficient balance to cover stake.
       **/
      InsufficientBalanceToCoverStake: AugmentedError<ApiType>;
      /**
       * It's not enough budget for this spending.
       **/
      InsufficientBudgetForSpending: AugmentedError<ApiType>;
      /**
       * Insufficient tokens for funding (on member controller account)
       **/
      InsufficientTokensForFunding: AugmentedError<ApiType>;
      /**
       * Invalid origin for a member.
       **/
      InvalidMemberOrigin: AugmentedError<ApiType>;
      /**
       * Staking account doesn't belong to a member.
       **/
      InvalidStakingAccountForMember: AugmentedError<ApiType>;
      /**
       * Not a lead account.
       **/
      IsNotLeadAccount: AugmentedError<ApiType>;
      /**
       * Working group size limit exceeded.
       **/
      MaxActiveWorkerNumberExceeded: AugmentedError<ApiType>;
      /**
       * Cannot fill opening - no applications provided.
       **/
      NoApplicationsProvided: AugmentedError<ApiType>;
      /**
       * Opening does not exist.
       **/
      OpeningDoesNotExist: AugmentedError<ApiType>;
      /**
       * Origin is not applicant.
       **/
      OriginIsNotApplicant: AugmentedError<ApiType>;
      /**
       * Signer is not worker role account.
       **/
      SignerIsNotWorkerRoleAccount: AugmentedError<ApiType>;
      /**
       * Provided stake balance cannot be zero.
       **/
      StakeBalanceCannotBeZero: AugmentedError<ApiType>;
      /**
       * Successful worker application does not exist.
       **/
      SuccessfulWorkerApplicationDoesNotExist: AugmentedError<ApiType>;
      /**
       * Specified unstaking period is less then minimum set for the group.
       **/
      UnstakingPeriodLessThanMinimum: AugmentedError<ApiType>;
      /**
       * Worker application does not exist.
       **/
      WorkerApplicationDoesNotExist: AugmentedError<ApiType>;
      /**
       * Worker does not exist.
       **/
      WorkerDoesNotExist: AugmentedError<ApiType>;
      /**
       * Worker has no recurring reward.
       **/
      WorkerHasNoReward: AugmentedError<ApiType>;
      /**
       * Invalid operation - worker is leaving.
       **/
      WorkerIsLeaving: AugmentedError<ApiType>;
      /**
       * Worker storage text is too long.
       **/
      WorkerStorageValueTooLong: AugmentedError<ApiType>;
      /**
       * Trying to fund with zero tokens
       **/
      ZeroTokensFunding: AugmentedError<ApiType>;
    };
    operationsWorkingGroupBeta: {
      /**
       * Trying to fill opening with an application for other opening
       **/
      ApplicationsNotForOpening: AugmentedError<ApiType>;
      /**
       * Application stake is less than required opening stake.
       **/
      ApplicationStakeDoesntMatchOpening: AugmentedError<ApiType>;
      /**
       * Unexpected arithmetic error (overflow / underflow)
       **/
      ArithmeticError: AugmentedError<ApiType>;
      /**
       * Staking less than the lower bound.
       **/
      BelowMinimumStakes: AugmentedError<ApiType>;
      /**
       * Cannot decrease stake - stake delta greater than initial stake.
       **/
      CannotDecreaseStakeDeltaGreaterThanStake: AugmentedError<ApiType>;
      /**
       * There is leader already, cannot hire another one.
       **/
      CannotHireLeaderWhenLeaderExists: AugmentedError<ApiType>;
      /**
       * Cannot fill opening with multiple applications.
       **/
      CannotHireMultipleLeaders: AugmentedError<ApiType>;
      /**
       * Reward could not be zero.
       **/
      CannotRewardWithZero: AugmentedError<ApiType>;
      /**
       * Invalid spending amount.
       **/
      CannotSpendZero: AugmentedError<ApiType>;
      /**
       * Staking account contains conflicting stakes.
       **/
      ConflictStakesOnAccount: AugmentedError<ApiType>;
      /**
       * Current lead is not set.
       **/
      CurrentLeadNotSet: AugmentedError<ApiType>;
      /**
       * Cannot withdraw: insufficient budget balance.
       **/
      InsufficientBalanceForTransfer: AugmentedError<ApiType>;
      /**
       * Insufficient balance to cover stake.
       **/
      InsufficientBalanceToCoverStake: AugmentedError<ApiType>;
      /**
       * It's not enough budget for this spending.
       **/
      InsufficientBudgetForSpending: AugmentedError<ApiType>;
      /**
       * Insufficient tokens for funding (on member controller account)
       **/
      InsufficientTokensForFunding: AugmentedError<ApiType>;
      /**
       * Invalid origin for a member.
       **/
      InvalidMemberOrigin: AugmentedError<ApiType>;
      /**
       * Staking account doesn't belong to a member.
       **/
      InvalidStakingAccountForMember: AugmentedError<ApiType>;
      /**
       * Not a lead account.
       **/
      IsNotLeadAccount: AugmentedError<ApiType>;
      /**
       * Working group size limit exceeded.
       **/
      MaxActiveWorkerNumberExceeded: AugmentedError<ApiType>;
      /**
       * Cannot fill opening - no applications provided.
       **/
      NoApplicationsProvided: AugmentedError<ApiType>;
      /**
       * Opening does not exist.
       **/
      OpeningDoesNotExist: AugmentedError<ApiType>;
      /**
       * Origin is not applicant.
       **/
      OriginIsNotApplicant: AugmentedError<ApiType>;
      /**
       * Signer is not worker role account.
       **/
      SignerIsNotWorkerRoleAccount: AugmentedError<ApiType>;
      /**
       * Provided stake balance cannot be zero.
       **/
      StakeBalanceCannotBeZero: AugmentedError<ApiType>;
      /**
       * Successful worker application does not exist.
       **/
      SuccessfulWorkerApplicationDoesNotExist: AugmentedError<ApiType>;
      /**
       * Specified unstaking period is less then minimum set for the group.
       **/
      UnstakingPeriodLessThanMinimum: AugmentedError<ApiType>;
      /**
       * Worker application does not exist.
       **/
      WorkerApplicationDoesNotExist: AugmentedError<ApiType>;
      /**
       * Worker does not exist.
       **/
      WorkerDoesNotExist: AugmentedError<ApiType>;
      /**
       * Worker has no recurring reward.
       **/
      WorkerHasNoReward: AugmentedError<ApiType>;
      /**
       * Invalid operation - worker is leaving.
       **/
      WorkerIsLeaving: AugmentedError<ApiType>;
      /**
       * Worker storage text is too long.
       **/
      WorkerStorageValueTooLong: AugmentedError<ApiType>;
      /**
       * Trying to fund with zero tokens
       **/
      ZeroTokensFunding: AugmentedError<ApiType>;
    };
    operationsWorkingGroupGamma: {
      /**
       * Trying to fill opening with an application for other opening
       **/
      ApplicationsNotForOpening: AugmentedError<ApiType>;
      /**
       * Application stake is less than required opening stake.
       **/
      ApplicationStakeDoesntMatchOpening: AugmentedError<ApiType>;
      /**
       * Unexpected arithmetic error (overflow / underflow)
       **/
      ArithmeticError: AugmentedError<ApiType>;
      /**
       * Staking less than the lower bound.
       **/
      BelowMinimumStakes: AugmentedError<ApiType>;
      /**
       * Cannot decrease stake - stake delta greater than initial stake.
       **/
      CannotDecreaseStakeDeltaGreaterThanStake: AugmentedError<ApiType>;
      /**
       * There is leader already, cannot hire another one.
       **/
      CannotHireLeaderWhenLeaderExists: AugmentedError<ApiType>;
      /**
       * Cannot fill opening with multiple applications.
       **/
      CannotHireMultipleLeaders: AugmentedError<ApiType>;
      /**
       * Reward could not be zero.
       **/
      CannotRewardWithZero: AugmentedError<ApiType>;
      /**
       * Invalid spending amount.
       **/
      CannotSpendZero: AugmentedError<ApiType>;
      /**
       * Staking account contains conflicting stakes.
       **/
      ConflictStakesOnAccount: AugmentedError<ApiType>;
      /**
       * Current lead is not set.
       **/
      CurrentLeadNotSet: AugmentedError<ApiType>;
      /**
       * Cannot withdraw: insufficient budget balance.
       **/
      InsufficientBalanceForTransfer: AugmentedError<ApiType>;
      /**
       * Insufficient balance to cover stake.
       **/
      InsufficientBalanceToCoverStake: AugmentedError<ApiType>;
      /**
       * It's not enough budget for this spending.
       **/
      InsufficientBudgetForSpending: AugmentedError<ApiType>;
      /**
       * Insufficient tokens for funding (on member controller account)
       **/
      InsufficientTokensForFunding: AugmentedError<ApiType>;
      /**
       * Invalid origin for a member.
       **/
      InvalidMemberOrigin: AugmentedError<ApiType>;
      /**
       * Staking account doesn't belong to a member.
       **/
      InvalidStakingAccountForMember: AugmentedError<ApiType>;
      /**
       * Not a lead account.
       **/
      IsNotLeadAccount: AugmentedError<ApiType>;
      /**
       * Working group size limit exceeded.
       **/
      MaxActiveWorkerNumberExceeded: AugmentedError<ApiType>;
      /**
       * Cannot fill opening - no applications provided.
       **/
      NoApplicationsProvided: AugmentedError<ApiType>;
      /**
       * Opening does not exist.
       **/
      OpeningDoesNotExist: AugmentedError<ApiType>;
      /**
       * Origin is not applicant.
       **/
      OriginIsNotApplicant: AugmentedError<ApiType>;
      /**
       * Signer is not worker role account.
       **/
      SignerIsNotWorkerRoleAccount: AugmentedError<ApiType>;
      /**
       * Provided stake balance cannot be zero.
       **/
      StakeBalanceCannotBeZero: AugmentedError<ApiType>;
      /**
       * Successful worker application does not exist.
       **/
      SuccessfulWorkerApplicationDoesNotExist: AugmentedError<ApiType>;
      /**
       * Specified unstaking period is less then minimum set for the group.
       **/
      UnstakingPeriodLessThanMinimum: AugmentedError<ApiType>;
      /**
       * Worker application does not exist.
       **/
      WorkerApplicationDoesNotExist: AugmentedError<ApiType>;
      /**
       * Worker does not exist.
       **/
      WorkerDoesNotExist: AugmentedError<ApiType>;
      /**
       * Worker has no recurring reward.
       **/
      WorkerHasNoReward: AugmentedError<ApiType>;
      /**
       * Invalid operation - worker is leaving.
       **/
      WorkerIsLeaving: AugmentedError<ApiType>;
      /**
       * Worker storage text is too long.
       **/
      WorkerStorageValueTooLong: AugmentedError<ApiType>;
      /**
       * Trying to fund with zero tokens
       **/
      ZeroTokensFunding: AugmentedError<ApiType>;
    };
    projectToken: {
      /**
       * Account Already exists
       **/
      AccountAlreadyExists: AugmentedError<ApiType>;
      /**
       * Requested account data does not exist
       **/
      AccountInformationDoesNotExist: AugmentedError<ApiType>;
      /**
       * Unexpected arithmetic error (overflow / underflow)
       **/
      ArithmeticError: AugmentedError<ApiType>;
      /**
       * Attempt to remove an account with some outstanding tokens
       **/
      AttemptToRemoveNonEmptyAccount: AugmentedError<ApiType>;
      /**
       * Attempt to remove non owned account under permissioned mode
       **/
      AttemptToRemoveNonOwnedAccountUnderPermissionedMode: AugmentedError<ApiType>;
      /**
       * Amount of tokens to burn exceeds total amount of tokens owned by the account
       **/
      BurnAmountGreaterThanAccountTokensAmount: AugmentedError<ApiType>;
      /**
       * Provided amount to burn is == 0
       **/
      BurnAmountIsZero: AugmentedError<ApiType>;
      /**
       * Cannot Deissue Token with outstanding accounts
       **/
      CannotDeissueTokenWithOutstandingAccounts: AugmentedError<ApiType>;
      /**
       * No Sale if Amm is active
       **/
      CannotInitSaleIfAmmIsActive: AugmentedError<ApiType>;
      /**
       * Attempt to issue in a split with zero allocation amount
       **/
      CannotIssueSplitWithZeroAllocationAmount: AugmentedError<ApiType>;
      /**
       * Cannot join whitelist in permissionless mode
       **/
      CannotJoinWhitelistInPermissionlessMode: AugmentedError<ApiType>;
      /**
       * Attempt to modify supply when revenue split is active
       **/
      CannotModifySupplyWhenRevenueSplitsAreActive: AugmentedError<ApiType>;
      /**
       * Attempt to participate in a split with zero token to stake
       **/
      CannotParticipateInSplitWithZeroAmount: AugmentedError<ApiType>;
      /**
       * Curve slope parameters below minimum allowed
       **/
      CurveSlopeParametersTooLow: AugmentedError<ApiType>;
      /**
       * Deadline constraint not satisfied
       **/
      DeadlineExpired: AugmentedError<ApiType>;
      /**
       * At least one of the members provided as part of InitialAllocation does not exist
       **/
      InitialAllocationToNonExistingMember: AugmentedError<ApiType>;
      /**
       * User does not posses enough balance to participate in the revenue split
       **/
      InsufficientBalanceForSplitParticipation: AugmentedError<ApiType>;
      /**
       * Account's JOY balance is insufficient to make the token purchase
       **/
      InsufficientBalanceForTokenPurchase: AugmentedError<ApiType>;
      /**
       * Insufficient JOY Balance to cover the transaction costs
       **/
      InsufficientJoyBalance: AugmentedError<ApiType>;
      /**
       * Creator token balance is insufficient
       **/
      InsufficientTokenBalance: AugmentedError<ApiType>;
      /**
       * Account's transferrable balance is insufficient to perform the transfer or initialize token sale
       **/
      InsufficientTransferrableBalance: AugmentedError<ApiType>;
      /**
       * Invalid bonding curve construction parameters
       **/
      InvalidCurveParameters: AugmentedError<ApiType>;
      /**
       * The amount of JOY to be transferred is not enough to keep the destination account alive
       **/
      JoyTransferSubjectToDusting: AugmentedError<ApiType>;
      /**
       * Cannot add another vesting schedule to an account.
       * Maximum number of vesting schedules for this account-token pair was reached.
       **/
      MaxVestingSchedulesPerAccountPerTokenReached: AugmentedError<ApiType>;
      /**
       * Merkle proof verification failed
       **/
      MerkleProofVerificationFailure: AugmentedError<ApiType>;
      /**
       * The token has no active sale at the moment
       **/
      NoActiveSale: AugmentedError<ApiType>;
      /**
       * Amount of tokens to purchase on sale exceeds the quantity of tokens still available on the sale
       **/
      NotEnoughTokensOnSale: AugmentedError<ApiType>;
      /**
       * ------ AMM ---------------------------------------------------------
       * not in AMM state
       **/
      NotInAmmState: AugmentedError<ApiType>;
      /**
       * There are no remaining tokes to recover from the previous token sale.
       **/
      NoTokensToRecover: AugmentedError<ApiType>;
      /**
       * The token has no upcoming sale
       **/
      NoUpcomingSale: AugmentedError<ApiType>;
      /**
<<<<<<< HEAD
       * Attempt to perform an action when pallet is frozen
=======
<<<<<<< HEAD
       * Oustanding AMM-provided supply constitutes too large percentage of the token's total supply
       **/
      OutstandingAmmProvidedSupplyTooLarge: AugmentedError<ApiType>;
      /**
||||||| 8fb3ea7deb
=======
       * Attempt to perform action when pallet is frozen
>>>>>>> 5a5c2c93
       **/
      PalletFrozen: AugmentedError<ApiType>;
      /**
>>>>>>> nara
       * Previous sale was still not finalized, finalize it first.
       **/
      PreviousSaleNotFinalized: AugmentedError<ApiType>;
      /**
       * Attempt to activate split with one ongoing
       **/
      RevenueSplitAlreadyActiveForToken: AugmentedError<ApiType>;
      /**
       * Revenue Split has not ended yet
       **/
      RevenueSplitDidNotEnd: AugmentedError<ApiType>;
      /**
       * Revenue Split duration is too short
       **/
      RevenueSplitDurationTooShort: AugmentedError<ApiType>;
      /**
       * Attempt to make revenue split operations with token not in active split state
       **/
      RevenueSplitNotActiveForToken: AugmentedError<ApiType>;
      /**
       * Revenue Split for token active, but not ongoing
       **/
      RevenueSplitNotOngoing: AugmentedError<ApiType>;
      /**
       * Revenue split rate cannot be 0
       **/
      RevenueSplitRateIsZero: AugmentedError<ApiType>;
      /**
       * Specified revenue split starting block is in the past
       **/
      RevenueSplitTimeToStartTooShort: AugmentedError<ApiType>;
      /**
       * Participant in sale access proof provided during `purchase_tokens_on_sale`
       * does not match the sender account
       **/
      SaleAccessProofParticipantIsNotSender: AugmentedError<ApiType>;
      /**
       * Only whitelisted participants are allowed to access the sale, therefore access proof is required
       **/
      SaleAccessProofRequired: AugmentedError<ApiType>;
      /**
       * Purchase cap per member cannot be zero
       **/
      SaleCapPerMemberIsZero: AugmentedError<ApiType>;
      /**
       * Sale duration cannot be zero
       **/
      SaleDurationIsZero: AugmentedError<ApiType>;
      /**
       * Specified sale duration is shorter than MinSaleDuration
       **/
      SaleDurationTooShort: AugmentedError<ApiType>;
      /**
       * Amount of tokens to purchase on sale cannot be zero
       **/
      SalePurchaseAmountIsZero: AugmentedError<ApiType>;
      /**
       * Sale participant's cap (either cap_per_member or whitelisted participant's specific cap)
       * was exceeded with the purchase
       **/
      SalePurchaseCapExceeded: AugmentedError<ApiType>;
      /**
       * Specified sale starting block is in the past
       **/
      SaleStartingBlockInThePast: AugmentedError<ApiType>;
      /**
       * Token's unit price cannot be zero
       **/
      SaleUnitPriceIsZero: AugmentedError<ApiType>;
      /**
       * Upper bound quantity cannot be zero
       **/
      SaleUpperBoundQuantityIsZero: AugmentedError<ApiType>;
      /**
       * Slippage tolerance constraint tolerance not satisfied
       **/
      SlippageToleranceExceeded: AugmentedError<ApiType>;
      /**
       * -------- Patronage --------------------------------------------------
       * Target Rate is higher than current patronage rate
       **/
      TargetPatronageRateIsHigherThanCurrentRate: AugmentedError<ApiType>;
      /**
       * Requested token does not exist
       **/
      TokenDoesNotExist: AugmentedError<ApiType>;
      /**
       * Token's current offering state is not Idle
       **/
      TokenIssuanceNotInIdleState: AugmentedError<ApiType>;
      /**
       * Symbol already in use
       **/
      TokenSymbolAlreadyInUse: AugmentedError<ApiType>;
      /**
       * Transfer destination member id invalid
       **/
      TooManyTransferOutputs: AugmentedError<ApiType>;
      /**
       * At least one of the transfer destinations is not an existing member id
       **/
      TransferDestinationMemberDoesNotExist: AugmentedError<ApiType>;
      /**
       * User already participating in the revenue split
       **/
      UserAlreadyParticipating: AugmentedError<ApiType>;
      /**
       * User is not participating in any split
       **/
      UserNotParticipantingInAnySplit: AugmentedError<ApiType>;
      /**
       * Provided value for patronage is too big (yearly format)
       **/
      YearlyPatronageRateLimitExceeded: AugmentedError<ApiType>;
    };
    proposalsCodex: {
      /**
       * Arithmeic Error
       **/
      ArithmeticError: AugmentedError<ApiType>;
      /**
       * Invalid 'decrease stake proposal' parameter - cannot decrease by zero balance.
       **/
      DecreasingStakeIsZero: AugmentedError<ApiType>;
      /**
       * Insufficient funds for 'Update Working Group Budget' proposal execution
       **/
      InsufficientFundsForBudgetUpdate: AugmentedError<ApiType>;
      /**
       * The specified min channel cashout is greater than the specified max channel cashout in `Update Channel Payouts` proposal.
       **/
      InvalidChannelPayoutsProposalMinCashoutExceedsMaxCashout: AugmentedError<ApiType>;
      /**
       * Invalid council election parameter - announcing_period
       **/
      InvalidCouncilElectionParameterAnnouncingPeriod: AugmentedError<ApiType>;
      /**
       * Invalid council election parameter - candidacy-limit
       **/
      InvalidCouncilElectionParameterCandidacyLimit: AugmentedError<ApiType>;
      /**
       * Invalid council election parameter - council_size
       **/
      InvalidCouncilElectionParameterCouncilSize: AugmentedError<ApiType>;
      /**
       * Invalid council election parameter - min_council_stake
       **/
      InvalidCouncilElectionParameterMinCouncilStake: AugmentedError<ApiType>;
      /**
       * Invalid council election parameter - min-voting_stake
       **/
      InvalidCouncilElectionParameterMinVotingStake: AugmentedError<ApiType>;
      /**
       * Invalid council election parameter - new_term_duration
       **/
      InvalidCouncilElectionParameterNewTermDuration: AugmentedError<ApiType>;
      /**
       * Invalid council election parameter - revealing_period
       **/
      InvalidCouncilElectionParameterRevealingPeriod: AugmentedError<ApiType>;
      /**
       * Invalid council election parameter - voting_period
       **/
      InvalidCouncilElectionParameterVotingPeriod: AugmentedError<ApiType>;
      /**
       * Invalid balance value for the spending proposal
       **/
      InvalidFundingRequestProposalBalance: AugmentedError<ApiType>;
      /**
       * Invalid number of accounts recieving funding request for 'Funding Request' proposal.
       **/
      InvalidFundingRequestProposalNumberOfAccount: AugmentedError<ApiType>;
      /**
       * Repeated account in 'Funding Request' proposal.
       **/
      InvalidFundingRequestProposalRepeatedAccount: AugmentedError<ApiType>;
      /**
       * Provided lead application id is not valid
       **/
      InvalidLeadApplicationId: AugmentedError<ApiType>;
      /**
       * Provided lead opening id is not valid
       **/
      InvalidLeadOpeningId: AugmentedError<ApiType>;
      /**
       * Provided lead worker id is not valid
       **/
      InvalidLeadWorkerId: AugmentedError<ApiType>;
      /**
       * Provided proposal id is not valid
       **/
      InvalidProposalId: AugmentedError<ApiType>;
      /**
       * Invalid 'set lead proposal' parameter - proposed lead cannot be a councilor
       **/
      InvalidSetLeadParameterCannotBeCouncilor: AugmentedError<ApiType>;
      /**
       * Invalid validator count for the 'set validator count' proposal
       **/
      InvalidValidatorCount: AugmentedError<ApiType>;
      /**
       * Invalid working group budget capacity parameter
       **/
      InvalidWorkingGroupBudgetCapacity: AugmentedError<ApiType>;
      /**
       * Require root origin in extrinsics
       **/
      RequireRootOrigin: AugmentedError<ApiType>;
      /**
       * Provided WASM code for the runtime upgrade proposal is empty
       **/
      RuntimeProposalIsEmpty: AugmentedError<ApiType>;
      /**
       * Provided text for text proposal is empty
       **/
      SignalProposalIsEmpty: AugmentedError<ApiType>;
      /**
       * Invalid 'slash stake proposal' parameter - cannot slash by zero balance.
       **/
      SlashingStakeIsZero: AugmentedError<ApiType>;
    };
    proposalsDiscussion: {
      /**
       * Unexpected arithmetic error (overflow / underflow)
       **/
      ArithmeticError: AugmentedError<ApiType>;
      /**
       * Account can't delete post at the moment
       **/
      CannotDeletePost: AugmentedError<ApiType>;
      /**
       * The thread has Closed mode. And post author doesn't belong to council or allowed members.
       **/
      CannotPostOnClosedThread: AugmentedError<ApiType>;
      /**
       * Account has insufficient balance to create a post
       **/
      InsufficientBalanceForPost: AugmentedError<ApiType>;
      /**
       * Max allowed authors list limit exceeded.
       **/
      MaxWhiteListSizeExceeded: AugmentedError<ApiType>;
      /**
       * Should be thread author or councilor.
       **/
      NotAuthorOrCouncilor: AugmentedError<ApiType>;
      /**
       * Post doesn't exist
       **/
      PostDoesntExist: AugmentedError<ApiType>;
      /**
       * Require root origin in extrinsics
       **/
      RequireRootOrigin: AugmentedError<ApiType>;
      /**
       * Thread doesn't exist
       **/
      ThreadDoesntExist: AugmentedError<ApiType>;
      /**
       * At least one of the member ids provided as part of closed thread whitelist belongs
       * to a non-existing member.
       **/
      WhitelistedMemberDoesNotExist: AugmentedError<ApiType>;
    };
    proposalsEngine: {
      /**
       * The proposal have been already voted on
       **/
      AlreadyVoted: AugmentedError<ApiType>;
      /**
       * Unexpected arithmetic error (overflow / underflow)
       **/
      ArithmeticError: AugmentedError<ApiType>;
      /**
       * The conflicting stake discovered. Cannot stake.
       **/
      ConflictingStakes: AugmentedError<ApiType>;
      /**
       * Description is too long
       **/
      DescriptionIsTooLong: AugmentedError<ApiType>;
      /**
       * Proposal cannot have an empty body
       **/
      EmptyDescriptionProvided: AugmentedError<ApiType>;
      /**
       * Stake cannot be empty with this proposal
       **/
      EmptyStake: AugmentedError<ApiType>;
      /**
       * Proposal cannot have an empty title"
       **/
      EmptyTitleProvided: AugmentedError<ApiType>;
      /**
       * There is not enough balance for a stake.
       **/
      InsufficientBalanceForStake: AugmentedError<ApiType>;
      /**
       * Exact execution block cannot be less than current_block.
       **/
      InvalidExactExecutionBlock: AugmentedError<ApiType>;
      /**
       * Approval threshold cannot be zero
       **/
      InvalidParameterApprovalThreshold: AugmentedError<ApiType>;
      /**
       * Slashing threshold cannot be zero
       **/
      InvalidParameterSlashingThreshold: AugmentedError<ApiType>;
      /**
       * Staking account doesn't belong to a member.
       **/
      InvalidStakingAccountForMember: AugmentedError<ApiType>;
      /**
       * Max active proposals number exceeded
       **/
      MaxActiveProposalNumberExceeded: AugmentedError<ApiType>;
      /**
       * The size of encoded dispatchable call to be executed by the proposal is too big
       **/
      MaxDispatchableCallCodeSizeExceeded: AugmentedError<ApiType>;
      /**
       * Not an author
       **/
      NotAuthor: AugmentedError<ApiType>;
      /**
       * Proposal is finalized already
       **/
      ProposalFinalized: AugmentedError<ApiType>;
      /**
       * Disallow to cancel the proposal if there are any votes on it.
       **/
      ProposalHasVotes: AugmentedError<ApiType>;
      /**
       * The proposal does not exist
       **/
      ProposalNotFound: AugmentedError<ApiType>;
      /**
       * Require root origin in extrinsics
       **/
      RequireRootOrigin: AugmentedError<ApiType>;
      /**
       * Stake differs from the proposal requirements
       **/
      StakeDiffersFromRequired: AugmentedError<ApiType>;
      /**
       * Stake should be empty for this proposal
       **/
      StakeShouldBeEmpty: AugmentedError<ApiType>;
      /**
       * Title is too long
       **/
      TitleIsTooLong: AugmentedError<ApiType>;
      /**
       * Exact execution block cannot be zero.
       **/
      ZeroExactExecutionBlock: AugmentedError<ApiType>;
    };
    referendum: {
      /**
       * A vote cannot be cast from an account that already opted out of voting.
       **/
      AccountAlreadyOptedOutOfVoting: AugmentedError<ApiType>;
      /**
       * Trying to vote multiple time in the same cycle
       **/
      AlreadyVotedThisCycle: AugmentedError<ApiType>;
      /**
       * Origin is invalid
       **/
      BadOrigin: AugmentedError<ApiType>;
      /**
       * Staking account contains conflicting stakes.
       **/
      ConflictStakesOnAccount: AugmentedError<ApiType>;
      /**
       * Account Insufficient Free Balance (now)
       **/
      InsufficientBalanceToStake: AugmentedError<ApiType>;
      /**
       * Insufficient stake provided to cast a vote
       **/
      InsufficientStake: AugmentedError<ApiType>;
      /**
       * Salt and referendum option provided don't correspond to the commitment
       **/
      InvalidReveal: AugmentedError<ApiType>;
      /**
       * Vote for not existing option was revealed
       **/
      InvalidVote: AugmentedError<ApiType>;
      /**
       * Referendum is not running when expected to
       **/
      ReferendumNotRunning: AugmentedError<ApiType>;
      /**
       * Revealing stage is not in progress right now
       **/
      RevealingNotInProgress: AugmentedError<ApiType>;
      /**
       * Salt is too long
       **/
      SaltTooLong: AugmentedError<ApiType>;
      /**
       * Unstaking has been forbidden for the user (at least for now)
       **/
      UnstakingForbidden: AugmentedError<ApiType>;
      /**
       * Invalid time to release the locked stake
       **/
      UnstakingVoteInSameCycle: AugmentedError<ApiType>;
      /**
       * Trying to reveal vote that was not cast
       **/
      VoteNotExisting: AugmentedError<ApiType>;
    };
    session: {
      /**
       * Registered duplicate key.
       **/
      DuplicatedKey: AugmentedError<ApiType>;
      /**
       * Invalid ownership proof.
       **/
      InvalidProof: AugmentedError<ApiType>;
      /**
       * Key setting account is not live, so it's impossible to associate keys.
       **/
      NoAccount: AugmentedError<ApiType>;
      /**
       * No associated validator ID for account.
       **/
      NoAssociatedValidatorId: AugmentedError<ApiType>;
      /**
       * No keys are associated with this account.
       **/
      NoKeys: AugmentedError<ApiType>;
    };
    staking: {
      /**
       * Stash is already bonded.
       **/
      AlreadyBonded: AugmentedError<ApiType>;
      /**
       * Rewards for this era have already been claimed for this validator.
       **/
      AlreadyClaimed: AugmentedError<ApiType>;
      /**
       * Controller is already paired.
       **/
      AlreadyPaired: AugmentedError<ApiType>;
      /**
       * Internal state has become somehow corrupted and the operation cannot continue.
       **/
      BadState: AugmentedError<ApiType>;
      /**
       * A nomination target was supplied that was blocked or otherwise not a validator.
       **/
      BadTarget: AugmentedError<ApiType>;
      /**
       * External restriction prevents bonding with given account
       **/
      BondingRestricted: AugmentedError<ApiType>;
      /**
       * Some bound is not met.
       **/
      BoundNotMet: AugmentedError<ApiType>;
      /**
       * The user has enough bond and thus cannot be chilled forcefully by an external person.
       **/
      CannotChillOther: AugmentedError<ApiType>;
      /**
       * Commission is too low. Must be at least `MinCommission`.
       **/
      CommissionTooLow: AugmentedError<ApiType>;
      /**
       * Duplicate index.
       **/
      DuplicateIndex: AugmentedError<ApiType>;
      /**
       * Targets cannot be empty.
       **/
      EmptyTargets: AugmentedError<ApiType>;
      /**
       * Attempting to target a stash that still has funds.
       **/
      FundedTarget: AugmentedError<ApiType>;
      /**
       * Incorrect previous history depth input provided.
       **/
      IncorrectHistoryDepth: AugmentedError<ApiType>;
      /**
       * Incorrect number of slashing spans provided.
       **/
      IncorrectSlashingSpans: AugmentedError<ApiType>;
      /**
       * Cannot have a validator or nominator role, with value less than the minimum defined by
       * governance (see `MinValidatorBond` and `MinNominatorBond`). If unbonding is the
       * intention, `chill` first to remove one's role as validator/nominator.
       **/
      InsufficientBond: AugmentedError<ApiType>;
      /**
       * Invalid era to reward.
       **/
      InvalidEraToReward: AugmentedError<ApiType>;
      /**
       * Invalid number of nominations.
       **/
      InvalidNumberOfNominations: AugmentedError<ApiType>;
      /**
       * Slash record index out of bounds.
       **/
      InvalidSlashIndex: AugmentedError<ApiType>;
      /**
       * Can not schedule more unlock chunks.
       **/
      NoMoreChunks: AugmentedError<ApiType>;
      /**
       * Not a controller account.
       **/
      NotController: AugmentedError<ApiType>;
      /**
       * Items are not sorted and unique.
       **/
      NotSortedAndUnique: AugmentedError<ApiType>;
      /**
       * Not a stash account.
       **/
      NotStash: AugmentedError<ApiType>;
      /**
       * Can not rebond without unlocking chunks.
       **/
      NoUnlockChunk: AugmentedError<ApiType>;
      /**
       * There are too many nominators in the system. Governance needs to adjust the staking
       * settings to keep things safe for the runtime.
       **/
      TooManyNominators: AugmentedError<ApiType>;
      /**
       * Too many nomination targets supplied.
       **/
      TooManyTargets: AugmentedError<ApiType>;
      /**
       * There are too many validator candidates in the system. Governance needs to adjust the
       * staking settings to keep things safe for the runtime.
       **/
      TooManyValidators: AugmentedError<ApiType>;
    };
    storage: {
      /**
       * Generic Arithmetic Error due to internal accounting operation
       **/
      ArithmeticError: AugmentedError<ApiType>;
      /**
       * Blacklist size limit exceeded.
       **/
      BlacklistSizeLimitExceeded: AugmentedError<ApiType>;
      /**
       * Call Disabled
       **/
      CallDisabled: AugmentedError<ApiType>;
      /**
       * Cannot delete non empty dynamic bag.
       **/
      CannotDeleteNonEmptyDynamicBag: AugmentedError<ApiType>;
      /**
       * Cannot delete a non-empty storage bucket.
       **/
      CannotDeleteNonEmptyStorageBucket: AugmentedError<ApiType>;
      /**
       * Data object hash is part of the blacklist.
       **/
      DataObjectBlacklisted: AugmentedError<ApiType>;
      /**
       * Data object doesn't exist.
       **/
      DataObjectDoesntExist: AugmentedError<ApiType>;
      /**
       * Data object id collection is empty.
       **/
      DataObjectIdCollectionIsEmpty: AugmentedError<ApiType>;
      /**
       * The `data_object_ids` extrinsic parameter collection is empty.
       **/
      DataObjectIdParamsAreEmpty: AugmentedError<ApiType>;
      /**
       * Invalid extrinsic call: data object state bloat bond changed.
       **/
      DataObjectStateBloatBondChanged: AugmentedError<ApiType>;
      /**
       * Invalid extrinsic call: data size fee changed.
       **/
      DataSizeFeeChanged: AugmentedError<ApiType>;
      /**
       * Invalid operation with invites: another storage provider was invited.
       **/
      DifferentStorageProviderInvited: AugmentedError<ApiType>;
      /**
       * Distribution bucket doesn't accept new bags.
       **/
      DistributionBucketDoesntAcceptNewBags: AugmentedError<ApiType>;
      /**
       * Distribution bucket doesn't exist.
       **/
      DistributionBucketDoesntExist: AugmentedError<ApiType>;
      /**
       * Distribution bucket family doesn't exist.
       **/
      DistributionBucketFamilyDoesntExist: AugmentedError<ApiType>;
      /**
       * Distribution bucket id collections are empty.
       **/
      DistributionBucketIdCollectionsAreEmpty: AugmentedError<ApiType>;
      /**
       * Distribution bucket is bound to a bag.
       **/
      DistributionBucketIsBoundToBag: AugmentedError<ApiType>;
      /**
       * Distribution bucket is not bound to a bag.
       **/
      DistributionBucketIsNotBoundToBag: AugmentedError<ApiType>;
      /**
       * The new `DistributionBucketsPerBagLimit` number is too high.
       **/
      DistributionBucketsPerBagLimitTooHigh: AugmentedError<ApiType>;
      /**
       * The new `DistributionBucketsPerBagLimit` number is too low.
       **/
      DistributionBucketsPerBagLimitTooLow: AugmentedError<ApiType>;
      /**
       * Distribution bucket id collection provided contradicts the existing dynamic bag
       * creation policy.
       **/
      DistributionBucketsViolatesDynamicBagCreationPolicy: AugmentedError<ApiType>;
      /**
       * Distribution family bound to a bag creation policy.
       **/
      DistributionFamilyBoundToBagCreationPolicy: AugmentedError<ApiType>;
      /**
       * Distribution provider operator already invited.
       **/
      DistributionProviderOperatorAlreadyInvited: AugmentedError<ApiType>;
      /**
       * Distribution provider operator doesn't exist.
       **/
      DistributionProviderOperatorDoesntExist: AugmentedError<ApiType>;
      /**
       * Distribution provider operator already set.
       **/
      DistributionProviderOperatorSet: AugmentedError<ApiType>;
      /**
       * Dynamic bag doesn't exist.
       **/
      DynamicBagDoesntExist: AugmentedError<ApiType>;
      /**
       * Cannot create the dynamic bag: dynamic bag exists.
       **/
      DynamicBagExists: AugmentedError<ApiType>;
      /**
       * Upload data error: empty content ID provided.
       **/
      EmptyContentId: AugmentedError<ApiType>;
      /**
       * Insufficient balance for an operation.
       **/
      InsufficientBalance: AugmentedError<ApiType>;
      /**
       * Insufficient module treasury balance for an operation.
       **/
      InsufficientTreasuryBalance: AugmentedError<ApiType>;
      /**
       * Invalid CID length (must be 46 bytes)
       **/
      InvalidCidLength: AugmentedError<ApiType>;
      /**
       * Upload data error: invalid state bloat bond source account.
       **/
      InvalidStateBloatBondSourceAccount: AugmentedError<ApiType>;
      /**
       * Invalid storage provider for bucket.
       **/
      InvalidStorageProvider: AugmentedError<ApiType>;
      /**
       * Invalid transactor account ID for this bucket.
       **/
      InvalidTransactorAccount: AugmentedError<ApiType>;
      /**
       * Invalid operation with invites: storage provider was already invited.
       **/
      InvitedStorageProvider: AugmentedError<ApiType>;
      /**
       * Max data object size exceeded.
       **/
      MaxDataObjectSizeExceeded: AugmentedError<ApiType>;
      /**
       * Max distribution bucket family number limit exceeded.
       **/
      MaxDistributionBucketFamilyNumberLimitExceeded: AugmentedError<ApiType>;
      /**
       * Max distribution bucket number per bag limit exceeded.
       **/
      MaxDistributionBucketNumberPerBagLimitExceeded: AugmentedError<ApiType>;
      /**
       * Max number of operators for a distribution bucket reached.
       **/
      MaxNumberOfOperatorsPerDistributionBucketReached: AugmentedError<ApiType>;
      /**
       * Max number of pending invitations limit for a distribution bucket reached.
       **/
      MaxNumberOfPendingInvitationsLimitForDistributionBucketReached: AugmentedError<ApiType>;
      /**
       * Invalid operations: must be a distribution provider operator for a bucket.
       **/
      MustBeDistributionProviderOperatorForBucket: AugmentedError<ApiType>;
      /**
       * No distribution bucket invitation.
       **/
      NoDistributionBucketInvitation: AugmentedError<ApiType>;
      /**
       * Empty "data object creation" collection.
       **/
      NoObjectsOnUpload: AugmentedError<ApiType>;
      /**
       * Invalid operation with invites: there is no storage bucket invitation.
       **/
      NoStorageBucketInvitation: AugmentedError<ApiType>;
      /**
       * Not allowed 'number of distribution buckets'
       **/
      NumberOfDistributionBucketsOutsideOfAllowedContraints: AugmentedError<ApiType>;
      /**
       * Not allowed 'number of storage buckets'
       **/
      NumberOfStorageBucketsOutsideOfAllowedContraints: AugmentedError<ApiType>;
      /**
       * Cannot move objects within the same bag.
       **/
      SourceAndDestinationBagsAreEqual: AugmentedError<ApiType>;
      /**
       * The storage bucket doesn't accept new bags.
       **/
      StorageBucketDoesntAcceptNewBags: AugmentedError<ApiType>;
      /**
       * The requested storage bucket doesn't exist.
       **/
      StorageBucketDoesntExist: AugmentedError<ApiType>;
      /**
       * Storage bucket id collections are empty.
       **/
      StorageBucketIdCollectionsAreEmpty: AugmentedError<ApiType>;
      /**
       * The requested storage bucket is already bound to a bag.
       **/
      StorageBucketIsBoundToBag: AugmentedError<ApiType>;
      /**
       * The requested storage bucket is not bound to a bag.
       **/
      StorageBucketIsNotBoundToBag: AugmentedError<ApiType>;
      /**
       * Object number limit for the storage bucket reached.
       **/
      StorageBucketObjectNumberLimitReached: AugmentedError<ApiType>;
      /**
       * Objects total size limit for the storage bucket reached.
       **/
      StorageBucketObjectSizeLimitReached: AugmentedError<ApiType>;
      /**
       * `StorageBucketsPerBagLimit` was exceeded for a bag.
       **/
      StorageBucketPerBagLimitExceeded: AugmentedError<ApiType>;
      /**
       * Storage bucket id collection provided contradicts the existing dynamic bag
       * creation policy.
       **/
      StorageBucketsNumberViolatesDynamicBagCreationPolicy: AugmentedError<ApiType>;
      /**
       * The new `StorageBucketsPerBagLimit` number is too high.
       **/
      StorageBucketsPerBagLimitTooHigh: AugmentedError<ApiType>;
      /**
       * The new `StorageBucketsPerBagLimit` number is too low.
       **/
      StorageBucketsPerBagLimitTooLow: AugmentedError<ApiType>;
      /**
       * Invalid operation with invites: storage provider was already set.
       **/
      StorageProviderAlreadySet: AugmentedError<ApiType>;
      /**
       * Storage provider must be set.
       **/
      StorageProviderMustBeSet: AugmentedError<ApiType>;
      /**
       * Storage provider operator doesn't exist.
       **/
      StorageProviderOperatorDoesntExist: AugmentedError<ApiType>;
      /**
       * Uploading of the new object is blocked.
       **/
      UploadingBlocked: AugmentedError<ApiType>;
      /**
       * Max object number limit exceeded for voucher.
       **/
      VoucherMaxObjectNumberLimitExceeded: AugmentedError<ApiType>;
      /**
       * Max object size limit exceeded for voucher.
       **/
      VoucherMaxObjectSizeLimitExceeded: AugmentedError<ApiType>;
      /**
       * Upload data error: zero object size.
       **/
      ZeroObjectSize: AugmentedError<ApiType>;
    };
    storageWorkingGroup: {
      /**
       * Trying to fill opening with an application for other opening
       **/
      ApplicationsNotForOpening: AugmentedError<ApiType>;
      /**
       * Application stake is less than required opening stake.
       **/
      ApplicationStakeDoesntMatchOpening: AugmentedError<ApiType>;
      /**
       * Unexpected arithmetic error (overflow / underflow)
       **/
      ArithmeticError: AugmentedError<ApiType>;
      /**
       * Staking less than the lower bound.
       **/
      BelowMinimumStakes: AugmentedError<ApiType>;
      /**
       * Cannot decrease stake - stake delta greater than initial stake.
       **/
      CannotDecreaseStakeDeltaGreaterThanStake: AugmentedError<ApiType>;
      /**
       * There is leader already, cannot hire another one.
       **/
      CannotHireLeaderWhenLeaderExists: AugmentedError<ApiType>;
      /**
       * Cannot fill opening with multiple applications.
       **/
      CannotHireMultipleLeaders: AugmentedError<ApiType>;
      /**
       * Reward could not be zero.
       **/
      CannotRewardWithZero: AugmentedError<ApiType>;
      /**
       * Invalid spending amount.
       **/
      CannotSpendZero: AugmentedError<ApiType>;
      /**
       * Staking account contains conflicting stakes.
       **/
      ConflictStakesOnAccount: AugmentedError<ApiType>;
      /**
       * Current lead is not set.
       **/
      CurrentLeadNotSet: AugmentedError<ApiType>;
      /**
       * Cannot withdraw: insufficient budget balance.
       **/
      InsufficientBalanceForTransfer: AugmentedError<ApiType>;
      /**
       * Insufficient balance to cover stake.
       **/
      InsufficientBalanceToCoverStake: AugmentedError<ApiType>;
      /**
       * It's not enough budget for this spending.
       **/
      InsufficientBudgetForSpending: AugmentedError<ApiType>;
      /**
       * Insufficient tokens for funding (on member controller account)
       **/
      InsufficientTokensForFunding: AugmentedError<ApiType>;
      /**
       * Invalid origin for a member.
       **/
      InvalidMemberOrigin: AugmentedError<ApiType>;
      /**
       * Staking account doesn't belong to a member.
       **/
      InvalidStakingAccountForMember: AugmentedError<ApiType>;
      /**
       * Not a lead account.
       **/
      IsNotLeadAccount: AugmentedError<ApiType>;
      /**
       * Working group size limit exceeded.
       **/
      MaxActiveWorkerNumberExceeded: AugmentedError<ApiType>;
      /**
       * Cannot fill opening - no applications provided.
       **/
      NoApplicationsProvided: AugmentedError<ApiType>;
      /**
       * Opening does not exist.
       **/
      OpeningDoesNotExist: AugmentedError<ApiType>;
      /**
       * Origin is not applicant.
       **/
      OriginIsNotApplicant: AugmentedError<ApiType>;
      /**
       * Signer is not worker role account.
       **/
      SignerIsNotWorkerRoleAccount: AugmentedError<ApiType>;
      /**
       * Provided stake balance cannot be zero.
       **/
      StakeBalanceCannotBeZero: AugmentedError<ApiType>;
      /**
       * Successful worker application does not exist.
       **/
      SuccessfulWorkerApplicationDoesNotExist: AugmentedError<ApiType>;
      /**
       * Specified unstaking period is less then minimum set for the group.
       **/
      UnstakingPeriodLessThanMinimum: AugmentedError<ApiType>;
      /**
       * Worker application does not exist.
       **/
      WorkerApplicationDoesNotExist: AugmentedError<ApiType>;
      /**
       * Worker does not exist.
       **/
      WorkerDoesNotExist: AugmentedError<ApiType>;
      /**
       * Worker has no recurring reward.
       **/
      WorkerHasNoReward: AugmentedError<ApiType>;
      /**
       * Invalid operation - worker is leaving.
       **/
      WorkerIsLeaving: AugmentedError<ApiType>;
      /**
       * Worker storage text is too long.
       **/
      WorkerStorageValueTooLong: AugmentedError<ApiType>;
      /**
       * Trying to fund with zero tokens
       **/
      ZeroTokensFunding: AugmentedError<ApiType>;
    };
    system: {
      /**
       * The origin filter prevent the call to be dispatched.
       **/
      CallFiltered: AugmentedError<ApiType>;
      /**
       * Failed to extract the runtime version from the new runtime.
       * 
       * Either calling `Core_version` or decoding `RuntimeVersion` failed.
       **/
      FailedToExtractRuntimeVersion: AugmentedError<ApiType>;
      /**
       * The name of specification does not match between the current runtime
       * and the new runtime.
       **/
      InvalidSpecName: AugmentedError<ApiType>;
      /**
       * Suicide called when the account has non-default composite data.
       **/
      NonDefaultComposite: AugmentedError<ApiType>;
      /**
       * There is a non-zero reference count preventing the account from being purged.
       **/
      NonZeroRefCount: AugmentedError<ApiType>;
      /**
       * The specification version is not allowed to decrease between the current runtime
       * and the new runtime.
       **/
      SpecVersionNeedsToIncrease: AugmentedError<ApiType>;
    };
    utility: {
      /**
       * Too many calls batched.
       **/
      TooManyCalls: AugmentedError<ApiType>;
    };
    vesting: {
      /**
       * Amount being transferred is too low to create a vesting schedule.
       **/
      AmountLow: AugmentedError<ApiType>;
      /**
       * The account already has `MaxVestingSchedules` count of schedules and thus
       * cannot add another one. Consider merging existing schedules in order to add another.
       **/
      AtMaxVestingSchedules: AugmentedError<ApiType>;
      /**
       * Failed to create a new schedule because some parameter was invalid.
       **/
      InvalidScheduleParams: AugmentedError<ApiType>;
      /**
       * The account given is not vesting.
       **/
      NotVesting: AugmentedError<ApiType>;
      /**
       * An index was out of bounds of the vesting schedules.
       **/
      ScheduleIndexOutOfBounds: AugmentedError<ApiType>;
    };
  } // AugmentedErrors
} // declare module<|MERGE_RESOLUTION|>--- conflicted
+++ resolved
@@ -2353,22 +2353,14 @@
        **/
       NoUpcomingSale: AugmentedError<ApiType>;
       /**
-<<<<<<< HEAD
+       * Oustanding AMM-provided supply constitutes too large percentage of the token's total supply
+       **/
+      OutstandingAmmProvidedSupplyTooLarge: AugmentedError<ApiType>;
+      /**
        * Attempt to perform an action when pallet is frozen
-=======
-<<<<<<< HEAD
-       * Oustanding AMM-provided supply constitutes too large percentage of the token's total supply
-       **/
-      OutstandingAmmProvidedSupplyTooLarge: AugmentedError<ApiType>;
-      /**
-||||||| 8fb3ea7deb
-=======
-       * Attempt to perform action when pallet is frozen
->>>>>>> 5a5c2c93
        **/
       PalletFrozen: AugmentedError<ApiType>;
       /**
->>>>>>> nara
        * Previous sale was still not finalized, finalize it first.
        **/
       PreviousSaleNotFinalized: AugmentedError<ApiType>;
