<<<<<<< HEAD
import { BTreeMap, u64, bool, Text, Null, Bytes, Option } from '@polkadot/types'
import { BlockAndTime, JoyEnum, JoyStructDecorated, Hash, ChannelId, DAOId, WorkingGroup, MemberId } from './common'
import { StorageProviderId } from './working-group' // this should be in discovery really
import { randomAsU8a } from '@polkadot/util-crypto'
import { encodeAddress, decodeAddress } from '@polkadot/keyring'
import { RegistryTypes, Registry } from '@polkadot/types/types'

export class ContentId extends Hash {
  static generate(registry: Registry): ContentId {
    // randomAsU8a uses https://www.npmjs.com/package/tweetnacl#random-bytes-generation
    return new ContentId(registry, randomAsU8a())
  }

  static decode(registry: Registry, contentId: string): ContentId {
    return new ContentId(registry, decodeAddress(contentId))
  }

  static encode(contentId: Uint8Array): string {
    // console.log('contentId:', Buffer.from(contentId).toString('hex'))
    return encodeAddress(contentId)
  }

  encode(): string {
    return ContentId.encode(this)
  }
=======
import {
  Null,
  u64,
  Bytes,
  Vec,
  bool,
  GenericAccountId as AccountId,
  BTreeSet,
  BTreeMap,
  Option,
  u32,
  u128,
  Tuple,
} from '@polkadot/types'
import { Balance } from '@polkadot/types/interfaces'
import { RegistryTypes } from '@polkadot/types/types'
import { JoyEnum, JoyStructDecorated, WorkingGroup, BalanceOf } from './common'
import { MemberId } from './members'
import { WorkerId } from './working-group'

export class DataObjectId extends u64 {}
export class StorageBucketId extends u64 {}

export type IStorageBucketsPerBagValueConstraint = {
  min: u64
  max_min_diff: u64
}

export class StorageBucketsPerBagValueConstraint
  extends JoyStructDecorated({
    min: u64,
    max_min_diff: u64,
  })
  implements IStorageBucketsPerBagValueConstraint {}

export type IDataObject = {
  accepted: bool
  deletion_prize: BalanceOf
  size: u64
  ipfsContentId: Bytes
}

export class DataObject
  extends JoyStructDecorated({
    accepted: bool,
    deletion_prize: BalanceOf,
    size: u64,
    ipfsContentId: Bytes,
  })
  implements IDataObject {}

export class DataObjectIdSet extends BTreeSet.with(DataObjectId) {}
export class DataObjectIdMap extends BTreeMap.with(DataObjectId, DataObject) {}
export class DistributionBucketIndex extends u64 {}
export class DistributionBucketFamilyId extends u64 {}
export class StorageBucketIdSet extends BTreeSet.with(StorageBucketId) {}
export class DistributionBucketIndexSet extends BTreeSet.with(DistributionBucketIndex) {}

export type IDistributionBucketId = {
  distribution_bucket_family_id: DistributionBucketFamilyId
  distribution_bucket_index: DistributionBucketIndex
}

export class DistributionBucketId
  extends JoyStructDecorated({
    distribution_bucket_family_id: DistributionBucketFamilyId,
    distribution_bucket_index: DistributionBucketIndex,
  })
  implements IDistributionBucketId {}

export type IDynamicBagDeletionPrize = {
  account_id: AccountId
  prize: BalanceOf
}

export class DynamicBagDeletionPrize
  extends JoyStructDecorated({
    account_id: AccountId,
    prize: BalanceOf,
  })
  implements IDynamicBagDeletionPrize {}

export class DynamicBagDeletionPrizeRecord extends DynamicBagDeletionPrize {}

export type IBag = {
  stored_by: BTreeSet<StorageBucketId>
  distributed_by: BTreeSet<DistributionBucketId>
  deletion_prize: Option<Balance>
  objects_total_size: u64
  objects_number: u64
>>>>>>> f62058ba
}

export class Bag
  extends JoyStructDecorated({
    stored_by: BTreeSet.with(StorageBucketId),
    distributed_by: BTreeSet.with(DistributionBucketId),
    deletion_prize: Option.with(u128),
    objects_total_size: u64,
    objects_number: u64,
  })
  implements IBag {}

export type IDynamicBagCreationPolicy = {
  numberOfStorageBuckets: u64
  families: BTreeMap<DistributionBucketFamilyId, u32>
}

export class DynamicBagCreationPolicy
  extends JoyStructDecorated({
    numberOfStorageBuckets: u64,
    families: BTreeMap.with(DistributionBucketFamilyId, u32),
  })
  implements IDynamicBagCreationPolicy {}

export const DynamicBagTypeDef = {
  Member: Null,
  Channel: Null,
} as const
export type DynamicBagTypeKey = keyof typeof DynamicBagTypeDef
export class DynamicBagType extends JoyEnum(DynamicBagTypeDef) {}

export const StaticBagIdDef = {
  Council: Null,
  WorkingGroup: WorkingGroup,
} as const
export class StaticBagId extends JoyEnum(StaticBagIdDef) {}
export class Static extends StaticBagId {}

// This type should be imported from content-directory/common types once the Olympia release is merged.
export class ChannelId extends u64 {}

export const DynamicBagIdDef = {
  Member: MemberId,
  Channel: ChannelId,
} as const
export class DynamicBagId extends JoyEnum(DynamicBagIdDef) {}
export class Dynamic extends DynamicBagId {}

export const BagIdDef = {
  Static,
  Dynamic,
} as const
export class BagId extends JoyEnum(BagIdDef) {}

// Alias
export class BagIdType extends BagId {}

export type IVoucher = {
  sizeLimit: u64
  objectsLimit: u64
  sizeUsed: u64
  objectsUsed: u64
}

export class Voucher
  extends JoyStructDecorated({
    sizeLimit: u64,
    objectsLimit: u64,
    sizeUsed: u64,
    objectsUsed: u64,
  })
  implements IVoucher {}

export const StorageBucketOperatorStatusDef = {
  Missing: Null,
  InvitedStorageWorker: WorkerId,
  StorageWorker: Tuple.with([WorkerId, AccountId]),
} as const
export class StorageBucketOperatorStatus extends JoyEnum(StorageBucketOperatorStatusDef) {}

export type IStorageBucket = {
  operator_status: StorageBucketOperatorStatus
  accepting_new_bags: bool
  voucher: Voucher
  assigned_bags: u64
}

export class StorageBucket
  extends JoyStructDecorated({
    operator_status: StorageBucketOperatorStatus,
    accepting_new_bags: bool,
    voucher: Voucher,
    assigned_bags: u64,
  })
  implements IStorageBucket {}

export type IDataObjectCreationParameters = {
  size: u64
  ipfsContentId: Bytes
}

export class DataObjectCreationParameters
  extends JoyStructDecorated({
    size: u64,
    ipfsContentId: Bytes,
  })
  implements IDataObjectCreationParameters {}

export type IUploadParameters = {
  bagId: BagId
  objectCreationList: Vec<DataObjectCreationParameters>
  deletionPrizeSourceAccountId: AccountId
  expectedDataSizeFee: BalanceOf
}

export class UploadParameters
  extends JoyStructDecorated({
    bagId: BagId,
    objectCreationList: Vec.with(DataObjectCreationParameters),
    deletionPrizeSourceAccountId: AccountId,
    expectedDataSizeFee: BalanceOf,
  })
  implements IUploadParameters {}

export class Cid extends Bytes {}
export class ContentIdSet extends BTreeSet.with(Cid) {}

export type IDistributionBucket = {
  accepting_new_bags: bool
  distributing: bool
  pending_invitations: BTreeSet<WorkerId>
  operators: BTreeSet<WorkerId>
  assigned_bags: u64
}

export class DistributionBucket
  extends JoyStructDecorated({
    accepting_new_bags: bool,
    distributing: bool,
    pending_invitations: BTreeSet.with(WorkerId),
    operators: BTreeSet.with(WorkerId),
    assigned_bags: u64,
  })
  implements IDistributionBucket {}

export type IDistributionBucketFamily = {
  next_distribution_bucket_index: DistributionBucketIndex
}

export class DistributionBucketFamily
  extends JoyStructDecorated({
    next_distribution_bucket_index: DistributionBucketIndex,
  })
  implements IDistributionBucketFamily {}

export class DynamicBagCreationPolicyDistributorFamiliesMap extends BTreeMap.with(DistributionBucketFamilyId, u32) {}

export const storageTypes: RegistryTypes = {
  StorageBucketId,
  StorageBucketsPerBagValueConstraint,
  DataObjectId,
  DynamicBagId,
  Voucher,
  DynamicBagType,
  DynamicBagCreationPolicy,
  DynamicBagDeletionPrize,
  DynamicBagDeletionPrizeRecord,
  Bag,
  StorageBucket,
  StaticBagId,
  Static,
  Dynamic,
  BagId,
  DataObjectCreationParameters,
  BagIdType,
  UploadParameters,
  StorageBucketIdSet,
  DataObjectIdSet,
  ContentIdSet,
  Cid,
  StorageBucketOperatorStatus,
  DataObject,
  DistributionBucketId,
  DistributionBucketIndex,
  DistributionBucketFamilyId,
  DistributionBucket,
  DistributionBucketFamily,
  // Utility types:
  DataObjectIdMap,
  DistributionBucketIndexSet,
  DynamicBagCreationPolicyDistributorFamiliesMap,
}
export default storageTypes<|MERGE_RESOLUTION|>--- conflicted
+++ resolved
@@ -1,30 +1,3 @@
-<<<<<<< HEAD
-import { BTreeMap, u64, bool, Text, Null, Bytes, Option } from '@polkadot/types'
-import { BlockAndTime, JoyEnum, JoyStructDecorated, Hash, ChannelId, DAOId, WorkingGroup, MemberId } from './common'
-import { StorageProviderId } from './working-group' // this should be in discovery really
-import { randomAsU8a } from '@polkadot/util-crypto'
-import { encodeAddress, decodeAddress } from '@polkadot/keyring'
-import { RegistryTypes, Registry } from '@polkadot/types/types'
-
-export class ContentId extends Hash {
-  static generate(registry: Registry): ContentId {
-    // randomAsU8a uses https://www.npmjs.com/package/tweetnacl#random-bytes-generation
-    return new ContentId(registry, randomAsU8a())
-  }
-
-  static decode(registry: Registry, contentId: string): ContentId {
-    return new ContentId(registry, decodeAddress(contentId))
-  }
-
-  static encode(contentId: Uint8Array): string {
-    // console.log('contentId:', Buffer.from(contentId).toString('hex'))
-    return encodeAddress(contentId)
-  }
-
-  encode(): string {
-    return ContentId.encode(this)
-  }
-=======
 import {
   Null,
   u64,
@@ -41,8 +14,7 @@
 } from '@polkadot/types'
 import { Balance } from '@polkadot/types/interfaces'
 import { RegistryTypes } from '@polkadot/types/types'
-import { JoyEnum, JoyStructDecorated, WorkingGroup, BalanceOf } from './common'
-import { MemberId } from './members'
+import { JoyEnum, JoyStructDecorated, WorkingGroup, BalanceOf, MemberId } from './common'
 import { WorkerId } from './working-group'
 
 export class DataObjectId extends u64 {}
@@ -115,7 +87,6 @@
   deletion_prize: Option<Balance>
   objects_total_size: u64
   objects_number: u64
->>>>>>> f62058ba
 }
 
 export class Bag
