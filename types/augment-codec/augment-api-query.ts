// Auto-generated via `yarn polkadot-types-from-chain`, do not edit
/* eslint-disable */

import type { Bytes, Option, Vec, bool, u16, u32, u64 } from '@polkadot/types';
import type { AnyNumber, ITuple, Observable } from '@polkadot/types/types';
<<<<<<< HEAD
import type { Application, ApplicationId, ApplicationOf, Bag, BagId, Category, CategoryId, Channel, ChannelId, Cid, Class, ClassId, ClassOf, ClassPermissionsType, Credential, Curator, CuratorApplication, CuratorApplicationId, CuratorGroup, CuratorGroupId, CuratorId, CuratorOpening, CuratorOpeningId, DataObject, DataObjectId, DiscussionPost, DiscussionThread, DistributionBucketFamily, DistributionBucketFamilyId, DistributionBucketId, DynamicBagCreationPolicy, DynamicBagType, ElectionStage, ElectionStake, Entity, EntityController, EntityCreationVoucher, EntityId, EntityOf, HiringApplicationId, InputValidationLengthConstraint, Lead, LeadId, MemberId, Membership, MemoText, Mint, MintId, Opening, OpeningId, OpeningOf, PaidMembershipTerms, PaidTermId, Post, PostId, Principal, PrincipalId, PropertyId, ProposalDetailsOf, ProposalId, ProposalOf, Recipient, RecipientId, RewardRelationship, RewardRelationshipId, SealedVote, Seats, Stake, StakeId, StorageBucket, StorageBucketId, Thread, ThreadCounter, ThreadId, TransferableStake, VoteKind, WorkerId, WorkerOf, WorkingGroupUnstaker } from './all';
=======
import type { Application, ApplicationId, ApplicationOf, Category, CategoryId, Channel, ChannelCategory, ChannelCategoryId, ChannelId, ChannelOwnershipTransferRequest, ChannelOwnershipTransferRequestId, ContentId, CuratorGroup, CuratorGroupId, DataObject, DataObjectStorageRelationship, DataObjectStorageRelationshipId, DataObjectType, DataObjectTypeId, DiscussionPost, DiscussionThread, ElectionStage, ElectionStake, HiringApplicationId, InputValidationLengthConstraint, MemberId, Membership, MemoText, Mint, MintId, ObjectOwner, Opening, OpeningId, OpeningOf, PaidMembershipTerms, PaidTermId, Person, PersonId, Playlist, PlaylistId, Post, PostId, ProposalDetailsOf, ProposalId, ProposalOf, Recipient, RecipientId, RewardRelationship, RewardRelationshipId, SealedVote, Seats, Series, SeriesId, Stake, StakeId, Thread, ThreadCounter, ThreadId, TransferableStake, Video, VideoCategory, VideoCategoryId, VideoId, VoteKind, Voucher, WorkerId, WorkerOf } from './all';
>>>>>>> 8b1f4a5d
import type { UncleEntryItem } from '@polkadot/types/interfaces/authorship';
import type { BabeAuthorityWeight, MaybeRandomness, NextConfigDescriptor, Randomness } from '@polkadot/types/interfaces/babe';
import type { AccountData, BalanceLock } from '@polkadot/types/interfaces/balances';
import type { AuthorityId } from '@polkadot/types/interfaces/consensus';
import type { SetId, StoredPendingChange, StoredState } from '@polkadot/types/interfaces/grandpa';
import type { AuthIndex } from '@polkadot/types/interfaces/imOnline';
import type { DeferredOffenceOf, Kind, OffenceDetails, OpaqueTimeSlot, ReportIdOf } from '@polkadot/types/interfaces/offences';
import type { AccountId, Balance, BalanceOf, BlockNumber, ExtrinsicsWeight, Hash, KeyTypeId, Moment, Perbill, Releases, ValidatorId } from '@polkadot/types/interfaces/runtime';
import type { Keys, SessionIndex } from '@polkadot/types/interfaces/session';
import type { ActiveEraInfo, ElectionResult, ElectionScore, ElectionStatus, EraIndex, EraRewardPoints, Exposure, Forcing, Nominations, RewardDestination, SlashingSpans, SpanIndex, SpanRecord, StakingLedger, UnappliedSlash, ValidatorPrefs } from '@polkadot/types/interfaces/staking';
import type { AccountInfo, DigestOf, EventIndex, EventRecord, LastRuntimeUpgradeInfo, Phase } from '@polkadot/types/interfaces/system';
import type { Multiplier } from '@polkadot/types/interfaces/txpayment';
import type { ApiTypes } from '@polkadot/api/types';

declare module '@polkadot/api/types/storage' {
  export interface AugmentedQueries<ApiType> {
    authorship: {
      /**
       * Author of current block.
       **/
      author: AugmentedQuery<ApiType, () => Observable<Option<AccountId>>, []>;
      /**
       * Whether uncles were already set in this block.
       **/
      didSetUncles: AugmentedQuery<ApiType, () => Observable<bool>, []>;
      /**
       * Uncles
       **/
      uncles: AugmentedQuery<ApiType, () => Observable<Vec<UncleEntryItem>>, []>;
    };
    babe: {
      /**
       * Current epoch authorities.
       **/
      authorities: AugmentedQuery<ApiType, () => Observable<Vec<ITuple<[AuthorityId, BabeAuthorityWeight]>>>, []>;
      /**
       * Current slot number.
       **/
      currentSlot: AugmentedQuery<ApiType, () => Observable<u64>, []>;
      /**
       * Current epoch index.
       **/
      epochIndex: AugmentedQuery<ApiType, () => Observable<u64>, []>;
      /**
       * The slot at which the first epoch actually started. This is 0
       * until the first block of the chain.
       **/
      genesisSlot: AugmentedQuery<ApiType, () => Observable<u64>, []>;
      /**
       * Temporary value (cleared at block finalization) which is `Some`
       * if per-block initialization has already been called for current block.
       **/
      initialized: AugmentedQuery<ApiType, () => Observable<Option<MaybeRandomness>>, []>;
      /**
       * How late the current block is compared to its parent.
       * 
       * This entry is populated as part of block execution and is cleaned up
       * on block finalization. Querying this storage entry outside of block
       * execution context should always yield zero.
       **/
      lateness: AugmentedQuery<ApiType, () => Observable<BlockNumber>, []>;
      /**
       * Next epoch configuration, if changed.
       **/
      nextEpochConfig: AugmentedQuery<ApiType, () => Observable<Option<NextConfigDescriptor>>, []>;
      /**
       * Next epoch randomness.
       **/
      nextRandomness: AugmentedQuery<ApiType, () => Observable<Randomness>, []>;
      /**
       * The epoch randomness for the *current* epoch.
       * 
       * # Security
       * 
       * This MUST NOT be used for gambling, as it can be influenced by a
       * malicious validator in the short term. It MAY be used in many
       * cryptographic protocols, however, so long as one remembers that this
       * (like everything else on-chain) it is public. For example, it can be
       * used where a number is needed that cannot have been chosen by an
       * adversary, for purposes such as public-coin zero-knowledge proofs.
       **/
      randomness: AugmentedQuery<ApiType, () => Observable<Randomness>, []>;
      /**
       * Randomness under construction.
       * 
       * We make a tradeoff between storage accesses and list length.
       * We store the under-construction randomness in segments of up to
       * `UNDER_CONSTRUCTION_SEGMENT_LENGTH`.
       * 
       * Once a segment reaches this length, we begin the next one.
       * We reset all segments and return to `0` at the beginning of every
       * epoch.
       **/
      segmentIndex: AugmentedQuery<ApiType, () => Observable<u32>, []>;
      /**
       * TWOX-NOTE: `SegmentIndex` is an increasing integer, so this is okay.
       **/
      underConstruction: AugmentedQuery<ApiType, (arg: u32 | AnyNumber | Uint8Array) => Observable<Vec<Randomness>>, [u32]>;
    };
    balances: {
      /**
       * The balance of an account.
       * 
       * NOTE: This is only used in the case that this module is used to store balances.
       **/
      account: AugmentedQuery<ApiType, (arg: AccountId | string | Uint8Array) => Observable<AccountData>, [AccountId]>;
      /**
       * Any liquidity locks on some account balances.
       * NOTE: Should only be accessed when setting, changing and freeing a lock.
       **/
      locks: AugmentedQuery<ApiType, (arg: AccountId | string | Uint8Array) => Observable<Vec<BalanceLock>>, [AccountId]>;
      /**
       * Storage version of the pallet.
       * 
       * This is set to v2.0.0 for new networks.
       **/
      storageVersion: AugmentedQuery<ApiType, () => Observable<Releases>, []>;
      /**
       * The total units issued in the system.
       **/
      totalIssuance: AugmentedQuery<ApiType, () => Observable<Balance>, []>;
    };
    content: {
      channelById: AugmentedQuery<ApiType, (arg: ChannelId | AnyNumber | Uint8Array) => Observable<Channel>, [ChannelId]>;
      channelCategoryById: AugmentedQuery<ApiType, (arg: ChannelCategoryId | AnyNumber | Uint8Array) => Observable<ChannelCategory>, [ChannelCategoryId]>;
      channelOwnershipTransferRequestById: AugmentedQuery<ApiType, (arg: ChannelOwnershipTransferRequestId | AnyNumber | Uint8Array) => Observable<ChannelOwnershipTransferRequest>, [ChannelOwnershipTransferRequestId]>;
      /**
       * Map, representing  CuratorGroupId -> CuratorGroup relation
       **/
      curatorGroupById: AugmentedQuery<ApiType, (arg: CuratorGroupId | AnyNumber | Uint8Array) => Observable<CuratorGroup>, [CuratorGroupId]>;
      nextChannelCategoryId: AugmentedQuery<ApiType, () => Observable<ChannelCategoryId>, []>;
      nextChannelId: AugmentedQuery<ApiType, () => Observable<ChannelId>, []>;
      nextChannelOwnershipTransferRequestId: AugmentedQuery<ApiType, () => Observable<ChannelOwnershipTransferRequestId>, []>;
      nextCuratorGroupId: AugmentedQuery<ApiType, () => Observable<CuratorGroupId>, []>;
      nextPersonId: AugmentedQuery<ApiType, () => Observable<PersonId>, []>;
      nextPlaylistId: AugmentedQuery<ApiType, () => Observable<PlaylistId>, []>;
      nextSeriesId: AugmentedQuery<ApiType, () => Observable<SeriesId>, []>;
      nextVideoCategoryId: AugmentedQuery<ApiType, () => Observable<VideoCategoryId>, []>;
      nextVideoId: AugmentedQuery<ApiType, () => Observable<VideoId>, []>;
      personById: AugmentedQuery<ApiType, (arg: PersonId | AnyNumber | Uint8Array) => Observable<Person>, [PersonId]>;
      playlistById: AugmentedQuery<ApiType, (arg: PlaylistId | AnyNumber | Uint8Array) => Observable<Playlist>, [PlaylistId]>;
      seriesById: AugmentedQuery<ApiType, (arg: SeriesId | AnyNumber | Uint8Array) => Observable<Series>, [SeriesId]>;
      videoById: AugmentedQuery<ApiType, (arg: VideoId | AnyNumber | Uint8Array) => Observable<Video>, [VideoId]>;
      videoCategoryById: AugmentedQuery<ApiType, (arg: VideoCategoryId | AnyNumber | Uint8Array) => Observable<VideoCategory>, [VideoCategoryId]>;
    };
    contentDirectoryWorkingGroup: {
      /**
       * Count of active workers.
       **/
      activeWorkerCount: AugmentedQuery<ApiType, () => Observable<u32>, []>;
      /**
       * Maps identifier to worker application on opening.
       **/
      applicationById: AugmentedQuery<ApiType, (arg: ApplicationId | AnyNumber | Uint8Array) => Observable<ApplicationOf>, [ApplicationId]>;
      /**
       * The current lead.
       **/
      currentLead: AugmentedQuery<ApiType, () => Observable<Option<WorkerId>>, []>;
      /**
       * Map member id by hiring application id.
       * Required by StakingEventsHandler callback call to refund the balance on unstaking.
       **/
      memberIdByHiringApplicationId: AugmentedQuery<ApiType, (arg: HiringApplicationId | AnyNumber | Uint8Array) => Observable<MemberId>, [HiringApplicationId]>;
      /**
       * The mint currently funding the rewards for this module.
       **/
      mint: AugmentedQuery<ApiType, () => Observable<MintId>, []>;
      /**
       * Next identifier value for new worker application.
       **/
      nextApplicationId: AugmentedQuery<ApiType, () => Observable<ApplicationId>, []>;
      /**
       * Next identifier value for new worker opening.
       **/
      nextOpeningId: AugmentedQuery<ApiType, () => Observable<OpeningId>, []>;
      /**
       * Next identifier for new worker.
       **/
      nextWorkerId: AugmentedQuery<ApiType, () => Observable<WorkerId>, []>;
      /**
       * Maps identifier to worker opening.
       **/
      openingById: AugmentedQuery<ApiType, (arg: OpeningId | AnyNumber | Uint8Array) => Observable<OpeningOf>, [OpeningId]>;
      /**
       * Opening human readable text length limits
       **/
      openingHumanReadableText: AugmentedQuery<ApiType, () => Observable<InputValidationLengthConstraint>, []>;
      /**
       * Worker application human readable text length limits
       **/
      workerApplicationHumanReadableText: AugmentedQuery<ApiType, () => Observable<InputValidationLengthConstraint>, []>;
      /**
       * Maps identifier to corresponding worker.
       **/
      workerById: AugmentedQuery<ApiType, (arg: WorkerId | AnyNumber | Uint8Array) => Observable<WorkerOf>, [WorkerId]>;
      /**
       * Worker exit rationale text length limits.
       **/
      workerExitRationaleText: AugmentedQuery<ApiType, () => Observable<InputValidationLengthConstraint>, []>;
      /**
       * Maps identifier to corresponding worker storage.
       **/
      workerStorage: AugmentedQuery<ApiType, (arg: WorkerId | AnyNumber | Uint8Array) => Observable<Bytes>, [WorkerId]>;
      /**
       * Worker storage size upper bound.
       **/
      workerStorageSize: AugmentedQuery<ApiType, () => Observable<u16>, []>;
    };
    council: {
      activeCouncil: AugmentedQuery<ApiType, () => Observable<Seats>, []>;
      /**
       * Reward amount paid out at each PayoutInterval
       **/
      amountPerPayout: AugmentedQuery<ApiType, () => Observable<BalanceOf>, []>;
      /**
       * The mint that funds council member rewards and spending proposals budget
       **/
      councilMint: AugmentedQuery<ApiType, () => Observable<MintId>, []>;
      /**
       * How many blocks after the reward is created, the first payout will be made
       **/
      firstPayoutAfterRewardCreated: AugmentedQuery<ApiType, () => Observable<BlockNumber>, []>;
      /**
       * Optional interval in blocks on which a reward payout will be made to each council member
       **/
      payoutInterval: AugmentedQuery<ApiType, () => Observable<Option<BlockNumber>>, []>;
      /**
       * The reward relationships currently in place. There may not necessarily be a 1-1 correspondance with
       * the active council, since there are multiple ways of setting/adding/removing council members, some of which
       * do not involve creating a relationship.
       **/
      rewardRelationships: AugmentedQuery<ApiType, (arg: AccountId | string | Uint8Array) => Observable<RewardRelationshipId>, [AccountId]>;
      termEndsAt: AugmentedQuery<ApiType, () => Observable<BlockNumber>, []>;
    };
    councilElection: {
      announcingPeriod: AugmentedQuery<ApiType, () => Observable<BlockNumber>, []>;
      applicants: AugmentedQuery<ApiType, () => Observable<Vec<AccountId>>, []>;
      applicantStakes: AugmentedQuery<ApiType, (arg: AccountId | string | Uint8Array) => Observable<ElectionStake>, [AccountId]>;
      autoStart: AugmentedQuery<ApiType, () => Observable<bool>, []>;
      candidacyLimit: AugmentedQuery<ApiType, () => Observable<u32>, []>;
      commitments: AugmentedQuery<ApiType, () => Observable<Vec<Hash>>, []>;
      councilSize: AugmentedQuery<ApiType, () => Observable<u32>, []>;
      existingStakeHolders: AugmentedQuery<ApiType, () => Observable<Vec<AccountId>>, []>;
      minCouncilStake: AugmentedQuery<ApiType, () => Observable<BalanceOf>, []>;
      minVotingStake: AugmentedQuery<ApiType, () => Observable<BalanceOf>, []>;
      newTermDuration: AugmentedQuery<ApiType, () => Observable<BlockNumber>, []>;
      revealingPeriod: AugmentedQuery<ApiType, () => Observable<BlockNumber>, []>;
      round: AugmentedQuery<ApiType, () => Observable<u32>, []>;
      stage: AugmentedQuery<ApiType, () => Observable<Option<ElectionStage>>, []>;
      transferableStakes: AugmentedQuery<ApiType, (arg: AccountId | string | Uint8Array) => Observable<TransferableStake>, [AccountId]>;
      votes: AugmentedQuery<ApiType, (arg: Hash | string | Uint8Array) => Observable<SealedVote>, [Hash]>;
      votingPeriod: AugmentedQuery<ApiType, () => Observable<BlockNumber>, []>;
    };
    distributionWorkingGroup: {
      /**
       * Count of active workers.
       **/
<<<<<<< HEAD
      activeWorkerCount: AugmentedQuery<ApiType, () => Observable<u32>, []>;
      /**
       * Maps identifier to worker application on opening.
       **/
      applicationById: AugmentedQuery<ApiType, (arg: ApplicationId | AnyNumber | Uint8Array) => Observable<ApplicationOf>, [ApplicationId]>;
=======
      dataByContentId: AugmentedQuery<ApiType, (arg: ContentId | string | Uint8Array) => Observable<DataObject>, [ContentId]>;
      /**
       * Default content voucher for all actors.
       **/
      defaultVoucher: AugmentedQuery<ApiType, () => Observable<Voucher>, []>;
      /**
       * Global voucher.
       **/
      globalVoucher: AugmentedQuery<ApiType, () => Observable<Voucher>, []>;
      /**
       * If all new uploads blocked
       **/
      uploadingBlocked: AugmentedQuery<ApiType, () => Observable<bool>, []>;
      /**
       * Upper bound for the Voucher objects number limit.
       **/
      voucherObjectsLimitUpperBound: AugmentedQuery<ApiType, () => Observable<u64>, []>;
      /**
       * Maps storage owner to it`s voucher. Created when the first upload by the new actor occured.
       **/
      vouchers: AugmentedQuery<ApiType, (arg: ObjectOwner | { Member: any } | { Channel: any } | { DAO: any } | { Council: any } | { WorkingGroup: any } | string | Uint8Array) => Observable<Voucher>, [ObjectOwner]>;
      /**
       * Upper bound for the Voucher size limit.
       **/
      voucherSizeLimitUpperBound: AugmentedQuery<ApiType, () => Observable<u64>, []>;
    };
    dataObjectStorageRegistry: {
>>>>>>> 8b1f4a5d
      /**
       * The current lead.
       **/
      currentLead: AugmentedQuery<ApiType, () => Observable<Option<WorkerId>>, []>;
      /**
       * Map member id by hiring application id.
       * Required by StakingEventsHandler callback call to refund the balance on unstaking.
       **/
      memberIdByHiringApplicationId: AugmentedQuery<ApiType, (arg: HiringApplicationId | AnyNumber | Uint8Array) => Observable<MemberId>, [HiringApplicationId]>;
      /**
       * The mint currently funding the rewards for this module.
       **/
      mint: AugmentedQuery<ApiType, () => Observable<MintId>, []>;
      /**
       * Next identifier value for new worker application.
       **/
      nextApplicationId: AugmentedQuery<ApiType, () => Observable<ApplicationId>, []>;
      /**
       * Next identifier value for new worker opening.
       **/
      nextOpeningId: AugmentedQuery<ApiType, () => Observable<OpeningId>, []>;
      /**
       * Next identifier for new worker.
       **/
      nextWorkerId: AugmentedQuery<ApiType, () => Observable<WorkerId>, []>;
      /**
       * Maps identifier to worker opening.
       **/
<<<<<<< HEAD
      openingById: AugmentedQuery<ApiType, (arg: OpeningId | AnyNumber | Uint8Array) => Observable<OpeningOf>, [OpeningId]>;
      /**
       * Opening human readable text length limits
       **/
      openingHumanReadableText: AugmentedQuery<ApiType, () => Observable<InputValidationLengthConstraint>, []>;
      /**
       * Worker application human readable text length limits
       **/
      workerApplicationHumanReadableText: AugmentedQuery<ApiType, () => Observable<InputValidationLengthConstraint>, []>;
      /**
       * Maps identifier to corresponding worker.
       **/
      workerById: AugmentedQuery<ApiType, (arg: WorkerId | AnyNumber | Uint8Array) => Observable<WorkerOf>, [WorkerId]>;
      /**
       * Worker exit rationale text length limits.
       **/
      workerExitRationaleText: AugmentedQuery<ApiType, () => Observable<InputValidationLengthConstraint>, []>;
=======
      nextDataObjectTypeId: AugmentedQuery<ApiType, () => Observable<DataObjectTypeId>, []>;
>>>>>>> 8b1f4a5d
    };
    forum: {
      /**
       * Map category identifier to corresponding category.
       **/
      categoryById: AugmentedQuery<ApiType, (arg: CategoryId | AnyNumber | Uint8Array) => Observable<Category>, [CategoryId]>;
      categoryDescriptionConstraint: AugmentedQuery<ApiType, () => Observable<InputValidationLengthConstraint>, []>;
      /**
       * Input constraints
       * These are all forward looking, that is they are enforced on all
       * future calls.
       **/
      categoryTitleConstraint: AugmentedQuery<ApiType, () => Observable<InputValidationLengthConstraint>, []>;
      /**
       * Account of forum sudo.
       **/
      forumSudo: AugmentedQuery<ApiType, () => Observable<Option<AccountId>>, []>;
      /**
       * Category identifier value to be used for the next Category created.
       **/
      nextCategoryId: AugmentedQuery<ApiType, () => Observable<CategoryId>, []>;
      /**
       * Post identifier value to be used for for next post created.
       **/
      nextPostId: AugmentedQuery<ApiType, () => Observable<PostId>, []>;
      /**
       * Thread identifier value to be used for next Thread in threadById.
       **/
      nextThreadId: AugmentedQuery<ApiType, () => Observable<ThreadId>, []>;
      /**
       * Map post identifier to corresponding post.
       **/
      postById: AugmentedQuery<ApiType, (arg: PostId | AnyNumber | Uint8Array) => Observable<Post>, [PostId]>;
      postModerationRationaleConstraint: AugmentedQuery<ApiType, () => Observable<InputValidationLengthConstraint>, []>;
      postTextConstraint: AugmentedQuery<ApiType, () => Observable<InputValidationLengthConstraint>, []>;
      /**
       * Map thread identifier to corresponding thread.
       **/
      threadById: AugmentedQuery<ApiType, (arg: ThreadId | AnyNumber | Uint8Array) => Observable<Thread>, [ThreadId]>;
      threadModerationRationaleConstraint: AugmentedQuery<ApiType, () => Observable<InputValidationLengthConstraint>, []>;
      threadTitleConstraint: AugmentedQuery<ApiType, () => Observable<InputValidationLengthConstraint>, []>;
    };
    gatewayWorkingGroup: {
      /**
       * Count of active workers.
       **/
      activeWorkerCount: AugmentedQuery<ApiType, () => Observable<u32>, []>;
      /**
       * Maps identifier to worker application on opening.
       **/
      applicationById: AugmentedQuery<ApiType, (arg: ApplicationId | AnyNumber | Uint8Array) => Observable<ApplicationOf>, [ApplicationId]>;
      /**
       * The current lead.
       **/
      currentLead: AugmentedQuery<ApiType, () => Observable<Option<WorkerId>>, []>;
      /**
       * Map member id by hiring application id.
       * Required by StakingEventsHandler callback call to refund the balance on unstaking.
       **/
      memberIdByHiringApplicationId: AugmentedQuery<ApiType, (arg: HiringApplicationId | AnyNumber | Uint8Array) => Observable<MemberId>, [HiringApplicationId]>;
      /**
       * The mint currently funding the rewards for this module.
       **/
      mint: AugmentedQuery<ApiType, () => Observable<MintId>, []>;
      /**
       * Next identifier value for new worker application.
       **/
      nextApplicationId: AugmentedQuery<ApiType, () => Observable<ApplicationId>, []>;
      /**
       * Next identifier value for new worker opening.
       **/
      nextOpeningId: AugmentedQuery<ApiType, () => Observable<OpeningId>, []>;
      /**
       * Next identifier for new worker.
       **/
      nextWorkerId: AugmentedQuery<ApiType, () => Observable<WorkerId>, []>;
      /**
       * Maps identifier to worker opening.
       **/
      openingById: AugmentedQuery<ApiType, (arg: OpeningId | AnyNumber | Uint8Array) => Observable<OpeningOf>, [OpeningId]>;
      /**
       * Opening human readable text length limits
       **/
      openingHumanReadableText: AugmentedQuery<ApiType, () => Observable<InputValidationLengthConstraint>, []>;
      /**
       * Worker application human readable text length limits
       **/
      workerApplicationHumanReadableText: AugmentedQuery<ApiType, () => Observable<InputValidationLengthConstraint>, []>;
      /**
       * Maps identifier to corresponding worker.
       **/
      workerById: AugmentedQuery<ApiType, (arg: WorkerId | AnyNumber | Uint8Array) => Observable<WorkerOf>, [WorkerId]>;
      /**
       * Worker exit rationale text length limits.
       **/
      workerExitRationaleText: AugmentedQuery<ApiType, () => Observable<InputValidationLengthConstraint>, []>;
      /**
       * Maps identifier to corresponding worker storage.
       **/
      workerStorage: AugmentedQuery<ApiType, (arg: WorkerId | AnyNumber | Uint8Array) => Observable<Bytes>, [WorkerId]>;
      /**
       * Worker storage size upper bound.
       **/
      workerStorageSize: AugmentedQuery<ApiType, () => Observable<u16>, []>;
    };
    grandpa: {
      /**
       * The number of changes (both in terms of keys and underlying economic responsibilities)
       * in the "set" of Grandpa validators from genesis.
       **/
      currentSetId: AugmentedQuery<ApiType, () => Observable<SetId>, []>;
      /**
       * next block number where we can force a change.
       **/
      nextForced: AugmentedQuery<ApiType, () => Observable<Option<BlockNumber>>, []>;
      /**
       * Pending change: (signaled at, scheduled change).
       **/
      pendingChange: AugmentedQuery<ApiType, () => Observable<Option<StoredPendingChange>>, []>;
      /**
       * A mapping from grandpa set ID to the index of the *most recent* session for which its
       * members were responsible.
       * 
       * TWOX-NOTE: `SetId` is not under user control.
       **/
      setIdSession: AugmentedQuery<ApiType, (arg: SetId | AnyNumber | Uint8Array) => Observable<Option<SessionIndex>>, [SetId]>;
      /**
       * `true` if we are currently stalled.
       **/
      stalled: AugmentedQuery<ApiType, () => Observable<Option<ITuple<[BlockNumber, BlockNumber]>>>, []>;
      /**
       * State of the current authority set.
       **/
      state: AugmentedQuery<ApiType, () => Observable<StoredState>, []>;
    };
    hiring: {
      /**
       * Applications
       **/
      applicationById: AugmentedQuery<ApiType, (arg: ApplicationId | AnyNumber | Uint8Array) => Observable<Application>, [ApplicationId]>;
      /**
       * Internal purpose of given stake, i.e. fro what application, and whether for the role or for the application.
       **/
      applicationIdByStakingId: AugmentedQuery<ApiType, (arg: StakeId | AnyNumber | Uint8Array) => Observable<ApplicationId>, [StakeId]>;
      /**
       * Identifier for next application to be added.
       **/
      nextApplicationId: AugmentedQuery<ApiType, () => Observable<ApplicationId>, []>;
      /**
       * Identifier for next opening to be added.
       **/
      nextOpeningId: AugmentedQuery<ApiType, () => Observable<OpeningId>, []>;
      /**
       * Openings.
       **/
      openingById: AugmentedQuery<ApiType, (arg: OpeningId | AnyNumber | Uint8Array) => Observable<Opening>, [OpeningId]>;
    };
    imOnline: {
      /**
       * For each session index, we keep a mapping of `T::ValidatorId` to the
       * number of blocks authored by the given authority.
       **/
      authoredBlocks: AugmentedQueryDoubleMap<ApiType, (key1: SessionIndex | AnyNumber | Uint8Array, key2: ValidatorId | string | Uint8Array) => Observable<u32>, [SessionIndex, ValidatorId]>;
      /**
       * The block number after which it's ok to send heartbeats in current session.
       * 
       * At the beginning of each session we set this to a value that should
       * fall roughly in the middle of the session duration.
       * The idea is to first wait for the validators to produce a block
       * in the current session, so that the heartbeat later on will not be necessary.
       **/
      heartbeatAfter: AugmentedQuery<ApiType, () => Observable<BlockNumber>, []>;
      /**
       * The current set of keys that may issue a heartbeat.
       **/
      keys: AugmentedQuery<ApiType, () => Observable<Vec<AuthorityId>>, []>;
      /**
       * For each session index, we keep a mapping of `AuthIndex` to
       * `offchain::OpaqueNetworkState`.
       **/
      receivedHeartbeats: AugmentedQueryDoubleMap<ApiType, (key1: SessionIndex | AnyNumber | Uint8Array, key2: AuthIndex | AnyNumber | Uint8Array) => Observable<Option<Bytes>>, [SessionIndex, AuthIndex]>;
    };
    members: {
      /**
       * Active Paid membership terms
       **/
      activePaidMembershipTerms: AugmentedQuery<ApiType, () => Observable<Vec<PaidTermId>>, []>;
      maxAboutTextLength: AugmentedQuery<ApiType, () => Observable<u32>, []>;
      maxAvatarUriLength: AugmentedQuery<ApiType, () => Observable<u32>, []>;
      maxHandleLength: AugmentedQuery<ApiType, () => Observable<u32>, []>;
      /**
       * Registered unique handles and their mapping to their owner
       **/
      memberIdByHandle: AugmentedQuery<ApiType, (arg: Bytes | string | Uint8Array) => Observable<MemberId>, [Bytes]>;
      /**
       * Mapping of a controller account id to vector of member ids it controls
       **/
      memberIdsByControllerAccountId: AugmentedQuery<ApiType, (arg: AccountId | string | Uint8Array) => Observable<Vec<MemberId>>, [AccountId]>;
      /**
       * Mapping of a root account id to vector of member ids it controls.
       **/
      memberIdsByRootAccountId: AugmentedQuery<ApiType, (arg: AccountId | string | Uint8Array) => Observable<Vec<MemberId>>, [AccountId]>;
      /**
       * Mapping of member's id to their membership profile
       **/
      membershipById: AugmentedQuery<ApiType, (arg: MemberId | AnyNumber | Uint8Array) => Observable<Membership>, [MemberId]>;
      minHandleLength: AugmentedQuery<ApiType, () => Observable<u32>, []>;
      /**
       * Is the platform is accepting new members or not
       **/
      newMembershipsAllowed: AugmentedQuery<ApiType, () => Observable<bool>, []>;
      /**
       * MemberId to assign to next member that is added to the registry, and is also the
       * total number of members created. MemberIds start at Zero.
       **/
      nextMemberId: AugmentedQuery<ApiType, () => Observable<MemberId>, []>;
      /**
       * Next paid membership terms id
       **/
      nextPaidMembershipTermsId: AugmentedQuery<ApiType, () => Observable<PaidTermId>, []>;
      /**
       * Paid membership terms record
       **/
      paidMembershipTermsById: AugmentedQuery<ApiType, (arg: PaidTermId | AnyNumber | Uint8Array) => Observable<PaidMembershipTerms>, [PaidTermId]>;
      screeningAuthority: AugmentedQuery<ApiType, () => Observable<AccountId>, []>;
    };
    memo: {
      maxMemoLength: AugmentedQuery<ApiType, () => Observable<u32>, []>;
      memo: AugmentedQuery<ApiType, (arg: AccountId | string | Uint8Array) => Observable<MemoText>, [AccountId]>;
    };
    minting: {
      /**
       * Mints
       **/
      mints: AugmentedQuery<ApiType, (arg: MintId | AnyNumber | Uint8Array) => Observable<Mint>, [MintId]>;
      /**
       * The number of mints created.
       **/
      mintsCreated: AugmentedQuery<ApiType, () => Observable<MintId>, []>;
    };
    offences: {
      /**
       * A vector of reports of the same kind that happened at the same time slot.
       **/
      concurrentReportsIndex: AugmentedQueryDoubleMap<ApiType, (key1: Kind | string | Uint8Array, key2: OpaqueTimeSlot | string | Uint8Array) => Observable<Vec<ReportIdOf>>, [Kind, OpaqueTimeSlot]>;
      /**
       * Deferred reports that have been rejected by the offence handler and need to be submitted
       * at a later time.
       **/
      deferredOffences: AugmentedQuery<ApiType, () => Observable<Vec<DeferredOffenceOf>>, []>;
      /**
       * The primary structure that holds all offence records keyed by report identifiers.
       **/
      reports: AugmentedQuery<ApiType, (arg: ReportIdOf | string | Uint8Array) => Observable<Option<OffenceDetails>>, [ReportIdOf]>;
      /**
       * Enumerates all reports of a kind along with the time they happened.
       * 
       * All reports are sorted by the time of offence.
       * 
       * Note that the actual type of this mapping is `Vec<u8>`, this is because values of
       * different types are not supported at the moment so we are doing the manual serialization.
       **/
      reportsByKindIndex: AugmentedQuery<ApiType, (arg: Kind | string | Uint8Array) => Observable<Bytes>, [Kind]>;
    };
    operationsWorkingGroup: {
      /**
       * Count of active workers.
       **/
      activeWorkerCount: AugmentedQuery<ApiType, () => Observable<u32>, []>;
      /**
       * Maps identifier to worker application on opening.
       **/
      applicationById: AugmentedQuery<ApiType, (arg: ApplicationId | AnyNumber | Uint8Array) => Observable<ApplicationOf>, [ApplicationId]>;
      /**
       * The current lead.
       **/
      currentLead: AugmentedQuery<ApiType, () => Observable<Option<WorkerId>>, []>;
      /**
       * Map member id by hiring application id.
       * Required by StakingEventsHandler callback call to refund the balance on unstaking.
       **/
      memberIdByHiringApplicationId: AugmentedQuery<ApiType, (arg: HiringApplicationId | AnyNumber | Uint8Array) => Observable<MemberId>, [HiringApplicationId]>;
      /**
       * The mint currently funding the rewards for this module.
       **/
      mint: AugmentedQuery<ApiType, () => Observable<MintId>, []>;
      /**
       * Next identifier value for new worker application.
       **/
      nextApplicationId: AugmentedQuery<ApiType, () => Observable<ApplicationId>, []>;
      /**
       * Next identifier value for new worker opening.
       **/
      nextOpeningId: AugmentedQuery<ApiType, () => Observable<OpeningId>, []>;
      /**
       * Next identifier for new worker.
       **/
      nextWorkerId: AugmentedQuery<ApiType, () => Observable<WorkerId>, []>;
      /**
       * Maps identifier to worker opening.
       **/
      openingById: AugmentedQuery<ApiType, (arg: OpeningId | AnyNumber | Uint8Array) => Observable<OpeningOf>, [OpeningId]>;
      /**
       * Opening human readable text length limits
       **/
      openingHumanReadableText: AugmentedQuery<ApiType, () => Observable<InputValidationLengthConstraint>, []>;
      /**
       * Worker application human readable text length limits
       **/
      workerApplicationHumanReadableText: AugmentedQuery<ApiType, () => Observable<InputValidationLengthConstraint>, []>;
      /**
       * Maps identifier to corresponding worker.
       **/
      workerById: AugmentedQuery<ApiType, (arg: WorkerId | AnyNumber | Uint8Array) => Observable<WorkerOf>, [WorkerId]>;
      /**
       * Worker exit rationale text length limits.
       **/
      workerExitRationaleText: AugmentedQuery<ApiType, () => Observable<InputValidationLengthConstraint>, []>;
      /**
       * Maps identifier to corresponding worker storage.
       **/
      workerStorage: AugmentedQuery<ApiType, (arg: WorkerId | AnyNumber | Uint8Array) => Observable<Bytes>, [WorkerId]>;
      /**
       * Worker storage size upper bound.
       **/
      workerStorageSize: AugmentedQuery<ApiType, () => Observable<u16>, []>;
    };
    proposalsCodex: {
      /**
       * Grace period for the 'add working group opening' proposal
       **/
      addWorkingGroupOpeningProposalGracePeriod: AugmentedQuery<ApiType, () => Observable<BlockNumber>, []>;
      /**
       * Voting period for the 'add working group opening' proposal
       **/
      addWorkingGroupOpeningProposalVotingPeriod: AugmentedQuery<ApiType, () => Observable<BlockNumber>, []>;
      /**
       * Grace period for the 'begin review working group leader applications' proposal
       **/
      beginReviewWorkingGroupLeaderApplicationsProposalGracePeriod: AugmentedQuery<ApiType, () => Observable<BlockNumber>, []>;
      /**
       * Voting period for the 'begin review working group leader applications' proposal
       **/
      beginReviewWorkingGroupLeaderApplicationsProposalVotingPeriod: AugmentedQuery<ApiType, () => Observable<BlockNumber>, []>;
      /**
       * Grace period for the 'decrease working group leader stake' proposal
       **/
      decreaseWorkingGroupLeaderStakeProposalGracePeriod: AugmentedQuery<ApiType, () => Observable<BlockNumber>, []>;
      /**
       * Voting period for the 'decrease working group leader stake' proposal
       **/
      decreaseWorkingGroupLeaderStakeProposalVotingPeriod: AugmentedQuery<ApiType, () => Observable<BlockNumber>, []>;
      /**
       * Grace period for the 'fill working group leader opening' proposal
       **/
      fillWorkingGroupLeaderOpeningProposalGracePeriod: AugmentedQuery<ApiType, () => Observable<BlockNumber>, []>;
      /**
       * Voting period for the 'fill working group leader opening' proposal
       **/
      fillWorkingGroupLeaderOpeningProposalVotingPeriod: AugmentedQuery<ApiType, () => Observable<BlockNumber>, []>;
      /**
       * Map proposal id to proposal details
       **/
      proposalDetailsByProposalId: AugmentedQuery<ApiType, (arg: ProposalId | AnyNumber | Uint8Array) => Observable<ProposalDetailsOf>, [ProposalId]>;
      /**
       * Grace period for the 'runtime upgrade' proposal
       **/
      runtimeUpgradeProposalGracePeriod: AugmentedQuery<ApiType, () => Observable<BlockNumber>, []>;
      /**
       * Voting period for the 'runtime upgrade' proposal
       **/
      runtimeUpgradeProposalVotingPeriod: AugmentedQuery<ApiType, () => Observable<BlockNumber>, []>;
      /**
       * Grace period for the 'set election parameters' proposal
       **/
      setElectionParametersProposalGracePeriod: AugmentedQuery<ApiType, () => Observable<BlockNumber>, []>;
      /**
       * Voting period for the 'set election parameters' proposal
       **/
      setElectionParametersProposalVotingPeriod: AugmentedQuery<ApiType, () => Observable<BlockNumber>, []>;
      /**
       * Grace period for the 'set validator count' proposal
       **/
      setValidatorCountProposalGracePeriod: AugmentedQuery<ApiType, () => Observable<BlockNumber>, []>;
      /**
       * Voting period for the 'set validator count' proposal
       **/
      setValidatorCountProposalVotingPeriod: AugmentedQuery<ApiType, () => Observable<BlockNumber>, []>;
      /**
       * Grace period for the 'set working group leader reward' proposal
       **/
      setWorkingGroupLeaderRewardProposalGracePeriod: AugmentedQuery<ApiType, () => Observable<BlockNumber>, []>;
      /**
       * Voting period for the 'set working group leader reward' proposal
       **/
      setWorkingGroupLeaderRewardProposalVotingPeriod: AugmentedQuery<ApiType, () => Observable<BlockNumber>, []>;
      /**
       * Grace period for the 'set working group mint capacity' proposal
       **/
      setWorkingGroupMintCapacityProposalGracePeriod: AugmentedQuery<ApiType, () => Observable<BlockNumber>, []>;
      /**
       * Voting period for the 'set working group mint capacity' proposal
       **/
      setWorkingGroupMintCapacityProposalVotingPeriod: AugmentedQuery<ApiType, () => Observable<BlockNumber>, []>;
      /**
       * Grace period for the 'slash working group leader stake' proposal
       **/
      slashWorkingGroupLeaderStakeProposalGracePeriod: AugmentedQuery<ApiType, () => Observable<BlockNumber>, []>;
      /**
       * Voting period for the 'slash working group leader stake' proposal
       **/
      slashWorkingGroupLeaderStakeProposalVotingPeriod: AugmentedQuery<ApiType, () => Observable<BlockNumber>, []>;
      /**
       * Grace period for the 'spending' proposal
       **/
      spendingProposalGracePeriod: AugmentedQuery<ApiType, () => Observable<BlockNumber>, []>;
      /**
       * Voting period for the 'spending' proposal
       **/
      spendingProposalVotingPeriod: AugmentedQuery<ApiType, () => Observable<BlockNumber>, []>;
      /**
       * Grace period for the 'terminate working group leader role' proposal
       **/
      terminateWorkingGroupLeaderRoleProposalGracePeriod: AugmentedQuery<ApiType, () => Observable<BlockNumber>, []>;
      /**
       * Voting period for the 'terminate working group leader role' proposal
       **/
      terminateWorkingGroupLeaderRoleProposalVotingPeriod: AugmentedQuery<ApiType, () => Observable<BlockNumber>, []>;
      /**
       * Grace period for the 'text' proposal
       **/
      textProposalGracePeriod: AugmentedQuery<ApiType, () => Observable<BlockNumber>, []>;
      /**
       * Voting period for the 'text' proposal
       **/
      textProposalVotingPeriod: AugmentedQuery<ApiType, () => Observable<BlockNumber>, []>;
      /**
       * Map proposal id to its discussion thread id
       **/
      threadIdByProposalId: AugmentedQuery<ApiType, (arg: ProposalId | AnyNumber | Uint8Array) => Observable<ThreadId>, [ProposalId]>;
    };
    proposalsDiscussion: {
      /**
       * Last author thread counter (part of the antispam mechanism)
       **/
      lastThreadAuthorCounter: AugmentedQuery<ApiType, () => Observable<Option<ThreadCounter>>, []>;
      /**
       * Count of all posts that have been created.
       **/
      postCount: AugmentedQuery<ApiType, () => Observable<u64>, []>;
      /**
       * Map thread id and post id to corresponding post.
       **/
      postThreadIdByPostId: AugmentedQueryDoubleMap<ApiType, (key1: ThreadId | AnyNumber | Uint8Array, key2: PostId | AnyNumber | Uint8Array) => Observable<DiscussionPost>, [ThreadId, PostId]>;
      /**
       * Map thread identifier to corresponding thread.
       **/
      threadById: AugmentedQuery<ApiType, (arg: ThreadId | AnyNumber | Uint8Array) => Observable<DiscussionThread>, [ThreadId]>;
      /**
       * Count of all threads that have been created.
       **/
      threadCount: AugmentedQuery<ApiType, () => Observable<u64>, []>;
    };
    proposalsEngine: {
      /**
       * Count of active proposals.
       **/
      activeProposalCount: AugmentedQuery<ApiType, () => Observable<u32>, []>;
      /**
       * Ids of proposals that are open for voting (have not been finalized yet).
       **/
      activeProposalIds: AugmentedQuery<ApiType, (arg: ProposalId | AnyNumber | Uint8Array) => Observable<ITuple<[]>>, [ProposalId]>;
      /**
       * Map proposal executable code by proposal id.
       **/
      dispatchableCallCode: AugmentedQuery<ApiType, (arg: ProposalId | AnyNumber | Uint8Array) => Observable<Bytes>, [ProposalId]>;
      /**
       * Ids of proposals that were approved and theirs grace period was not expired.
       **/
      pendingExecutionProposalIds: AugmentedQuery<ApiType, (arg: ProposalId | AnyNumber | Uint8Array) => Observable<ITuple<[]>>, [ProposalId]>;
      /**
       * Count of all proposals that have been created.
       **/
      proposalCount: AugmentedQuery<ApiType, () => Observable<u32>, []>;
      /**
       * Map proposal by its id.
       **/
      proposals: AugmentedQuery<ApiType, (arg: ProposalId | AnyNumber | Uint8Array) => Observable<ProposalOf>, [ProposalId]>;
      /**
       * Map proposal id by stake id. Required by StakingEventsHandler callback call
       **/
      stakesProposals: AugmentedQuery<ApiType, (arg: StakeId | AnyNumber | Uint8Array) => Observable<ProposalId>, [StakeId]>;
      /**
       * Double map for preventing duplicate votes. Should be cleaned after usage.
       **/
      voteExistsByProposalByVoter: AugmentedQueryDoubleMap<ApiType, (key1: ProposalId | AnyNumber | Uint8Array, key2: MemberId | AnyNumber | Uint8Array) => Observable<VoteKind>, [ProposalId, MemberId]>;
    };
    randomnessCollectiveFlip: {
      /**
       * Series of block headers from the last 81 blocks that acts as random seed material. This
       * is arranged as a ring buffer with `block_number % 81` being the index into the `Vec` of
       * the oldest hash.
       **/
      randomMaterial: AugmentedQuery<ApiType, () => Observable<Vec<Hash>>, []>;
    };
    recurringRewards: {
      recipients: AugmentedQuery<ApiType, (arg: RecipientId | AnyNumber | Uint8Array) => Observable<Recipient>, [RecipientId]>;
      recipientsCreated: AugmentedQuery<ApiType, () => Observable<RecipientId>, []>;
      rewardRelationships: AugmentedQuery<ApiType, (arg: RewardRelationshipId | AnyNumber | Uint8Array) => Observable<RewardRelationship>, [RewardRelationshipId]>;
      rewardRelationshipsCreated: AugmentedQuery<ApiType, () => Observable<RewardRelationshipId>, []>;
    };
    session: {
      /**
       * Current index of the session.
       **/
      currentIndex: AugmentedQuery<ApiType, () => Observable<SessionIndex>, []>;
      /**
       * Indices of disabled validators.
       * 
       * The set is cleared when `on_session_ending` returns a new set of identities.
       **/
      disabledValidators: AugmentedQuery<ApiType, () => Observable<Vec<u32>>, []>;
      /**
       * The owner of a key. The key is the `KeyTypeId` + the encoded key.
       **/
      keyOwner: AugmentedQuery<ApiType, (arg: ITuple<[KeyTypeId, Bytes]> | [KeyTypeId | AnyNumber | Uint8Array, Bytes | string | Uint8Array]) => Observable<Option<ValidatorId>>, [ITuple<[KeyTypeId, Bytes]>]>;
      /**
       * The next session keys for a validator.
       **/
      nextKeys: AugmentedQuery<ApiType, (arg: ValidatorId | string | Uint8Array) => Observable<Option<Keys>>, [ValidatorId]>;
      /**
       * True if the underlying economic identities or weighting behind the validators
       * has changed in the queued validator set.
       **/
      queuedChanged: AugmentedQuery<ApiType, () => Observable<bool>, []>;
      /**
       * The queued keys for the next session. When the next session begins, these keys
       * will be used to determine the validator's session keys.
       **/
      queuedKeys: AugmentedQuery<ApiType, () => Observable<Vec<ITuple<[ValidatorId, Keys]>>>, []>;
      /**
       * The current set of validators.
       **/
      validators: AugmentedQuery<ApiType, () => Observable<Vec<ValidatorId>>, []>;
    };
    stake: {
      /**
       * Maps identifiers to a stake.
       **/
      stakes: AugmentedQuery<ApiType, (arg: StakeId | AnyNumber | Uint8Array) => Observable<Stake>, [StakeId]>;
      /**
       * Identifier value for next stake, and count of total stakes created (not necessarily the number of current
       * stakes in the Stakes map as stakes can be removed.)
       **/
      stakesCreated: AugmentedQuery<ApiType, () => Observable<StakeId>, []>;
    };
    staking: {
      /**
       * The active era information, it holds index and start.
       * 
       * The active era is the era currently rewarded.
       * Validator set of this era must be equal to `SessionInterface::validators`.
       **/
      activeEra: AugmentedQuery<ApiType, () => Observable<Option<ActiveEraInfo>>, []>;
      /**
       * Map from all locked "stash" accounts to the controller account.
       **/
      bonded: AugmentedQuery<ApiType, (arg: AccountId | string | Uint8Array) => Observable<Option<AccountId>>, [AccountId]>;
      /**
       * A mapping from still-bonded eras to the first session index of that era.
       * 
       * Must contains information for eras for the range:
       * `[active_era - bounding_duration; active_era]`
       **/
      bondedEras: AugmentedQuery<ApiType, () => Observable<Vec<ITuple<[EraIndex, SessionIndex]>>>, []>;
      /**
       * The amount of currency given to reporters of a slash event which was
       * canceled by extraordinary circumstances (e.g. governance).
       **/
      canceledSlashPayout: AugmentedQuery<ApiType, () => Observable<BalanceOf>, []>;
      /**
       * The current era index.
       * 
       * This is the latest planned era, depending on how the Session pallet queues the validator
       * set, it might be active or not.
       **/
      currentEra: AugmentedQuery<ApiType, () => Observable<Option<EraIndex>>, []>;
      /**
       * The earliest era for which we have a pending, unapplied slash.
       **/
      earliestUnappliedSlash: AugmentedQuery<ApiType, () => Observable<Option<EraIndex>>, []>;
      /**
       * Flag to control the execution of the offchain election. When `Open(_)`, we accept
       * solutions to be submitted.
       **/
      eraElectionStatus: AugmentedQuery<ApiType, () => Observable<ElectionStatus>, []>;
      /**
       * Rewards for the last `HISTORY_DEPTH` eras.
       * If reward hasn't been set or has been removed then 0 reward is returned.
       **/
      erasRewardPoints: AugmentedQuery<ApiType, (arg: EraIndex | AnyNumber | Uint8Array) => Observable<EraRewardPoints>, [EraIndex]>;
      /**
       * Exposure of validator at era.
       * 
       * This is keyed first by the era index to allow bulk deletion and then the stash account.
       * 
       * Is it removed after `HISTORY_DEPTH` eras.
       * If stakers hasn't been set or has been removed then empty exposure is returned.
       **/
      erasStakers: AugmentedQueryDoubleMap<ApiType, (key1: EraIndex | AnyNumber | Uint8Array, key2: AccountId | string | Uint8Array) => Observable<Exposure>, [EraIndex, AccountId]>;
      /**
       * Clipped Exposure of validator at era.
       * 
       * This is similar to [`ErasStakers`] but number of nominators exposed is reduced to the
       * `T::MaxNominatorRewardedPerValidator` biggest stakers.
       * (Note: the field `total` and `own` of the exposure remains unchanged).
       * This is used to limit the i/o cost for the nominator payout.
       * 
       * This is keyed fist by the era index to allow bulk deletion and then the stash account.
       * 
       * Is it removed after `HISTORY_DEPTH` eras.
       * If stakers hasn't been set or has been removed then empty exposure is returned.
       **/
      erasStakersClipped: AugmentedQueryDoubleMap<ApiType, (key1: EraIndex | AnyNumber | Uint8Array, key2: AccountId | string | Uint8Array) => Observable<Exposure>, [EraIndex, AccountId]>;
      /**
       * The session index at which the era start for the last `HISTORY_DEPTH` eras.
       **/
      erasStartSessionIndex: AugmentedQuery<ApiType, (arg: EraIndex | AnyNumber | Uint8Array) => Observable<Option<SessionIndex>>, [EraIndex]>;
      /**
       * The total amount staked for the last `HISTORY_DEPTH` eras.
       * If total hasn't been set or has been removed then 0 stake is returned.
       **/
      erasTotalStake: AugmentedQuery<ApiType, (arg: EraIndex | AnyNumber | Uint8Array) => Observable<BalanceOf>, [EraIndex]>;
      /**
       * Similar to `ErasStakers`, this holds the preferences of validators.
       * 
       * This is keyed first by the era index to allow bulk deletion and then the stash account.
       * 
       * Is it removed after `HISTORY_DEPTH` eras.
       **/
      erasValidatorPrefs: AugmentedQueryDoubleMap<ApiType, (key1: EraIndex | AnyNumber | Uint8Array, key2: AccountId | string | Uint8Array) => Observable<ValidatorPrefs>, [EraIndex, AccountId]>;
      /**
       * The total validator era payout for the last `HISTORY_DEPTH` eras.
       * 
       * Eras that haven't finished yet or has been removed doesn't have reward.
       **/
      erasValidatorReward: AugmentedQuery<ApiType, (arg: EraIndex | AnyNumber | Uint8Array) => Observable<Option<BalanceOf>>, [EraIndex]>;
      /**
       * Mode of era forcing.
       **/
      forceEra: AugmentedQuery<ApiType, () => Observable<Forcing>, []>;
      /**
       * Number of eras to keep in history.
       * 
       * Information is kept for eras in `[current_era - history_depth; current_era]`.
       * 
       * Must be more than the number of eras delayed by session otherwise. I.e. active era must
       * always be in history. I.e. `active_era > current_era - history_depth` must be
       * guaranteed.
       **/
      historyDepth: AugmentedQuery<ApiType, () => Observable<u32>, []>;
      /**
       * Any validators that may never be slashed or forcibly kicked. It's a Vec since they're
       * easy to initialize and the performance hit is minimal (we expect no more than four
       * invulnerables) and restricted to testnets.
       **/
      invulnerables: AugmentedQuery<ApiType, () => Observable<Vec<AccountId>>, []>;
      /**
       * True if the current **planned** session is final. Note that this does not take era
       * forcing into account.
       **/
      isCurrentSessionFinal: AugmentedQuery<ApiType, () => Observable<bool>, []>;
      /**
       * Map from all (unlocked) "controller" accounts to the info regarding the staking.
       **/
      ledger: AugmentedQuery<ApiType, (arg: AccountId | string | Uint8Array) => Observable<Option<StakingLedger>>, [AccountId]>;
      /**
       * Minimum number of staking participants before emergency conditions are imposed.
       **/
      minimumValidatorCount: AugmentedQuery<ApiType, () => Observable<u32>, []>;
      /**
       * The map from nominator stash key to the set of stash keys of all validators to nominate.
       **/
      nominators: AugmentedQuery<ApiType, (arg: AccountId | string | Uint8Array) => Observable<Option<Nominations>>, [AccountId]>;
      /**
       * All slashing events on nominators, mapped by era to the highest slash value of the era.
       **/
      nominatorSlashInEra: AugmentedQueryDoubleMap<ApiType, (key1: EraIndex | AnyNumber | Uint8Array, key2: AccountId | string | Uint8Array) => Observable<Option<BalanceOf>>, [EraIndex, AccountId]>;
      /**
       * Where the reward payment should be made. Keyed by stash.
       **/
      payee: AugmentedQuery<ApiType, (arg: AccountId | string | Uint8Array) => Observable<RewardDestination>, [AccountId]>;
      /**
       * The next validator set. At the end of an era, if this is available (potentially from the
       * result of an offchain worker), it is immediately used. Otherwise, the on-chain election
       * is executed.
       **/
      queuedElected: AugmentedQuery<ApiType, () => Observable<Option<ElectionResult>>, []>;
      /**
       * The score of the current [`QueuedElected`].
       **/
      queuedScore: AugmentedQuery<ApiType, () => Observable<Option<ElectionScore>>, []>;
      /**
       * Slashing spans for stash accounts.
       **/
      slashingSpans: AugmentedQuery<ApiType, (arg: AccountId | string | Uint8Array) => Observable<Option<SlashingSpans>>, [AccountId]>;
      /**
       * The percentage of the slash that is distributed to reporters.
       * 
       * The rest of the slashed value is handled by the `Slash`.
       **/
      slashRewardFraction: AugmentedQuery<ApiType, () => Observable<Perbill>, []>;
      /**
       * Snapshot of nominators at the beginning of the current election window. This should only
       * have a value when [`EraElectionStatus`] == `ElectionStatus::Open(_)`.
       **/
      snapshotNominators: AugmentedQuery<ApiType, () => Observable<Option<Vec<AccountId>>>, []>;
      /**
       * Snapshot of validators at the beginning of the current election window. This should only
       * have a value when [`EraElectionStatus`] == `ElectionStatus::Open(_)`.
       **/
      snapshotValidators: AugmentedQuery<ApiType, () => Observable<Option<Vec<AccountId>>>, []>;
      /**
       * Records information about the maximum slash of a stash within a slashing span,
       * as well as how much reward has been paid out.
       **/
      spanSlash: AugmentedQuery<ApiType, (arg: ITuple<[AccountId, SpanIndex]> | [AccountId | string | Uint8Array, SpanIndex | AnyNumber | Uint8Array]) => Observable<SpanRecord>, [ITuple<[AccountId, SpanIndex]>]>;
      /**
       * True if network has been upgraded to this version.
       * Storage version of the pallet.
       * 
       * This is set to v3.0.0 for new networks.
       **/
      storageVersion: AugmentedQuery<ApiType, () => Observable<Releases>, []>;
      /**
       * All unapplied slashes that are queued for later.
       **/
      unappliedSlashes: AugmentedQuery<ApiType, (arg: EraIndex | AnyNumber | Uint8Array) => Observable<Vec<UnappliedSlash>>, [EraIndex]>;
      /**
       * The ideal number of staking participants.
       **/
      validatorCount: AugmentedQuery<ApiType, () => Observable<u32>, []>;
      /**
       * The map from (wannabe) validator stash key to the preferences of that validator.
       **/
      validators: AugmentedQuery<ApiType, (arg: AccountId | string | Uint8Array) => Observable<ValidatorPrefs>, [AccountId]>;
      /**
       * All slashing events on validators, mapped by era to the highest slash proportion
       * and slash value of the era.
       **/
      validatorSlashInEra: AugmentedQueryDoubleMap<ApiType, (key1: EraIndex | AnyNumber | Uint8Array, key2: AccountId | string | Uint8Array) => Observable<Option<ITuple<[Perbill, BalanceOf]>>>, [EraIndex, AccountId]>;
    };
    storage: {
      /**
       * Bags storage map.
       **/
      bags: AugmentedQuery<ApiType, (arg: BagId | { Static: any } | { Dynamic: any } | string | Uint8Array) => Observable<Bag>, [BagId]>;
      /**
       * Blacklisted data object hashes.
       **/
      blacklist: AugmentedQuery<ApiType, (arg: Cid | string | Uint8Array) => Observable<ITuple<[]>>, [Cid]>;
      /**
       * Blacklist collection counter.
       **/
      currentBlacklistSize: AugmentedQuery<ApiType, () => Observable<u64>, []>;
      /**
       * Size based pricing of new objects uploaded.
       **/
      dataObjectPerMegabyteFee: AugmentedQuery<ApiType, () => Observable<BalanceOf>, []>;
      /**
       * 'Data objects for bags' storage double map.
       **/
      dataObjectsById: AugmentedQueryDoubleMap<ApiType, (key1: BagId | { Static: any } | { Dynamic: any } | string | Uint8Array, key2: DataObjectId | AnyNumber | Uint8Array) => Observable<DataObject>, [BagId, DataObjectId]>;
      /**
       * Distribution bucket families.
       **/
      distributionBucketFamilyById: AugmentedQuery<ApiType, (arg: DistributionBucketFamilyId | AnyNumber | Uint8Array) => Observable<DistributionBucketFamily>, [DistributionBucketFamilyId]>;
      /**
       * Total number of distribution bucket families in the system.
       **/
      distributionBucketFamilyNumber: AugmentedQuery<ApiType, () => Observable<u64>, []>;
      /**
       * "Distribution buckets per bag" number limit.
       **/
      distributionBucketsPerBagLimit: AugmentedQuery<ApiType, () => Observable<u64>, []>;
      /**
       * DynamicBagCreationPolicy by bag type storage map.
       **/
      dynamicBagCreationPolicies: AugmentedQuery<ApiType, (arg: DynamicBagType | 'Member' | 'Channel' | number | Uint8Array) => Observable<DynamicBagCreationPolicy>, [DynamicBagType]>;
      /**
       * Data object id counter. Starts at zero.
       **/
      nextDataObjectId: AugmentedQuery<ApiType, () => Observable<DataObjectId>, []>;
      /**
       * Distribution bucket family id counter. Starts at zero.
       **/
      nextDistributionBucketFamilyId: AugmentedQuery<ApiType, () => Observable<DistributionBucketFamilyId>, []>;
      /**
       * Distribution bucket id counter. Starts at zero.
       **/
      nextDistributionBucketId: AugmentedQuery<ApiType, () => Observable<DistributionBucketId>, []>;
      /**
       * Storage bucket id counter. Starts at zero.
       **/
      nextStorageBucketId: AugmentedQuery<ApiType, () => Observable<StorageBucketId>, []>;
      /**
       * Storage buckets.
       **/
      storageBucketById: AugmentedQuery<ApiType, (arg: StorageBucketId | AnyNumber | Uint8Array) => Observable<StorageBucket>, [StorageBucketId]>;
      /**
       * "Storage buckets per bag" number limit.
       **/
      storageBucketsPerBagLimit: AugmentedQuery<ApiType, () => Observable<u64>, []>;
      /**
       * Defines whether all new uploads blocked
       **/
      uploadingBlocked: AugmentedQuery<ApiType, () => Observable<bool>, []>;
      /**
       * "Max objects number for a storage bucket voucher" number limit.
       **/
      voucherMaxObjectsNumberLimit: AugmentedQuery<ApiType, () => Observable<u64>, []>;
      /**
       * "Max objects size for a storage bucket voucher" number limit.
       **/
      voucherMaxObjectsSizeLimit: AugmentedQuery<ApiType, () => Observable<u64>, []>;
    };
    storageWorkingGroup: {
      /**
       * Count of active workers.
       **/
      activeWorkerCount: AugmentedQuery<ApiType, () => Observable<u32>, []>;
      /**
       * Maps identifier to worker application on opening.
       **/
      applicationById: AugmentedQuery<ApiType, (arg: ApplicationId | AnyNumber | Uint8Array) => Observable<ApplicationOf>, [ApplicationId]>;
      /**
       * The current lead.
       **/
      currentLead: AugmentedQuery<ApiType, () => Observable<Option<WorkerId>>, []>;
      /**
       * Map member id by hiring application id.
       * Required by StakingEventsHandler callback call to refund the balance on unstaking.
       **/
      memberIdByHiringApplicationId: AugmentedQuery<ApiType, (arg: HiringApplicationId | AnyNumber | Uint8Array) => Observable<MemberId>, [HiringApplicationId]>;
      /**
       * The mint currently funding the rewards for this module.
       **/
      mint: AugmentedQuery<ApiType, () => Observable<MintId>, []>;
      /**
       * Next identifier value for new worker application.
       **/
      nextApplicationId: AugmentedQuery<ApiType, () => Observable<ApplicationId>, []>;
      /**
       * Next identifier value for new worker opening.
       **/
      nextOpeningId: AugmentedQuery<ApiType, () => Observable<OpeningId>, []>;
      /**
       * Next identifier for new worker.
       **/
      nextWorkerId: AugmentedQuery<ApiType, () => Observable<WorkerId>, []>;
      /**
       * Maps identifier to worker opening.
       **/
      openingById: AugmentedQuery<ApiType, (arg: OpeningId | AnyNumber | Uint8Array) => Observable<OpeningOf>, [OpeningId]>;
      /**
       * Opening human readable text length limits
       **/
      openingHumanReadableText: AugmentedQuery<ApiType, () => Observable<InputValidationLengthConstraint>, []>;
      /**
       * Worker application human readable text length limits
       **/
      workerApplicationHumanReadableText: AugmentedQuery<ApiType, () => Observable<InputValidationLengthConstraint>, []>;
      /**
       * Maps identifier to corresponding worker.
       **/
      workerById: AugmentedQuery<ApiType, (arg: WorkerId | AnyNumber | Uint8Array) => Observable<WorkerOf>, [WorkerId]>;
      /**
       * Worker exit rationale text length limits.
       **/
      workerExitRationaleText: AugmentedQuery<ApiType, () => Observable<InputValidationLengthConstraint>, []>;
      /**
       * Maps identifier to corresponding worker storage.
       **/
      workerStorage: AugmentedQuery<ApiType, (arg: WorkerId | AnyNumber | Uint8Array) => Observable<Bytes>, [WorkerId]>;
      /**
       * Worker storage size upper bound.
       **/
      workerStorageSize: AugmentedQuery<ApiType, () => Observable<u16>, []>;
    };
    sudo: {
      /**
       * The `AccountId` of the sudo key.
       **/
      key: AugmentedQuery<ApiType, () => Observable<AccountId>, []>;
    };
    system: {
      /**
       * The full account information for a particular account ID.
       **/
      account: AugmentedQuery<ApiType, (arg: AccountId | string | Uint8Array) => Observable<AccountInfo>, [AccountId]>;
      /**
       * Total length (in bytes) for all extrinsics put together, for the current block.
       **/
      allExtrinsicsLen: AugmentedQuery<ApiType, () => Observable<Option<u32>>, []>;
      /**
       * Map of block numbers to block hashes.
       **/
      blockHash: AugmentedQuery<ApiType, (arg: BlockNumber | AnyNumber | Uint8Array) => Observable<Hash>, [BlockNumber]>;
      /**
       * The current weight for the block.
       **/
      blockWeight: AugmentedQuery<ApiType, () => Observable<ExtrinsicsWeight>, []>;
      /**
       * Digest of the current block, also part of the block header.
       **/
      digest: AugmentedQuery<ApiType, () => Observable<DigestOf>, []>;
      /**
       * The number of events in the `Events<T>` list.
       **/
      eventCount: AugmentedQuery<ApiType, () => Observable<EventIndex>, []>;
      /**
       * Events deposited for the current block.
       **/
      events: AugmentedQuery<ApiType, () => Observable<Vec<EventRecord>>, []>;
      /**
       * Mapping between a topic (represented by T::Hash) and a vector of indexes
       * of events in the `<Events<T>>` list.
       * 
       * All topic vectors have deterministic storage locations depending on the topic. This
       * allows light-clients to leverage the changes trie storage tracking mechanism and
       * in case of changes fetch the list of events of interest.
       * 
       * The value has the type `(T::BlockNumber, EventIndex)` because if we used only just
       * the `EventIndex` then in case if the topic has the same contents on the next block
       * no notification will be triggered thus the event might be lost.
       **/
      eventTopics: AugmentedQuery<ApiType, (arg: Hash | string | Uint8Array) => Observable<Vec<ITuple<[BlockNumber, EventIndex]>>>, [Hash]>;
      /**
       * The execution phase of the block.
       **/
      executionPhase: AugmentedQuery<ApiType, () => Observable<Option<Phase>>, []>;
      /**
       * Total extrinsics count for the current block.
       **/
      extrinsicCount: AugmentedQuery<ApiType, () => Observable<Option<u32>>, []>;
      /**
       * Extrinsics data for the current block (maps an extrinsic's index to its data).
       **/
      extrinsicData: AugmentedQuery<ApiType, (arg: u32 | AnyNumber | Uint8Array) => Observable<Bytes>, [u32]>;
      /**
       * Extrinsics root of the current block, also part of the block header.
       **/
      extrinsicsRoot: AugmentedQuery<ApiType, () => Observable<Hash>, []>;
      /**
       * Stores the `spec_version` and `spec_name` of when the last runtime upgrade happened.
       **/
      lastRuntimeUpgrade: AugmentedQuery<ApiType, () => Observable<Option<LastRuntimeUpgradeInfo>>, []>;
      /**
       * The current block number being processed. Set by `execute_block`.
       **/
      number: AugmentedQuery<ApiType, () => Observable<BlockNumber>, []>;
      /**
       * Hash of the previous block.
       **/
      parentHash: AugmentedQuery<ApiType, () => Observable<Hash>, []>;
      /**
       * True if we have upgraded so that `type RefCount` is `u32`. False (default) if not.
       **/
      upgradedToU32RefCount: AugmentedQuery<ApiType, () => Observable<bool>, []>;
    };
    timestamp: {
      /**
       * Did the timestamp get updated in this block?
       **/
      didUpdate: AugmentedQuery<ApiType, () => Observable<bool>, []>;
      /**
       * Current time for the current block.
       **/
      now: AugmentedQuery<ApiType, () => Observable<Moment>, []>;
    };
    transactionPayment: {
      nextFeeMultiplier: AugmentedQuery<ApiType, () => Observable<Multiplier>, []>;
      storageVersion: AugmentedQuery<ApiType, () => Observable<Releases>, []>;
    };
  }

  export interface QueryableStorage<ApiType extends ApiTypes> extends AugmentedQueries<ApiType> {
  }
}<|MERGE_RESOLUTION|>--- conflicted
+++ resolved
@@ -3,11 +3,7 @@
 
 import type { Bytes, Option, Vec, bool, u16, u32, u64 } from '@polkadot/types';
 import type { AnyNumber, ITuple, Observable } from '@polkadot/types/types';
-<<<<<<< HEAD
-import type { Application, ApplicationId, ApplicationOf, Bag, BagId, Category, CategoryId, Channel, ChannelId, Cid, Class, ClassId, ClassOf, ClassPermissionsType, Credential, Curator, CuratorApplication, CuratorApplicationId, CuratorGroup, CuratorGroupId, CuratorId, CuratorOpening, CuratorOpeningId, DataObject, DataObjectId, DiscussionPost, DiscussionThread, DistributionBucketFamily, DistributionBucketFamilyId, DistributionBucketId, DynamicBagCreationPolicy, DynamicBagType, ElectionStage, ElectionStake, Entity, EntityController, EntityCreationVoucher, EntityId, EntityOf, HiringApplicationId, InputValidationLengthConstraint, Lead, LeadId, MemberId, Membership, MemoText, Mint, MintId, Opening, OpeningId, OpeningOf, PaidMembershipTerms, PaidTermId, Post, PostId, Principal, PrincipalId, PropertyId, ProposalDetailsOf, ProposalId, ProposalOf, Recipient, RecipientId, RewardRelationship, RewardRelationshipId, SealedVote, Seats, Stake, StakeId, StorageBucket, StorageBucketId, Thread, ThreadCounter, ThreadId, TransferableStake, VoteKind, WorkerId, WorkerOf, WorkingGroupUnstaker } from './all';
-=======
-import type { Application, ApplicationId, ApplicationOf, Category, CategoryId, Channel, ChannelCategory, ChannelCategoryId, ChannelId, ChannelOwnershipTransferRequest, ChannelOwnershipTransferRequestId, ContentId, CuratorGroup, CuratorGroupId, DataObject, DataObjectStorageRelationship, DataObjectStorageRelationshipId, DataObjectType, DataObjectTypeId, DiscussionPost, DiscussionThread, ElectionStage, ElectionStake, HiringApplicationId, InputValidationLengthConstraint, MemberId, Membership, MemoText, Mint, MintId, ObjectOwner, Opening, OpeningId, OpeningOf, PaidMembershipTerms, PaidTermId, Person, PersonId, Playlist, PlaylistId, Post, PostId, ProposalDetailsOf, ProposalId, ProposalOf, Recipient, RecipientId, RewardRelationship, RewardRelationshipId, SealedVote, Seats, Series, SeriesId, Stake, StakeId, Thread, ThreadCounter, ThreadId, TransferableStake, Video, VideoCategory, VideoCategoryId, VideoId, VoteKind, Voucher, WorkerId, WorkerOf } from './all';
->>>>>>> 8b1f4a5d
+import type { Application, ApplicationId, ApplicationOf, Bag, BagId, Category, CategoryId, Channel, ChannelCategory, ChannelCategoryId, ChannelId, ChannelOwnershipTransferRequest, ChannelOwnershipTransferRequestId, Cid, CuratorGroup, CuratorGroupId, DataObject, DataObjectId, DiscussionPost, DiscussionThread, DistributionBucketFamily, DistributionBucketFamilyId, DistributionBucketId, DynamicBagCreationPolicy, DynamicBagType, ElectionStage, ElectionStake, HiringApplicationId, InputValidationLengthConstraint, MemberId, Membership, MemoText, Mint, MintId, Opening, OpeningId, OpeningOf, PaidMembershipTerms, PaidTermId, Person, PersonId, Playlist, PlaylistId, Post, PostId, ProposalDetailsOf, ProposalId, ProposalOf, Recipient, RecipientId, RewardRelationship, RewardRelationshipId, SealedVote, Seats, Series, SeriesId, Stake, StakeId, StorageBucket, StorageBucketId, Thread, ThreadCounter, ThreadId, TransferableStake, Video, VideoCategory, VideoCategoryId, VideoId, VoteKind, WorkerId, WorkerOf } from './all';
 import type { UncleEntryItem } from '@polkadot/types/interfaces/authorship';
 import type { BabeAuthorityWeight, MaybeRandomness, NextConfigDescriptor, Randomness } from '@polkadot/types/interfaces/babe';
 import type { AccountData, BalanceLock } from '@polkadot/types/interfaces/balances';
@@ -153,7 +149,7 @@
       videoById: AugmentedQuery<ApiType, (arg: VideoId | AnyNumber | Uint8Array) => Observable<Video>, [VideoId]>;
       videoCategoryById: AugmentedQuery<ApiType, (arg: VideoCategoryId | AnyNumber | Uint8Array) => Observable<VideoCategory>, [VideoCategoryId]>;
     };
-    contentDirectoryWorkingGroup: {
+    contentWorkingGroup: {
       /**
        * Count of active workers.
        **/
@@ -265,41 +261,11 @@
       /**
        * Count of active workers.
        **/
-<<<<<<< HEAD
       activeWorkerCount: AugmentedQuery<ApiType, () => Observable<u32>, []>;
       /**
        * Maps identifier to worker application on opening.
        **/
       applicationById: AugmentedQuery<ApiType, (arg: ApplicationId | AnyNumber | Uint8Array) => Observable<ApplicationOf>, [ApplicationId]>;
-=======
-      dataByContentId: AugmentedQuery<ApiType, (arg: ContentId | string | Uint8Array) => Observable<DataObject>, [ContentId]>;
-      /**
-       * Default content voucher for all actors.
-       **/
-      defaultVoucher: AugmentedQuery<ApiType, () => Observable<Voucher>, []>;
-      /**
-       * Global voucher.
-       **/
-      globalVoucher: AugmentedQuery<ApiType, () => Observable<Voucher>, []>;
-      /**
-       * If all new uploads blocked
-       **/
-      uploadingBlocked: AugmentedQuery<ApiType, () => Observable<bool>, []>;
-      /**
-       * Upper bound for the Voucher objects number limit.
-       **/
-      voucherObjectsLimitUpperBound: AugmentedQuery<ApiType, () => Observable<u64>, []>;
-      /**
-       * Maps storage owner to it`s voucher. Created when the first upload by the new actor occured.
-       **/
-      vouchers: AugmentedQuery<ApiType, (arg: ObjectOwner | { Member: any } | { Channel: any } | { DAO: any } | { Council: any } | { WorkingGroup: any } | string | Uint8Array) => Observable<Voucher>, [ObjectOwner]>;
-      /**
-       * Upper bound for the Voucher size limit.
-       **/
-      voucherSizeLimitUpperBound: AugmentedQuery<ApiType, () => Observable<u64>, []>;
-    };
-    dataObjectStorageRegistry: {
->>>>>>> 8b1f4a5d
       /**
        * The current lead.
        **/
@@ -328,7 +294,6 @@
       /**
        * Maps identifier to worker opening.
        **/
-<<<<<<< HEAD
       openingById: AugmentedQuery<ApiType, (arg: OpeningId | AnyNumber | Uint8Array) => Observable<OpeningOf>, [OpeningId]>;
       /**
        * Opening human readable text length limits
@@ -346,9 +311,14 @@
        * Worker exit rationale text length limits.
        **/
       workerExitRationaleText: AugmentedQuery<ApiType, () => Observable<InputValidationLengthConstraint>, []>;
-=======
-      nextDataObjectTypeId: AugmentedQuery<ApiType, () => Observable<DataObjectTypeId>, []>;
->>>>>>> 8b1f4a5d
+      /**
+       * Maps identifier to corresponding worker storage.
+       **/
+      workerStorage: AugmentedQuery<ApiType, (arg: WorkerId | AnyNumber | Uint8Array) => Observable<Bytes>, [WorkerId]>;
+      /**
+       * Worker storage size upper bound.
+       **/
+      workerStorageSize: AugmentedQuery<ApiType, () => Observable<u16>, []>;
     };
     forum: {
       /**
