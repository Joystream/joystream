// Auto-generated via `yarn polkadot-types-from-defs`, do not edit
/* eslint-disable */

import type { BTreeMap, BTreeSet, Bytes, Enum, GenericAccountId, Null, Option, Struct, Text, Vec, bool, u128, u16, u32, u64 } from '@polkadot/types';
import type { ITuple } from '@polkadot/types/types';
import type { AccountId, Balance, Hash } from '@polkadot/types/interfaces/runtime';

/** @name AcceptingApplications */
export interface AcceptingApplications extends Struct {
  readonly started_accepting_applicants_at_block: u32;
}

/** @name ActivateOpeningAt */
export interface ActivateOpeningAt extends Enum {
  readonly isCurrentBlock: boolean;
  readonly isExactBlock: boolean;
  readonly asExactBlock: u32;
}

/** @name ActiveOpeningStage */
export interface ActiveOpeningStage extends Enum {
  readonly isAcceptingApplications: boolean;
  readonly asAcceptingApplications: AcceptingApplications;
  readonly isReviewPeriod: boolean;
  readonly asReviewPeriod: ReviewPeriod;
  readonly isDeactivated: boolean;
  readonly asDeactivated: Deactivated;
}

/** @name ActiveOpeningStageVariant */
export interface ActiveOpeningStageVariant extends Struct {
  readonly stage: ActiveOpeningStage;
  readonly applications_added: Vec<ApplicationId>;
  readonly active_application_count: u32;
  readonly unstaking_application_count: u32;
  readonly deactivated_application_count: u32;
}

/** @name ActiveStake */
export interface ActiveStake extends Struct {
  readonly stake_id: StakeId;
  readonly source_account_id: GenericAccountId;
}

/** @name Actor */
export interface Actor extends Null {}

/** @name ActorId */
export interface ActorId extends u64 {}

/** @name AddOpeningParameters */
export interface AddOpeningParameters extends Struct {
  readonly activate_at: ActivateOpeningAt;
  readonly commitment: OpeningPolicyCommitment;
  readonly human_readable_text: Bytes;
  readonly working_group: WorkingGroup;
}

/** @name Address */
export interface Address extends AccountId {}

/** @name AddSchemaSupportToEntityOperation */
export interface AddSchemaSupportToEntityOperation extends Null {}

/** @name AdjustCapacityBy */
export interface AdjustCapacityBy extends Enum {
  readonly isSetting: boolean;
  readonly asSetting: u128;
  readonly isAdding: boolean;
  readonly asAdding: u128;
  readonly isReducing: boolean;
  readonly asReducing: u128;
}

/** @name AdjustOnInterval */
export interface AdjustOnInterval extends Struct {
  readonly block_interval: u32;
  readonly adjustment_type: AdjustCapacityBy;
}

/** @name Application */
export interface Application extends Struct {
  readonly opening_id: OpeningId;
  readonly application_index_in_opening: u32;
  readonly add_to_opening_in_block: u32;
  readonly active_role_staking_id: Option<StakeId>;
  readonly active_application_staking_id: Option<StakeId>;
  readonly stage: ApplicationStage;
  readonly human_readable_text: Text;
}

/** @name ApplicationDeactivationCause */
export interface ApplicationDeactivationCause extends Enum {
  readonly isExternal: boolean;
  readonly isHired: boolean;
  readonly isNotHired: boolean;
  readonly isCrowdedOut: boolean;
  readonly isOpeningCancelled: boolean;
  readonly isReviewPeriodExpired: boolean;
  readonly isOpeningFilled: boolean;
}

/** @name ApplicationId */
export interface ApplicationId extends u64 {}

/** @name ApplicationIdSet */
export interface ApplicationIdSet extends BTreeSet<ApplicationId> {}

/** @name ApplicationIdToWorkerIdMap */
export interface ApplicationIdToWorkerIdMap extends BTreeMap<ApplicationId, WorkerId> {}

/** @name ApplicationOf */
export interface ApplicationOf extends Struct {
  readonly role_account_id: GenericAccountId;
  readonly opening_id: OpeningId;
  readonly member_id: MemberId;
  readonly application_id: ApplicationId;
}

/** @name ApplicationRationingPolicy */
export interface ApplicationRationingPolicy extends Struct {
  readonly max_active_applicants: u32;
}

/** @name ApplicationStage */
export interface ApplicationStage extends Enum {
  readonly isActive: boolean;
  readonly isUnstaking: boolean;
  readonly asUnstaking: UnstakingApplicationStage;
  readonly isInactive: boolean;
  readonly asInactive: InactiveApplicationStage;
}

/** @name Approved */
export interface Approved extends Enum {
  readonly isPendingExecution: boolean;
  readonly isExecuted: boolean;
  readonly isExecutionFailed: boolean;
  readonly asExecutionFailed: ExecutionFailed;
}

/** @name Backer */
export interface Backer extends Struct {
  readonly member: GenericAccountId;
  readonly stake: u128;
}

/** @name Backers */
export interface Backers extends Vec<Backer> {}

/** @name Bag */
export interface Bag extends Struct {
  readonly objects: BTreeMap<DataObjectId, DataObject>;
  readonly stored_by: StorageBucketIdSet;
  readonly distributed_by: DistributionBucketIdSet;
  readonly deletion_prize: Option<u128>;
}

/** @name BagId */
export interface BagId extends Enum {
  readonly isStatic: boolean;
  readonly asStatic: Static;
  readonly isDynamic: boolean;
  readonly asDynamic: Dynamic;
}

/** @name BagIdType */
export interface BagIdType extends Enum {
  readonly isStatic: boolean;
  readonly asStatic: Static;
  readonly isDynamic: boolean;
  readonly asDynamic: Dynamic;
}

/** @name BalanceOfMint */
export interface BalanceOfMint extends u128 {}

/** @name BlockAndTime */
export interface BlockAndTime extends Struct {
  readonly block: u32;
  readonly time: u64;
}

/** @name Category */
export interface Category extends Struct {
  readonly id: CategoryId;
  readonly title: Text;
  readonly description: Text;
  readonly created_at: BlockAndTime;
  readonly deleted: bool;
  readonly archived: bool;
  readonly num_direct_subcategories: u32;
  readonly num_direct_unmoderated_threads: u32;
  readonly num_direct_moderated_threads: u32;
  readonly position_in_parent_category: Option<ChildPositionInParentCategory>;
  readonly moderator_id: GenericAccountId;
}

/** @name CategoryId */
export interface CategoryId extends u64 {}

/** @name Channel */
export interface Channel extends Struct {
  readonly owner: ChannelOwner;
  readonly num_videos: u64;
  readonly is_censored: bool;
  readonly reward_account: Option<GenericAccountId>;
  readonly deletion_prize_source_account_id: GenericAccountId;
}

/** @name ChannelCategory */
export interface ChannelCategory extends Struct {}

/** @name ChannelCategoryCreationParameters */
export interface ChannelCategoryCreationParameters extends Struct {
  readonly meta: Bytes;
}

/** @name ChannelCategoryId */
export interface ChannelCategoryId extends u64 {}

/** @name ChannelCategoryUpdateParameters */
export interface ChannelCategoryUpdateParameters extends Struct {
  readonly new_meta: Bytes;
}

/** @name ChannelContentType */
export interface ChannelContentType extends Null {}

/** @name ChannelCreationParameters */
export interface ChannelCreationParameters extends Struct {
  readonly assets: Option<StorageAssets>;
  readonly meta: Option<Bytes>;
  readonly reward_account: Option<GenericAccountId>;
}

/** @name ChannelCurationStatus */
export interface ChannelCurationStatus extends Null {}

/** @name ChannelId */
export interface ChannelId extends u64 {}

/** @name ChannelOwner */
export interface ChannelOwner extends Enum {
  readonly isMember: boolean;
  readonly asMember: MemberId;
  readonly isCurators: boolean;
  readonly asCurators: CuratorGroupId;
}

/** @name ChannelOwnershipTransferRequest */
export interface ChannelOwnershipTransferRequest extends Struct {
  readonly channel_id: ChannelId;
  readonly new_owner: ChannelOwner;
  readonly payment: u128;
  readonly new_reward_account: Option<GenericAccountId>;
}

/** @name ChannelOwnershipTransferRequestId */
export interface ChannelOwnershipTransferRequestId extends u64 {}

/** @name ChannelPublicationStatus */
export interface ChannelPublicationStatus extends Null {}

/** @name ChannelUpdateParameters */
export interface ChannelUpdateParameters extends Struct {
  readonly assets_to_upload: Option<StorageAssets>;
  readonly new_meta: Option<Bytes>;
  readonly reward_account: Option<Option<GenericAccountId>>;
  readonly assets_to_remove: Vec<DataObjectId>;
}

/** @name ChildPositionInParentCategory */
export interface ChildPositionInParentCategory extends Struct {
  readonly parent_id: CategoryId;
  readonly child_nr_in_parent_category: u32;
}

/** @name Cid */
export interface Cid extends Bytes {}

/** @name Class */
export interface Class extends Null {}

/** @name ClassId */
export interface ClassId extends Null {}

/** @name ClassOf */
export interface ClassOf extends Null {}

/** @name ClassPermissions */
export interface ClassPermissions extends Null {}

/** @name ClassPermissionsType */
export interface ClassPermissionsType extends Null {}

/** @name ClassPropertyValue */
export interface ClassPropertyValue extends Null {}

/** @name ContentActor */
export interface ContentActor extends Enum {
  readonly isCurator: boolean;
  readonly asCurator: ITuple<[CuratorGroupId, CuratorId]>;
  readonly isMember: boolean;
  readonly asMember: MemberId;
  readonly isLead: boolean;
}

/** @name ContentIdSet */
export interface ContentIdSet extends BTreeSet<Cid> {}

/** @name CreateEntityOperation */
export interface CreateEntityOperation extends Null {}

/** @name Credential */
export interface Credential extends Null {}

/** @name CredentialSet */
export interface CredentialSet extends Null {}

/** @name CurationActor */
export interface CurationActor extends Null {}

/** @name Curator */
export interface Curator extends Null {}

/** @name CuratorApplication */
export interface CuratorApplication extends Null {}

/** @name CuratorApplicationId */
export interface CuratorApplicationId extends Null {}

/** @name CuratorApplicationIdSet */
export interface CuratorApplicationIdSet extends Null {}

/** @name CuratorApplicationIdToCuratorIdMap */
export interface CuratorApplicationIdToCuratorIdMap extends Null {}

/** @name CuratorGroup */
export interface CuratorGroup extends Struct {
  readonly curators: Vec<CuratorId>;
  readonly active: bool;
}

/** @name CuratorGroupId */
export interface CuratorGroupId extends u64 {}

/** @name CuratorId */
export interface CuratorId extends u64 {}

/** @name CuratorOpening */
export interface CuratorOpening extends Null {}

/** @name CuratorOpeningId */
export interface CuratorOpeningId extends Null {}

/** @name DataObject */
export interface DataObject extends Struct {
  readonly accepted: bool;
  readonly deletion_prize: u128;
  readonly ipfsContentId: Bytes;
}

/** @name DataObjectCreationParameters */
export interface DataObjectCreationParameters extends Struct {
  readonly ipfsContentId: Bytes;
}

/** @name DataObjectId */
export interface DataObjectId extends u64 {}

/** @name DataObjectIdMap */
export interface DataObjectIdMap extends BTreeMap<DataObjectId, DataObject> {}

/** @name DataObjectIdSet */
export interface DataObjectIdSet extends BTreeSet<DataObjectId> {}

/** @name Deactivated */
export interface Deactivated extends Struct {
  readonly cause: OpeningDeactivationCause;
  readonly deactivated_at_block: u32;
  readonly started_accepting_applicants_at_block: u32;
  readonly started_review_period_at_block: Option<u32>;
}

/** @name DiscussionPost */
export interface DiscussionPost extends Struct {
  readonly text: Bytes;
  readonly created_at: u32;
  readonly updated_at: u32;
  readonly author_id: MemberId;
  readonly thread_id: ThreadId;
  readonly edition_number: u32;
}

/** @name DiscussionThread */
export interface DiscussionThread extends Struct {
  readonly title: Bytes;
  readonly created_at: u32;
  readonly author_id: MemberId;
}

/** @name DistributionBucket */
export interface DistributionBucket extends Struct {
  readonly accepting_new_bags: bool;
  readonly distributing: bool;
  readonly pending_invitations: Vec<WorkerId>;
  readonly operators: Vec<WorkerId>;
  readonly assigned_bags: u64;
}

/** @name DistributionBucketFamily */
export interface DistributionBucketFamily extends Struct {
  readonly distribution_buckets: BTreeMap<DistributionBucketId, DistributionBucket>;
}

/** @name DistributionBucketFamilyId */
export interface DistributionBucketFamilyId extends u64 {}

/** @name DistributionBucketId */
export interface DistributionBucketId extends u64 {}

/** @name DistributionBucketIdSet */
export interface DistributionBucketIdSet extends BTreeSet<DistributionBucketId> {}

/** @name Dynamic */
export interface Dynamic extends Enum {
  readonly isMember: boolean;
  readonly asMember: MemberId;
  readonly isChannel: boolean;
  readonly asChannel: u64;
}

/** @name DynamicBagCreationPolicy */
export interface DynamicBagCreationPolicy extends Struct {
  readonly numberOfStorageBuckets: u64;
  readonly families: BTreeMap<DistributionBucketFamilyId, u32>;
}

/** @name DynamicBagCreationPolicyDistributorFamiliesMap */
export interface DynamicBagCreationPolicyDistributorFamiliesMap extends BTreeMap<DistributionBucketFamilyId, u32> {}

/** @name DynamicBagDeletionPrize */
export interface DynamicBagDeletionPrize extends Struct {
  readonly account_id: GenericAccountId;
  readonly prize: u128;
}

/** @name DynamicBagDeletionPrizeRecord */
export interface DynamicBagDeletionPrizeRecord extends Struct {
  readonly account_id: GenericAccountId;
  readonly prize: u128;
}

/** @name DynamicBagId */
export interface DynamicBagId extends Enum {
  readonly isMember: boolean;
  readonly asMember: MemberId;
  readonly isChannel: boolean;
  readonly asChannel: u64;
}

/** @name DynamicBagType */
export interface DynamicBagType extends Enum {
  readonly isMember: boolean;
  readonly isChannel: boolean;
}

/** @name ElectionParameters */
export interface ElectionParameters extends Struct {
  readonly announcing_period: u32;
  readonly voting_period: u32;
  readonly revealing_period: u32;
  readonly council_size: u32;
  readonly candidacy_limit: u32;
  readonly new_term_duration: u32;
  readonly min_council_stake: u128;
  readonly min_voting_stake: u128;
}

/** @name ElectionStage */
export interface ElectionStage extends Enum {
  readonly isAnnouncing: boolean;
  readonly asAnnouncing: u32;
  readonly isVoting: boolean;
  readonly asVoting: u32;
  readonly isRevealing: boolean;
  readonly asRevealing: u32;
}

/** @name ElectionStake */
export interface ElectionStake extends Struct {
  readonly new: u128;
  readonly transferred: u128;
}

/** @name Entity */
export interface Entity extends Null {}

/** @name EntityController */
export interface EntityController extends Null {}

/** @name EntityCreationVoucher */
export interface EntityCreationVoucher extends Null {}

/** @name EntityId */
export interface EntityId extends Null {}

/** @name EntityOf */
export interface EntityOf extends Null {}

/** @name EntityPermissions */
export interface EntityPermissions extends Null {}

/** @name EntityReferenceCounterSideEffect */
export interface EntityReferenceCounterSideEffect extends Null {}

/** @name EntryMethod */
export interface EntryMethod extends Enum {
  readonly isPaid: boolean;
  readonly asPaid: u64;
  readonly isScreening: boolean;
  readonly asScreening: AccountId;
  readonly isGenesis: boolean;
}

/** @name EpisodeParemters */
export interface EpisodeParemters extends Enum {
  readonly isNewVideo: boolean;
  readonly asNewVideo: VideoCreationParameters;
  readonly isExistingVideo: boolean;
  readonly asExistingVideo: VideoId;
}

/** @name ExecutionFailed */
export interface ExecutionFailed extends Struct {
  readonly error: Text;
}

/** @name FailedAt */
export interface FailedAt extends Null {}

/** @name FillOpeningParameters */
export interface FillOpeningParameters extends Struct {
  readonly opening_id: OpeningId;
  readonly successful_application_id: ApplicationId;
  readonly reward_policy: Option<RewardPolicy>;
  readonly working_group: WorkingGroup;
}

/** @name Finalized */
export interface Finalized extends Struct {
  readonly proposalStatus: ProposalDecisionStatus;
  readonly finalizedAt: u32;
  readonly encodedUnstakingErrorDueToBrokenRuntime: Option<Bytes>;
  readonly stakeDataAfterUnstakingError: Option<ActiveStake>;
}

/** @name HashedTextMaxLength */
export interface HashedTextMaxLength extends Null {}

/** @name HiringApplicationId */
export interface HiringApplicationId extends u64 {}

/** @name InactiveApplicationStage */
export interface InactiveApplicationStage extends Struct {
  readonly deactivation_initiated: u32;
  readonly deactivated: u32;
  readonly cause: ApplicationDeactivationCause;
}

/** @name InboundReferenceCounter */
export interface InboundReferenceCounter extends Null {}

/** @name InputEntityValuesMap */
export interface InputEntityValuesMap extends Null {}

/** @name InputPropertyValue */
export interface InputPropertyValue extends Null {}

/** @name InputValidationLengthConstraint */
export interface InputValidationLengthConstraint extends Struct {
  readonly min: u16;
  readonly max_min_diff: u16;
}

/** @name InputValue */
export interface InputValue extends Null {}

/** @name IPNSIdentity */
export interface IPNSIdentity extends Null {}

/** @name IsCensored */
export interface IsCensored extends bool {}

/** @name Lead */
export interface Lead extends Null {}

/** @name LeadId */
export interface LeadId extends Null {}

/** @name LookupSource */
export interface LookupSource extends AccountId {}

/** @name MaxNumber */
export interface MaxNumber extends u32 {}

/** @name MemberId */
export interface MemberId extends u64 {}

/** @name Membership */
export interface Membership extends Struct {
  readonly handle: Text;
  readonly avatar_uri: Text;
  readonly about: Text;
  readonly registered_at_block: u32;
  readonly registered_at_time: u64;
  readonly entry: EntryMethod;
  readonly suspended: bool;
  readonly subscription: Option<SubscriptionId>;
  readonly root_account: GenericAccountId;
  readonly controller_account: GenericAccountId;
}

/** @name MemoText */
export interface MemoText extends Text {}

/** @name Mint */
export interface Mint extends Struct {
  readonly capacity: u128;
  readonly next_adjustment: Option<NextAdjustment>;
  readonly created_at: u32;
  readonly total_minted: u128;
}

/** @name MintBalanceOf */
export interface MintBalanceOf extends u128 {}

/** @name MintId */
export interface MintId extends u64 {}

/** @name ModerationAction */
export interface ModerationAction extends Struct {
  readonly moderated_at: BlockAndTime;
  readonly moderator_id: GenericAccountId;
  readonly rationale: Text;
}

/** @name NextAdjustment */
export interface NextAdjustment extends Struct {
  readonly adjustment: AdjustOnInterval;
  readonly at_block: u32;
}

/** @name Nonce */
export interface Nonce extends Null {}

/** @name Opening */
export interface Opening extends Struct {
  readonly created: u32;
  readonly stage: OpeningStage;
  readonly max_review_period_length: u32;
  readonly application_rationing_policy: Option<ApplicationRationingPolicy>;
  readonly application_staking_policy: Option<StakingPolicy>;
  readonly role_staking_policy: Option<StakingPolicy>;
  readonly human_readable_text: Text;
}

/** @name OpeningDeactivationCause */
export interface OpeningDeactivationCause extends Enum {
  readonly isCancelledBeforeActivation: boolean;
  readonly isCancelledAcceptingApplications: boolean;
  readonly isCancelledInReviewPeriod: boolean;
  readonly isReviewPeriodExpired: boolean;
  readonly isFilled: boolean;
}

/** @name OpeningId */
export interface OpeningId extends u64 {}

/** @name OpeningOf */
export interface OpeningOf extends Struct {
  readonly hiring_opening_id: OpeningId;
  readonly applications: Vec<ApplicationId>;
  readonly policy_commitment: OpeningPolicyCommitment;
  readonly opening_type: OpeningType;
}

/** @name OpeningPolicyCommitment */
export interface OpeningPolicyCommitment extends Struct {
  readonly application_rationing_policy: Option<ApplicationRationingPolicy>;
  readonly max_review_period_length: u32;
  readonly application_staking_policy: Option<StakingPolicy>;
  readonly role_staking_policy: Option<StakingPolicy>;
  readonly role_slashing_terms: SlashingTerms;
  readonly fill_opening_successful_applicant_application_stake_unstaking_period: Option<u32>;
  readonly fill_opening_failed_applicant_application_stake_unstaking_period: Option<u32>;
  readonly fill_opening_failed_applicant_role_stake_unstaking_period: Option<u32>;
  readonly terminate_application_stake_unstaking_period: Option<u32>;
  readonly terminate_role_stake_unstaking_period: Option<u32>;
  readonly exit_role_application_stake_unstaking_period: Option<u32>;
  readonly exit_role_stake_unstaking_period: Option<u32>;
}

/** @name OpeningStage */
export interface OpeningStage extends Enum {
  readonly isWaitingToBegin: boolean;
  readonly asWaitingToBegin: WaitingToBeingOpeningStageVariant;
  readonly isActive: boolean;
  readonly asActive: ActiveOpeningStageVariant;
}

/** @name OpeningType */
export interface OpeningType extends Enum {
  readonly isLeader: boolean;
  readonly isWorker: boolean;
}

/** @name Operation */
export interface Operation extends Null {}

/** @name OperationType */
export interface OperationType extends Null {}

/** @name OptionalText */
export interface OptionalText extends Null {}

/** @name PaidMembershipTerms */
export interface PaidMembershipTerms extends Struct {
  readonly fee: u128;
  readonly text: Text;
}

/** @name PaidTermId */
export interface PaidTermId extends u64 {}

/** @name ParameterizedEntity */
export interface ParameterizedEntity extends Null {}

/** @name ParametrizedClassPropertyValue */
export interface ParametrizedClassPropertyValue extends Null {}

/** @name ParametrizedPropertyValue */
export interface ParametrizedPropertyValue extends Null {}

/** @name Person */
export interface Person extends Struct {
  readonly controlled_by: PersonController;
}

/** @name PersonActor */
export interface PersonActor extends Enum {
  readonly isMember: boolean;
  readonly asMember: MemberId;
  readonly isCurator: boolean;
  readonly asCurator: CuratorId;
}

/** @name PersonController */
export interface PersonController extends Enum {
  readonly isMember: boolean;
  readonly asMember: MemberId;
  readonly isCurators: boolean;
}

/** @name PersonCreationParameters */
export interface PersonCreationParameters extends Struct {
  readonly assets: StorageAssets;
  readonly meta: Bytes;
}

/** @name PersonId */
export interface PersonId extends u64 {}

/** @name PersonUpdateParameters */
export interface PersonUpdateParameters extends Struct {
  readonly assets: Option<StorageAssets>;
  readonly meta: Option<Bytes>;
}

/** @name Playlist */
export interface Playlist extends Struct {
  readonly in_channel: ChannelId;
}

/** @name PlaylistCreationParameters */
export interface PlaylistCreationParameters extends Struct {
  readonly meta: Bytes;
}

/** @name PlaylistId */
export interface PlaylistId extends u64 {}

/** @name PlaylistUpdateParameters */
export interface PlaylistUpdateParameters extends Struct {
  readonly new_meta: Bytes;
}

/** @name Post */
export interface Post extends Struct {
  readonly id: PostId;
  readonly thread_id: ThreadId;
  readonly nr_in_thread: u32;
  readonly current_text: Text;
  readonly moderation: Option<ModerationAction>;
  readonly text_change_history: Vec<PostTextChange>;
  readonly created_at: BlockAndTime;
  readonly author_id: GenericAccountId;
}

/** @name PostId */
export interface PostId extends u64 {}

/** @name PostTextChange */
export interface PostTextChange extends Struct {
  readonly expired_at: BlockAndTime;
  readonly text: Text;
}

/** @name Principal */
export interface Principal extends Null {}

/** @name PrincipalId */
export interface PrincipalId extends Null {}

/** @name Property */
export interface Property extends Null {}

/** @name PropertyId */
export interface PropertyId extends Null {}

/** @name PropertyLockingPolicy */
export interface PropertyLockingPolicy extends Null {}

/** @name PropertyType */
export interface PropertyType extends Null {}

/** @name PropertyTypeSingle */
export interface PropertyTypeSingle extends Null {}

/** @name PropertyTypeVector */
export interface PropertyTypeVector extends Null {}

/** @name ProposalDecisionStatus */
export interface ProposalDecisionStatus extends Enum {
  readonly isCanceled: boolean;
  readonly isVetoed: boolean;
  readonly isRejected: boolean;
  readonly isSlashed: boolean;
  readonly isExpired: boolean;
  readonly isApproved: boolean;
  readonly asApproved: Approved;
}

/** @name ProposalDetails */
export interface ProposalDetails extends Enum {
  readonly isText: boolean;
  readonly asText: Text;
  readonly isRuntimeUpgrade: boolean;
  readonly asRuntimeUpgrade: Bytes;
  readonly isSetElectionParameters: boolean;
  readonly asSetElectionParameters: ElectionParameters;
  readonly isSpending: boolean;
  readonly asSpending: ITuple<[Balance, AccountId]>;
  readonly isSetLead: boolean;
  readonly asSetLead: Option<SetLeadParams>;
  readonly isSetContentWorkingGroupMintCapacity: boolean;
  readonly asSetContentWorkingGroupMintCapacity: u128;
  readonly isEvictStorageProvider: boolean;
  readonly asEvictStorageProvider: GenericAccountId;
  readonly isSetValidatorCount: boolean;
  readonly asSetValidatorCount: u32;
  readonly isSetStorageRoleParameters: boolean;
  readonly asSetStorageRoleParameters: RoleParameters;
  readonly isAddWorkingGroupLeaderOpening: boolean;
  readonly asAddWorkingGroupLeaderOpening: AddOpeningParameters;
  readonly isBeginReviewWorkingGroupLeaderApplication: boolean;
  readonly asBeginReviewWorkingGroupLeaderApplication: ITuple<[OpeningId, WorkingGroup]>;
  readonly isFillWorkingGroupLeaderOpening: boolean;
  readonly asFillWorkingGroupLeaderOpening: FillOpeningParameters;
  readonly isSetWorkingGroupMintCapacity: boolean;
  readonly asSetWorkingGroupMintCapacity: ITuple<[Balance, WorkingGroup]>;
  readonly isDecreaseWorkingGroupLeaderStake: boolean;
  readonly asDecreaseWorkingGroupLeaderStake: ITuple<[WorkerId, Balance, WorkingGroup]>;
  readonly isSlashWorkingGroupLeaderStake: boolean;
  readonly asSlashWorkingGroupLeaderStake: ITuple<[WorkerId, Balance, WorkingGroup]>;
  readonly isSetWorkingGroupLeaderReward: boolean;
  readonly asSetWorkingGroupLeaderReward: ITuple<[WorkerId, Balance, WorkingGroup]>;
  readonly isTerminateWorkingGroupLeaderRole: boolean;
  readonly asTerminateWorkingGroupLeaderRole: TerminateRoleParameters;
}

/** @name ProposalDetailsOf */
export interface ProposalDetailsOf extends Enum {
  readonly isText: boolean;
  readonly asText: Text;
  readonly isRuntimeUpgrade: boolean;
  readonly asRuntimeUpgrade: Bytes;
  readonly isSetElectionParameters: boolean;
  readonly asSetElectionParameters: ElectionParameters;
  readonly isSpending: boolean;
  readonly asSpending: ITuple<[Balance, AccountId]>;
  readonly isSetLead: boolean;
  readonly asSetLead: Option<SetLeadParams>;
  readonly isSetContentWorkingGroupMintCapacity: boolean;
  readonly asSetContentWorkingGroupMintCapacity: u128;
  readonly isEvictStorageProvider: boolean;
  readonly asEvictStorageProvider: GenericAccountId;
  readonly isSetValidatorCount: boolean;
  readonly asSetValidatorCount: u32;
  readonly isSetStorageRoleParameters: boolean;
  readonly asSetStorageRoleParameters: RoleParameters;
  readonly isAddWorkingGroupLeaderOpening: boolean;
  readonly asAddWorkingGroupLeaderOpening: AddOpeningParameters;
  readonly isBeginReviewWorkingGroupLeaderApplication: boolean;
  readonly asBeginReviewWorkingGroupLeaderApplication: ITuple<[OpeningId, WorkingGroup]>;
  readonly isFillWorkingGroupLeaderOpening: boolean;
  readonly asFillWorkingGroupLeaderOpening: FillOpeningParameters;
  readonly isSetWorkingGroupMintCapacity: boolean;
  readonly asSetWorkingGroupMintCapacity: ITuple<[Balance, WorkingGroup]>;
  readonly isDecreaseWorkingGroupLeaderStake: boolean;
  readonly asDecreaseWorkingGroupLeaderStake: ITuple<[WorkerId, Balance, WorkingGroup]>;
  readonly isSlashWorkingGroupLeaderStake: boolean;
  readonly asSlashWorkingGroupLeaderStake: ITuple<[WorkerId, Balance, WorkingGroup]>;
  readonly isSetWorkingGroupLeaderReward: boolean;
  readonly asSetWorkingGroupLeaderReward: ITuple<[WorkerId, Balance, WorkingGroup]>;
  readonly isTerminateWorkingGroupLeaderRole: boolean;
  readonly asTerminateWorkingGroupLeaderRole: TerminateRoleParameters;
}

/** @name ProposalId */
export interface ProposalId extends u32 {}

/** @name ProposalOf */
export interface ProposalOf extends Struct {
  readonly parameters: ProposalParameters;
  readonly proposerId: MemberId;
  readonly title: Text;
  readonly description: Text;
  readonly createdAt: u32;
  readonly status: ProposalStatus;
  readonly votingResults: VotingResults;
}

/** @name ProposalParameters */
export interface ProposalParameters extends Struct {
  readonly votingPeriod: u32;
  readonly gracePeriod: u32;
  readonly approvalQuorumPercentage: u32;
  readonly approvalThresholdPercentage: u32;
  readonly slashingQuorumPercentage: u32;
  readonly slashingThresholdPercentage: u32;
  readonly requiredStake: Option<u128>;
}

/** @name ProposalStatus */
export interface ProposalStatus extends Enum {
  readonly isActive: boolean;
  readonly asActive: Option<ActiveStake>;
  readonly isFinalized: boolean;
  readonly asFinalized: Finalized;
}

/** @name RationaleText */
export interface RationaleText extends Bytes {}

/** @name Recipient */
export interface Recipient extends Struct {
  readonly total_reward_received: u128;
  readonly total_reward_missed: u128;
}

/** @name RecipientId */
export interface RecipientId extends u64 {}

/** @name ReferenceConstraint */
export interface ReferenceConstraint extends Null {}

/** @name ReferenceCounterSideEffects */
export interface ReferenceCounterSideEffects extends Null {}

/** @name Reply */
export interface Reply extends Struct {
  readonly owner: GenericAccountId;
  readonly thread_id: ThreadId;
  readonly text: Text;
  readonly moderation: Option<ModerationAction>;
}

/** @name ReplyId */
export interface ReplyId extends u64 {}

/** @name ReviewPeriod */
export interface ReviewPeriod extends Struct {
  readonly started_accepting_applicants_at_block: u32;
  readonly started_review_period_at_block: u32;
}

/** @name RewardPolicy */
export interface RewardPolicy extends Struct {
  readonly amount_per_payout: u128;
  readonly next_payment_at_block: u32;
  readonly payout_interval: Option<u32>;
}

/** @name RewardRelationship */
export interface RewardRelationship extends Struct {
  readonly recipient: RecipientId;
  readonly mint_id: MintId;
  readonly account: GenericAccountId;
  readonly amount_per_payout: u128;
  readonly next_payment_at_block: Option<u32>;
  readonly payout_interval: Option<u32>;
  readonly total_reward_received: u128;
  readonly total_reward_missed: u128;
}

/** @name RewardRelationshipId */
export interface RewardRelationshipId extends u64 {}

/** @name RoleParameters */
export interface RoleParameters extends Struct {
  readonly min_stake: u128;
  readonly min_actors: u32;
  readonly max_actors: u32;
  readonly reward: u128;
  readonly reward_period: u32;
  readonly bonding_period: u32;
  readonly unbonding_period: u32;
  readonly min_service_period: u32;
  readonly startup_grace_period: u32;
  readonly entry_request_fee: u128;
}

/** @name RoleStakeProfile */
export interface RoleStakeProfile extends Struct {
  readonly stake_id: StakeId;
  readonly termination_unstaking_period: Option<u32>;
  readonly exit_unstaking_period: Option<u32>;
}

/** @name SameController */
export interface SameController extends Null {}

/** @name Schema */
export interface Schema extends Null {}

/** @name SchemaId */
export interface SchemaId extends Null {}

/** @name SealedVote */
export interface SealedVote extends Struct {
  readonly voter: GenericAccountId;
  readonly commitment: Hash;
  readonly stake: ElectionStake;
  readonly vote: Option<GenericAccountId>;
}

/** @name Season */
export interface Season extends Struct {
  readonly episodes: Vec<VideoId>;
}

/** @name SeasonParameters */
export interface SeasonParameters extends Struct {
  readonly assets: Option<StorageAssets>;
  readonly episodes: Option<Vec<Option<EpisodeParemters>>>;
  readonly meta: Option<Bytes>;
}

/** @name Seat */
export interface Seat extends Struct {
  readonly member: GenericAccountId;
  readonly stake: u128;
  readonly backers: Backers;
}

/** @name Seats */
export interface Seats extends Vec<Seat> {}

/** @name Series */
export interface Series extends Struct {
  readonly in_channel: ChannelId;
  readonly seasons: Vec<Season>;
}

/** @name SeriesId */
export interface SeriesId extends u64 {}

/** @name SeriesParameters */
export interface SeriesParameters extends Struct {
  readonly assets: Option<StorageAssets>;
  readonly seasons: Option<Vec<Option<SeasonParameters>>>;
  readonly meta: Option<Bytes>;
}

/** @name ServiceProviderRecord */
export interface ServiceProviderRecord extends Null {}

/** @name SetLeadParams */
export interface SetLeadParams extends ITuple<[MemberId, GenericAccountId]> {}

/** @name SideEffect */
export interface SideEffect extends Null {}

/** @name SideEffects */
export interface SideEffects extends Null {}

/** @name Slash */
export interface Slash extends Struct {
  readonly started_at_block: u32;
  readonly is_active: bool;
  readonly blocks_remaining_in_active_period_for_slashing: u32;
  readonly slash_amount: u128;
}

/** @name SlashableTerms */
export interface SlashableTerms extends Struct {
  readonly max_count: u16;
  readonly max_percent_pts_per_time: u16;
}

/** @name SlashingTerms */
export interface SlashingTerms extends Enum {
  readonly isUnslashable: boolean;
  readonly isSlashable: boolean;
  readonly asSlashable: SlashableTerms;
}

/** @name Stake */
export interface Stake extends Struct {
  readonly created: u32;
  readonly staking_status: StakingStatus;
}

/** @name Staked */
export interface Staked extends Struct {
  readonly staked_amount: u128;
  readonly staked_status: StakedStatus;
  readonly next_slash_id: u64;
  readonly ongoing_slashes: BTreeMap<u64, Slash>;
}

/** @name StakedStatus */
export interface StakedStatus extends Enum {
  readonly isNormal: boolean;
  readonly isUnstaking: boolean;
  readonly asUnstaking: Unstaking;
}

/** @name StakeId */
export interface StakeId extends u64 {}

/** @name StakingAmountLimitMode */
export interface StakingAmountLimitMode extends Enum {
  readonly isAtLeast: boolean;
  readonly isExact: boolean;
}

/** @name StakingPolicy */
export interface StakingPolicy extends Struct {
  readonly amount: u128;
  readonly amount_mode: StakingAmountLimitMode;
  readonly crowded_out_unstaking_period_length: Option<u32>;
  readonly review_period_expired_unstaking_period_length: Option<u32>;
}

/** @name StakingStatus */
export interface StakingStatus extends Enum {
  readonly isNotStaked: boolean;
  readonly isStaked: boolean;
  readonly asStaked: Staked;
}

/** @name Static */
export interface Static extends Enum {
  readonly isCouncil: boolean;
  readonly isWorkingGroup: boolean;
  readonly asWorkingGroup: WorkingGroup;
}

/** @name StaticBagId */
export interface StaticBagId extends Enum {
  readonly isCouncil: boolean;
  readonly isWorkingGroup: boolean;
  readonly asWorkingGroup: WorkingGroup;
}

/** @name Status */
export interface Status extends Null {}

/** @name StorageAssets */
export interface StorageAssets extends Struct {
  readonly object_creation_list: Vec<DataObjectCreationParameters>;
  readonly expected_data_size_fee: u128;
}

/** @name StorageBucket */
export interface StorageBucket extends Struct {
  readonly operator_status: StorageBucketOperatorStatus;
  readonly accepting_new_bags: bool;
  readonly voucher: Voucher;
  readonly metadata: Bytes;
}

/** @name StorageBucketId */
export interface StorageBucketId extends u64 {}

/** @name StorageBucketIdSet */
export interface StorageBucketIdSet extends BTreeSet<StorageBucketId> {}

/** @name StorageBucketOperatorStatus */
export interface StorageBucketOperatorStatus extends Enum {
  readonly isMissing: boolean;
  readonly isInvitedStorageWorker: boolean;
  readonly asInvitedStorageWorker: WorkerId;
  readonly isStorageWorker: boolean;
  readonly asStorageWorker: WorkerId;
}

/** @name StorageBucketsPerBagValueConstraint */
export interface StorageBucketsPerBagValueConstraint extends Struct {
  readonly min: u64;
  readonly max_min_diff: u64;
}

/** @name StorageProviderId */
export interface StorageProviderId extends u64 {}

/** @name StoredPropertyValue */
export interface StoredPropertyValue extends Null {}

/** @name StoredValue */
export interface StoredValue extends Null {}

/** @name SubscriptionId */
export interface SubscriptionId extends u64 {}

/** @name TerminateRoleParameters */
export interface TerminateRoleParameters extends Struct {
  readonly worker_id: WorkerId;
  readonly rationale: Bytes;
  readonly slash: bool;
  readonly working_group: WorkingGroup;
}

/** @name TextMaxLength */
export interface TextMaxLength extends Null {}

/** @name Thread */
export interface Thread extends Struct {
  readonly id: ThreadId;
  readonly title: Text;
  readonly category_id: CategoryId;
  readonly nr_in_category: u32;
  readonly moderation: Option<ModerationAction>;
  readonly num_unmoderated_posts: u32;
  readonly num_moderated_posts: u32;
  readonly created_at: BlockAndTime;
  readonly author_id: GenericAccountId;
}

/** @name ThreadCounter */
export interface ThreadCounter extends Struct {
  readonly author_id: MemberId;
  readonly counter: u32;
}

/** @name ThreadId */
export interface ThreadId extends u64 {}

/** @name TransferableStake */
export interface TransferableStake extends Struct {
  readonly seat: u128;
  readonly backing: u128;
}

/** @name Unstaking */
export interface Unstaking extends Struct {
  readonly started_at_block: u32;
  readonly is_active: bool;
  readonly blocks_remaining_in_active_period_for_unstaking: u32;
}

/** @name UnstakingApplicationStage */
export interface UnstakingApplicationStage extends Struct {
  readonly deactivation_initiated: u32;
  readonly cause: ApplicationDeactivationCause;
}

/** @name UpdatePropertyValuesOperation */
export interface UpdatePropertyValuesOperation extends Null {}

/** @name UploadParameters */
export interface UploadParameters extends Struct {
  readonly bagId: BagId;
  readonly objectCreationList: Vec<DataObjectCreationParameters>;
  readonly deletionPrizeSourceAccountId: GenericAccountId;
  readonly expectedDataSizeFee: u128;
}

/** @name Url */
export interface Url extends Text {}

/** @name VecInputValue */
export interface VecInputValue extends Null {}

/** @name VecMaxLength */
export interface VecMaxLength extends Null {}

/** @name VecStoredPropertyValue */
export interface VecStoredPropertyValue extends Null {}

/** @name VecStoredValue */
export interface VecStoredValue extends Null {}

/** @name Video */
export interface Video extends Struct {
  readonly in_channel: ChannelId;
  readonly in_series: Option<SeriesId>;
  readonly is_censored: bool;
}

/** @name VideoCategory */
export interface VideoCategory extends Struct {}

/** @name VideoCategoryCreationParameters */
export interface VideoCategoryCreationParameters extends Struct {
  readonly meta: Bytes;
}

/** @name VideoCategoryId */
export interface VideoCategoryId extends u64 {}

/** @name VideoCategoryUpdateParameters */
export interface VideoCategoryUpdateParameters extends Struct {
  readonly new_meta: Bytes;
}

/** @name VideoCreationParameters */
export interface VideoCreationParameters extends Struct {
  readonly assets: Option<StorageAssets>;
  readonly meta: Option<Bytes>;
}

/** @name VideoId */
export interface VideoId extends u64 {}

/** @name VideoUpdateParameters */
export interface VideoUpdateParameters extends Struct {
  readonly assets_to_upload: Option<StorageAssets>;
  readonly new_meta: Option<Bytes>;
  readonly assets_to_remove: Vec<DataObjectId>;
}

/** @name VoteKind */
export interface VoteKind extends Enum {
  readonly isApprove: boolean;
  readonly isReject: boolean;
  readonly isSlash: boolean;
  readonly isAbstain: boolean;
}

/** @name VotingResults */
export interface VotingResults extends Struct {
  readonly abstensions: u32;
  readonly approvals: u32;
  readonly rejections: u32;
  readonly slashes: u32;
}

/** @name Voucher */
export interface Voucher extends Struct {
  readonly sizeLimit: u64;
  readonly objectsLimit: u64;
  readonly sizeUsed: u64;
  readonly objectsUsed: u64;
}

/** @name WaitingToBeingOpeningStageVariant */
export interface WaitingToBeingOpeningStageVariant extends Struct {
  readonly begins_at_block: u32;
}

/** @name WorkerId */
export interface WorkerId extends u64 {}

/** @name WorkerOf */
export interface WorkerOf extends Struct {
  readonly member_id: MemberId;
  readonly role_account_id: GenericAccountId;
  readonly reward_relationship: Option<RewardRelationshipId>;
  readonly role_stake_profile: Option<RoleStakeProfile>;
}

/** @name WorkingGroup */
export interface WorkingGroup extends Enum {
<<<<<<< HEAD
  readonly isReserved: boolean;
  readonly isForum: boolean;
=======
  readonly isReserved0: boolean;
  readonly isReserved1: boolean;
>>>>>>> 9f067f0d
  readonly isStorage: boolean;
  readonly isContent: boolean;
  readonly isOperationsAlpha: boolean;
  readonly isGateway: boolean;
  readonly isDistribution: boolean;
  readonly isOperationsBeta: boolean;
  readonly isOperationsGamma: boolean;
}

/** @name WorkingGroupUnstaker */
export interface WorkingGroupUnstaker extends Null {}

export type PHANTOM_ALL = 'all';<|MERGE_RESOLUTION|>--- conflicted
+++ resolved
@@ -1395,13 +1395,8 @@
 
 /** @name WorkingGroup */
 export interface WorkingGroup extends Enum {
-<<<<<<< HEAD
-  readonly isReserved: boolean;
-  readonly isForum: boolean;
-=======
   readonly isReserved0: boolean;
   readonly isReserved1: boolean;
->>>>>>> 9f067f0d
   readonly isStorage: boolean;
   readonly isContent: boolean;
   readonly isOperationsAlpha: boolean;
