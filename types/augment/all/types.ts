// Auto-generated via `yarn polkadot-types-from-defs`, do not edit
/* eslint-disable */

<<<<<<< HEAD
import { ITuple } from '@polkadot/types/types';
import { BTreeMap, BTreeSet, Enum, Option, Struct, U8aFixed, Vec } from '@polkadot/types/codec';
import { GenericAccountId } from '@polkadot/types/generic';
import { Bytes, Text, bool, i16, i32, i64, u128, u16, u32, u64, u8 } from '@polkadot/types/primitive';
import { AccountId, Balance, Hash } from '@polkadot/types/interfaces/runtime';
=======
import type { BTreeMap, BTreeSet, Bytes, Enum, GenericAccountId, Null, Option, Struct, Text, U8aFixed, Vec, bool, u128, u16, u32, u64 } from '@polkadot/types';
import type { ITuple } from '@polkadot/types/types';
import type { AccountId, Balance, Hash } from '@polkadot/types/interfaces/runtime';
>>>>>>> b2765ec0

/** @name Actor */
<<<<<<< HEAD
export interface Actor extends Enum {
  readonly isCurator: boolean;
  readonly asCurator: ITuple<[CuratorGroupId, CuratorId]>;
  readonly isMember: boolean;
  readonly asMember: MemberId;
  readonly isLead: boolean;
}
=======
export interface Actor extends Null {}
>>>>>>> b2765ec0

/** @name ActorId */
export interface ActorId extends u64 {}

<<<<<<< HEAD
=======
/** @name AddOpeningParameters */
export interface AddOpeningParameters extends Struct {
  readonly activate_at: ActivateOpeningAt;
  readonly commitment: OpeningPolicyCommitment;
  readonly human_readable_text: Bytes;
  readonly working_group: WorkingGroup;
}

>>>>>>> b2765ec0
/** @name Address */
export interface Address extends AccountId {}

/** @name AddSchemaSupportToEntityOperation */
export interface AddSchemaSupportToEntityOperation extends Null {}

/** @name Application */
export interface Application extends Struct {
  readonly role_account_id: AccountId;
  readonly reward_account_id: AccountId;
  readonly staking_account_id: AccountId;
  readonly member_id: MemberId;
  readonly description_hash: Bytes;
  readonly opening_id: OpeningId;
}

/** @name ApplicationId */
export interface ApplicationId extends u64 {}

/** @name ApplicationIdSet */
export interface ApplicationIdSet extends BTreeSet<ApplicationId> {}

/** @name ApplicationIdToWorkerIdMap */
export interface ApplicationIdToWorkerIdMap extends BTreeMap<ApplicationId, WorkerId> {}

/** @name ApplicationInfo */
export interface ApplicationInfo extends Struct {
  readonly application_id: ApplicationId;
  readonly application: Application;
}

/** @name ApplyOnOpeningParameters */
export interface ApplyOnOpeningParameters extends Struct {
  readonly member_id: MemberId;
  readonly opening_id: OpeningId;
  readonly role_account_id: AccountId;
  readonly reward_account_id: AccountId;
  readonly description: Bytes;
  readonly stake_parameters: StakeParameters;
}

/** @name Approved */
export interface Approved extends Enum {
  readonly isPendingExecution: boolean;
  readonly isPendingConstitutionality: boolean;
}

/** @name AssuranceContractType */
export interface AssuranceContractType extends Enum {
  readonly isOpen: boolean;
  readonly isClosed: boolean;
  readonly asClosed: Vec<MemberId>;
}

/** @name BalanceKind */
export interface BalanceKind extends Enum {
  readonly isPositive: boolean;
  readonly isNegative: boolean;
}

/** @name BlockAndTime */
export interface BlockAndTime extends Struct {
  readonly block: u32;
  readonly time: u64;
}

/** @name BountyActor */
export interface BountyActor extends Enum {
  readonly isCouncil: boolean;
  readonly isMember: boolean;
  readonly asMember: MemberId;
}

<<<<<<< HEAD
/** @name BountyCreationParameters */
export interface BountyCreationParameters extends Struct {
  readonly oracle: BountyActor;
  readonly contract_type: AssuranceContractType;
  readonly creator: BountyActor;
  readonly cherry: u128;
  readonly entrant_stake: u128;
  readonly funding_type: FundingType;
  readonly work_period: u32;
  readonly judging_period: u32;
}

/** @name BountyId */
export interface BountyId extends u32 {}

/** @name BuyMembershipParameters */
export interface BuyMembershipParameters extends Struct {
  readonly root_account: AccountId;
  readonly controller_account: AccountId;
  readonly handle: Option<Text>;
  readonly metadata: Bytes;
  readonly referrer_id: Option<MemberId>;
}
=======
/** @name CategoryId */
export interface CategoryId extends u64 {}

/** @name Channel */
export interface Channel extends Struct {
  readonly owner: ChannelOwner;
  readonly videos: Vec<VideoId>;
  readonly playlists: Vec<PlaylistId>;
  readonly series: Vec<SeriesId>;
  readonly is_censored: bool;
  readonly reward_account: Option<GenericAccountId>;
}

/** @name ChannelCategory */
export interface ChannelCategory extends Struct {}

/** @name ChannelCategoryCreationParameters */
export interface ChannelCategoryCreationParameters extends Struct {
  readonly meta: Bytes;
}

/** @name ChannelCategoryId */
export interface ChannelCategoryId extends u64 {}

/** @name ChannelCategoryUpdateParameters */
export interface ChannelCategoryUpdateParameters extends Struct {
  readonly new_meta: Bytes;
}

/** @name ChannelContentType */
export interface ChannelContentType extends Null {}

/** @name ChannelCreationParameters */
export interface ChannelCreationParameters extends Struct {
  readonly assets: Vec<NewAsset>;
  readonly meta: Bytes;
  readonly reward_account: Option<GenericAccountId>;
}

/** @name ChannelCurationStatus */
export interface ChannelCurationStatus extends Null {}
>>>>>>> b2765ec0

/** @name Candidate */
export interface Candidate extends Struct {
  readonly staking_account_id: AccountId;
  readonly reward_account_id: AccountId;
  readonly cycle_id: u64;
  readonly stake: u32;
  readonly vote_power: VotePower;
  readonly note_hash: Option<Hash>;
}

<<<<<<< HEAD
/** @name CastVoteOf */
export interface CastVoteOf extends Struct {
  readonly commitment: Hash;
  readonly cycle_id: u64;
  readonly stake: u128;
  readonly vote_for: Option<MemberId>;
=======
/** @name ChannelOwner */
export interface ChannelOwner extends Enum {
  readonly isMember: boolean;
  readonly asMember: MemberId;
  readonly isCurators: boolean;
  readonly asCurators: CuratorGroupId;
  readonly isDao: boolean;
  readonly asDao: DAOId;
}

/** @name ChannelOwnershipTransferRequest */
export interface ChannelOwnershipTransferRequest extends Struct {
  readonly channel_id: ChannelId;
  readonly new_owner: ChannelOwner;
  readonly payment: u128;
  readonly new_reward_account: Option<GenericAccountId>;
}

/** @name ChannelOwnershipTransferRequestId */
export interface ChannelOwnershipTransferRequestId extends u64 {}

/** @name ChannelPublicationStatus */
export interface ChannelPublicationStatus extends Null {}

/** @name ChannelUpdateParameters */
export interface ChannelUpdateParameters extends Struct {
  readonly assets: Option<Vec<NewAsset>>;
  readonly new_meta: Option<Bytes>;
  readonly reward_account: Option<Option<GenericAccountId>>;
>>>>>>> b2765ec0
}

/** @name Category */
export interface Category extends Struct {
  readonly title_hash: Hash;
  readonly description_hash: Hash;
  readonly archived: bool;
  readonly num_direct_subcategories: u32;
  readonly num_direct_threads: u32;
  readonly num_direct_moderators: u32;
  readonly parent_category_id: Option<CategoryId>;
  readonly sticky_thread_ids: Vec<ThreadId>;
}

/** @name CategoryId */
export interface CategoryId extends u64 {}

/** @name Class */
export interface Class extends Null {}

/** @name ClassId */
export interface ClassId extends Null {}

/** @name ClassOf */
export interface ClassOf extends Null {}

/** @name ClassPermissions */
export interface ClassPermissions extends Null {}

/** @name ConstitutionInfo */
export interface ConstitutionInfo extends Struct {
  readonly text_hash: Hash;
}

/** @name ContentActor */
export interface ContentActor extends Enum {
  readonly isCurator: boolean;
  readonly asCurator: ITuple<[CuratorGroupId, CuratorId]>;
  readonly isMember: boolean;
  readonly asMember: MemberId;
  readonly isLead: boolean;
}

/** @name ContentId */
export interface ContentId extends U8aFixed {}

<<<<<<< HEAD
/** @name CouncilMemberOf */
export interface CouncilMemberOf extends Struct {
  readonly staking_account_id: AccountId;
  readonly reward_account_id: AccountId;
  readonly membership_id: MemberId;
  readonly stake: u128;
  readonly last_payment_block: u32;
  readonly unpaid_reward: u128;
}

/** @name CouncilStage */
export interface CouncilStage extends Enum {
  readonly isAnnouncing: boolean;
  readonly asAnnouncing: CouncilStageAnnouncing;
  readonly isElection: boolean;
  readonly asElection: CouncilStageElection;
  readonly isIdle: boolean;
}

/** @name CouncilStageAnnouncing */
export interface CouncilStageAnnouncing extends Struct {
  readonly candidatesCount: u64;
}

/** @name CouncilStageElection */
export interface CouncilStageElection extends Struct {
  readonly candidatesCount: u64;
}

/** @name CouncilStageUpdate */
export interface CouncilStageUpdate extends Struct {
  readonly stage: CouncilStage;
  readonly changed_at: u32;
}

/** @name CreateEntityOperation */
export interface CreateEntityOperation extends Struct {
  readonly class_id: ClassId;
}

/** @name CreateOpeningParameters */
export interface CreateOpeningParameters extends Struct {
  readonly description: Bytes;
  readonly stake_policy: StakePolicy;
  readonly reward_per_block: Option<u128>;
  readonly working_group: WorkingGroup;
}
=======
/** @name ContentParameters */
export interface ContentParameters extends Struct {
  readonly content_id: ContentId;
  readonly type_id: DataObjectTypeId;
  readonly ipfs_content_id: Bytes;
}

/** @name CreateEntityOperation */
export interface CreateEntityOperation extends Null {}

/** @name Credential */
export interface Credential extends Null {}

/** @name CredentialSet */
export interface CredentialSet extends Null {}

/** @name CurationActor */
export interface CurationActor extends Null {}

/** @name Curator */
export interface Curator extends Null {}

/** @name CuratorApplication */
export interface CuratorApplication extends Null {}

/** @name CuratorApplicationId */
export interface CuratorApplicationId extends Null {}

/** @name CuratorApplicationIdSet */
export interface CuratorApplicationIdSet extends Null {}

/** @name CuratorApplicationIdToCuratorIdMap */
export interface CuratorApplicationIdToCuratorIdMap extends Null {}
>>>>>>> b2765ec0

/** @name CuratorGroup */
export interface CuratorGroup extends Struct {
  readonly curators: Vec<CuratorId>;
  readonly active: bool;
}

/** @name CuratorGroupId */
export interface CuratorGroupId extends u64 {}

/** @name CuratorId */
export interface CuratorId extends u64 {}

<<<<<<< HEAD
=======
/** @name CuratorOpening */
export interface CuratorOpening extends Null {}

/** @name CuratorOpeningId */
export interface CuratorOpeningId extends Null {}

/** @name DAOId */
export interface DAOId extends u64 {}

>>>>>>> b2765ec0
/** @name DataObject */
export interface DataObject extends Struct {
  readonly owner: StorageObjectOwner;
  readonly added_at: BlockAndTime;
  readonly type_id: DataObjectTypeId;
  readonly liaison: Option<StorageProviderId>;
  readonly liaison_judgement: LiaisonJudgement;
  readonly ipfs_content_id: Text;
}

/** @name DataObjectsMap */
export interface DataObjectsMap extends BTreeMap<ContentId, DataObject> {}

/** @name DataObjectStorageRelationship */
export interface DataObjectStorageRelationship extends Struct {
  readonly content_id: ContentId;
  readonly storage_provider: StorageProviderId;
  readonly ready: bool;
}

/** @name DataObjectStorageRelationshipId */
export interface DataObjectStorageRelationshipId extends u64 {}

/** @name DataObjectType */
export interface DataObjectType extends Struct {
  readonly description: Text;
  readonly active: bool;
}

/** @name DataObjectTypeId */
export interface DataObjectTypeId extends u64 {}

/** @name DiscussionPost */
export interface DiscussionPost extends Struct {
  readonly author_id: u64;
}

/** @name DiscussionThread */
export interface DiscussionThread extends Struct {
  readonly activated_at: u32;
  readonly author_id: u64;
  readonly mode: ThreadMode;
}

/** @name Entity */
export interface Entity extends Null {}

/** @name EntityController */
export interface EntityController extends Null {}

/** @name EntityCreationVoucher */
export interface EntityCreationVoucher extends Null {}

/** @name EntityId */
export interface EntityId extends Null {}

/** @name EntityOf */
export interface EntityOf extends Null {}

/** @name EntityPermissions */
export interface EntityPermissions extends Null {}

/** @name EntityReferenceCounterSideEffect */
export interface EntityReferenceCounterSideEffect extends Null {}

/** @name Entry */
export interface Entry extends Struct {
  readonly member_id: MemberId;
  readonly staking_account_id: GenericAccountId;
  readonly submitted_at: u32;
  readonly work_submitted: bool;
  readonly oracle_judgment_result: Option<OracleJudgment>;
}

<<<<<<< HEAD
/** @name EntryId */
export interface EntryId extends u32 {}
=======
/** @name EpisodeParemters */
export interface EpisodeParemters extends Enum {
  readonly isNewVideo: boolean;
  readonly asNewVideo: VideoCreationParameters;
  readonly isExistingVideo: boolean;
  readonly asExistingVideo: VideoId;
}
>>>>>>> b2765ec0

/** @name ExecutionFailed */
export interface ExecutionFailed extends Struct {
  readonly error: Text;
}

<<<<<<< HEAD
/** @name ExecutionStatus */
export interface ExecutionStatus extends Enum {
  readonly isExecuted: boolean;
  readonly isExecutionFailed: boolean;
  readonly asExecutionFailed: ExecutionFailed;
}

=======
>>>>>>> b2765ec0
/** @name FailedAt */
export interface FailedAt extends Null {}

/** @name FillOpeningParameters */
export interface FillOpeningParameters extends Struct {
  readonly opening_id: OpeningId;
  readonly successful_application_id: ApplicationId;
  readonly working_group: WorkingGroup;
}

/** @name ForumUserId */
export interface ForumUserId extends u64 {}

/** @name FundingRequestParameters */
export interface FundingRequestParameters extends Struct {
  readonly account: AccountId;
  readonly amount: u128;
}

/** @name FundingType */
export interface FundingType extends Enum {
  readonly isPerpetual: boolean;
  readonly asPerpetual: FundingType_Perpetual;
  readonly isLimited: boolean;
  readonly asLimited: FundingType_Limited;
}

<<<<<<< HEAD
/** @name FundingType_Limited */
export interface FundingType_Limited extends Struct {
  readonly min_funding_amount: u128;
  readonly max_funding_amount: u128;
  readonly funding_period: u32;
}
=======
/** @name HashedTextMaxLength */
export interface HashedTextMaxLength extends Null {}
>>>>>>> b2765ec0

/** @name FundingType_Perpetual */
export interface FundingType_Perpetual extends Struct {
  readonly target: u128;
}

/** @name GeneralProposalParameters */
export interface GeneralProposalParameters extends Struct {
  readonly member_id: MemberId;
  readonly title: Text;
  readonly description: Text;
  readonly staking_account_id: Option<AccountId>;
  readonly exact_execution_block: Option<u32>;
}

/** @name HashedTextMaxLength */
export interface HashedTextMaxLength extends Option<u16> {}

/** @name InboundReferenceCounter */
export interface InboundReferenceCounter extends Null {}

/** @name InputEntityValuesMap */
export interface InputEntityValuesMap extends Null {}

/** @name InputPropertyValue */
export interface InputPropertyValue extends Null {}

/** @name InputValidationLengthConstraint */
export interface InputValidationLengthConstraint extends Struct {
  readonly min: u16;
  readonly max_min_diff: u16;
}

/** @name InputValue */
export interface InputValue extends Null {}

<<<<<<< HEAD
/** @name InviteMembershipParameters */
export interface InviteMembershipParameters extends Struct {
  readonly inviting_member_id: MemberId;
  readonly root_account: AccountId;
  readonly controller_account: AccountId;
  readonly handle: Option<Text>;
  readonly metadata: Bytes;
}

/** @name IPNSIdentity */
export interface IPNSIdentity extends Text {}
=======
/** @name IPNSIdentity */
export interface IPNSIdentity extends Null {}

/** @name IsCensored */
export interface IsCensored extends bool {}

/** @name Lead */
export interface Lead extends Null {}

/** @name LeadId */
export interface LeadId extends Null {}
>>>>>>> b2765ec0

/** @name LiaisonJudgement */
export interface LiaisonJudgement extends Enum {
  readonly isPending: boolean;
  readonly isAccepted: boolean;
}

/** @name LookupSource */
export interface LookupSource extends AccountId {}

/** @name MaxNumber */
export interface MaxNumber extends u32 {}

/** @name MemberId */
export interface MemberId extends u64 {}

/** @name Membership */
export interface Membership extends Struct {
  readonly handle_hash: Bytes;
  readonly root_account: AccountId;
  readonly controller_account: AccountId;
  readonly verified: bool;
  readonly invites: u32;
}

/** @name MemoText */
export interface MemoText extends Text {}

<<<<<<< HEAD
/** @name ModeratorId */
export interface ModeratorId extends u64 {}
=======
/** @name Mint */
export interface Mint extends Struct {
  readonly capacity: u128;
  readonly next_adjustment: Option<NextAdjustment>;
  readonly created_at: u32;
  readonly total_minted: u128;
}

/** @name MintBalanceOf */
export interface MintBalanceOf extends u128 {}

/** @name MintId */
export interface MintId extends u64 {}

/** @name ModerationAction */
export interface ModerationAction extends Struct {
  readonly moderated_at: BlockAndTime;
  readonly moderator_id: GenericAccountId;
  readonly rationale: Text;
}

/** @name NewAsset */
export interface NewAsset extends Enum {
  readonly isUpload: boolean;
  readonly asUpload: ContentParameters;
  readonly isUrls: boolean;
  readonly asUrls: Vec<Url>;
}

/** @name NextAdjustment */
export interface NextAdjustment extends Struct {
  readonly adjustment: AdjustOnInterval;
  readonly at_block: u32;
}
>>>>>>> b2765ec0

/** @name Nonce */
export interface Nonce extends Null {}

/** @name ObjectOwner */
export interface ObjectOwner extends Enum {
  readonly isMember: boolean;
  readonly asMember: MemberId;
  readonly isChannel: boolean;
  readonly asChannel: ChannelId;
  readonly isDao: boolean;
  readonly asDao: DAOId;
  readonly isCouncil: boolean;
  readonly isWorkingGroup: boolean;
  readonly asWorkingGroup: WorkingGroup;
}

/** @name Opening */
export interface Opening extends Struct {
  readonly opening_type: OpeningType;
  readonly created: u32;
  readonly description_hash: Bytes;
  readonly stake_policy: StakePolicy;
  readonly reward_per_block: Option<u128>;
}

/** @name OpeningId */
export interface OpeningId extends u64 {}

<<<<<<< HEAD
=======
/** @name OpeningOf */
export interface OpeningOf extends Struct {
  readonly hiring_opening_id: OpeningId;
  readonly applications: Vec<ApplicationId>;
  readonly policy_commitment: OpeningPolicyCommitment;
  readonly opening_type: OpeningType;
}

/** @name OpeningPolicyCommitment */
export interface OpeningPolicyCommitment extends Struct {
  readonly application_rationing_policy: Option<ApplicationRationingPolicy>;
  readonly max_review_period_length: u32;
  readonly application_staking_policy: Option<StakingPolicy>;
  readonly role_staking_policy: Option<StakingPolicy>;
  readonly role_slashing_terms: SlashingTerms;
  readonly fill_opening_successful_applicant_application_stake_unstaking_period: Option<u32>;
  readonly fill_opening_failed_applicant_application_stake_unstaking_period: Option<u32>;
  readonly fill_opening_failed_applicant_role_stake_unstaking_period: Option<u32>;
  readonly terminate_application_stake_unstaking_period: Option<u32>;
  readonly terminate_role_stake_unstaking_period: Option<u32>;
  readonly exit_role_application_stake_unstaking_period: Option<u32>;
  readonly exit_role_stake_unstaking_period: Option<u32>;
}

/** @name OpeningStage */
export interface OpeningStage extends Enum {
  readonly isWaitingToBegin: boolean;
  readonly asWaitingToBegin: WaitingToBeingOpeningStageVariant;
  readonly isActive: boolean;
  readonly asActive: ActiveOpeningStageVariant;
}

>>>>>>> b2765ec0
/** @name OpeningType */
export interface OpeningType extends Enum {
  readonly isLeader: boolean;
  readonly isRegular: boolean;
}

/** @name OperationType */
export interface OperationType extends Null {}

<<<<<<< HEAD
/** @name OptionResult */
export interface OptionResult extends Struct {
  readonly option_id: MemberId;
  readonly vote_power: VotePower;
}
=======
/** @name OptionalText */
export interface OptionalText extends Null {}
>>>>>>> b2765ec0

/** @name OracleJudgment */
export interface OracleJudgment extends Enum {
  readonly isWinner: boolean;
  readonly asWinner: OracleJudgment_Winner;
  readonly isRejected: boolean;
}

/** @name OracleJudgment_Winner */
export interface OracleJudgment_Winner extends Struct {
  readonly reward: u128;
}

/** @name ParameterizedEntity */
export interface ParameterizedEntity extends Null {}

/** @name ParametrizedClassPropertyValue */
export interface ParametrizedClassPropertyValue extends Null {}

/** @name ParametrizedPropertyValue */
export interface ParametrizedPropertyValue extends Null {}

/** @name Person */
export interface Person extends Struct {
  readonly controlled_by: PersonController;
}

/** @name PersonActor */
export interface PersonActor extends Enum {
  readonly isMember: boolean;
  readonly asMember: MemberId;
  readonly isCurator: boolean;
  readonly asCurator: CuratorId;
}

/** @name PersonController */
export interface PersonController extends Enum {
  readonly isMember: boolean;
  readonly asMember: MemberId;
  readonly isCurators: boolean;
}

/** @name PersonCreationParameters */
export interface PersonCreationParameters extends Struct {
  readonly assets: Vec<NewAsset>;
  readonly meta: Bytes;
}

/** @name PersonId */
export interface PersonId extends u64 {}

/** @name PersonUpdateParameters */
export interface PersonUpdateParameters extends Struct {
  readonly assets: Option<Vec<NewAsset>>;
  readonly meta: Option<Bytes>;
}

/** @name Playlist */
export interface Playlist extends Struct {
  readonly in_channel: ChannelId;
}

/** @name PlaylistCreationParameters */
export interface PlaylistCreationParameters extends Struct {
  readonly meta: Bytes;
}

/** @name PlaylistId */
export interface PlaylistId extends u64 {}

/** @name PlaylistUpdateParameters */
export interface PlaylistUpdateParameters extends Struct {
  readonly new_meta: Bytes;
}

/** @name ParticipantId */
export interface ParticipantId extends u64 {}

/** @name Penalty */
export interface Penalty extends Struct {
  readonly slashing_text: Text;
  readonly slashing_amount: u128;
}

/** @name Poll */
export interface Poll extends Struct {
  readonly description_hash: Hash;
  readonly end_time: u64;
  readonly poll_alternatives: Vec<PollAlternative>;
}

/** @name PollAlternative */
export interface PollAlternative extends Struct {
  readonly alternative_text_hash: Hash;
  readonly vote_count: u32;
}

/** @name Post */
export interface Post extends Struct {
  readonly thread_id: ThreadId;
  readonly text_hash: Hash;
  readonly author_id: ForumUserId;
}

/** @name PostId */
export interface PostId extends u64 {}

/** @name PostReactionId */
export interface PostReactionId extends u64 {}

<<<<<<< HEAD
/** @name PrivilegedActor */
export interface PrivilegedActor extends Enum {
  readonly isLead: boolean;
  readonly isModerator: boolean;
  readonly asModerator: ModeratorId;
}

=======
/** @name Principal */
export interface Principal extends Null {}

/** @name PrincipalId */
export interface PrincipalId extends Null {}

>>>>>>> b2765ec0
/** @name Property */
export interface Property extends Null {}

/** @name PropertyId */
export interface PropertyId extends Null {}

/** @name PropertyLockingPolicy */
export interface PropertyLockingPolicy extends Null {}

/** @name PropertyType */
export interface PropertyType extends Null {}

/** @name PropertyTypeSingle */
export interface PropertyTypeSingle extends Null {}

/** @name PropertyTypeVector */
export interface PropertyTypeVector extends Null {}

/** @name ProposalDecision */
export interface ProposalDecision extends Enum {
  readonly isCanceled: boolean;
  readonly isCanceledByRuntime: boolean;
  readonly isVetoed: boolean;
  readonly isRejected: boolean;
  readonly isSlashed: boolean;
  readonly isExpired: boolean;
  readonly isApproved: boolean;
  readonly asApproved: Approved;
}

/** @name ProposalDetails */
export interface ProposalDetails extends Enum {
  readonly isSignal: boolean;
  readonly asSignal: Text;
  readonly isRuntimeUpgrade: boolean;
  readonly asRuntimeUpgrade: Bytes;
  readonly isFundingRequest: boolean;
  readonly asFundingRequest: Vec<FundingRequestParameters>;
  readonly isSetMaxValidatorCount: boolean;
  readonly asSetMaxValidatorCount: u32;
  readonly isCreateWorkingGroupLeadOpening: boolean;
  readonly asCreateWorkingGroupLeadOpening: CreateOpeningParameters;
  readonly isFillWorkingGroupLeadOpening: boolean;
  readonly asFillWorkingGroupLeadOpening: FillOpeningParameters;
  readonly isUpdateWorkingGroupBudget: boolean;
  readonly asUpdateWorkingGroupBudget: ITuple<[Balance, WorkingGroup, BalanceKind]>;
  readonly isDecreaseWorkingGroupLeadStake: boolean;
  readonly asDecreaseWorkingGroupLeadStake: ITuple<[WorkerId, Balance, WorkingGroup]>;
  readonly isSlashWorkingGroupLead: boolean;
  readonly asSlashWorkingGroupLead: ITuple<[WorkerId, Balance, WorkingGroup]>;
  readonly isSetWorkingGroupLeadReward: boolean;
  readonly asSetWorkingGroupLeadReward: ITuple<[WorkerId, Option<Balance>, WorkingGroup]>;
  readonly isTerminateWorkingGroupLead: boolean;
  readonly asTerminateWorkingGroupLead: TerminateRoleParameters;
  readonly isAmendConstitution: boolean;
  readonly asAmendConstitution: Text;
  readonly isCancelWorkingGroupLeadOpening: boolean;
  readonly asCancelWorkingGroupLeadOpening: ITuple<[OpeningId, WorkingGroup]>;
  readonly isSetMembershipPrice: boolean;
  readonly asSetMembershipPrice: u128;
  readonly isSetCouncilBudgetIncrement: boolean;
  readonly asSetCouncilBudgetIncrement: u128;
  readonly isSetCouncilorReward: boolean;
  readonly asSetCouncilorReward: u128;
  readonly isSetInitialInvitationBalance: boolean;
  readonly asSetInitialInvitationBalance: u128;
  readonly isSetInitialInvitationCount: boolean;
  readonly asSetInitialInvitationCount: u32;
  readonly isSetMembershipLeadInvitationQuota: boolean;
  readonly asSetMembershipLeadInvitationQuota: u32;
  readonly isSetReferralCut: boolean;
  readonly asSetReferralCut: u8;
  readonly isCreateBlogPost: boolean;
  readonly asCreateBlogPost: ITuple<[Text, Text]>;
  readonly isEditBlogPost: boolean;
  readonly asEditBlogPost: ITuple<[PostId, Option<Text>, Option<Text>]>;
  readonly isLockBlogPost: boolean;
  readonly asLockBlogPost: PostId;
  readonly isUnlockBlogPost: boolean;
  readonly asUnlockBlogPost: PostId;
  readonly isVetoProposal: boolean;
  readonly asVetoProposal: ProposalId;
}

/** @name ProposalDetailsOf */
export interface ProposalDetailsOf extends Enum {
  readonly isSignal: boolean;
  readonly asSignal: Text;
  readonly isRuntimeUpgrade: boolean;
  readonly asRuntimeUpgrade: Bytes;
  readonly isFundingRequest: boolean;
  readonly asFundingRequest: Vec<FundingRequestParameters>;
  readonly isSetMaxValidatorCount: boolean;
  readonly asSetMaxValidatorCount: u32;
  readonly isCreateWorkingGroupLeadOpening: boolean;
  readonly asCreateWorkingGroupLeadOpening: CreateOpeningParameters;
  readonly isFillWorkingGroupLeadOpening: boolean;
  readonly asFillWorkingGroupLeadOpening: FillOpeningParameters;
  readonly isUpdateWorkingGroupBudget: boolean;
  readonly asUpdateWorkingGroupBudget: ITuple<[Balance, WorkingGroup, BalanceKind]>;
  readonly isDecreaseWorkingGroupLeadStake: boolean;
  readonly asDecreaseWorkingGroupLeadStake: ITuple<[WorkerId, Balance, WorkingGroup]>;
  readonly isSlashWorkingGroupLead: boolean;
  readonly asSlashWorkingGroupLead: ITuple<[WorkerId, Balance, WorkingGroup]>;
  readonly isSetWorkingGroupLeadReward: boolean;
  readonly asSetWorkingGroupLeadReward: ITuple<[WorkerId, Option<Balance>, WorkingGroup]>;
  readonly isTerminateWorkingGroupLead: boolean;
  readonly asTerminateWorkingGroupLead: TerminateRoleParameters;
  readonly isAmendConstitution: boolean;
  readonly asAmendConstitution: Text;
  readonly isCancelWorkingGroupLeadOpening: boolean;
  readonly asCancelWorkingGroupLeadOpening: ITuple<[OpeningId, WorkingGroup]>;
  readonly isSetMembershipPrice: boolean;
  readonly asSetMembershipPrice: u128;
  readonly isSetCouncilBudgetIncrement: boolean;
  readonly asSetCouncilBudgetIncrement: u128;
  readonly isSetCouncilorReward: boolean;
  readonly asSetCouncilorReward: u128;
  readonly isSetInitialInvitationBalance: boolean;
  readonly asSetInitialInvitationBalance: u128;
  readonly isSetInitialInvitationCount: boolean;
  readonly asSetInitialInvitationCount: u32;
  readonly isSetMembershipLeadInvitationQuota: boolean;
  readonly asSetMembershipLeadInvitationQuota: u32;
  readonly isSetReferralCut: boolean;
  readonly asSetReferralCut: u8;
  readonly isCreateBlogPost: boolean;
  readonly asCreateBlogPost: ITuple<[Text, Text]>;
  readonly isEditBlogPost: boolean;
  readonly asEditBlogPost: ITuple<[PostId, Option<Text>, Option<Text>]>;
  readonly isLockBlogPost: boolean;
  readonly asLockBlogPost: PostId;
  readonly isUnlockBlogPost: boolean;
  readonly asUnlockBlogPost: PostId;
  readonly isVetoProposal: boolean;
  readonly asVetoProposal: ProposalId;
}

/** @name ProposalId */
export interface ProposalId extends u32 {}

/** @name ProposalOf */
export interface ProposalOf extends Struct {
  readonly parameters: ProposalParameters;
  readonly proposerId: MemberId;
  readonly activatedAt: u32;
  readonly status: ProposalStatus;
  readonly votingResults: VotingResults;
  readonly exactExecutionBlock: Option<u32>;
  readonly nrOfCouncilConfirmations: u32;
  readonly stakingAccountId: Option<AccountId>;
}

/** @name ProposalParameters */
export interface ProposalParameters extends Struct {
  readonly votingPeriod: u32;
  readonly gracePeriod: u32;
  readonly approvalQuorumPercentage: u32;
  readonly approvalThresholdPercentage: u32;
  readonly slashingQuorumPercentage: u32;
  readonly slashingThresholdPercentage: u32;
  readonly requiredStake: Option<u128>;
  readonly constitutionality: u32;
}

/** @name ProposalStatus */
export interface ProposalStatus extends Enum {
  readonly isActive: boolean;
  readonly isPendingExecution: boolean;
  readonly asPendingExecution: u32;
  readonly isPendingConstitutionality: boolean;
}

/** @name ReferenceCounterSideEffects */
export interface ReferenceCounterSideEffects extends Null {}

/** @name ReferendumStage */
export interface ReferendumStage extends Enum {
  readonly isInactive: boolean;
  readonly isVoting: boolean;
  readonly asVoting: ReferendumStageVoting;
  readonly isRevealing: boolean;
  readonly asRevealing: ReferendumStageRevealing;
}

/** @name ReferendumStageRevealing */
export interface ReferendumStageRevealing extends Struct {
  readonly started: u32;
  readonly winning_target_count: u64;
  readonly intermediate_winners: Vec<OptionResult>;
  readonly current_cycle_id: u64;
}

/** @name ReferendumStageVoting */
export interface ReferendumStageVoting extends Struct {
  readonly started: u32;
  readonly winning_target_count: u64;
  readonly current_cycle_id: u64;
}

/** @name Reply */
export interface Reply extends Struct {
  readonly text_hash: Hash;
  readonly owner: ParticipantId;
  readonly parent_id: PostId;
}

/** @name ReplyId */
export interface ReplyId extends u64 {}

/** @name ReplyToDelete */
export interface ReplyToDelete extends Struct {
  readonly post_id: PostId;
  readonly reply_id: ReplyId;
  readonly hide: bool;
}

/** @name RewardPaymentType */
export interface RewardPaymentType extends Enum {
  readonly isMissedReward: boolean;
  readonly isRegularReward: boolean;
}

/** @name SameController */
export interface SameController extends Null {}

/** @name Schema */
export interface Schema extends Null {}

/** @name SchemaId */
export interface SchemaId extends Null {}

<<<<<<< HEAD
/** @name ServiceProviderRecord */
export interface ServiceProviderRecord extends Struct {
  readonly identity: IPNSIdentity;
  readonly expires_at: u32;
=======
/** @name SealedVote */
export interface SealedVote extends Struct {
  readonly voter: GenericAccountId;
  readonly commitment: Hash;
  readonly stake: ElectionStake;
  readonly vote: Option<GenericAccountId>;
}

/** @name Season */
export interface Season extends Struct {
  readonly episodes: Vec<VideoId>;
}

/** @name SeasonParameters */
export interface SeasonParameters extends Struct {
  readonly assets: Option<Vec<NewAsset>>;
  readonly episodes: Option<Vec<Option<EpisodeParemters>>>;
  readonly meta: Option<Bytes>;
}

/** @name Seat */
export interface Seat extends Struct {
  readonly member: GenericAccountId;
  readonly stake: u128;
  readonly backers: Backers;
}

/** @name Seats */
export interface Seats extends Vec<Seat> {}

/** @name Series */
export interface Series extends Struct {
  readonly in_channel: ChannelId;
  readonly seasons: Vec<Season>;
}

/** @name SeriesId */
export interface SeriesId extends u64 {}

/** @name SeriesParameters */
export interface SeriesParameters extends Struct {
  readonly assets: Option<Vec<NewAsset>>;
  readonly seasons: Option<Vec<Option<SeasonParameters>>>;
  readonly meta: Option<Bytes>;
>>>>>>> b2765ec0
}

/** @name ServiceProviderRecord */
export interface ServiceProviderRecord extends Null {}

/** @name SetLeadParams */
export interface SetLeadParams extends ITuple<[MemberId, AccountId]> {}

/** @name SideEffect */
export interface SideEffect extends Null {}

/** @name SideEffects */
export interface SideEffects extends Null {}

/** @name StakeParameters */
export interface StakeParameters extends Struct {
  readonly stake: u128;
  readonly staking_account_id: AccountId;
}

/** @name StakePolicy */
export interface StakePolicy extends Struct {
  readonly stake_amount: u128;
  readonly leaving_unstaking_period: u32;
}

/** @name StakingAccountMemberBinding */
export interface StakingAccountMemberBinding extends Struct {
  readonly member_id: MemberId;
  readonly confirmed: bool;
}

/** @name Status */
export interface Status extends Null {}

/** @name StorageObjectOwner */
export interface StorageObjectOwner extends Enum {
  readonly isMember: boolean;
  readonly asMember: MemberId;
  readonly isChannel: boolean;
  readonly asChannel: ChannelId;
  readonly isDao: boolean;
  readonly asDao: DAOId;
  readonly isCouncil: boolean;
  readonly isWorkingGroup: boolean;
  readonly asWorkingGroup: WorkingGroup;
}

/** @name StorageProviderId */
export interface StorageProviderId extends u64 {}

/** @name StoredPropertyValue */
export interface StoredPropertyValue extends Null {}

/** @name StoredValue */
export interface StoredValue extends Null {}

/** @name TerminateRoleParameters */
export interface TerminateRoleParameters extends Struct {
  readonly worker_id: WorkerId;
  readonly slashing_amount: Option<u128>;
  readonly working_group: WorkingGroup;
}

/** @name TextMaxLength */
export interface TextMaxLength extends Null {}

/** @name Thread */
export interface Thread extends Struct {
  readonly title_hash: Hash;
  readonly category_id: CategoryId;
  readonly author_id: ForumUserId;
  readonly archived: bool;
  readonly poll: Option<Poll>;
  readonly num_direct_posts: u32;
}

/** @name ThreadId */
export interface ThreadId extends u64 {}

/** @name ThreadMode */
export interface ThreadMode extends Enum {
  readonly isOpen: boolean;
  readonly isClosed: boolean;
  readonly asClosed: Vec<MemberId>;
}

/** @name ThreadOf */
export interface ThreadOf extends Struct {
  readonly title_hash: Hash;
  readonly category_id: CategoryId;
  readonly author_id: ForumUserId;
  readonly archived: bool;
  readonly poll: Option<Poll>;
  readonly num_direct_posts: u32;
}

/** @name Title */
export interface Title extends Text {}

/** @name UpdatedBody */
export interface UpdatedBody extends Option<Text> {}

/** @name UpdatedTitle */
export interface UpdatedTitle extends Option<Text> {}

/** @name UpdatePropertyValuesOperation */
export interface UpdatePropertyValuesOperation extends Null {}

/** @name UploadingStatus */
export interface UploadingStatus extends bool {}

/** @name Url */
export interface Url extends Text {}

/** @name VecInputValue */
export interface VecInputValue extends Null {}

/** @name VecMaxLength */
export interface VecMaxLength extends Null {}

/** @name VecStoredPropertyValue */
export interface VecStoredPropertyValue extends Null {}

/** @name VecStoredValue */
export interface VecStoredValue extends Null {}

/** @name Video */
export interface Video extends Struct {
  readonly in_channel: ChannelId;
  readonly in_series: Option<SeriesId>;
  readonly is_censored: bool;
}

/** @name VideoCategory */
export interface VideoCategory extends Struct {}

/** @name VideoCategoryCreationParameters */
export interface VideoCategoryCreationParameters extends Struct {
  readonly meta: Bytes;
}

/** @name VideoCategoryId */
export interface VideoCategoryId extends u64 {}

/** @name VideoCategoryUpdateParameters */
export interface VideoCategoryUpdateParameters extends Struct {
  readonly new_meta: Bytes;
}

/** @name VideoCreationParameters */
export interface VideoCreationParameters extends Struct {
  readonly assets: Vec<NewAsset>;
  readonly meta: Bytes;
}

/** @name VideoId */
export interface VideoId extends u64 {}

/** @name VideoUpdateParameters */
export interface VideoUpdateParameters extends Struct {
  readonly assets: Option<Vec<NewAsset>>;
  readonly new_meta: Option<Bytes>;
}

/** @name VoteKind */
export interface VoteKind extends Enum {
  readonly isApprove: boolean;
  readonly isReject: boolean;
  readonly isSlash: boolean;
  readonly isAbstain: boolean;
}

/** @name VotePower */
export interface VotePower extends u128 {}

/** @name VotingResults */
export interface VotingResults extends Struct {
  readonly abstensions: u32;
  readonly approvals: u32;
  readonly rejections: u32;
  readonly slashes: u32;
}

<<<<<<< HEAD
/** @name Worker */
export interface Worker extends Struct {
  readonly member_id: MemberId;
  readonly role_account_id: AccountId;
  readonly staking_account_id: AccountId;
  readonly reward_account_id: AccountId;
  readonly started_leaving_at: Option<u32>;
  readonly job_unstaking_period: u32;
  readonly reward_per_block: Option<u128>;
  readonly missed_reward: Option<u128>;
  readonly created_at: u32;
=======
/** @name Voucher */
export interface Voucher extends Struct {
  readonly size_limit: u64;
  readonly objects_limit: u64;
  readonly size_used: u64;
  readonly objects_used: u64;
}

/** @name VoucherLimit */
export interface VoucherLimit extends u64 {}

/** @name WaitingToBeingOpeningStageVariant */
export interface WaitingToBeingOpeningStageVariant extends Struct {
  readonly begins_at_block: u32;
>>>>>>> b2765ec0
}

/** @name WorkerId */
export interface WorkerId extends u64 {}

/** @name WorkerInfo */
export interface WorkerInfo extends Struct {
  readonly worker_id: WorkerId;
  readonly worker: Worker;
}

/** @name WorkingGroup */
export interface WorkingGroup extends Enum {
  readonly isForum: boolean;
  readonly isStorage: boolean;
  readonly isContent: boolean;
<<<<<<< HEAD
  readonly isMembership: boolean;
}
=======
  readonly isOperations: boolean;
  readonly isGateway: boolean;
}

/** @name WorkingGroupUnstaker */
export interface WorkingGroupUnstaker extends Null {}
>>>>>>> b2765ec0

export type PHANTOM_ALL = 'all';<|MERGE_RESOLUTION|>--- conflicted
+++ resolved
@@ -1,20 +1,13 @@
 // Auto-generated via `yarn polkadot-types-from-defs`, do not edit
 /* eslint-disable */
 
-<<<<<<< HEAD
 import { ITuple } from '@polkadot/types/types';
 import { BTreeMap, BTreeSet, Enum, Option, Struct, U8aFixed, Vec } from '@polkadot/types/codec';
 import { GenericAccountId } from '@polkadot/types/generic';
 import { Bytes, Text, bool, i16, i32, i64, u128, u16, u32, u64, u8 } from '@polkadot/types/primitive';
 import { AccountId, Balance, Hash } from '@polkadot/types/interfaces/runtime';
-=======
-import type { BTreeMap, BTreeSet, Bytes, Enum, GenericAccountId, Null, Option, Struct, Text, U8aFixed, Vec, bool, u128, u16, u32, u64 } from '@polkadot/types';
-import type { ITuple } from '@polkadot/types/types';
-import type { AccountId, Balance, Hash } from '@polkadot/types/interfaces/runtime';
->>>>>>> b2765ec0
 
 /** @name Actor */
-<<<<<<< HEAD
 export interface Actor extends Enum {
   readonly isCurator: boolean;
   readonly asCurator: ITuple<[CuratorGroupId, CuratorId]>;
@@ -22,24 +15,10 @@
   readonly asMember: MemberId;
   readonly isLead: boolean;
 }
-=======
-export interface Actor extends Null {}
->>>>>>> b2765ec0
 
 /** @name ActorId */
 export interface ActorId extends u64 {}
 
-<<<<<<< HEAD
-=======
-/** @name AddOpeningParameters */
-export interface AddOpeningParameters extends Struct {
-  readonly activate_at: ActivateOpeningAt;
-  readonly commitment: OpeningPolicyCommitment;
-  readonly human_readable_text: Bytes;
-  readonly working_group: WorkingGroup;
-}
-
->>>>>>> b2765ec0
 /** @name Address */
 export interface Address extends AccountId {}
 
@@ -113,7 +92,6 @@
   readonly asMember: MemberId;
 }
 
-<<<<<<< HEAD
 /** @name BountyCreationParameters */
 export interface BountyCreationParameters extends Struct {
   readonly oracle: BountyActor;
@@ -137,49 +115,6 @@
   readonly metadata: Bytes;
   readonly referrer_id: Option<MemberId>;
 }
-=======
-/** @name CategoryId */
-export interface CategoryId extends u64 {}
-
-/** @name Channel */
-export interface Channel extends Struct {
-  readonly owner: ChannelOwner;
-  readonly videos: Vec<VideoId>;
-  readonly playlists: Vec<PlaylistId>;
-  readonly series: Vec<SeriesId>;
-  readonly is_censored: bool;
-  readonly reward_account: Option<GenericAccountId>;
-}
-
-/** @name ChannelCategory */
-export interface ChannelCategory extends Struct {}
-
-/** @name ChannelCategoryCreationParameters */
-export interface ChannelCategoryCreationParameters extends Struct {
-  readonly meta: Bytes;
-}
-
-/** @name ChannelCategoryId */
-export interface ChannelCategoryId extends u64 {}
-
-/** @name ChannelCategoryUpdateParameters */
-export interface ChannelCategoryUpdateParameters extends Struct {
-  readonly new_meta: Bytes;
-}
-
-/** @name ChannelContentType */
-export interface ChannelContentType extends Null {}
-
-/** @name ChannelCreationParameters */
-export interface ChannelCreationParameters extends Struct {
-  readonly assets: Vec<NewAsset>;
-  readonly meta: Bytes;
-  readonly reward_account: Option<GenericAccountId>;
-}
-
-/** @name ChannelCurationStatus */
-export interface ChannelCurationStatus extends Null {}
->>>>>>> b2765ec0
 
 /** @name Candidate */
 export interface Candidate extends Struct {
@@ -191,44 +126,12 @@
   readonly note_hash: Option<Hash>;
 }
 
-<<<<<<< HEAD
 /** @name CastVoteOf */
 export interface CastVoteOf extends Struct {
   readonly commitment: Hash;
   readonly cycle_id: u64;
   readonly stake: u128;
   readonly vote_for: Option<MemberId>;
-=======
-/** @name ChannelOwner */
-export interface ChannelOwner extends Enum {
-  readonly isMember: boolean;
-  readonly asMember: MemberId;
-  readonly isCurators: boolean;
-  readonly asCurators: CuratorGroupId;
-  readonly isDao: boolean;
-  readonly asDao: DAOId;
-}
-
-/** @name ChannelOwnershipTransferRequest */
-export interface ChannelOwnershipTransferRequest extends Struct {
-  readonly channel_id: ChannelId;
-  readonly new_owner: ChannelOwner;
-  readonly payment: u128;
-  readonly new_reward_account: Option<GenericAccountId>;
-}
-
-/** @name ChannelOwnershipTransferRequestId */
-export interface ChannelOwnershipTransferRequestId extends u64 {}
-
-/** @name ChannelPublicationStatus */
-export interface ChannelPublicationStatus extends Null {}
-
-/** @name ChannelUpdateParameters */
-export interface ChannelUpdateParameters extends Struct {
-  readonly assets: Option<Vec<NewAsset>>;
-  readonly new_meta: Option<Bytes>;
-  readonly reward_account: Option<Option<GenericAccountId>>;
->>>>>>> b2765ec0
 }
 
 /** @name Category */
@@ -275,7 +178,6 @@
 /** @name ContentId */
 export interface ContentId extends U8aFixed {}
 
-<<<<<<< HEAD
 /** @name CouncilMemberOf */
 export interface CouncilMemberOf extends Struct {
   readonly staking_account_id: AccountId;
@@ -323,41 +225,6 @@
   readonly reward_per_block: Option<u128>;
   readonly working_group: WorkingGroup;
 }
-=======
-/** @name ContentParameters */
-export interface ContentParameters extends Struct {
-  readonly content_id: ContentId;
-  readonly type_id: DataObjectTypeId;
-  readonly ipfs_content_id: Bytes;
-}
-
-/** @name CreateEntityOperation */
-export interface CreateEntityOperation extends Null {}
-
-/** @name Credential */
-export interface Credential extends Null {}
-
-/** @name CredentialSet */
-export interface CredentialSet extends Null {}
-
-/** @name CurationActor */
-export interface CurationActor extends Null {}
-
-/** @name Curator */
-export interface Curator extends Null {}
-
-/** @name CuratorApplication */
-export interface CuratorApplication extends Null {}
-
-/** @name CuratorApplicationId */
-export interface CuratorApplicationId extends Null {}
-
-/** @name CuratorApplicationIdSet */
-export interface CuratorApplicationIdSet extends Null {}
-
-/** @name CuratorApplicationIdToCuratorIdMap */
-export interface CuratorApplicationIdToCuratorIdMap extends Null {}
->>>>>>> b2765ec0
 
 /** @name CuratorGroup */
 export interface CuratorGroup extends Struct {
@@ -371,18 +238,6 @@
 /** @name CuratorId */
 export interface CuratorId extends u64 {}
 
-<<<<<<< HEAD
-=======
-/** @name CuratorOpening */
-export interface CuratorOpening extends Null {}
-
-/** @name CuratorOpeningId */
-export interface CuratorOpeningId extends Null {}
-
-/** @name DAOId */
-export interface DAOId extends u64 {}
-
->>>>>>> b2765ec0
 /** @name DataObject */
 export interface DataObject extends Struct {
   readonly owner: StorageObjectOwner;
@@ -457,25 +312,14 @@
   readonly oracle_judgment_result: Option<OracleJudgment>;
 }
 
-<<<<<<< HEAD
 /** @name EntryId */
 export interface EntryId extends u32 {}
-=======
-/** @name EpisodeParemters */
-export interface EpisodeParemters extends Enum {
-  readonly isNewVideo: boolean;
-  readonly asNewVideo: VideoCreationParameters;
-  readonly isExistingVideo: boolean;
-  readonly asExistingVideo: VideoId;
-}
->>>>>>> b2765ec0
 
 /** @name ExecutionFailed */
 export interface ExecutionFailed extends Struct {
   readonly error: Text;
 }
 
-<<<<<<< HEAD
 /** @name ExecutionStatus */
 export interface ExecutionStatus extends Enum {
   readonly isExecuted: boolean;
@@ -483,8 +327,6 @@
   readonly asExecutionFailed: ExecutionFailed;
 }
 
-=======
->>>>>>> b2765ec0
 /** @name FailedAt */
 export interface FailedAt extends Null {}
 
@@ -512,17 +354,12 @@
   readonly asLimited: FundingType_Limited;
 }
 
-<<<<<<< HEAD
 /** @name FundingType_Limited */
 export interface FundingType_Limited extends Struct {
   readonly min_funding_amount: u128;
   readonly max_funding_amount: u128;
   readonly funding_period: u32;
 }
-=======
-/** @name HashedTextMaxLength */
-export interface HashedTextMaxLength extends Null {}
->>>>>>> b2765ec0
 
 /** @name FundingType_Perpetual */
 export interface FundingType_Perpetual extends Struct {
@@ -559,7 +396,6 @@
 /** @name InputValue */
 export interface InputValue extends Null {}
 
-<<<<<<< HEAD
 /** @name InviteMembershipParameters */
 export interface InviteMembershipParameters extends Struct {
   readonly inviting_member_id: MemberId;
@@ -571,19 +407,6 @@
 
 /** @name IPNSIdentity */
 export interface IPNSIdentity extends Text {}
-=======
-/** @name IPNSIdentity */
-export interface IPNSIdentity extends Null {}
-
-/** @name IsCensored */
-export interface IsCensored extends bool {}
-
-/** @name Lead */
-export interface Lead extends Null {}
-
-/** @name LeadId */
-export interface LeadId extends Null {}
->>>>>>> b2765ec0
 
 /** @name LiaisonJudgement */
 export interface LiaisonJudgement extends Enum {
@@ -612,45 +435,8 @@
 /** @name MemoText */
 export interface MemoText extends Text {}
 
-<<<<<<< HEAD
 /** @name ModeratorId */
 export interface ModeratorId extends u64 {}
-=======
-/** @name Mint */
-export interface Mint extends Struct {
-  readonly capacity: u128;
-  readonly next_adjustment: Option<NextAdjustment>;
-  readonly created_at: u32;
-  readonly total_minted: u128;
-}
-
-/** @name MintBalanceOf */
-export interface MintBalanceOf extends u128 {}
-
-/** @name MintId */
-export interface MintId extends u64 {}
-
-/** @name ModerationAction */
-export interface ModerationAction extends Struct {
-  readonly moderated_at: BlockAndTime;
-  readonly moderator_id: GenericAccountId;
-  readonly rationale: Text;
-}
-
-/** @name NewAsset */
-export interface NewAsset extends Enum {
-  readonly isUpload: boolean;
-  readonly asUpload: ContentParameters;
-  readonly isUrls: boolean;
-  readonly asUrls: Vec<Url>;
-}
-
-/** @name NextAdjustment */
-export interface NextAdjustment extends Struct {
-  readonly adjustment: AdjustOnInterval;
-  readonly at_block: u32;
-}
->>>>>>> b2765ec0
 
 /** @name Nonce */
 export interface Nonce extends Null {}
@@ -680,41 +466,6 @@
 /** @name OpeningId */
 export interface OpeningId extends u64 {}
 
-<<<<<<< HEAD
-=======
-/** @name OpeningOf */
-export interface OpeningOf extends Struct {
-  readonly hiring_opening_id: OpeningId;
-  readonly applications: Vec<ApplicationId>;
-  readonly policy_commitment: OpeningPolicyCommitment;
-  readonly opening_type: OpeningType;
-}
-
-/** @name OpeningPolicyCommitment */
-export interface OpeningPolicyCommitment extends Struct {
-  readonly application_rationing_policy: Option<ApplicationRationingPolicy>;
-  readonly max_review_period_length: u32;
-  readonly application_staking_policy: Option<StakingPolicy>;
-  readonly role_staking_policy: Option<StakingPolicy>;
-  readonly role_slashing_terms: SlashingTerms;
-  readonly fill_opening_successful_applicant_application_stake_unstaking_period: Option<u32>;
-  readonly fill_opening_failed_applicant_application_stake_unstaking_period: Option<u32>;
-  readonly fill_opening_failed_applicant_role_stake_unstaking_period: Option<u32>;
-  readonly terminate_application_stake_unstaking_period: Option<u32>;
-  readonly terminate_role_stake_unstaking_period: Option<u32>;
-  readonly exit_role_application_stake_unstaking_period: Option<u32>;
-  readonly exit_role_stake_unstaking_period: Option<u32>;
-}
-
-/** @name OpeningStage */
-export interface OpeningStage extends Enum {
-  readonly isWaitingToBegin: boolean;
-  readonly asWaitingToBegin: WaitingToBeingOpeningStageVariant;
-  readonly isActive: boolean;
-  readonly asActive: ActiveOpeningStageVariant;
-}
-
->>>>>>> b2765ec0
 /** @name OpeningType */
 export interface OpeningType extends Enum {
   readonly isLeader: boolean;
@@ -724,16 +475,11 @@
 /** @name OperationType */
 export interface OperationType extends Null {}
 
-<<<<<<< HEAD
 /** @name OptionResult */
 export interface OptionResult extends Struct {
   readonly option_id: MemberId;
   readonly vote_power: VotePower;
 }
-=======
-/** @name OptionalText */
-export interface OptionalText extends Null {}
->>>>>>> b2765ec0
 
 /** @name OracleJudgment */
 export interface OracleJudgment extends Enum {
@@ -844,7 +590,6 @@
 /** @name PostReactionId */
 export interface PostReactionId extends u64 {}
 
-<<<<<<< HEAD
 /** @name PrivilegedActor */
 export interface PrivilegedActor extends Enum {
   readonly isLead: boolean;
@@ -852,14 +597,6 @@
   readonly asModerator: ModeratorId;
 }
 
-=======
-/** @name Principal */
-export interface Principal extends Null {}
-
-/** @name PrincipalId */
-export interface PrincipalId extends Null {}
-
->>>>>>> b2765ec0
 /** @name Property */
 export interface Property extends Null {}
 
@@ -1092,57 +829,10 @@
 /** @name SchemaId */
 export interface SchemaId extends Null {}
 
-<<<<<<< HEAD
 /** @name ServiceProviderRecord */
 export interface ServiceProviderRecord extends Struct {
   readonly identity: IPNSIdentity;
   readonly expires_at: u32;
-=======
-/** @name SealedVote */
-export interface SealedVote extends Struct {
-  readonly voter: GenericAccountId;
-  readonly commitment: Hash;
-  readonly stake: ElectionStake;
-  readonly vote: Option<GenericAccountId>;
-}
-
-/** @name Season */
-export interface Season extends Struct {
-  readonly episodes: Vec<VideoId>;
-}
-
-/** @name SeasonParameters */
-export interface SeasonParameters extends Struct {
-  readonly assets: Option<Vec<NewAsset>>;
-  readonly episodes: Option<Vec<Option<EpisodeParemters>>>;
-  readonly meta: Option<Bytes>;
-}
-
-/** @name Seat */
-export interface Seat extends Struct {
-  readonly member: GenericAccountId;
-  readonly stake: u128;
-  readonly backers: Backers;
-}
-
-/** @name Seats */
-export interface Seats extends Vec<Seat> {}
-
-/** @name Series */
-export interface Series extends Struct {
-  readonly in_channel: ChannelId;
-  readonly seasons: Vec<Season>;
-}
-
-/** @name SeriesId */
-export interface SeriesId extends u64 {}
-
-/** @name SeriesParameters */
-export interface SeriesParameters extends Struct {
-  readonly assets: Option<Vec<NewAsset>>;
-  readonly seasons: Option<Vec<Option<SeasonParameters>>>;
-  readonly meta: Option<Bytes>;
->>>>>>> b2765ec0
 }
 
 /** @name ServiceProviderRecord */
@@ -1327,7 +1017,6 @@
   readonly slashes: u32;
 }
 
-<<<<<<< HEAD
 /** @name Worker */
 export interface Worker extends Struct {
   readonly member_id: MemberId;
@@ -1339,22 +1028,6 @@
   readonly reward_per_block: Option<u128>;
   readonly missed_reward: Option<u128>;
   readonly created_at: u32;
-=======
-/** @name Voucher */
-export interface Voucher extends Struct {
-  readonly size_limit: u64;
-  readonly objects_limit: u64;
-  readonly size_used: u64;
-  readonly objects_used: u64;
-}
-
-/** @name VoucherLimit */
-export interface VoucherLimit extends u64 {}
-
-/** @name WaitingToBeingOpeningStageVariant */
-export interface WaitingToBeingOpeningStageVariant extends Struct {
-  readonly begins_at_block: u32;
->>>>>>> b2765ec0
 }
 
 /** @name WorkerId */
@@ -1371,16 +1044,7 @@
   readonly isForum: boolean;
   readonly isStorage: boolean;
   readonly isContent: boolean;
-<<<<<<< HEAD
   readonly isMembership: boolean;
 }
-=======
-  readonly isOperations: boolean;
-  readonly isGateway: boolean;
-}
-
-/** @name WorkingGroupUnstaker */
-export interface WorkingGroupUnstaker extends Null {}
->>>>>>> b2765ec0
 
 export type PHANTOM_ALL = 'all';