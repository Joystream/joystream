--- conflicted
+++ resolved
@@ -2,11 +2,7 @@
 /* eslint-disable */
 
 import type { BTreeMap, BTreeSet, Bytes, Option, Vec, bool, u16, u32, u64 } from '@polkadot/types';
-<<<<<<< HEAD
-import type { Actor, ApplicationId, ApplicationIdToWorkerIdMap, BagId, CategoryId, ChannelId, ClassId, ContentId, CuratorApplicationId, CuratorApplicationIdToCuratorIdMap, CuratorGroupId, CuratorId, CuratorOpeningId, DataObjectId, DistributionBucketFamilyId, DistributionBucketId, DynamicBagId, DynamicBagType, EntityController, EntityCreationVoucher, EntityId, FailedAt, LeadId, MemberId, MintBalanceOf, MintId, Nonce, OpeningId, PostId, PropertyId, ProposalId, ProposalStatus, RationaleText, SchemaId, SideEffect, SideEffects, Status, StorageBucketId, ThreadId, UploadParameters, VecMaxLength, VoteKind, Voucher, WorkerId } from './all';
-=======
 import type { Actor, ApplicationId, ApplicationIdToWorkerIdMap, BagId, CategoryId, ChannelId, Cid, ClassId, CuratorApplicationId, CuratorApplicationIdToCuratorIdMap, CuratorGroupId, CuratorId, CuratorOpeningId, DataObjectId, DistributionBucketFamilyId, DistributionBucketId, DynamicBagDeletionPrizeRecord, DynamicBagId, DynamicBagType, EntityController, EntityCreationVoucher, EntityId, FailedAt, LeadId, MemberId, MintBalanceOf, MintId, Nonce, OpeningId, PostId, PropertyId, ProposalId, ProposalStatus, RationaleText, SchemaId, SideEffect, SideEffects, Status, StorageBucketId, ThreadId, UploadParameters, VecMaxLength, VoteKind, Voucher, WorkerId } from './all';
->>>>>>> 2b612924
 import type { BalanceStatus } from '@polkadot/types/interfaces/balances';
 import type { AuthorityId } from '@polkadot/types/interfaces/consensus';
 import type { AuthorityList } from '@polkadot/types/interfaces/grandpa';
@@ -279,7 +275,6 @@
        * - Opening id
        **/
       BeganApplicationReview: AugmentedEvent<ApiType, [OpeningId]>;
-<<<<<<< HEAD
       /**
        * Emits on setting the leader.
        * Params:
@@ -297,25 +292,6 @@
        * - mint id.
        * - new mint balance.
        **/
-=======
-      /**
-       * Emits on setting the leader.
-       * Params:
-       * - Worker id.
-       **/
-      LeaderSet: AugmentedEvent<ApiType, [WorkerId]>;
-      /**
-       * Emits on un-setting the leader.
-       * Params:
-       **/
-      LeaderUnset: AugmentedEvent<ApiType, []>;
-      /**
-       * Emits on changing working group mint capacity.
-       * Params:
-       * - mint id.
-       * - new mint balance.
-       **/
->>>>>>> 2b612924
       MintCapacityChanged: AugmentedEvent<ApiType, [MintId, MintBalanceOf]>;
       /**
        * Emits on adding new worker opening.
@@ -568,14 +544,6 @@
     };
     storage: {
       /**
-<<<<<<< HEAD
-       * Emits on uploading data objects.
-       * Params
-       * - data objects IDs
-       * - initial uploading parameters
-       **/
-      DataObjectdUploaded: AugmentedEvent<ApiType, [Vec<DataObjectId>, UploadParameters]>;
-=======
        * Bag objects changed.
        * Params
        * - bag id
@@ -583,7 +551,6 @@
        * - new total objects number
        **/
       BagObjectsChanged: AugmentedEvent<ApiType, [BagId, u64, u64]>;
->>>>>>> 2b612924
       /**
        * Emits on changing the size-based pricing of new objects uploaded.
        * Params
@@ -607,21 +574,12 @@
        **/
       DataObjectsMoved: AugmentedEvent<ApiType, [BagId, BagId, BTreeSet<DataObjectId>]>;
       /**
-<<<<<<< HEAD
-       * Emits on changing the deletion prize for a dynamic bag.
-       * Params
-       * - dynamic bag ID
-       * - new deletion prize
-       **/
-      DeletionPrizeChanged: AugmentedEvent<ApiType, [DynamicBagId, Balance]>;
-=======
        * Emits on uploading data objects.
        * Params
        * - data objects IDs
        * - initial uploading parameters
        **/
       DataObjectsUploaded: AugmentedEvent<ApiType, [Vec<DataObjectId>, UploadParameters]>;
->>>>>>> 2b612924
       /**
        * Emits on creating distribution bucket.
        * Params
@@ -650,8 +608,6 @@
        **/
       DistributionBucketFamilyDeleted: AugmentedEvent<ApiType, [DistributionBucketFamilyId]>;
       /**
-<<<<<<< HEAD
-=======
        * Emits on setting the metadata by a distribution bucket family.
        * Params
        * - distribution bucket family ID
@@ -659,7 +615,6 @@
        **/
       DistributionBucketFamilyMetadataSet: AugmentedEvent<ApiType, [DistributionBucketFamilyId, Bytes]>;
       /**
->>>>>>> 2b612924
        * Emits on accepting a distribution bucket invitation for the operator.
        * Params
        * - worker ID
@@ -701,8 +656,6 @@
        **/
       DistributionBucketOperatorInvited: AugmentedEvent<ApiType, [DistributionBucketFamilyId, DistributionBucketId, WorkerId]>;
       /**
-<<<<<<< HEAD
-=======
        * Emits on the distribution bucket operator removal.
        * Params
        * - distribution bucket family ID
@@ -711,7 +664,6 @@
        **/
       DistributionBucketOperatorRemoved: AugmentedEvent<ApiType, [DistributionBucketFamilyId, DistributionBucketId, WorkerId]>;
       /**
->>>>>>> 2b612924
        * Emits on changing the "Distribution buckets per bag" number limit.
        * Params
        * - new limit
@@ -737,14 +689,9 @@
        * Emits on creating a dynamic bag.
        * Params
        * - dynamic bag ID
-<<<<<<< HEAD
-       **/
-      DynamicBagCreated: AugmentedEvent<ApiType, [DynamicBagId]>;
-=======
        * - optional DynamicBagDeletionPrize instance
        **/
       DynamicBagCreated: AugmentedEvent<ApiType, [DynamicBagId, Option<DynamicBagDeletionPrizeRecord>]>;
->>>>>>> 2b612924
       /**
        * Emits on deleting a dynamic bag.
        * Params
@@ -827,16 +774,9 @@
        * Emits on storage bucket status update.
        * Params
        * - storage bucket ID
-<<<<<<< HEAD
-       * - worker ID (storage provider ID)
        * - new status
        **/
-      StorageBucketStatusUpdated: AugmentedEvent<ApiType, [StorageBucketId, WorkerId, bool]>;
-=======
-       * - new status
-       **/
       StorageBucketStatusUpdated: AugmentedEvent<ApiType, [StorageBucketId, bool]>;
->>>>>>> 2b612924
       /**
        * Emits on updating storage buckets for bag.
        * Params
@@ -856,18 +796,10 @@
        * Emits on setting the storage bucket voucher limits.
        * Params
        * - storage bucket ID
-<<<<<<< HEAD
-       * - invited worker ID
        * - new total objects size limit
        * - new total objects number limit
        **/
-      StorageBucketVoucherLimitsSet: AugmentedEvent<ApiType, [StorageBucketId, WorkerId, u64, u64]>;
-=======
-       * - new total objects size limit
-       * - new total objects number limit
-       **/
       StorageBucketVoucherLimitsSet: AugmentedEvent<ApiType, [StorageBucketId, u64, u64]>;
->>>>>>> 2b612924
       /**
        * Emits on setting the storage operator metadata.
        * Params
@@ -882,11 +814,7 @@
        * - hashes to remove from the blacklist
        * - hashes to add to the blacklist
        **/
-<<<<<<< HEAD
-      UpdateBlacklist: AugmentedEvent<ApiType, [BTreeSet<ContentId>, BTreeSet<ContentId>]>;
-=======
       UpdateBlacklist: AugmentedEvent<ApiType, [BTreeSet<Cid>, BTreeSet<Cid>]>;
->>>>>>> 2b612924
       /**
        * Emits on changing the size-based pricing of new objects uploaded.
        * Params
