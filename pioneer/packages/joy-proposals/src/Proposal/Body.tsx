import React from 'react';
import { Link } from 'react-router-dom';
import { Card, Header, Button, Icon, Message } from 'semantic-ui-react';
import { ProposalType } from '@polkadot/joy-utils/types/proposals';
import { bytesToString } from '@polkadot/joy-utils/functions/misc';
import { blake2AsHex } from '@polkadot/util-crypto';
import styled from 'styled-components';
import AddressMini from '@polkadot/react-components/AddressMiniJoy';
import TxButton from '@polkadot/joy-utils/TxButton';
import { ProposalId } from '@joystream/types/proposals';
import { MemberId, Profile } from '@joystream/types/members';
import ProfilePreview from '@polkadot/joy-utils/MemberProfilePreview';
import { useTransport, usePromise } from '@polkadot/joy-utils/react/hooks';
import { Option, Bytes } from '@polkadot/types/';
import { formatBalance } from '@polkadot/util';
import { PromiseComponent } from '@polkadot/joy-utils/react/components';
import ReactMarkdown from 'react-markdown';
import { WorkingGroupOpeningPolicyCommitment, RewardPolicy } from '@joystream/types/working-group';
import {
  ActivateOpeningAt,
  ActivateOpeningAtKeys
} from '@joystream/types/hiring';
import { WorkingGroup, WorkingGroupKeys } from '@joystream/types/common';
import { ApplicationsDetailsByOpening } from '@polkadot/joy-utils/react/components/working-groups/ApplicationDetails';
import { LeadInfoFromId } from '@polkadot/joy-utils/react/components/working-groups/LeadInfo';
import { formatReward } from '@polkadot/joy-utils/functions/format';

type BodyProps = {
  title: string;
  description: string;
  params: any[];
  type: ProposalType;
  iAmProposer: boolean;
  proposalId: number | ProposalId;
  proposerId: number | MemberId;
  isCancellable: boolean;
  cancellationFee: number;
};

function ProposedAddress (props: { address?: string | null }) {
  if (props.address === null || props.address === undefined) {
    return <>NONE</>;
  }

  return (
    <AddressMini value={props.address} isShort={false} isPadded={false} withAddress={true} style={{ padding: 0 }} />
  );
}

function ProposedMember (props: { memberId?: MemberId | number | null }) {
  if (props.memberId === null || props.memberId === undefined) {
    return <>NONE</>;
  }
  const memberId: MemberId | number = props.memberId;

  const transport = useTransport();
  const [member, error, loading] = usePromise<Option<Profile> | null>(
    () => transport.members.memberProfile(memberId),
    null
  );

  const profile = member && member.unwrapOr(null);

  return (
    <PromiseComponent error={error} loading={loading} message="Fetching profile...">
      { profile ? (
        <ProfilePreview
          avatar_uri={ profile.avatar_uri.toString() }
          root_account={ profile.root_account.toString() }
          handle={ profile.handle.toString() }
          link={ true }
        />
      ) : 'Profile not found' }
    </PromiseComponent>
  );
}

const ParsedHRT = styled.pre`
  font-size: 14px;
  font-weight: normal;
  background: #eee;
  border-radius: 0.5rem;
  padding: 1rem;
  margin: 0;
  white-space: pre-wrap;
`;

type ParsedParamValue = string | number | JSX.Element;
class FullWidthParam {
  value: ParsedParamValue;
  constructor (value: ParsedParamValue) {
    this.value = value;
  }
}
type ParsedParams = { [paramName: string]: ParsedParamValue | FullWidthParam };

// The methods for parsing params by Proposal type.
// They take the params as array and return { LABEL: VALUE } object.
const paramParsers: { [x in ProposalType]: (params: any[]) => ParsedParams} = {
  Text: ([content]) => ({
    Content: new FullWidthParam(
      <ReactMarkdown className='TextProposalContent' source={content} linkTarget='_blank' />
    )
  }),
  RuntimeUpgrade: ([wasm]) => {
    const buffer: Buffer = Buffer.from(wasm.replace('0x', ''), 'hex');
    return {
      'Blake2b256 hash of WASM code': new FullWidthParam(blake2AsHex(buffer, 256)),
      'File size': buffer.length + ' bytes'
    };
  },
  SetElectionParameters: ([params]) => ({
    'Announcing period': params.announcing_period + ' blocks',
    'Voting period': params.voting_period + ' blocks',
    'Revealing period': params.revealing_period + ' blocks',
    'Council size': params.council_size + ' members',
    'Candidacy limit': params.candidacy_limit + ' members',
    'New term duration': params.new_term_duration + ' blocks',
    'Min. council stake': formatBalance(params.min_council_stake),
    'Min. voting stake': formatBalance(params.min_voting_stake)
  }),
  Spending: ([amount, account]) => ({
    Amount: formatBalance(amount),
    Account: <ProposedAddress address={account} />
  }),
  SetLead: ([memberId, accountId]) => ({
    Member: <ProposedMember memberId={ memberId } />,
    'Account id': <ProposedAddress address={accountId} />
  }),
  SetContentWorkingGroupMintCapacity: ([capacity]) => ({
    'Mint capacity': formatBalance(capacity)
  }),
  EvictStorageProvider: ([accountId]) => ({
    'Storage provider account': <ProposedAddress address={accountId} />
  }),
  SetValidatorCount: ([count]) => ({
    'Validator count': count
  }),
  SetStorageRoleParameters: ([params]) => ({
    'Min. stake': formatBalance(params.min_stake),
    // "Min. actors": params.min_actors,
    'Max. actors': params.max_actors,
    Reward: formatBalance(params.reward),
    'Reward period': params.reward_period + ' blocks',
    // "Bonding period": params.bonding_period + " blocks",
    'Unbonding period': params.unbonding_period + ' blocks',
    // "Min. service period": params.min_service_period + " blocks",
    // "Startup grace period": params.startup_grace_period + " blocks",
    'Entry request fee': formatBalance(params.entry_request_fee)
  }),
  AddWorkingGroupLeaderOpening: ([{ activate_at, commitment, human_readable_text, working_group }]) => {
    const workingGroup = new WorkingGroup(working_group);
    const activateAt = new ActivateOpeningAt(activate_at);
    const activateAtBlock = activateAt.type === ActivateOpeningAtKeys.ExactBlock ? activateAt.value : null;
    const OPCommitment = new WorkingGroupOpeningPolicyCommitment(commitment);
    const {
      application_staking_policy: aSP,
      role_staking_policy: rSP,
      application_rationing_policy: rationingPolicy
    } = OPCommitment;
    let HRT = bytesToString(new Bytes(human_readable_text));
    try { HRT = JSON.stringify(JSON.parse(HRT), undefined, 4); } catch (e) { /* Do nothing */ }
    return {
      'Working group': workingGroup.type,
      'Activate at': `${activateAt.type}${activateAtBlock ? `(${activateAtBlock.toString()})` : ''}`,
      'Application stake': aSP.isSome ? aSP.unwrap().amount_mode.type + `(${aSP.unwrap().amount})` : 'NONE',
      'Role stake': rSP.isSome ? rSP.unwrap().amount_mode.type + `(${rSP.unwrap().amount})` : 'NONE',
      'Max. applications': rationingPolicy.isSome ? rationingPolicy.unwrap().max_active_applicants.toNumber() : 'UNLIMITED',
      'Terminate unstaking period (role stake)': OPCommitment.terminate_role_stake_unstaking_period.unwrapOr(0) + ' blocks',
      'Exit unstaking period (role stake)': OPCommitment.exit_role_stake_unstaking_period.unwrapOr(0) + ' blocks',
      // <required_to_prevent_sneaking>
      'Terminate unstaking period (appl. stake)': OPCommitment.terminate_application_stake_unstaking_period.unwrapOr(0) + ' blocks',
      'Exit unstaking period (appl. stake)': OPCommitment.exit_role_application_stake_unstaking_period.unwrapOr(0) + ' blocks',
      'Appl. accepted unstaking period (appl. stake)': OPCommitment.fill_opening_successful_applicant_application_stake_unstaking_period.unwrapOr(0) + ' blocks',
      'Appl. failed unstaking period (role stake)': OPCommitment.fill_opening_failed_applicant_role_stake_unstaking_period.unwrapOr(0) + ' blocks',
      'Appl. failed unstaking period (appl. stake)': OPCommitment.fill_opening_failed_applicant_application_stake_unstaking_period.unwrapOr(0) + ' blocks',
      'Crowded out unstaking period (role stake)': ((rSP.isSome && rSP.unwrap().crowded_out_unstaking_period_length.unwrapOr(0)) || 0) + ' blocks',
      'Review period expierd unstaking period (role stake)': ((rSP.isSome && rSP.unwrap().review_period_expired_unstaking_period_length.unwrapOr(0)) || 0) + ' blocks',
      'Crowded out unstaking period (appl. stake)': ((aSP.isSome && aSP.unwrap().crowded_out_unstaking_period_length.unwrapOr(0)) || 0) + ' blocks',
      'Review period expierd unstaking period (appl. stake)': ((aSP.isSome && aSP.unwrap().review_period_expired_unstaking_period_length.unwrapOr(0)) || 0) + ' blocks',
      // </required_to_prevent_sneaking>
      'Human readable text': new FullWidthParam(<ParsedHRT>{ HRT }</ParsedHRT>)
    };
  },
  SetWorkingGroupMintCapacity: ([capacity, group]) => {
    return {
      'Working group': (new WorkingGroup(group)).type,
      'Mint capacity': formatBalance(capacity)
    };
  },
  BeginReviewWorkingGroupLeaderApplication: ([id, group]) => {
    return {
      'Working group': (new WorkingGroup(group)).type,
      // TODO: Adjust the link to work with multiple groups after working-groups are normalized!
      'Opening id': <Link to={`/working-groups/opportunities/storageProviders/${id}`}>#{id}</Link>
    };
  },
  FillWorkingGroupLeaderOpening: ([params]) => {
    const { opening_id, successful_application_id, reward_policy, working_group } = params;
    const rp = reward_policy && new RewardPolicy(reward_policy);
    return {
      'Working group': (new WorkingGroup(working_group)).type,
      // TODO: Adjust the link to work with multiple groups after working-groups are normalized!
      'Opening id': <Link to={`/working-groups/opportunities/storageProviders/${opening_id}`}>#{opening_id}</Link>,
<<<<<<< HEAD
      Result: (
=======
      'Reward policy': rp
        ? (
          `${formatBalance(rp.amount_per_payout)}${rp.payout_interval.isSome ? ` / ${rp.payout_interval} blocks` : ''} ` +
          `(Next payment: #${rp.next_payment_at_block})`
        )
        : 'NONE',
      Result: new FullWidthParam(
>>>>>>> 96b2dd82
        <ApplicationsDetailsByOpening
          openingId={opening_id}
          acceptedIds={[successful_application_id]}
          group={(new WorkingGroup(working_group)).type as WorkingGroupKeys}/>
<<<<<<< HEAD
      ),
      'Reward policy': rp ? formatReward(rp, true) : 'NONE'
=======
      )
>>>>>>> 96b2dd82
    };
  },
  SlashWorkingGroupLeaderStake: ([leadId, amount, group]) => ({
    'Working group': (new WorkingGroup(group)).type,
    Lead: <LeadInfoFromId group={(new WorkingGroup(group).type as WorkingGroupKeys)} leadId={leadId}/>,
    'Slash amount': formatBalance(amount)
  }),
  DecreaseWorkingGroupLeaderStake: ([leadId, amount, group]) => ({
    'Working group': (new WorkingGroup(group)).type,
    Lead: <LeadInfoFromId group={(new WorkingGroup(group).type as WorkingGroupKeys)} leadId={leadId}/>,
    'Decrease amount': formatBalance(amount)
  }),
  SetWorkingGroupLeaderReward: ([leadId, amount, group]) => ({
    'Working group': (new WorkingGroup(group)).type,
    Lead: <LeadInfoFromId group={(new WorkingGroup(group).type as WorkingGroupKeys)} leadId={leadId}/>,
    'New reward amount': formatBalance(amount)
  })
};

const StyledProposalDescription = styled(Card.Description)`
  font-size: 1.15rem;
`;
const ProposalParams = styled.div`
  border: 1px solid rgba(0,0,0,.2);
  padding: 1.5rem 2rem 1rem 2rem;
  position: relative;
  margin-top: 1.7rem;
  display: grid;
  grid-template-columns: 1fr 1fr;
  grid-column-gap: 1rem;
  grid-row-gap: 0.5rem;
  @media screen and (max-width: 767px) {
    grid-template-columns: 1fr;
  }
`;
const ParamsHeader = styled.h4`
  position: absolute;
  top: 0;
  transform: translateY(-50%);
  background: #fff;
  font-weight: normal;
  padding: 0.3rem;
  left: 0.5rem;
`;
type ProposalParamProps = { fullWidth?: boolean };
const ProposalParam = ({ fullWidth, children }: React.PropsWithChildren<ProposalParamProps>) => (
  <div style={{ gridColumn: (fullWidth || undefined) && '1/3' }}>
    { children }
  </div>
);
const ProposalParamName = styled.div`
  font-size: 0.9rem;
  font-weight: normal;
`;
const ProposalParamValue = styled.div`
  color: black;
  word-wrap: break-word;
  word-break: break-word;
  font-size: 1.15rem;
  font-weight: bold;
  & .TextProposalContent {
    font-weight: normal;
  }
`;

export default function Body ({
  type,
  title,
  description,
  params = [],
  iAmProposer,
  proposalId,
  proposerId,
  isCancellable,
  cancellationFee
}: BodyProps) {
  const parseParams = paramParsers[type];
  const parsedParams = parseParams(params);
  return (
    <Card fluid>
      <Card.Content>
        <Card.Header>
          <Header as="h1">{title}</Header>
        </Card.Header>
        <StyledProposalDescription>
          <ReactMarkdown source={description} linkTarget='_blank' />
        </StyledProposalDescription>
        <ProposalParams>
          <ParamsHeader>Parameters:</ParamsHeader>
          { Object.entries(parsedParams).map(([paramName, paramValue]) => (
            <ProposalParam key={paramName} fullWidth={paramValue instanceof FullWidthParam}>
              <ProposalParamName>{paramName}:</ProposalParamName>
              <ProposalParamValue>
                { paramValue instanceof FullWidthParam ? paramValue.value : paramValue}
              </ProposalParamValue>
            </ProposalParam>
          ))}
        </ProposalParams>
        { iAmProposer && isCancellable && (<>
          <Message warning active>
            <Message.Content>
              <Message.Header>Proposal cancellation</Message.Header>
              <p style={{ margin: '0.5em 0', padding: '0' }}>
                {'You can only cancel your proposal while it\'s still in the Voting Period.'}
              </p>
              <p style={{ margin: '0.5em 0', padding: '0' }}>
                The cancellation fee for this type of proposal is:&nbsp;
                <b>{ cancellationFee ? formatBalance(cancellationFee) : 'NONE' }</b>
              </p>
              <Button.Group color="red">
                <TxButton
                  params={ [proposerId, proposalId] }
                  tx={ 'proposalsEngine.cancelProposal' }
                  onClick={ sendTx => { sendTx(); } }
                  className={'icon left labeled'}
                >
                  <Icon name="cancel" inverted />
                  Withdraw proposal
                </TxButton>
              </Button.Group>
            </Message.Content>
          </Message>
          </>) }
      </Card.Content>
    </Card>
  );
}<|MERGE_RESOLUTION|>--- conflicted
+++ resolved
@@ -202,27 +202,13 @@
       'Working group': (new WorkingGroup(working_group)).type,
       // TODO: Adjust the link to work with multiple groups after working-groups are normalized!
       'Opening id': <Link to={`/working-groups/opportunities/storageProviders/${opening_id}`}>#{opening_id}</Link>,
-<<<<<<< HEAD
-      Result: (
-=======
-      'Reward policy': rp
-        ? (
-          `${formatBalance(rp.amount_per_payout)}${rp.payout_interval.isSome ? ` / ${rp.payout_interval} blocks` : ''} ` +
-          `(Next payment: #${rp.next_payment_at_block})`
-        )
-        : 'NONE',
+      'Reward policy': rp ? formatReward(rp, true) : 'NONE',
       Result: new FullWidthParam(
->>>>>>> 96b2dd82
         <ApplicationsDetailsByOpening
           openingId={opening_id}
           acceptedIds={[successful_application_id]}
           group={(new WorkingGroup(working_group)).type as WorkingGroupKeys}/>
-<<<<<<< HEAD
-      ),
-      'Reward policy': rp ? formatReward(rp, true) : 'NONE'
-=======
       )
->>>>>>> 96b2dd82
     };
   },
   SlashWorkingGroupLeaderStake: ([leadId, amount, group]) => ({
