<<<<<<< HEAD
import React, { useEffect, useState } from 'react';
=======
import React, { useEffect, useState, useRef } from 'react';
>>>>>>> c24aaf05
import { FormikProps, WithFormikConfig } from 'formik';
import { Form, Icon, Button, Message } from 'semantic-ui-react';
import { getFormErrorLabelsProps } from './errorHandling';
import Validation from '../validationSchema';
import { InputFormField, TextareaFormField } from './FormFields';
import TxButton from '@polkadot/joy-utils/TxButton';
import { SubmittableResult } from '@polkadot/api';
import { TxFailedCallback, TxCallback } from '@polkadot/react-components/Status/types';
import { MyAccountProps, withOnlyMembers } from '@polkadot/joy-utils/MyAccount';
import { withMulti } from '@polkadot/react-api/with';
import { withCalls } from '@polkadot/react-api';
import { CallProps } from '@polkadot/react-api/types';
import { Balance, Event } from '@polkadot/types/interfaces';
import { RouteComponentProps } from 'react-router';
import { ProposalType } from '@polkadot/joy-utils/types/proposals';
import proposalsConsts from '@polkadot/joy-utils/consts/proposals';
import { formatBalance } from '@polkadot/util';
import './forms.css';
import { ProposalId } from '@joystream/types/proposals';

// Generic form values
export type GenericFormValues = {
  title: string;
  rationale: string;
};

export const genericFormDefaultValues: GenericFormValues = {
  title: '',
  rationale: ''
};

// Helper generic types for defining form's Export, Container and Inner component prop types
export type ProposalFormExportProps<AdditionalPropsT, FormValuesT> = RouteComponentProps &

AdditionalPropsT & {
  initialData?: Partial<FormValuesT>;
};
export type ProposalFormContainerProps<ExportPropsT> = ExportPropsT &
MyAccountProps &
CallProps & {
  balances_totalIssuance?: Balance;
};

export type ProposalFormInnerProps<ContainerPropsT, FormValuesT> = ContainerPropsT & FormikProps<FormValuesT>;

// Types only used in this file
type GenericProposalFormAdditionalProps = {
  txMethod?: string;
  submitParams?: any[];
  proposalType?: ProposalType;
};

type GenericFormContainerProps = ProposalFormContainerProps<

ProposalFormExportProps<GenericProposalFormAdditionalProps, GenericFormValues>

>;
type GenericFormInnerProps = ProposalFormInnerProps<GenericFormContainerProps, GenericFormValues>;
type GenericFormDefaultOptions = WithFormikConfig<GenericFormContainerProps, GenericFormValues>;

// Default "withFormik" options that can be extended in specific forms
export const genericFormDefaultOptions: GenericFormDefaultOptions = {
  mapPropsToValues: (props: GenericFormContainerProps) => ({
    ...genericFormDefaultValues,
    ...(props.initialData || {})
  }),
  validationSchema: {
    ...Validation.All()
  },
  handleSubmit: (values, { setSubmitting, resetForm }) => {
    // This is handled via TxButton
  }
};

// Generic proposal form with basic structure, "Title" and "Rationale" fields
// Other fields can be passed as children
export const GenericProposalForm: React.FunctionComponent<GenericFormInnerProps> = props => {
  const {
    handleChange,
    handleSubmit,
    errors,
    isSubmitting,
    isValidating,
    isValid,
    touched,
    submitForm,
    children,
    handleReset,
    values,
    txMethod,
    submitParams,
    setSubmitting,
    history,
    balances_totalIssuance,
    proposalType
  } = props;
  const errorLabelsProps = getFormErrorLabelsProps<GenericFormValues>(errors, touched);
  const [afterSubmit, setAfterSubmit] = useState(null as (() => () => void) | null);
<<<<<<< HEAD

  // After-submit effect
  // (with current version of Formik, there seems to be no other viable way to use ie. for sendTx)
=======
  const formContainerRef = useRef<HTMLDivElement>(null);

  // After-submit effect
  // With current version of Formik, there seems to be no other viable way to handle this (ie. for sendTx)
>>>>>>> c24aaf05
  useEffect(() => {
    if (!isValidating && afterSubmit) {
      if (isValid) {
        afterSubmit();
      }
      setAfterSubmit(null);
      setSubmitting(false);
    }
  }, [isValidating, isValid, afterSubmit]);
<<<<<<< HEAD
=======

  // Focus first error field when isValidating changes to false (which happens after form is validated)
  // (operates directly on DOM)
  useEffect(() => {
    if (!isValidating && formContainerRef.current !== null) {
      const [errorField] = formContainerRef.current.getElementsByClassName('error field');
      if (errorField) {
        errorField.scrollIntoView({ behavior: 'smooth' });
        const [errorInput] = errorField.querySelectorAll('input,textarea');
        if (errorInput) {
          (errorInput as (HTMLInputElement | HTMLTextAreaElement)).focus();
        }
      }
    }
  }, [isValidating]);
>>>>>>> c24aaf05

  // Replaces standard submit handler (in order to work with TxButton)
  const onTxButtonClick = (sendTx: () => void) => {
    submitForm();
    setAfterSubmit(() => sendTx);
  };

  const onTxFailed: TxFailedCallback = (txResult: SubmittableResult | null) => {
    setSubmitting(false);
  };

  const onTxSuccess: TxCallback = (txResult: SubmittableResult) => {
    if (!history) return;
    // Determine proposal id
    let createdProposalId: number | null = null;
    for (const e of txResult.events) {
      const event = e.get('event') as Event | undefined;
      if (event !== undefined && event.method === 'ProposalCreated') {
        createdProposalId = (event.data[1] as ProposalId).toNumber();
        break;
      }
    }
    setSubmitting(false);
    history.push(`/proposals/${createdProposalId}`);
  };

  const requiredStake: number | undefined =
    balances_totalIssuance &&
    proposalType &&
    proposalsConsts[proposalType].stake;

  return (
<<<<<<< HEAD
    <div className="Forms">
=======
    <div className="Forms" ref={formContainerRef}>
>>>>>>> c24aaf05
      <Form
        className="proposal-form"
        onSubmit={txMethod
          ? () => { /* Do nothing. Tx button uses custom submit handler - "onTxButtonClick" */ }
          : handleSubmit
        }>
        <InputFormField
          label="Title"
          help="The title of your proposal"
          onChange={handleChange}
          name="title"
          placeholder="Title for your awesome proposal..."
          error={errorLabelsProps.title}
          value={values.title}
        />
        <TextareaFormField
          label="Rationale"
          help="The rationale behind your proposal"
          onChange={handleChange}
          name="rationale"
          placeholder="This proposal is awesome because..."
          error={errorLabelsProps.rationale}
          value={values.rationale}
        />
        {children}
        <Message warning visible>
          <Message.Content>
            <Icon name="warning circle" />
            Required stake: <b>{ formatBalance(requiredStake) }</b>
          </Message.Content>
        </Message>
        <div className="form-buttons">
          {txMethod ? (
            <TxButton
              type="button" // Tx button uses custom submit handler - "onTxButtonClick"
              label="Submit proposal"
              icon="paper plane"
              isDisabled={isSubmitting}
              params={(submitParams || []).map(p => (p === '{STAKE}' ? requiredStake : p))}
              tx={`proposalsCodex.${txMethod}`}
              txFailedCb={onTxFailed}
              txSuccessCb={onTxSuccess}
              onClick={onTxButtonClick} // This replaces standard submit
            />
          ) : (
            <Button type="submit" color="blue" loading={isSubmitting}>
              <Icon name="paper plane" />
              Submit
            </Button>
          )}

          <Button type="button" color="grey" onClick={handleReset}>
            <Icon name="times" />
            Clear
          </Button>
        </div>
      </Form>
    </div>
  );
};

// Helper that provides additional wrappers for proposal forms

export function withProposalFormData<ContainerPropsT, ExportPropsT> (
  FormContainerComponent: React.ComponentType<ContainerPropsT>
): React.ComponentType<ExportPropsT> {
  return withMulti(FormContainerComponent, withOnlyMembers, withCalls('query.balances.totalIssuance'));
}<|MERGE_RESOLUTION|>--- conflicted
+++ resolved
@@ -1,8 +1,4 @@
-<<<<<<< HEAD
-import React, { useEffect, useState } from 'react';
-=======
 import React, { useEffect, useState, useRef } from 'react';
->>>>>>> c24aaf05
 import { FormikProps, WithFormikConfig } from 'formik';
 import { Form, Icon, Button, Message } from 'semantic-ui-react';
 import { getFormErrorLabelsProps } from './errorHandling';
@@ -101,16 +97,10 @@
   } = props;
   const errorLabelsProps = getFormErrorLabelsProps<GenericFormValues>(errors, touched);
   const [afterSubmit, setAfterSubmit] = useState(null as (() => () => void) | null);
-<<<<<<< HEAD
-
-  // After-submit effect
-  // (with current version of Formik, there seems to be no other viable way to use ie. for sendTx)
-=======
   const formContainerRef = useRef<HTMLDivElement>(null);
 
   // After-submit effect
   // With current version of Formik, there seems to be no other viable way to handle this (ie. for sendTx)
->>>>>>> c24aaf05
   useEffect(() => {
     if (!isValidating && afterSubmit) {
       if (isValid) {
@@ -120,8 +110,6 @@
       setSubmitting(false);
     }
   }, [isValidating, isValid, afterSubmit]);
-<<<<<<< HEAD
-=======
 
   // Focus first error field when isValidating changes to false (which happens after form is validated)
   // (operates directly on DOM)
@@ -137,7 +125,6 @@
       }
     }
   }, [isValidating]);
->>>>>>> c24aaf05
 
   // Replaces standard submit handler (in order to work with TxButton)
   const onTxButtonClick = (sendTx: () => void) => {
@@ -170,11 +157,7 @@
     proposalsConsts[proposalType].stake;
 
   return (
-<<<<<<< HEAD
-    <div className="Forms">
-=======
     <div className="Forms" ref={formContainerRef}>
->>>>>>> c24aaf05
       <Form
         className="proposal-form"
         onSubmit={txMethod
