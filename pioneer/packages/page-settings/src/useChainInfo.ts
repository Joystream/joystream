--- conflicted
+++ resolved
@@ -25,11 +25,7 @@
       metaCalls: Buffer.from(api.runtimeMetadata.asCallsOnly.toU8a()).toString('base64'),
       specVersion: api.runtimeVersion.specVersion.toNumber(),
       ss58Format: isNumber(api.registry.chainSS58) ? api.registry.chainSS58 : 42,
-<<<<<<< HEAD
-      tokenDecimals: isNumber(api.registry.chainDecimals) ? api.registry.chainDecimals : 12,
-=======
       tokenDecimals: isNumber(api.registry.chainDecimals[0]) ? api.registry.chainDecimals[0] : 12,
->>>>>>> ecf68d82
       tokenSymbol: api.registry.chainTokens[0] || 'Unit',
       types: getSpecTypes(registry, systemChain, api.runtimeVersion.specName, api.runtimeVersion.specVersion) as unknown as Record<string, string>
     });
