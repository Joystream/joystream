--- conflicted
+++ resolved
@@ -10,13 +10,10 @@
   VideoInputParameters,
   VideoCategoryInputParameters,
   JsonSchema,
-<<<<<<< HEAD
   PlaylistInputParameters,
-=======
   ModerationPermissionsByLevelInputParameters,
   PropertySchema,
   ContentModerationActionNullEnum,
->>>>>>> a01b2613
 } from '../Types'
 
 export const VideoCategoryInputSchema: JsonSchema<VideoCategoryInputParameters> = {
