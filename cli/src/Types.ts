--- conflicted
+++ resolved
@@ -26,11 +26,8 @@
   ICreateVideoCategory,
   IOpeningMetadata,
   IWorkingGroupMetadata,
-<<<<<<< HEAD
   IPlaylistMetadata,
-=======
   ISubtitleMetadata,
->>>>>>> a01b2613
 } from '@joystream/metadata-protobuf'
 import {
   MembershipFieldsFragment,
