import ContentDirectoryCommandBase from './ContentDirectoryCommandBase'
import {
  AssetToUpload,
  ResolvedAsset,
  StorageNodeInfo,
  TokenRequest,
  TokenRequestData,
  VideoFFProbeMetadata,
  VideoFileMetadata,
} from '../Types'
import { MultiBar, Options, SingleBar } from 'cli-progress'
import ExitCodes from '../ExitCodes'
import fs from 'fs'
import _ from 'lodash'
import axios from 'axios'
import ffprobeInstaller from '@ffprobe-installer/ffprobe'
import ffmpeg from 'fluent-ffmpeg'
import path from 'path'
import mimeTypes from 'mime-types'
import { Assets } from '../schemas/typings/Assets.schema'
import chalk from 'chalk'
import { DataObjectCreationParameters } from '@joystream/types/storage'
<<<<<<< HEAD
import { createHash } from 'blake3-wasm'
=======
import { createHash } from 'blake3'
>>>>>>> 3fd73fbd
import * as multihash from 'multihashes'
import { u8aToHex, formatBalance } from '@polkadot/util'
import { KeyringPair } from '@polkadot/keyring/types'
import FormData from 'form-data'
import BN from 'bn.js'
import { createTypeFromConstructor } from '@joystream/types'
import { StorageAssets } from '@joystream/types/content'

ffmpeg.setFfprobePath(ffprobeInstaller.path)

/**
 * Abstract base class for commands that require uploading functionality
 */
export default abstract class UploadCommandBase extends ContentDirectoryCommandBase {
  private fileSizeCache: Map<string, number> = new Map<string, number>()
  private maxFileSize: undefined | BN = undefined
  private progressBarOptions: Options = {
    noTTYOutput: true,
    format: `{barTitle} | {bar} | {value}/{total} KB processed`,
  }

  protected requiresQueryNode = true

  getFileSize(path: string): number {
    const cachedSize = this.fileSizeCache.get(path)
    return cachedSize !== undefined ? cachedSize : fs.statSync(path).size
  }

  createReadStreamWithProgressBar(
    filePath: string,
    barTitle: string,
    multiBar?: MultiBar
  ): {
    fileStream: fs.ReadStream
    progressBar: SingleBar
  } {
    // Progress CLI UX:
    // https://github.com/oclif/cli-ux#cliprogress
    // https://www.npmjs.com/package/cli-progress
    const fileSize = this.getFileSize(filePath)
    let processedKB = 0
    const fileSizeKB = Math.ceil(fileSize / 1024)
    const progress = multiBar
      ? (multiBar.create(fileSizeKB, processedKB, { barTitle }) as SingleBar | undefined)
      : new SingleBar(this.progressBarOptions)

    if (!progress) {
      throw new Error('Provided multibar does not support noTTY mode!')
    }

    progress.start(fileSizeKB, processedKB, { barTitle })
    return {
      fileStream: fs
        .createReadStream(filePath)
        .pause() // Explicitly pause to prevent switching to flowing mode (https://nodejs.org/api/stream.html#stream_event_data)
        .on('error', () => {
          progress.stop()
          this.error(`Error while trying to read data from: ${filePath}!`, {
            exit: ExitCodes.FsOperationFailed,
          })
        })
        .on('data', (data) => {
          processedKB += data.length / 1024
          progress.update(processedKB)
        })
        .on('end', () => {
          progress.update(fileSizeKB)
          progress.stop()
        }),
      progressBar: progress,
    }
  }

  async getVideoFFProbeMetadata(filePath: string): Promise<VideoFFProbeMetadata> {
    return new Promise<VideoFFProbeMetadata>((resolve, reject) => {
      ffmpeg.ffprobe(filePath, (err, data) => {
        if (err) {
          reject(err)
          return
        }
        const videoStream = data.streams.find((s) => s.codec_type === 'video')
        if (videoStream) {
          resolve({
            width: videoStream.width,
            height: videoStream.height,
            codecName: videoStream.codec_name,
            codecFullName: videoStream.codec_long_name,
            duration: videoStream.duration !== undefined ? Math.ceil(Number(videoStream.duration)) || 0 : undefined,
          })
        } else {
          reject(new Error('No video stream found in file'))
        }
      })
    })
  }

  async getVideoFileMetadata(filePath: string): Promise<VideoFileMetadata> {
    let ffProbeMetadata: VideoFFProbeMetadata = {}
    try {
      ffProbeMetadata = await this.getVideoFFProbeMetadata(filePath)
    } catch (e) {
      const message = e instanceof Error ? e.message : e
      this.warn(`Failed to get video metadata via ffprobe (${message})`)
    }

    const size = this.getFileSize(filePath)
    const container = path.extname(filePath).slice(1)
    const mimeType = mimeTypes.lookup(container) || `unknown`
    return {
      size,
      container,
      mimeType,
      ...ffProbeMetadata,
    }
  }

  async calculateFileHash(filePath: string): Promise<string> {
    const { fileStream } = this.createReadStreamWithProgressBar(filePath, 'Calculating file hash')
    let blake3Hash: Uint8Array
    return new Promise<string>((resolve, reject) => {
      fileStream
        .pipe(createHash())
        .on('data', (data) => (blake3Hash = data))
        .on('end', () => resolve(multihash.toB58String(multihash.encode(blake3Hash, 'blake3'))))
        .on('error', (err) => reject(err))
    })
  }

  async validateFile(filePath: string): Promise<void> {
    // Basic file validation
    if (!fs.existsSync(filePath)) {
      this.error(`${filePath} - file does not exist under provided path!`, { exit: ExitCodes.FileNotFound })
    }
    if (!this.maxFileSize) {
      this.maxFileSize = await this.getOriginalApi().consts.storage.maxDataObjectSize
    }
    if (this.maxFileSize.ltn(this.getFileSize(filePath))) {
      this.error(`${filePath} - file is too big. Max file size is ${this.maxFileSize.toString()} bytes`)
    }
  }

  async getRandomActiveStorageNodeInfo(bagId: string, retryTime = 6, retryCount = 5): Promise<StorageNodeInfo | null> {
    for (let i = 0; i <= retryCount; ++i) {
      const nodesInfo = _.shuffle(await this.getQNApi().storageNodesInfoByBagId(bagId))
      for (const info of nodesInfo) {
        try {
          await axios.get(info.apiEndpoint + '/version', {
            headers: {
              connection: 'close',
            },
          })
          return info
        } catch (err) {
          continue
        }
      }
      if (i !== retryCount) {
        this.log(`No storage provider can serve the request yet, retrying in ${retryTime}s (${i + 1}/${retryCount})...`)
        await new Promise((resolve) => setTimeout(resolve, retryTime * 1000))
      }
    }

    return null
  }

  async generateDataObjectParameters(filePath: string): Promise<DataObjectCreationParameters> {
    return createTypeFromConstructor(DataObjectCreationParameters, {
      size: this.getFileSize(filePath),
      ipfsContentId: await this.calculateFileHash(filePath),
    })
  }

<<<<<<< HEAD
  async resolveAndValidateAssets(paths: string[], basePath: string): Promise<ResolvedAsset[]> {
    // Resolve assets
    if (basePath) {
      paths = paths.map((p) => basePath && path.resolve(path.dirname(basePath), p))
    }
    // Validate assets
    await Promise.all(paths.map((p) => this.validateFile(p)))

    // Return data
    return await Promise.all(
      paths.map(async (path) => {
        const parameters = await this.generateDataObjectParameters(path)
        return {
          path,
          parameters,
        }
      })
    )
  }

  async getStorageNodeUploadToken(
    storageNodeInfo: StorageNodeInfo,
    account: KeyringPair,
    memberId: number,
    objectId: BN,
    bagId: string
  ): Promise<string> {
    const data: TokenRequestData = {
      storageBucketId: storageNodeInfo.bucketId,
      accountId: account.address,
      bagId,
      memberId,
      dataObjectId: objectId.toNumber(),
    }
    const message = JSON.stringify(data)
    const signature = u8aToHex(account.sign(message))
    const postData: TokenRequest = { data, signature }
    const {
      data: { token },
    } = await axios.post(`${storageNodeInfo.apiEndpoint}/authToken`, postData)
    if (!token) {
      this.error('Recieved empty token from the storage node!', { exit: ExitCodes.StorageNodeError })
    }

    return token
  }

  async uploadAsset(
    account: KeyringPair,
    memberId: number,
    objectId: BN,
    bagId: string,
    filePath: string,
    storageNode?: StorageNodeInfo,
    multiBar?: MultiBar
  ): Promise<void> {
    const storageNodeInfo = storageNode || (await this.getRandomActiveStorageNodeInfo(bagId))
    if (!storageNodeInfo) {
      this.error('No active storage node found!', { exit: ExitCodes.ActionCurrentlyUnavailable })
    }
    this.log(`Chosen storage node endpoint: ${storageNodeInfo.apiEndpoint}`)
    const token = await this.getStorageNodeUploadToken(storageNodeInfo, account, memberId, objectId, bagId)
=======
  async resolveAndValidateAssets<T extends Record<string, string | null | undefined>>(
    paths: T,
    basePath: string
  ): Promise<[ResolvedAsset[], { [K in keyof T]?: number }]> {
    const assetIndices: { [K in keyof T]?: number } = {}
    const resolvedAssets: ResolvedAsset[] = []
    for (let [assetKey, assetPath] of Object.entries(paths)) {
      const assetType = assetKey as keyof T
      if (!assetPath) {
        assetIndices[assetType] = undefined
        continue
      }
      if (basePath) {
        assetPath = path.resolve(path.dirname(basePath), assetPath)
      }
      await this.validateFile(assetPath)
      const parameters = await this.generateDataObjectParameters(assetPath)
      assetIndices[assetType] = resolvedAssets.length
      resolvedAssets.push({
        path: assetPath,
        parameters,
      })
    }
    return [resolvedAssets, assetIndices]
  }

  async getStorageNodeUploadToken(
    storageNodeInfo: StorageNodeInfo,
    account: KeyringPair,
    memberId: number,
    objectId: BN,
    bagId: string
  ): Promise<string> {
    const data: TokenRequestData = {
      storageBucketId: storageNodeInfo.bucketId,
      accountId: account.address,
      bagId,
      memberId,
      dataObjectId: objectId.toNumber(),
    }
    const message = JSON.stringify(data)
    const signature = u8aToHex(account.sign(message))
    const postData: TokenRequest = { data, signature }
    const {
      data: { token },
    } = await axios.post(`${storageNodeInfo.apiEndpoint}/authToken`, postData)
    if (!token) {
      this.error('Recieved empty token from the storage node!', { exit: ExitCodes.StorageNodeError })
    }

    return token
  }

  async uploadAsset(
    account: KeyringPair,
    memberId: number,
    objectId: BN,
    bagId: string,
    filePath: string,
    storageNode?: StorageNodeInfo,
    multiBar?: MultiBar
  ): Promise<void> {
    const storageNodeInfo = storageNode || (await this.getRandomActiveStorageNodeInfo(bagId))
    if (!storageNodeInfo) {
      this.error('No active storage node found!', { exit: ExitCodes.ActionCurrentlyUnavailable })
    }
    this.log(`Chosen storage node endpoint: ${storageNodeInfo.apiEndpoint}`)
>>>>>>> 3fd73fbd
    const { fileStream, progressBar } = this.createReadStreamWithProgressBar(
      filePath,
      `Uploading ${filePath}`,
      multiBar
    )
    fileStream.on('end', () => {
      // Temporarly disable because with Promise.all it breaks the UI
      // cli.action.start('Waiting for the file to be processed...')
    })
    const formData = new FormData()
    formData.append('dataObjectId', objectId.toString())
    formData.append('storageBucketId', storageNodeInfo.bucketId)
    formData.append('bagId', bagId)
    formData.append('file', fileStream, {
      filename: path.basename(filePath),
      filepath: filePath,
      knownLength: this.getFileSize(filePath),
    })
    this.log(`Uploading object ${objectId.toString()} (${filePath})`)
    try {
      await axios.post(`${storageNodeInfo.apiEndpoint}/files`, formData, {
        maxBodyLength: Infinity,
        maxContentLength: Infinity,
        headers: {
<<<<<<< HEAD
          'x-api-key': token,
=======
>>>>>>> 3fd73fbd
          'content-type': 'multipart/form-data',
          ...formData.getHeaders(),
        },
      })
    } catch (e) {
      progressBar.stop()
      if (axios.isAxiosError(e)) {
        const msg = e.response && e.response.data ? JSON.stringify(e.response.data) : e.message
        this.error(`Unexpected error when trying to upload a file: ${msg}`, {
          exit: ExitCodes.StorageNodeError,
        })
      } else {
        throw e
      }
    }
  }

  async uploadAssets(
    account: KeyringPair,
    memberId: number,
    bagId: string,
    assets: AssetToUpload[],
    inputFilePath: string,
    outputFilePostfix = '__rejectedContent'
  ): Promise<void> {
    const storageNodeInfo = await this.getRandomActiveStorageNodeInfo(bagId)
    if (!storageNodeInfo) {
      this.warn('No storage provider is currently available!')
      this.handleRejectedUploads(
        bagId,
        assets,
        assets.map(() => false),
        inputFilePath,
        outputFilePostfix
      )
      this.exit(ExitCodes.ActionCurrentlyUnavailable)
    }
    const multiBar = new MultiBar(this.progressBarOptions)
    const errors: [string, string][] = []
    // Workaround replacement for Promise.allSettled (which is only available in ES2020)
    const results = await Promise.all(
      assets.map(async (a) => {
        try {
          await this.uploadAsset(account, memberId, a.dataObjectId, bagId, a.path, storageNodeInfo, multiBar)
          return true
        } catch (e) {
          errors.push([a.dataObjectId.toString(), e instanceof Error ? e.message : 'Unknown error'])
          return false
        }
      })
    )
    errors.forEach(([objectId, message]) => this.warn(`Upload of object ${objectId} failed: ${message}`))
    this.handleRejectedUploads(bagId, assets, results, inputFilePath, outputFilePostfix)
    multiBar.stop()
  }

<<<<<<< HEAD
  public assetsIndexes(originalPaths: (string | undefined)[], filteredPaths: string[]): (number | undefined)[] {
    let lastIndex = -1
    return originalPaths.map((path) => (filteredPaths.includes(path as string) ? ++lastIndex : undefined))
  }

=======
>>>>>>> 3fd73fbd
  async prepareAssetsForExtrinsic(resolvedAssets: ResolvedAsset[]): Promise<StorageAssets | undefined> {
    const feePerMB = await this.getOriginalApi().query.storage.dataObjectPerMegabyteFee()
    const { dataObjectDeletionPrize } = this.getOriginalApi().consts.storage
    if (resolvedAssets.length) {
      const totalBytes = resolvedAssets
        .reduce((a, b) => {
          return a.add(b.parameters.getField('size'))
        }, new BN(0))
        .toNumber()
      const totalStorageFee = feePerMB.muln(Math.ceil(totalBytes / 1024 / 1024))
      const totalDeletionPrize = dataObjectDeletionPrize.muln(resolvedAssets.length)
      await this.requireConfirmation(
        `Some additional costs will be associated with this operation:\n` +
          `Total data storage fee: ${chalk.cyan(formatBalance(totalStorageFee))}\n` +
          `Total deletion prize: ${chalk.cyan(
            formatBalance(totalDeletionPrize)
          )} (recoverable on data object(s) removal)\n` +
          `Are you sure you want to continue?`
      )
      return createTypeFromConstructor(StorageAssets, {
        expected_data_size_fee: feePerMB,
        object_creation_list: resolvedAssets.map((a) => a.parameters),
      })
    }

    return undefined
  }

  private handleRejectedUploads(
    bagId: string,
    assets: AssetToUpload[],
    results: boolean[],
    inputFilePath: string,
    outputFilePostfix: string
  ): void {
    // Try to save rejected contentIds and paths for reupload purposes
    const rejectedAssetsOutput: Assets = { bagId, assets: [] }
    results.forEach(
      (r, i) =>
        r === false &&
        rejectedAssetsOutput.assets.push({ objectId: assets[i].dataObjectId.toString(), path: assets[i].path })
    )
    if (rejectedAssetsOutput.assets.length) {
      this.warn(
        `Some assets were not uploaded successfully. Try reuploading them with ${chalk.magentaBright(
          'content:reuploadAssets'
        )}!`
      )
      console.log(rejectedAssetsOutput)
      const outputPath = inputFilePath.replace('.json', `${outputFilePostfix}.json`)
      try {
        fs.writeFileSync(outputPath, JSON.stringify(rejectedAssetsOutput, null, 4))
        this.log(`Rejected content ids successfully saved to: ${chalk.magentaBright(outputPath)}!`)
      } catch (e) {
        console.error(e)
        this.warn(
          `Could not write rejected content output to ${outputPath}. Try copying the output above and creating the file manually!`
        )
      }
    }
  }
}<|MERGE_RESOLUTION|>--- conflicted
+++ resolved
@@ -20,11 +20,7 @@
 import { Assets } from '../schemas/typings/Assets.schema'
 import chalk from 'chalk'
 import { DataObjectCreationParameters } from '@joystream/types/storage'
-<<<<<<< HEAD
 import { createHash } from 'blake3-wasm'
-=======
-import { createHash } from 'blake3'
->>>>>>> 3fd73fbd
 import * as multihash from 'multihashes'
 import { u8aToHex, formatBalance } from '@polkadot/util'
 import { KeyringPair } from '@polkadot/keyring/types'
@@ -197,25 +193,30 @@
     })
   }
 
-<<<<<<< HEAD
-  async resolveAndValidateAssets(paths: string[], basePath: string): Promise<ResolvedAsset[]> {
-    // Resolve assets
-    if (basePath) {
-      paths = paths.map((p) => basePath && path.resolve(path.dirname(basePath), p))
-    }
-    // Validate assets
-    await Promise.all(paths.map((p) => this.validateFile(p)))
-
-    // Return data
-    return await Promise.all(
-      paths.map(async (path) => {
-        const parameters = await this.generateDataObjectParameters(path)
-        return {
-          path,
-          parameters,
-        }
+  async resolveAndValidateAssets<T extends Record<string, string | null | undefined>>(
+    paths: T,
+    basePath: string
+  ): Promise<[ResolvedAsset[], { [K in keyof T]?: number }]> {
+    const assetIndices: { [K in keyof T]?: number } = {}
+    const resolvedAssets: ResolvedAsset[] = []
+    for (let [assetKey, assetPath] of Object.entries(paths)) {
+      const assetType = assetKey as keyof T
+      if (!assetPath) {
+        assetIndices[assetType] = undefined
+        continue
+      }
+      if (basePath) {
+        assetPath = path.resolve(path.dirname(basePath), assetPath)
+      }
+      await this.validateFile(assetPath)
+      const parameters = await this.generateDataObjectParameters(assetPath)
+      assetIndices[assetType] = resolvedAssets.length
+      resolvedAssets.push({
+        path: assetPath,
+        parameters,
       })
-    )
+    }
+    return [resolvedAssets, assetIndices]
   }
 
   async getStorageNodeUploadToken(
@@ -259,76 +260,6 @@
       this.error('No active storage node found!', { exit: ExitCodes.ActionCurrentlyUnavailable })
     }
     this.log(`Chosen storage node endpoint: ${storageNodeInfo.apiEndpoint}`)
-    const token = await this.getStorageNodeUploadToken(storageNodeInfo, account, memberId, objectId, bagId)
-=======
-  async resolveAndValidateAssets<T extends Record<string, string | null | undefined>>(
-    paths: T,
-    basePath: string
-  ): Promise<[ResolvedAsset[], { [K in keyof T]?: number }]> {
-    const assetIndices: { [K in keyof T]?: number } = {}
-    const resolvedAssets: ResolvedAsset[] = []
-    for (let [assetKey, assetPath] of Object.entries(paths)) {
-      const assetType = assetKey as keyof T
-      if (!assetPath) {
-        assetIndices[assetType] = undefined
-        continue
-      }
-      if (basePath) {
-        assetPath = path.resolve(path.dirname(basePath), assetPath)
-      }
-      await this.validateFile(assetPath)
-      const parameters = await this.generateDataObjectParameters(assetPath)
-      assetIndices[assetType] = resolvedAssets.length
-      resolvedAssets.push({
-        path: assetPath,
-        parameters,
-      })
-    }
-    return [resolvedAssets, assetIndices]
-  }
-
-  async getStorageNodeUploadToken(
-    storageNodeInfo: StorageNodeInfo,
-    account: KeyringPair,
-    memberId: number,
-    objectId: BN,
-    bagId: string
-  ): Promise<string> {
-    const data: TokenRequestData = {
-      storageBucketId: storageNodeInfo.bucketId,
-      accountId: account.address,
-      bagId,
-      memberId,
-      dataObjectId: objectId.toNumber(),
-    }
-    const message = JSON.stringify(data)
-    const signature = u8aToHex(account.sign(message))
-    const postData: TokenRequest = { data, signature }
-    const {
-      data: { token },
-    } = await axios.post(`${storageNodeInfo.apiEndpoint}/authToken`, postData)
-    if (!token) {
-      this.error('Recieved empty token from the storage node!', { exit: ExitCodes.StorageNodeError })
-    }
-
-    return token
-  }
-
-  async uploadAsset(
-    account: KeyringPair,
-    memberId: number,
-    objectId: BN,
-    bagId: string,
-    filePath: string,
-    storageNode?: StorageNodeInfo,
-    multiBar?: MultiBar
-  ): Promise<void> {
-    const storageNodeInfo = storageNode || (await this.getRandomActiveStorageNodeInfo(bagId))
-    if (!storageNodeInfo) {
-      this.error('No active storage node found!', { exit: ExitCodes.ActionCurrentlyUnavailable })
-    }
-    this.log(`Chosen storage node endpoint: ${storageNodeInfo.apiEndpoint}`)
->>>>>>> 3fd73fbd
     const { fileStream, progressBar } = this.createReadStreamWithProgressBar(
       filePath,
       `Uploading ${filePath}`,
@@ -353,10 +284,6 @@
         maxBodyLength: Infinity,
         maxContentLength: Infinity,
         headers: {
-<<<<<<< HEAD
-          'x-api-key': token,
-=======
->>>>>>> 3fd73fbd
           'content-type': 'multipart/form-data',
           ...formData.getHeaders(),
         },
@@ -413,14 +340,6 @@
     multiBar.stop()
   }
 
-<<<<<<< HEAD
-  public assetsIndexes(originalPaths: (string | undefined)[], filteredPaths: string[]): (number | undefined)[] {
-    let lastIndex = -1
-    return originalPaths.map((path) => (filteredPaths.includes(path as string) ? ++lastIndex : undefined))
-  }
-
-=======
->>>>>>> 3fd73fbd
   async prepareAssetsForExtrinsic(resolvedAssets: ResolvedAsset[]): Promise<StorageAssets | undefined> {
     const feePerMB = await this.getOriginalApi().query.storage.dataObjectPerMegabyteFee()
     const { dataObjectDeletionPrize } = this.getOriginalApi().consts.storage
