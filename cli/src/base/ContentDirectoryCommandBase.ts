import ExitCodes from '../ExitCodes'
import { WorkingGroups } from '../Types'
import { CuratorGroup, CuratorGroupId, ContentActor, Channel } from '@joystream/types/content'
import { Worker } from '@joystream/types/working-group'
import { CLIError } from '@oclif/errors'
import { RolesCommandBase } from './WorkingGroupsCommandBase'
import { createType, createTypeFromConstructor } from '@joystream/types'
import { flags } from '@oclif/command'

const CHANNEL_CREATION_CONTEXTS = ['Member', 'Curator'] as const
const CATEGORIES_CONTEXTS = ['Lead', 'Curator'] as const
const CHANNEL_MANAGEMENT_CONTEXTS = ['Owner', 'Collaborator'] as const

type ChannelManagementContext = typeof CHANNEL_MANAGEMENT_CONTEXTS[number]
type ChannelCreationContext = typeof CHANNEL_CREATION_CONTEXTS[number]
type CategoriesContext = typeof CATEGORIES_CONTEXTS[number]

/**
 * Abstract base class for commands related to content directory
 */
export default abstract class ContentDirectoryCommandBase extends RolesCommandBase {
<<<<<<< HEAD
  static contextFlag = flags.enum({
    name: 'context',
=======
  group = WorkingGroups.Curators // override group for RolesCommandBase

  static channelCreationContextFlag = flags.enum({
>>>>>>> 94464191
    required: false,
    description: `Actor context to execute the command in (${CHANNEL_CREATION_CONTEXTS.join('/')})`,
    options: [...CHANNEL_CREATION_CONTEXTS],
  })

  static channelManagementContextFlag = flags.enum({
    required: false,
    description: `Actor context to execute the command in (${CHANNEL_MANAGEMENT_CONTEXTS.join('/')})`,
    options: [...CHANNEL_MANAGEMENT_CONTEXTS],
  })

  static categoriesContextFlag = flags.enum({
    required: false,
    description: `Actor context to execute the command in (${CATEGORIES_CONTEXTS.join('/')})`,
    options: [...CATEGORIES_CONTEXTS],
  })

<<<<<<< HEAD
  async init(): Promise<void> {
    await super.init()
    this.group = WorkingGroups.Curators // override group for RolesCommandBase
  }

  async promptForContext(message = 'Choose in which context you wish to execute the command'): Promise<Context> {
    return this.simplePrompt({
      message,
      type: 'list',
      choices: CONTEXTS.map((c) => ({ name: c, value: c })),
    })
  }

  async promptForOwnerContext(
=======
  async promptForChannelCreationContext(
>>>>>>> 94464191
    message = 'Choose in which context you wish to execute the command'
  ): Promise<ChannelCreationContext> {
    return this.simplePrompt({
      message,
      type: 'list',
      choices: CHANNEL_CREATION_CONTEXTS.map((c) => ({ name: c, value: c })),
    })
  }

  async promptForCategoriesContext(
    message = 'Choose in which context you wish to execute the command'
  ): Promise<CategoriesContext> {
    return this.simplePrompt({
      message,
      type: 'list',
      choices: CATEGORIES_CONTEXTS.map((c) => ({ name: c, value: c })),
    })
  }

  // Use when lead access is required in given command
  async requireLead(): Promise<void> {
    await this.getRequiredLead()
  }

  async getCurationActorByChannel(channel: Channel): Promise<ContentActor> {
    return channel.owner.isOfType('Curators') ? await this.getActor('Lead') : await this.getActor('Curator')
  }

  async getChannelOwnerActor(channel: Channel): Promise<ContentActor> {
    if (channel.owner.isOfType('Curators')) {
      try {
        return await this.getActor('Lead')
      } catch (e) {
        return await this.getCuratorContext(channel.owner.asType('Curators'))
      }
    } else {
      const memberId = await this.getRequiredMemberId(false, [channel.owner.asType('Member')])
      return createType<ContentActor, 'ContentActor'>('ContentActor', { Member: memberId })
    }
  }

  async getChannelCollaborator(channel: Channel): Promise<ContentActor> {
    const memberId = await this.getRequiredMemberId(false, Array.from(channel.collaborators))
    return createType<ContentActor, 'ContentActor'>('ContentActor', { Collaborator: memberId })
  }

  async getChannelManagementActor(channel: Channel, context: ChannelManagementContext): Promise<ContentActor> {
    if (context && context === 'Owner') {
      return this.getChannelOwnerActor(channel)
    }
    if (context && context === 'Collaborator') {
      return this.getChannelCollaborator(channel)
    }

    // Context not set - derive
    try {
      const owner = await this.getChannelOwnerActor(channel)
      this.log('Derived context: Channel owner')
      return owner
    } catch (e) {
      const collaborator = await this.getChannelCollaborator(channel)
      this.log('Derived context: Channel collaborator')
      return collaborator
    }
  }

  async getCategoryManagementActor(): Promise<ContentActor> {
    try {
      return await this.getActor('Lead')
    } catch (e) {
      return await this.getActor('Curator')
    }
  }

  async getCuratorContext(requiredGroupId?: CuratorGroupId): Promise<ContentActor> {
    const curator = await this.getRequiredWorker()

    let groupId: number
    if (requiredGroupId) {
      const group = await this.getCuratorGroup(requiredGroupId.toNumber())
      if (!group.active.valueOf()) {
        this.error(`Curator group ${requiredGroupId.toString()} is no longer active`, { exit: ExitCodes.AccessDenied })
      }
      if (!Array.from(group.curators).some((curatorId) => curatorId.eq(curator.workerId))) {
        this.error(`You don't belong to required curator group (ID: ${requiredGroupId.toString()})`, {
          exit: ExitCodes.AccessDenied,
        })
      }
      groupId = requiredGroupId.toNumber()
    } else {
      const groups = await this.getApi().availableCuratorGroups()
      const availableGroupIds = groups
        .filter(
          ([, group]) =>
            group.active.valueOf() && Array.from(group.curators).some((curatorId) => curatorId.eq(curator.workerId))
        )
        .map(([id]) => id)

      if (!availableGroupIds.length) {
        this.error("You don't belong to any active curator group!", { exit: ExitCodes.AccessDenied })
      } else if (availableGroupIds.length === 1) {
        groupId = availableGroupIds[0].toNumber()
      } else {
        groupId = await this.promptForCuratorGroup('Select Curator Group context', availableGroupIds)
      }
    }

    return createTypeFromConstructor(ContentActor, { Curator: [groupId, curator.workerId.toNumber()] })
  }

  private async curatorGroupChoices(ids?: CuratorGroupId[]) {
    const groups = await this.getApi().availableCuratorGroups()
    return groups
      .filter(([id]) => (ids ? ids.some((allowedId) => allowedId.eq(id)) : true))
      .map(([id, group]) => ({
        name:
          `Group ${id.toString()} (` +
          `${group.active.valueOf() ? 'Active' : 'Inactive'}, ` +
          `${Array.from(group.curators).length} member(s)), `,
        value: id.toNumber(),
      }))
  }

  async promptForCuratorGroup(message = 'Select a Curator Group', ids?: CuratorGroupId[]): Promise<number> {
    const choices = await this.curatorGroupChoices(ids)
    if (!choices.length) {
      this.warn('No Curator Groups to choose from!')
      this.exit(ExitCodes.InvalidInput)
    }
    const selectedId = await this.simplePrompt({ message, type: 'list', choices })

    return selectedId
  }

  async promptForCuratorGroups(message = 'Select Curator Groups'): Promise<number[]> {
    const choices = await this.curatorGroupChoices()
    if (!choices.length) {
      return []
    }
    const selectedIds = await this.simplePrompt({ message, type: 'checkbox', choices })

    return selectedIds
  }

  async promptForCurator(message = 'Choose a Curator', ids?: number[]): Promise<number> {
    const curators = await this.getApi().groupMembers(WorkingGroups.Curators)
    const choices = curators
      .filter((c) => (ids ? ids.includes(c.workerId.toNumber()) : true))
      .map((c) => ({
        name: `${c.profile.handle.toString()} (Worker ID: ${c.workerId})`,
        value: c.workerId.toNumber(),
      }))

    if (!choices.length) {
      this.warn('No Curators to choose from!')
      this.exit(ExitCodes.InvalidInput)
    }

    const selectedCuratorId = await this.simplePrompt({
      message,
      type: 'list',
      choices,
    })

    return selectedCuratorId
  }

  async getCurator(id: string | number): Promise<Worker> {
    if (typeof id === 'string') {
      id = parseInt(id)
    }

    let curator
    try {
      curator = await this.getApi().workerByWorkerId(WorkingGroups.Curators, id)
    } catch (e) {
      if (e instanceof CLIError) {
        throw new CLIError('Invalid Curator id!')
      }
      throw e
    }

    return curator
  }

  async getCuratorGroup(id: string | number): Promise<CuratorGroup> {
    if (typeof id === 'string') {
      id = parseInt(id)
    }

    const group = await this.getApi().curatorGroupById(id)

    if (!group) {
      this.error('Invalid Curator Group id!', { exit: ExitCodes.InvalidInput })
    }

    return group
  }

<<<<<<< HEAD
  async getActor(context: typeof CONTEXTS[number]): Promise<ContentActor> {
    let actor: ContentActor
=======
  async getActor(context: Exclude<keyof typeof ContentActor.typeDefinitions, 'Collaborator'>): Promise<ContentActor> {
>>>>>>> 94464191
    if (context === 'Member') {
      const memberId = await this.getRequiredMemberId()
      return this.createType('ContentActor', { Member: memberId })
    }

    if (context === 'Curator') {
      return this.getCuratorContext()
    }

    if (context === 'Lead') {
      await this.getRequiredLead()
      return this.createType('ContentActor', { Lead: null })
    }

    throw new Error(`Unrecognized context: ${context}`)
  }
}<|MERGE_RESOLUTION|>--- conflicted
+++ resolved
@@ -19,14 +19,7 @@
  * Abstract base class for commands related to content directory
  */
 export default abstract class ContentDirectoryCommandBase extends RolesCommandBase {
-<<<<<<< HEAD
-  static contextFlag = flags.enum({
-    name: 'context',
-=======
-  group = WorkingGroups.Curators // override group for RolesCommandBase
-
   static channelCreationContextFlag = flags.enum({
->>>>>>> 94464191
     required: false,
     description: `Actor context to execute the command in (${CHANNEL_CREATION_CONTEXTS.join('/')})`,
     options: [...CHANNEL_CREATION_CONTEXTS],
@@ -44,24 +37,12 @@
     options: [...CATEGORIES_CONTEXTS],
   })
 
-<<<<<<< HEAD
   async init(): Promise<void> {
     await super.init()
     this.group = WorkingGroups.Curators // override group for RolesCommandBase
   }
 
-  async promptForContext(message = 'Choose in which context you wish to execute the command'): Promise<Context> {
-    return this.simplePrompt({
-      message,
-      type: 'list',
-      choices: CONTEXTS.map((c) => ({ name: c, value: c })),
-    })
-  }
-
-  async promptForOwnerContext(
-=======
   async promptForChannelCreationContext(
->>>>>>> 94464191
     message = 'Choose in which context you wish to execute the command'
   ): Promise<ChannelCreationContext> {
     return this.simplePrompt({
@@ -261,12 +242,7 @@
     return group
   }
 
-<<<<<<< HEAD
-  async getActor(context: typeof CONTEXTS[number]): Promise<ContentActor> {
-    let actor: ContentActor
-=======
   async getActor(context: Exclude<keyof typeof ContentActor.typeDefinitions, 'Collaborator'>): Promise<ContentActor> {
->>>>>>> 94464191
     if (context === 'Member') {
       const memberId = await this.getRequiredMemberId()
       return this.createType('ContentActor', { Member: memberId })
