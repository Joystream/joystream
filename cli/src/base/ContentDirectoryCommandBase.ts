import ExitCodes from '../ExitCodes'
import { WorkingGroups } from '../Types'
import { CuratorGroup, CuratorGroupId, ContentActor, Channel } from '@joystream/types/content'
import { Worker } from '@joystream/types/working-group'
import { CLIError } from '@oclif/errors'
import { RolesCommandBase } from './WorkingGroupsCommandBase'
import { flags } from '@oclif/command'
<<<<<<< HEAD
import { memberHandle } from '../helpers/display'

const CONTEXTS = ['Member', 'Curator', 'Lead'] as const
const OWNER_CONTEXTS = ['Member', 'Curator'] as const
=======
import { MemberId } from '@joystream/types/members'

const CHANNEL_CREATION_CONTEXTS = ['Member', 'Curator'] as const
>>>>>>> f62058ba
const CATEGORIES_CONTEXTS = ['Lead', 'Curator'] as const
const CHANNEL_MANAGEMENT_CONTEXTS = ['Owner', 'Collaborator'] as const

type ChannelManagementContext = typeof CHANNEL_MANAGEMENT_CONTEXTS[number]
type ChannelCreationContext = typeof CHANNEL_CREATION_CONTEXTS[number]
type CategoriesContext = typeof CATEGORIES_CONTEXTS[number]

/**
 * Abstract base class for commands related to content directory
 */
export default abstract class ContentDirectoryCommandBase extends RolesCommandBase {
  static channelCreationContextFlag = flags.enum({
    required: false,
    description: `Actor context to execute the command in (${CHANNEL_CREATION_CONTEXTS.join('/')})`,
    options: [...CHANNEL_CREATION_CONTEXTS],
  })

  static channelManagementContextFlag = flags.enum({
    required: false,
    description: `Actor context to execute the command in (${CHANNEL_MANAGEMENT_CONTEXTS.join('/')})`,
    options: [...CHANNEL_MANAGEMENT_CONTEXTS],
  })

  static categoriesContextFlag = flags.enum({
    required: false,
    description: `Actor context to execute the command in (${CATEGORIES_CONTEXTS.join('/')})`,
    options: [...CATEGORIES_CONTEXTS],
  })

  async init(): Promise<void> {
    await super.init()
    this.group = WorkingGroups.Curators // override group for RolesCommandBase
  }

  async promptForChannelCreationContext(
    message = 'Choose in which context you wish to execute the command'
  ): Promise<ChannelCreationContext> {
    return this.simplePrompt({
      message,
      type: 'list',
      choices: CHANNEL_CREATION_CONTEXTS.map((c) => ({ name: c, value: c })),
    })
  }

  async promptForCategoriesContext(
    message = 'Choose in which context you wish to execute the command'
  ): Promise<CategoriesContext> {
    return this.simplePrompt({
      message,
      type: 'list',
      choices: CATEGORIES_CONTEXTS.map((c) => ({ name: c, value: c })),
    })
  }

  // Use when lead access is required in given command
  async requireLead(): Promise<void> {
    await this.getRequiredLeadContext()
  }

<<<<<<< HEAD
  async getCurationActorByChannel(channel: Channel): Promise<[ContentActor, string]> {
    return channel.owner.isOfType('Curators')
      ? await this.getContentActor('Lead')
      : await this.getContentActor('Curator')
=======
  getCurationActorByChannel(channel: Channel): Promise<[ContentActor, string]> {
    return channel.owner.isOfType('Curators') ? this.getContentActor('Lead') : this.getContentActor('Curator')
>>>>>>> f62058ba
  }

  async getChannelOwnerActor(channel: Channel): Promise<[ContentActor, string]> {
    if (channel.owner.isOfType('Curators')) {
      try {
<<<<<<< HEAD
        return await this.getContentActor('Lead')
=======
        return this.getContentActor('Lead')
>>>>>>> f62058ba
      } catch (e) {
        return this.getCuratorContext(channel.owner.asType('Curators'))
      }
    } else {
<<<<<<< HEAD
      return await this.getContentActor('Member')
    }
  }

  async getCategoryManagementActor(): Promise<[ContentActor, string]> {
    try {
      return await this.getContentActor('Lead')
    } catch (e) {
      return await this.getContentActor('Curator')
=======
      const [id, membership] = await this.getRequiredMemberContext(false, [channel.owner.asType('Member')])
      return [
        createType<ContentActor, 'ContentActor'>('ContentActor', { Member: id }),
        membership.controller_account.toString(),
      ]
    }
  }

  async getChannelCollaboratorActor(channel: Channel): Promise<[ContentActor, string]> {
    const [id, membership] = await this.getRequiredMemberContext(false, Array.from(channel.collaborators))
    return [
      createType<ContentActor, 'ContentActor'>('ContentActor', { Collaborator: id }),
      membership.controller_account.toString(),
    ]
  }

  async getChannelManagementActor(
    channel: Channel,
    context: ChannelManagementContext
  ): Promise<[ContentActor, string]> {
    if (context && context === 'Owner') {
      return this.getChannelOwnerActor(channel)
    }
    if (context && context === 'Collaborator') {
      return this.getChannelCollaboratorActor(channel)
    }

    // Context not set - derive

    try {
      const owner = await this.getChannelOwnerActor(channel)
      this.log('Derived context: Channel owner')
      return owner
    } catch (e) {
      // continue
    }

    try {
      const collaborator = await this.getChannelCollaboratorActor(channel)
      this.log('Derived context: Channel collaborator')
      return collaborator
    } catch (e) {
      // continue
>>>>>>> f62058ba
    }

    this.error('No account found with access to manage the provided channel', { exit: ExitCodes.AccessDenied })
  }

<<<<<<< HEAD
=======
  async getCategoryManagementActor(): Promise<[ContentActor, string]> {
    try {
      const lead = await this.getContentActor('Lead')
      this.log('Derived context: Lead')
      return lead
    } catch (e) {
      // continue
    }
    try {
      const curator = await this.getContentActor('Curator')
      this.log('Derived context: Curator')
      return curator
    } catch (e) {
      // continue
    }

    this.error('Lead / Curator Group member permissions are required for this action', { exit: ExitCodes.AccessDenied })
  }

>>>>>>> f62058ba
  async getCuratorContext(requiredGroupId?: CuratorGroupId): Promise<[ContentActor, string]> {
    const curator = await this.getRequiredWorkerContext()

    let groupId: number
    if (requiredGroupId) {
      const group = await this.getCuratorGroup(requiredGroupId.toNumber())
      if (!group.active.valueOf()) {
        this.error(`Curator group ${requiredGroupId.toString()} is no longer active`, { exit: ExitCodes.AccessDenied })
      }
      if (!Array.from(group.curators).some((curatorId) => curatorId.eq(curator.workerId))) {
        this.error(`You don't belong to required curator group (ID: ${requiredGroupId.toString()})`, {
          exit: ExitCodes.AccessDenied,
        })
      }
      groupId = requiredGroupId.toNumber()
    } else {
      const groups = await this.getApi().availableCuratorGroups()
      const availableGroupIds = groups
        .filter(
          ([, group]) =>
            group.active.valueOf() && Array.from(group.curators).some((curatorId) => curatorId.eq(curator.workerId))
        )
        .map(([id]) => id)

      if (!availableGroupIds.length) {
        this.error("You don't belong to any active curator group!", { exit: ExitCodes.AccessDenied })
      } else if (availableGroupIds.length === 1) {
        groupId = availableGroupIds[0].toNumber()
      } else {
        groupId = await this.promptForCuratorGroup('Select Curator Group context', availableGroupIds)
      }
    }

    return [
<<<<<<< HEAD
      this.createType('ContentActor', { Curator: [groupId, curator.workerId.toNumber()] }),
=======
      createType<ContentActor, 'ContentActor'>('ContentActor', { Curator: [groupId, curator.workerId.toNumber()] }),
>>>>>>> f62058ba
      curator.roleAccount.toString(),
    ]
  }

  private async curatorGroupChoices(ids?: CuratorGroupId[]) {
    const groups = await this.getApi().availableCuratorGroups()
    return groups
      .filter(([id]) => (ids ? ids.some((allowedId) => allowedId.eq(id)) : true))
      .map(([id, group]) => ({
        name:
          `Group ${id.toString()} (` +
          `${group.active.valueOf() ? 'Active' : 'Inactive'}, ` +
          `${Array.from(group.curators).length} member(s)), `,
        value: id.toNumber(),
      }))
  }

  async promptForCuratorGroup(message = 'Select a Curator Group', ids?: CuratorGroupId[]): Promise<number> {
    const choices = await this.curatorGroupChoices(ids)
    if (!choices.length) {
      this.warn('No Curator Groups to choose from!')
      this.exit(ExitCodes.InvalidInput)
    }
    const selectedId = await this.simplePrompt({ message, type: 'list', choices })

    return selectedId
  }

  async promptForCuratorGroups(message = 'Select Curator Groups'): Promise<number[]> {
    const choices = await this.curatorGroupChoices()
    if (!choices.length) {
      return []
    }
    const selectedIds = await this.simplePrompt({ message, type: 'checkbox', choices })

    return selectedIds
  }

  async promptForCurator(message = 'Choose a Curator', ids?: number[]): Promise<number> {
    const curators = await this.getApi().groupMembers(WorkingGroups.Curators)
    const choices = curators
      .filter((c) => (ids ? ids.includes(c.workerId.toNumber()) : true))
      .map((c) => ({
        name: `${memberHandle(c.profile)} (Worker ID: ${c.workerId})`,
        value: c.workerId.toNumber(),
      }))

    if (!choices.length) {
      this.warn('No Curators to choose from!')
      this.exit(ExitCodes.InvalidInput)
    }

    const selectedCuratorId = await this.simplePrompt({
      message,
      type: 'list',
      choices,
    })

    return selectedCuratorId
  }

  async getCurator(id: string | number): Promise<Worker> {
    if (typeof id === 'string') {
      id = parseInt(id)
    }

    let curator
    try {
      curator = await this.getApi().workerByWorkerId(WorkingGroups.Curators, id)
    } catch (e) {
      if (e instanceof CLIError) {
        throw new CLIError('Invalid Curator id!')
      }
      throw e
    }

    return curator
  }

  async getCuratorGroup(id: string | number): Promise<CuratorGroup> {
    if (typeof id === 'string') {
      id = parseInt(id)
    }

    const group = await this.getApi().curatorGroupById(id)

    if (!group) {
      this.error('Invalid Curator Group id!', { exit: ExitCodes.InvalidInput })
    }

    return group
  }

<<<<<<< HEAD
  async getContentActor(context: typeof CONTEXTS[number]): Promise<[ContentActor, string]> {
    let contentActorContext: [ContentActor, string]
    if (context === 'Member') {
      const { id, membership } = await this.getRequiredMemberContext()
      contentActorContext = [this.createType('ContentActor', { Member: id }), membership.controller_account.toString()]
    } else if (context === 'Curator') {
      contentActorContext = await this.getCuratorContext()
    } else {
      const lead = await this.getRequiredLeadContext()
      contentActorContext = [this.createType('ContentActor', { Lead: null }), lead.roleAccount.toString()]
    }

    return contentActorContext
=======
  async getContentActor(
    context: Exclude<keyof typeof ContentActor.typeDefinitions, 'Collaborator'>
  ): Promise<[ContentActor, string]> {
    if (context === 'Member') {
      const [id, membership] = await this.getRequiredMemberContext()
      return [
        createType<ContentActor, 'ContentActor'>('ContentActor', { Member: id }),
        membership.controller_account.toString(),
      ]
    }

    if (context === 'Curator') {
      return this.getCuratorContext()
    }

    if (context === 'Lead') {
      const lead = await this.getRequiredLeadContext()
      return [createType<ContentActor, 'ContentActor'>('ContentActor', { Lead: null }), lead.roleAccount.toString()]
    }

    throw new Error(`Unrecognized context: ${context}`)
  }

  async validateCollaborators(collaborators: number[] | MemberId[]): Promise<void> {
    const collaboratorMembers = await this.getApi().getMembers(collaborators)
    if (collaboratorMembers.length < collaborators.length || collaboratorMembers.some((m) => m.isEmpty)) {
      this.error(`Invalid collaborator set! All collaborators must be existing members.`, {
        exit: ExitCodes.InvalidInput,
      })
    }
>>>>>>> f62058ba
  }
}<|MERGE_RESOLUTION|>--- conflicted
+++ resolved
@@ -5,16 +5,11 @@
 import { CLIError } from '@oclif/errors'
 import { RolesCommandBase } from './WorkingGroupsCommandBase'
 import { flags } from '@oclif/command'
-<<<<<<< HEAD
 import { memberHandle } from '../helpers/display'
-
-const CONTEXTS = ['Member', 'Curator', 'Lead'] as const
-const OWNER_CONTEXTS = ['Member', 'Curator'] as const
-=======
-import { MemberId } from '@joystream/types/members'
+import { MemberId } from '@joystream/types/common'
+import { createType } from '@joystream/types'
 
 const CHANNEL_CREATION_CONTEXTS = ['Member', 'Curator'] as const
->>>>>>> f62058ba
 const CATEGORIES_CONTEXTS = ['Lead', 'Curator'] as const
 const CHANNEL_MANAGEMENT_CONTEXTS = ['Owner', 'Collaborator'] as const
 
@@ -74,40 +69,18 @@
     await this.getRequiredLeadContext()
   }
 
-<<<<<<< HEAD
-  async getCurationActorByChannel(channel: Channel): Promise<[ContentActor, string]> {
-    return channel.owner.isOfType('Curators')
-      ? await this.getContentActor('Lead')
-      : await this.getContentActor('Curator')
-=======
   getCurationActorByChannel(channel: Channel): Promise<[ContentActor, string]> {
     return channel.owner.isOfType('Curators') ? this.getContentActor('Lead') : this.getContentActor('Curator')
->>>>>>> f62058ba
   }
 
   async getChannelOwnerActor(channel: Channel): Promise<[ContentActor, string]> {
     if (channel.owner.isOfType('Curators')) {
       try {
-<<<<<<< HEAD
-        return await this.getContentActor('Lead')
-=======
         return this.getContentActor('Lead')
->>>>>>> f62058ba
       } catch (e) {
         return this.getCuratorContext(channel.owner.asType('Curators'))
       }
     } else {
-<<<<<<< HEAD
-      return await this.getContentActor('Member')
-    }
-  }
-
-  async getCategoryManagementActor(): Promise<[ContentActor, string]> {
-    try {
-      return await this.getContentActor('Lead')
-    } catch (e) {
-      return await this.getContentActor('Curator')
-=======
       const [id, membership] = await this.getRequiredMemberContext(false, [channel.owner.asType('Member')])
       return [
         createType<ContentActor, 'ContentActor'>('ContentActor', { Member: id }),
@@ -151,14 +124,11 @@
       return collaborator
     } catch (e) {
       // continue
->>>>>>> f62058ba
     }
 
     this.error('No account found with access to manage the provided channel', { exit: ExitCodes.AccessDenied })
   }
 
-<<<<<<< HEAD
-=======
   async getCategoryManagementActor(): Promise<[ContentActor, string]> {
     try {
       const lead = await this.getContentActor('Lead')
@@ -178,7 +148,6 @@
     this.error('Lead / Curator Group member permissions are required for this action', { exit: ExitCodes.AccessDenied })
   }
 
->>>>>>> f62058ba
   async getCuratorContext(requiredGroupId?: CuratorGroupId): Promise<[ContentActor, string]> {
     const curator = await this.getRequiredWorkerContext()
 
@@ -213,11 +182,7 @@
     }
 
     return [
-<<<<<<< HEAD
-      this.createType('ContentActor', { Curator: [groupId, curator.workerId.toNumber()] }),
-=======
       createType<ContentActor, 'ContentActor'>('ContentActor', { Curator: [groupId, curator.workerId.toNumber()] }),
->>>>>>> f62058ba
       curator.roleAccount.toString(),
     ]
   }
@@ -311,21 +276,6 @@
     return group
   }
 
-<<<<<<< HEAD
-  async getContentActor(context: typeof CONTEXTS[number]): Promise<[ContentActor, string]> {
-    let contentActorContext: [ContentActor, string]
-    if (context === 'Member') {
-      const { id, membership } = await this.getRequiredMemberContext()
-      contentActorContext = [this.createType('ContentActor', { Member: id }), membership.controller_account.toString()]
-    } else if (context === 'Curator') {
-      contentActorContext = await this.getCuratorContext()
-    } else {
-      const lead = await this.getRequiredLeadContext()
-      contentActorContext = [this.createType('ContentActor', { Lead: null }), lead.roleAccount.toString()]
-    }
-
-    return contentActorContext
-=======
   async getContentActor(
     context: Exclude<keyof typeof ContentActor.typeDefinitions, 'Collaborator'>
   ): Promise<[ContentActor, string]> {
@@ -356,6 +306,5 @@
         exit: ExitCodes.InvalidInput,
       })
     }
->>>>>>> f62058ba
   }
 }