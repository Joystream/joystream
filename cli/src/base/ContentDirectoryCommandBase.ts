--- conflicted
+++ resolved
@@ -1,16 +1,6 @@
 import ExitCodes from '../ExitCodes'
 import { WorkingGroups } from '../Types'
-<<<<<<< HEAD
-import {
-  Channel,
-  CuratorGroup,
-  CuratorGroupId,
-  ContentActor,
-  Video,
-} from '@joystream/types/content'
-=======
-import { Channel, CuratorGroup, CuratorGroupId, ContentActor } from '@joystream/types/content'
->>>>>>> b6ca78d9
+import { Channel, CuratorGroup, CuratorGroupId, ContentActor, Video } from '@joystream/types/content'
 import { Worker } from '@joystream/types/working-group'
 import { CLIError } from '@oclif/errors'
 import _ from 'lodash'
@@ -83,7 +73,6 @@
     return selectedChannel
   }
 
-<<<<<<< HEAD
   async promptForVideo(message = 'Select a video'): Promise<Video> {
     const videos = await this.getApi().availableVideos()
     const choices = videos.map(([id, c]) => ({ id: id.toString(), value: c }))
@@ -97,8 +86,6 @@
     return selectedVideo
   }
 
-=======
->>>>>>> b6ca78d9
   private async curatorGroupChoices(ids?: CuratorGroupId[]) {
     const groups = await this.getApi().availableCuratorGroups()
     return groups
