--- conflicted
+++ resolved
@@ -13,13 +13,8 @@
 import { CLIError } from '@oclif/errors'
 import { flags } from '@oclif/command'
 import { memberHandle } from '../helpers/display'
-<<<<<<< HEAD
-import { MemberId, CuratorGroupId, ChannelId } from '@joystream/types/primitives'
-import { createType } from '@joystream/types'
-=======
-import { MemberId, CuratorGroupId, ChannelPrivilegeLevel } from '@joystream/types/primitives'
+import { MemberId, CuratorGroupId, ChannelPrivilegeLevel, ChannelId } from '@joystream/types/primitives'
 import { CreateInterface, createType } from '@joystream/types'
->>>>>>> 9a33ea47
 import WorkingGroupCommandBase from './WorkingGroupCommandBase'
 import BN from 'bn.js'
 
@@ -456,7 +451,6 @@
     }
   }
 
-<<<<<<< HEAD
   public async getChannelBagWitness(
     channelId: ChannelId | number
   ): Promise<{ storageBucketsNum: number; distributionBucketsNum: number }> {
@@ -470,7 +464,8 @@
   public async getStorageBucketsNumWitness(channelId: ChannelId | number): Promise<number> {
     const channelBag = await this.getApi().channelBagByChannelId(channelId)
     return channelBag.storedBy.size
-=======
+  }
+
   async getDataObjectsInfoFromQueryNode(channelId: number): Promise<[string, BN][]> {
     const dataObjects = await this.getQNApi().dataObjectsByBagId(`dynamic:channel:${channelId}`)
 
@@ -508,6 +503,5 @@
     }
 
     return channel.videos.map(({ id, videoStateBloatBond }) => [id, videoStateBloatBond])
->>>>>>> 9a33ea47
   }
 }