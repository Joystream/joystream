--- conflicted
+++ resolved
@@ -355,11 +355,7 @@
     return this.selectedMember
   }
 
-<<<<<<< HEAD
-  async getKnownMembers(allowedIds?: MemberId[]): Promise<ISelectedMember[]> {
-=======
   private async getKnownMembers(allowedIds?: MemberId[]): Promise<ISelectedMember[]> {
->>>>>>> 63826fa6
     const membersEntries = allowedIds
       ? await this.getApi().memberEntriesByIds(allowedIds)
       : await this.getApi().allMemberEntries()
@@ -409,12 +405,6 @@
     }
     await this.initKeyring()
 
-<<<<<<< HEAD
-    const availableMemberships = await this.getKnownMembers()
-    const memberId = this.getPreservedState().selectedMemberId
-    this.selectedMember = availableMemberships.find((item) => item[0].toString() === memberId) || undefined
-=======
     await this.initSelectedMember()
->>>>>>> 63826fa6
   }
 }