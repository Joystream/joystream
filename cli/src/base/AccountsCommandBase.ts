--- conflicted
+++ resolved
@@ -10,9 +10,6 @@
 import { NamedKeyringPair } from '../Types'
 import { DeriveBalancesAll } from '@polkadot/api-derive/types'
 import { toFixedLength } from '../helpers/display'
-<<<<<<< HEAD
-import { MemberId } from '@joystream/types/members'
-=======
 import { MemberId, Membership } from '@joystream/types/members'
 import { AccountId } from '@polkadot/types/interfaces'
 import { KeyringPair, KeyringInstance, KeyringOptions } from '@polkadot/keyring/types'
@@ -21,7 +18,6 @@
 import chalk from 'chalk'
 import { mnemonicGenerate } from '@polkadot/util-crypto'
 import { validateAddress } from '../helpers/validation'
->>>>>>> 800d054c
 
 const ACCOUNTS_DIRNAME = 'accounts'
 export const DEFAULT_ACCOUNT_TYPE = 'sr25519'
@@ -37,9 +33,6 @@
  * Where: APP_DATA_PATH is provided by StateAwareCommandBase and ACCOUNTS_DIRNAME is a const (see above).
  */
 export default abstract class AccountsCommandBase extends ApiCommandBase {
-<<<<<<< HEAD
-  private selectedMemberId: number | undefined
-=======
   private selectedMember: [MemberId, Membership] | undefined
   private _keyring: KeyringInstance | undefined
 
@@ -55,7 +48,6 @@
   isKeyAvailable(key: AccountId | string): boolean {
     return this.keyring.getPairs().some((p) => p.address === key.toString())
   }
->>>>>>> 800d054c
 
   getAccountsDirPath(): string {
     return path.join(this.getAppDataPath(), ACCOUNTS_DIRNAME)
@@ -336,40 +328,6 @@
       return this.selectedMember
     }
 
-<<<<<<< HEAD
-  async getRequiredMemberId(useSelected = false): Promise<number> {
-    if (this.selectedMemberId && useSelected) {
-      return this.selectedMemberId
-    }
-
-    const account = await this.getRequiredSelectedAccount()
-    const memberIds = await this.getApi().getMemberIdsByControllerAccount(account.address)
-
-    let memberId: number
-    if (!memberIds.length) {
-      this.error('Membership required to access this command!', { exit: ExitCodes.AccessDenied })
-    } else if (memberIds.length === 1) {
-      memberId = memberIds[0].toNumber()
-    } else {
-      memberId = await this.promptForMember(memberIds, 'Choose member context')
-    }
-
-    this.selectedMemberId = memberId
-    return memberId
-  }
-
-  async promptForMember(availableMembers: MemberId[], message = 'Choose a member'): Promise<number> {
-    const memberId: number = await this.simplePrompt({
-      type: 'list',
-      message,
-      choices: availableMembers.map((memberId) => ({
-        name: `ID: ${memberId.toString()}`,
-        value: memberId.toNumber(),
-      })),
-    })
-
-    return memberId
-=======
     const membersEntries = allowedIds
       ? await this.getApi().memberEntriesByIds(allowedIds)
       : await this.getApi().allMemberEntries()
@@ -408,7 +366,6 @@
     })
 
     return availableMemberships[memberIndex]
->>>>>>> 800d054c
   }
 
   async init(): Promise<void> {
