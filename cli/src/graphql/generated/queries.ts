import * as Types from './schema'

import gql from 'graphql-tag'
export type ChannelFieldsFragment = { id: string; videos: Array<{ id: string; videoStateBloatBond: any }> }

export type GetChannelByIdQueryVariables = Types.Exact<{
  channelId: Types.Scalars['ID']
}>

export type GetChannelByIdQuery = { channelByUniqueInput?: Types.Maybe<ChannelFieldsFragment> }

export type MemberMetadataFieldsFragment = { name?: Types.Maybe<string>; about?: Types.Maybe<string> }

export type MembershipFieldsFragment = { id: string; handle: string; metadata: MemberMetadataFieldsFragment }

export type GetMembersByIdsQueryVariables = Types.Exact<{
  ids?: Types.Maybe<Array<Types.Scalars['ID']> | Types.Scalars['ID']>
}>

export type GetMembersByIdsQuery = { memberships: Array<MembershipFieldsFragment> }

export type StorageNodeInfoFragment = {
  id: string
  dataObjectsSize: any
  dataObjectsSizeLimit: any
  dataObjectsCount: any
  dataObjectCountLimit: any
  operatorMetadata?: Types.Maybe<{ nodeEndpoint?: Types.Maybe<string> }>
}

export type GetStorageNodesInfoByBagIdQueryVariables = Types.Exact<{
  bagId?: Types.Maybe<Types.Scalars['ID']>
}>

export type GetStorageNodesInfoByBagIdQuery = { storageBuckets: Array<StorageNodeInfoFragment> }

export type GetStorageBucketsQueryVariables = Types.Exact<{
  count?: Types.Maybe<Types.Scalars['Int']>
}>

export type GetStorageBucketsQuery = { storageBuckets: Array<StorageNodeInfoFragment> }

export type StorageBucketsCountQueryVariables = Types.Exact<{ [key: string]: never }>

export type StorageBucketsCountQuery = { storageBucketsConnection: { totalCount: number } }

export type DistributionBucketFamilyFieldsFragment = { id: string; buckets: Array<{ id: string; bucketIndex: number }> }

export type GetDistributionFamiliesAndBucketsQueryVariables = Types.Exact<{ [key: string]: never }>

export type GetDistributionFamiliesAndBucketsQuery = {
  distributionBucketFamilies: Array<DistributionBucketFamilyFieldsFragment>
}

export type DataObjectInfoFragment = {
  id: string
  size: any
  stateBloatBond: any
  type:
    | { __typename: 'DataObjectTypeChannelAvatar'; channel?: Types.Maybe<{ id: string }> }
    | { __typename: 'DataObjectTypeChannelCoverPhoto'; channel?: Types.Maybe<{ id: string }> }
    | { __typename: 'DataObjectTypeVideoMedia'; video?: Types.Maybe<{ id: string }> }
    | { __typename: 'DataObjectTypeVideoThumbnail'; video?: Types.Maybe<{ id: string }> }
<<<<<<< HEAD
    | { __typename: 'DataObjectTypePlaylistThumbnail'; playlist?: Types.Maybe<{ id: string }> }
    | { __typename: 'DataObjectTypeVideoSubtitle' }
=======
    | {
        __typename: 'DataObjectTypeVideoSubtitle'
        video?: Types.Maybe<{ id: string }>
        subtitle?: Types.Maybe<{ id: string }>
      }
>>>>>>> a01b2613
    | { __typename: 'DataObjectTypeUnknown' }
}

export type GetDataObjectsByBagIdQueryVariables = Types.Exact<{
  bagId?: Types.Maybe<Types.Scalars['ID']>
}>

export type GetDataObjectsByBagIdQuery = { storageDataObjects: Array<DataObjectInfoFragment> }

export type GetDataObjectsByChannelIdQueryVariables = Types.Exact<{
  channelId?: Types.Maybe<Types.Scalars['ID']>
}>

export type GetDataObjectsByChannelIdQuery = { storageDataObjects: Array<DataObjectInfoFragment> }

export type GetDataObjectsByVideoIdQueryVariables = Types.Exact<{
  videoId?: Types.Maybe<Types.Scalars['ID']>
}>

export type GetDataObjectsByVideoIdQuery = { storageDataObjects: Array<DataObjectInfoFragment> }

export type GetDataObjectsByPlaylistIdQueryVariables = Types.Exact<{
  playlistId?: Types.Maybe<Types.Scalars['ID']>
}>

export type GetDataObjectsByPlaylistIdQuery = { storageDataObjects: Array<DataObjectInfoFragment> }

export type WorkingGroupOpeningMetadataFieldsFragment = {
  description?: Types.Maybe<string>
  shortDescription?: Types.Maybe<string>
  hiringLimit?: Types.Maybe<number>
  expectedEnding?: Types.Maybe<any>
  applicationDetails?: Types.Maybe<string>
  applicationFormQuestions: Array<{ question?: Types.Maybe<string>; type: Types.ApplicationFormQuestionType }>
}

export type WorkingGroupOpeningDetailsFragment = { metadata: WorkingGroupOpeningMetadataFieldsFragment }

export type WorkingGroupApplicationDetailsFragment = {
  answers: Array<{ answer: string; question: { question?: Types.Maybe<string> } }>
}

export type UpcomingWorkingGroupOpeningDetailsFragment = {
  id: string
  groupId: string
  expectedStart?: Types.Maybe<any>
  stakeAmount?: Types.Maybe<any>
  rewardPerBlock?: Types.Maybe<any>
  metadata: WorkingGroupOpeningMetadataFieldsFragment
}

export type OpeningDetailsByIdQueryVariables = Types.Exact<{
  id: Types.Scalars['ID']
}>

export type OpeningDetailsByIdQuery = {
  workingGroupOpeningByUniqueInput?: Types.Maybe<WorkingGroupOpeningDetailsFragment>
}

export type ApplicationDetailsByIdQueryVariables = Types.Exact<{
  id: Types.Scalars['ID']
}>

export type ApplicationDetailsByIdQuery = {
  workingGroupApplicationByUniqueInput?: Types.Maybe<WorkingGroupApplicationDetailsFragment>
}

export type UpcomingWorkingGroupOpeningByEventQueryVariables = Types.Exact<{
  blockNumber: Types.Scalars['Int']
  indexInBlock: Types.Scalars['Int']
}>

export type UpcomingWorkingGroupOpeningByEventQuery = {
  upcomingWorkingGroupOpenings: Array<UpcomingWorkingGroupOpeningDetailsFragment>
}

export type UpcomingWorkingGroupOpeningsByGroupQueryVariables = Types.Exact<{
  workingGroupId: Types.Scalars['ID']
}>

export type UpcomingWorkingGroupOpeningsByGroupQuery = {
  upcomingWorkingGroupOpenings: Array<UpcomingWorkingGroupOpeningDetailsFragment>
}

export type UpcomingWorkingGroupOpeningByIdQueryVariables = Types.Exact<{
  id: Types.Scalars['ID']
}>

export type UpcomingWorkingGroupOpeningByIdQuery = {
  upcomingWorkingGroupOpeningByUniqueInput?: Types.Maybe<UpcomingWorkingGroupOpeningDetailsFragment>
}

export const ChannelFields = gql`
  fragment ChannelFields on Channel {
    id
    videos {
      id
      videoStateBloatBond
    }
  }
`
export const MemberMetadataFields = gql`
  fragment MemberMetadataFields on MemberMetadata {
    name
    about
  }
`
export const MembershipFields = gql`
  fragment MembershipFields on Membership {
    id
    handle
    metadata {
      ...MemberMetadataFields
    }
  }
  ${MemberMetadataFields}
`
export const StorageNodeInfo = gql`
  fragment StorageNodeInfo on StorageBucket {
    id
    dataObjectsSize
    dataObjectsSizeLimit
    dataObjectsCount
    dataObjectCountLimit
    operatorMetadata {
      nodeEndpoint
    }
  }
`
export const DistributionBucketFamilyFields = gql`
  fragment DistributionBucketFamilyFields on DistributionBucketFamily {
    id
    buckets {
      id
      bucketIndex
    }
  }
`
export const DataObjectInfo = gql`
  fragment DataObjectInfo on StorageDataObject {
    id
    size
    stateBloatBond
    type {
      __typename
      ... on DataObjectTypeVideoMedia {
        video {
          id
        }
      }
      ... on DataObjectTypeVideoThumbnail {
        video {
          id
        }
      }
<<<<<<< HEAD
      ... on DataObjectTypePlaylistThumbnail {
        playlist {
=======
      ... on DataObjectTypeVideoSubtitle {
        video {
          id
        }
        subtitle {
>>>>>>> a01b2613
          id
        }
      }
      ... on DataObjectTypeChannelAvatar {
        channel {
          id
        }
      }
      ... on DataObjectTypeChannelCoverPhoto {
        channel {
          id
        }
      }
    }
  }
`
export const WorkingGroupOpeningMetadataFields = gql`
  fragment WorkingGroupOpeningMetadataFields on WorkingGroupOpeningMetadata {
    description
    shortDescription
    hiringLimit
    expectedEnding
    applicationDetails
    applicationFormQuestions {
      question
      type
    }
  }
`
export const WorkingGroupOpeningDetails = gql`
  fragment WorkingGroupOpeningDetails on WorkingGroupOpening {
    metadata {
      ...WorkingGroupOpeningMetadataFields
    }
  }
  ${WorkingGroupOpeningMetadataFields}
`
export const WorkingGroupApplicationDetails = gql`
  fragment WorkingGroupApplicationDetails on WorkingGroupApplication {
    answers {
      question {
        question
      }
      answer
    }
  }
`
export const UpcomingWorkingGroupOpeningDetails = gql`
  fragment UpcomingWorkingGroupOpeningDetails on UpcomingWorkingGroupOpening {
    id
    groupId
    expectedStart
    stakeAmount
    rewardPerBlock
    metadata {
      ...WorkingGroupOpeningMetadataFields
    }
  }
  ${WorkingGroupOpeningMetadataFields}
`
export const GetChannelById = gql`
  query getChannelById($channelId: ID!) {
    channelByUniqueInput(where: { id: $channelId }) {
      ...ChannelFields
    }
  }
  ${ChannelFields}
`
export const GetMembersByIds = gql`
  query getMembersByIds($ids: [ID!]) {
    memberships(where: { id_in: $ids }) {
      ...MembershipFields
    }
  }
  ${MembershipFields}
`
export const GetStorageNodesInfoByBagId = gql`
  query getStorageNodesInfoByBagId($bagId: ID) {
    storageBuckets(
      where: {
        operatorStatus_json: { isTypeOf_eq: "StorageBucketOperatorStatusActive" }
        bags_some: { id_eq: $bagId }
        operatorMetadata: { nodeEndpoint_contains: "http" }
      }
    ) {
      ...StorageNodeInfo
    }
  }
  ${StorageNodeInfo}
`
export const GetStorageBuckets = gql`
  query getStorageBuckets($count: Int) {
    storageBuckets(where: { acceptingNewBags_eq: true }, limit: $count) {
      ...StorageNodeInfo
    }
  }
  ${StorageNodeInfo}
`
export const StorageBucketsCount = gql`
  query storageBucketsCount {
    storageBucketsConnection(where: { acceptingNewBags_eq: true }) {
      totalCount
    }
  }
`
export const GetDistributionFamiliesAndBuckets = gql`
  query getDistributionFamiliesAndBuckets {
    distributionBucketFamilies {
      ...DistributionBucketFamilyFields
    }
  }
  ${DistributionBucketFamilyFields}
`
export const GetDataObjectsByBagId = gql`
  query getDataObjectsByBagId($bagId: ID) {
    storageDataObjects(where: { storageBag: { id_eq: $bagId } }) {
      ...DataObjectInfo
    }
  }
  ${DataObjectInfo}
`
export const GetDataObjectsByChannelId = gql`
  query getDataObjectsByChannelId($channelId: ID) {
    storageDataObjects(where: { type_json: { channelId_eq: $channelId } }) {
      ...DataObjectInfo
    }
  }
  ${DataObjectInfo}
`
export const GetDataObjectsByVideoId = gql`
  query getDataObjectsByVideoId($videoId: ID) {
    storageDataObjects(where: { type_json: { videoId_eq: $videoId } }) {
      ...DataObjectInfo
    }
  }
  ${DataObjectInfo}
`
export const GetDataObjectsByPlaylistId = gql`
  query getDataObjectsByPlaylistId($playlistId: ID) {
    storageDataObjects(where: { type_json: { playlistId_eq: $playlistId } }) {
      ...DataObjectInfo
    }
  }
  ${DataObjectInfo}
`
export const OpeningDetailsById = gql`
  query openingDetailsById($id: ID!) {
    workingGroupOpeningByUniqueInput(where: { id: $id }) {
      ...WorkingGroupOpeningDetails
    }
  }
  ${WorkingGroupOpeningDetails}
`
export const ApplicationDetailsById = gql`
  query applicationDetailsById($id: ID!) {
    workingGroupApplicationByUniqueInput(where: { id: $id }) {
      ...WorkingGroupApplicationDetails
    }
  }
  ${WorkingGroupApplicationDetails}
`
export const UpcomingWorkingGroupOpeningByEvent = gql`
  query upcomingWorkingGroupOpeningByEvent($blockNumber: Int!, $indexInBlock: Int!) {
    upcomingWorkingGroupOpenings(
      where: { createdInEvent: { inBlock_eq: $blockNumber, indexInBlock_eq: $indexInBlock } }
    ) {
      ...UpcomingWorkingGroupOpeningDetails
    }
  }
  ${UpcomingWorkingGroupOpeningDetails}
`
export const UpcomingWorkingGroupOpeningsByGroup = gql`
  query upcomingWorkingGroupOpeningsByGroup($workingGroupId: ID!) {
    upcomingWorkingGroupOpenings(where: { group: { id_eq: $workingGroupId } }, orderBy: createdAt_DESC) {
      ...UpcomingWorkingGroupOpeningDetails
    }
  }
  ${UpcomingWorkingGroupOpeningDetails}
`
export const UpcomingWorkingGroupOpeningById = gql`
  query upcomingWorkingGroupOpeningById($id: ID!) {
    upcomingWorkingGroupOpeningByUniqueInput(where: { id: $id }) {
      ...UpcomingWorkingGroupOpeningDetails
    }
  }
  ${UpcomingWorkingGroupOpeningDetails}
`<|MERGE_RESOLUTION|>--- conflicted
+++ resolved
@@ -61,16 +61,12 @@
     | { __typename: 'DataObjectTypeChannelCoverPhoto'; channel?: Types.Maybe<{ id: string }> }
     | { __typename: 'DataObjectTypeVideoMedia'; video?: Types.Maybe<{ id: string }> }
     | { __typename: 'DataObjectTypeVideoThumbnail'; video?: Types.Maybe<{ id: string }> }
-<<<<<<< HEAD
     | { __typename: 'DataObjectTypePlaylistThumbnail'; playlist?: Types.Maybe<{ id: string }> }
-    | { __typename: 'DataObjectTypeVideoSubtitle' }
-=======
     | {
         __typename: 'DataObjectTypeVideoSubtitle'
         video?: Types.Maybe<{ id: string }>
         subtitle?: Types.Maybe<{ id: string }>
       }
->>>>>>> a01b2613
     | { __typename: 'DataObjectTypeUnknown' }
 }
 
@@ -226,16 +222,16 @@
           id
         }
       }
-<<<<<<< HEAD
       ... on DataObjectTypePlaylistThumbnail {
         playlist {
-=======
+          id
+        }
+      }
       ... on DataObjectTypeVideoSubtitle {
         video {
           id
         }
         subtitle {
->>>>>>> a01b2613
           id
         }
       }
