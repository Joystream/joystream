import WorkingGroupsCommandBase from '../../base/WorkingGroupsCommandBase'
import { apiModuleByGroup } from '../../Api'
import { formatBalance } from '@polkadot/util'
import chalk from 'chalk'
import { flags } from '@oclif/command'
import { isValidBalance } from '../../helpers/validation'
import ExitCodes from '../../ExitCodes'
import BN from 'bn.js'

export default class WorkingGroupsEvictWorker extends WorkingGroupsCommandBase {
  static description = 'Evicts given worker. Requires lead access.'
  static args = [
    {
      name: 'workerId',
      required: true,
      description: 'Worker ID',
    },
  ]

  static flags = {
    ...WorkingGroupsCommandBase.flags,
    penalty: flags.string({
      description: 'Optional penalty in JOY',
      required: false,
    }),
    rationale: flags.string({
      description: 'Optional rationale',
      required: false,
    }),
  }

  async run() {
    const {
      args,
      flags: { penalty, rationale },
    } = this.parse(WorkingGroupsEvictWorker)

    const lead = await this.getRequiredLeadContext()

    const workerId = parseInt(args.workerId)
    // This will also make sure the worker is valid
    const groupMember = await this.getWorkerForLeadAction(workerId)

<<<<<<< HEAD
    if (penalty && !isValidBalance(penalty)) {
      this.error('Invalid penalty amount', { exit: ExitCodes.InvalidInput })
    }

    if (penalty && (!groupMember.stake || groupMember.stake.lt(new BN(penalty)))) {
      this.error('Penalty cannot exceed worker stake', { exit: ExitCodes.InvalidInput })
    }

    await this.sendAndFollowNamedTx(
      await this.getDecodedPair(lead.roleAccount.toString()),
      apiModuleByGroup[this.group],
      'terminateRole',
      [workerId, penalty || null, rationale || null]
    )

    this.log(chalk.green(`Worker ${chalk.white(workerId.toString())} has been evicted!`))
    if (penalty) {
      this.log(chalk.green(`${chalk.white(formatBalance(penalty))} of worker's stake has been slashed!`))
=======
    // TODO: Terminate worker text limits? (minMaxStr)
    const rationale = await this.promptForParam('Bytes', createParamOptions('rationale'))
    const shouldSlash = groupMember.stake
      ? await this.simplePrompt({
          message: `Should the worker stake (${formatBalance(groupMember.stake)}) be slashed?`,
          type: 'confirm',
          default: false,
        })
      : false

    await this.requestAccountDecoding(account)

    await this.sendAndFollowNamedTx(account, apiModuleByGroup[this.group], 'terminateRole', [
      workerId,
      rationale,
      shouldSlash,
    ])

    this.log(chalk.green(`Worker ${chalk.magentaBright(workerId)} has been evicted!`))
    if (shouldSlash) {
      this.log(
        chalk.green(`Worker stake totalling ${chalk.magentaBright(formatBalance(groupMember.stake))} has been slashed!`)
      )
>>>>>>> b2765ec0
    }
  }
}<|MERGE_RESOLUTION|>--- conflicted
+++ resolved
@@ -41,7 +41,6 @@
     // This will also make sure the worker is valid
     const groupMember = await this.getWorkerForLeadAction(workerId)
 
-<<<<<<< HEAD
     if (penalty && !isValidBalance(penalty)) {
       this.error('Invalid penalty amount', { exit: ExitCodes.InvalidInput })
     }
@@ -57,34 +56,9 @@
       [workerId, penalty || null, rationale || null]
     )
 
-    this.log(chalk.green(`Worker ${chalk.white(workerId.toString())} has been evicted!`))
+    this.log(chalk.green(`Worker ${chalk.magentaBright(workerId.toString())} has been evicted!`))
     if (penalty) {
-      this.log(chalk.green(`${chalk.white(formatBalance(penalty))} of worker's stake has been slashed!`))
-=======
-    // TODO: Terminate worker text limits? (minMaxStr)
-    const rationale = await this.promptForParam('Bytes', createParamOptions('rationale'))
-    const shouldSlash = groupMember.stake
-      ? await this.simplePrompt({
-          message: `Should the worker stake (${formatBalance(groupMember.stake)}) be slashed?`,
-          type: 'confirm',
-          default: false,
-        })
-      : false
-
-    await this.requestAccountDecoding(account)
-
-    await this.sendAndFollowNamedTx(account, apiModuleByGroup[this.group], 'terminateRole', [
-      workerId,
-      rationale,
-      shouldSlash,
-    ])
-
-    this.log(chalk.green(`Worker ${chalk.magentaBright(workerId)} has been evicted!`))
-    if (shouldSlash) {
-      this.log(
-        chalk.green(`Worker stake totalling ${chalk.magentaBright(formatBalance(groupMember.stake))} has been slashed!`)
-      )
->>>>>>> b2765ec0
+      this.log(chalk.green(`${chalk.magentaBright(formatBalance(penalty))} of worker's stake has been slashed!`))
     }
   }
 }