import WorkingGroupsCommandBase from '../../base/WorkingGroupsCommandBase'
import { apiModuleByGroup } from '../../Api'
import { formatBalance } from '@polkadot/util'
import chalk from 'chalk'
<<<<<<< HEAD
import { flags } from '@oclif/command'
import { isValidBalance } from '../../helpers/validation'
import ExitCodes from '../../ExitCodes'
import BN from 'bn.js'
=======
import { createParamOptions } from '../../helpers/promptOptions'
import { Bytes } from '@polkadot/types'
>>>>>>> f62058ba

export default class WorkingGroupsEvictWorker extends WorkingGroupsCommandBase {
  static description = 'Evicts given worker. Requires lead access.'
  static args = [
    {
      name: 'workerId',
      required: true,
      description: 'Worker ID',
    },
  ]

  static flags = {
    ...WorkingGroupsCommandBase.flags,
    penalty: flags.string({
      description: 'Optional penalty in JOY',
      required: false,
    }),
    rationale: flags.string({
      description: 'Optional rationale',
      required: false,
    }),
  }

<<<<<<< HEAD
  async run() {
    const {
      args,
      flags: { penalty, rationale },
    } = this.parse(WorkingGroupsEvictWorker)
=======
  async run(): Promise<void> {
    const { args } = this.parse(WorkingGroupsEvictWorker)
>>>>>>> f62058ba

    const lead = await this.getRequiredLeadContext()

    const workerId = parseInt(args.workerId)
    // This will also make sure the worker is valid
    const groupMember = await this.getWorkerForLeadAction(workerId)

<<<<<<< HEAD
    if (penalty && !isValidBalance(penalty)) {
      this.error('Invalid penalty amount', { exit: ExitCodes.InvalidInput })
    }

    if (penalty && (!groupMember.stake || groupMember.stake.lt(new BN(penalty)))) {
      this.error('Penalty cannot exceed worker stake', { exit: ExitCodes.InvalidInput })
    }

    await this.sendAndFollowNamedTx(
      await this.getDecodedPair(lead.roleAccount.toString()),
      apiModuleByGroup[this.group],
      'terminateRole',
      [workerId, penalty || null, rationale || null]
    )

    this.log(chalk.green(`Worker ${chalk.magentaBright(workerId.toString())} has been evicted!`))
    if (penalty) {
      this.log(chalk.green(`${chalk.magentaBright(formatBalance(penalty))} of worker's stake has been slashed!`))
=======
    // TODO: Terminate worker text limits? (minMaxStr)
    const rationale = (await this.promptForParam('Bytes', createParamOptions('rationale'))) as Bytes
    const shouldSlash = groupMember.stake
      ? await this.simplePrompt({
          message: `Should the worker stake (${formatBalance(groupMember.stake)}) be slashed?`,
          type: 'confirm',
          default: false,
        })
      : false

    await this.sendAndFollowNamedTx(
      await this.getDecodedPair(lead.roleAccount),
      apiModuleByGroup[this.group],
      'terminateRole',
      [workerId, rationale, shouldSlash]
    )

    this.log(chalk.green(`Worker ${chalk.magentaBright(workerId)} has been evicted!`))
    if (shouldSlash) {
      this.log(
        chalk.green(`Worker stake totalling ${chalk.magentaBright(formatBalance(groupMember.stake))} has been slashed!`)
      )
>>>>>>> f62058ba
    }
  }
}<|MERGE_RESOLUTION|>--- conflicted
+++ resolved
@@ -2,15 +2,10 @@
 import { apiModuleByGroup } from '../../Api'
 import { formatBalance } from '@polkadot/util'
 import chalk from 'chalk'
-<<<<<<< HEAD
 import { flags } from '@oclif/command'
 import { isValidBalance } from '../../helpers/validation'
 import ExitCodes from '../../ExitCodes'
 import BN from 'bn.js'
-=======
-import { createParamOptions } from '../../helpers/promptOptions'
-import { Bytes } from '@polkadot/types'
->>>>>>> f62058ba
 
 export default class WorkingGroupsEvictWorker extends WorkingGroupsCommandBase {
   static description = 'Evicts given worker. Requires lead access.'
@@ -34,16 +29,11 @@
     }),
   }
 
-<<<<<<< HEAD
-  async run() {
+  async run(): Promise<void> {
     const {
-      args,
+       args,
       flags: { penalty, rationale },
     } = this.parse(WorkingGroupsEvictWorker)
-=======
-  async run(): Promise<void> {
-    const { args } = this.parse(WorkingGroupsEvictWorker)
->>>>>>> f62058ba
 
     const lead = await this.getRequiredLeadContext()
 
@@ -51,7 +41,6 @@
     // This will also make sure the worker is valid
     const groupMember = await this.getWorkerForLeadAction(workerId)
 
-<<<<<<< HEAD
     if (penalty && !isValidBalance(penalty)) {
       this.error('Invalid penalty amount', { exit: ExitCodes.InvalidInput })
     }
@@ -70,30 +59,6 @@
     this.log(chalk.green(`Worker ${chalk.magentaBright(workerId.toString())} has been evicted!`))
     if (penalty) {
       this.log(chalk.green(`${chalk.magentaBright(formatBalance(penalty))} of worker's stake has been slashed!`))
-=======
-    // TODO: Terminate worker text limits? (minMaxStr)
-    const rationale = (await this.promptForParam('Bytes', createParamOptions('rationale'))) as Bytes
-    const shouldSlash = groupMember.stake
-      ? await this.simplePrompt({
-          message: `Should the worker stake (${formatBalance(groupMember.stake)}) be slashed?`,
-          type: 'confirm',
-          default: false,
-        })
-      : false
-
-    await this.sendAndFollowNamedTx(
-      await this.getDecodedPair(lead.roleAccount),
-      apiModuleByGroup[this.group],
-      'terminateRole',
-      [workerId, rationale, shouldSlash]
-    )
-
-    this.log(chalk.green(`Worker ${chalk.magentaBright(workerId)} has been evicted!`))
-    if (shouldSlash) {
-      this.log(
-        chalk.green(`Worker stake totalling ${chalk.magentaBright(formatBalance(groupMember.stake))} has been slashed!`)
-      )
->>>>>>> f62058ba
     }
   }
 }