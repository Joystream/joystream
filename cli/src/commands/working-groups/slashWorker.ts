--- conflicted
+++ resolved
@@ -41,16 +41,7 @@
 
     const groupMember = await this.getWorkerWithStakeForLeadAction(parseInt(workerId))
 
-<<<<<<< HEAD
-    this.log(chalk.white('Current worker stake: ', formatBalance(groupMember.stake)))
-=======
     this.log(chalk.magentaBright('Current worker stake: ', formatBalance(groupMember.stake)))
-    const balanceValidator = minMaxInt(1, groupMember.stake.toNumber())
-    const balance = (await this.promptForParam(
-      'Balance',
-      createParamOptions('amount', undefined, balanceValidator)
-    )) as Balance
->>>>>>> b2765ec0
 
     if (!isValidBalance(amount) || groupMember.stake.lt(new BN(amount))) {
       this.error('Invalid slash amount', { exit: ExitCodes.InvalidInput })
@@ -65,15 +56,9 @@
 
     this.log(
       chalk.green(
-<<<<<<< HEAD
-        `${chalk.white(formatBalance(amount))} from worker ${chalk.white(
+        `${chalk.magentaBright(formatBalance(amount))} from worker ${chalk.magentaBright(
           workerId.toString()
         )} stake has been succesfully slashed!`
-=======
-        `${chalk.magentaBright(formatBalance(balance))} from worker ${chalk.magentaBright(
-          workerId
-        )} stake has been successfully slashed!`
->>>>>>> b2765ec0
       )
     )
   }
