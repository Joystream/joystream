import WorkingGroupsCommandBase from '../../base/WorkingGroupsCommandBase'
import { apiModuleByGroup } from '../../Api'
import { validateAddress } from '../../helpers/validation'
import chalk from 'chalk'
import ExitCodes from '../../ExitCodes'

export default class WorkingGroupsUpdateRewardAccount extends WorkingGroupsCommandBase {
  static description = 'Updates the worker/lead reward account (requires current role account to be selected)'
  static args = [
    {
      name: 'address',
      required: false,
      description: 'New reward account address (if omitted, one of the existing CLI accounts can be selected)',
    },
  ]

  static flags = {
    ...WorkingGroupsCommandBase.flags,
  }

  async run() {
    let { address } = this.parse(WorkingGroupsUpdateRewardAccount).args

    // Worker-only gate
    const worker = await this.getRequiredWorkerContext()

    if (!worker.reward.valuePerBlock) {
      this.error('There is no reward relationship associated with this role!', { exit: ExitCodes.InvalidInput })
    }

    if (!address) {
      address = await this.promptForAnyAddress('Select new reward account')
    } else if (validateAddress(address) !== true) {
      this.error('Invalid address', { exit: ExitCodes.InvalidInput })
    }

    await this.sendAndFollowNamedTx(
      await this.getDecodedPair(worker.roleAccount.toString()),
      apiModuleByGroup[this.group],
      'updateRewardAccount',
      [worker.workerId, address]
    )

<<<<<<< HEAD
    this.log(chalk.green(`Succesfully updated the reward account to: ${chalk.white(address)})`))
=======
    await this.sendAndFollowNamedTx(account, apiModuleByGroup[this.group], 'updateRewardAccount', [
      worker.workerId,
      newRewardAccount,
    ])

    this.log(chalk.green(`Successfully updated the reward account to: ${chalk.magentaBright(newRewardAccount)})`))
>>>>>>> b2765ec0
  }
}<|MERGE_RESOLUTION|>--- conflicted
+++ resolved
@@ -41,15 +41,6 @@
       [worker.workerId, address]
     )
 
-<<<<<<< HEAD
-    this.log(chalk.green(`Succesfully updated the reward account to: ${chalk.white(address)})`))
-=======
-    await this.sendAndFollowNamedTx(account, apiModuleByGroup[this.group], 'updateRewardAccount', [
-      worker.workerId,
-      newRewardAccount,
-    ])
-
-    this.log(chalk.green(`Successfully updated the reward account to: ${chalk.magentaBright(newRewardAccount)})`))
->>>>>>> b2765ec0
+    this.log(chalk.green(`Succesfully updated the reward account to: ${chalk.magentaBright(address)})`))
   }
 }