--- conflicted
+++ resolved
@@ -22,11 +22,7 @@
     }),
   }
 
-<<<<<<< HEAD
-  async run() {
-=======
   async run(): Promise<void> {
->>>>>>> f62058ba
     let { from, to, amount } = this.parse(AccountTransferTokens).flags
 
     if (!isValidBalance(amount)) {
