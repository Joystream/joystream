import { getInputJson } from '../../helpers/InputOutput'
import { VideoInputParameters } from '../../Types'
import { asValidatedMetadata, metadataToBytes } from '../../helpers/serialization'
import UploadCommandBase from '../../base/UploadCommandBase'
import { flags } from '@oclif/command'
import { CreateInterface } from '@joystream/types'
import { PalletContentVideoUpdateParametersRecord as VideoUpdateParameters } from '@polkadot/types/lookup'
import { VideoInputSchema } from '../../schemas/ContentDirectory'
import { VideoMetadata } from '@joystream/metadata-protobuf'
import { DataObjectInfoFragment } from '../../graphql/generated/queries'
import BN from 'bn.js'
import { formatBalance } from '@polkadot/util'
import chalk from 'chalk'
import ContentDirectoryCommandBase from '../../base/ContentDirectoryCommandBase'

export default class UpdateVideoCommand extends UploadCommandBase {
  static description = 'Update video under specific id.'
  static flags = {
    input: flags.string({
      char: 'i',
      required: true,
      description: `Path to JSON file to use as input`,
    }),
    context: ContentDirectoryCommandBase.channelManagementContextFlag,
    ...UploadCommandBase.flags,
  }

  static args = [
    {
      name: 'videoId',
      required: true,
      description: 'ID of the Video',
    },
  ]

  async getAssetsToRemove(
    videoId: number,
    videoIndex: number | undefined,
    thumbnailIndex: number | undefined
  ): Promise<number[]> {
    let assetsToRemove: DataObjectInfoFragment[] = []
    if (videoIndex !== undefined || thumbnailIndex !== undefined) {
      const currentAssets = await this.getQNApi().dataObjectsByVideoId(videoId.toString())
      const currentThumbs = currentAssets.filter((a) => a.type.__typename === 'DataObjectTypeVideoThumbnail')
      const currentMedias = currentAssets.filter((a) => a.type.__typename === 'DataObjectTypeVideoMedia')
      if (currentThumbs.length && thumbnailIndex !== undefined) {
        assetsToRemove = assetsToRemove.concat(currentThumbs)
      }
      if (currentMedias.length && videoIndex !== undefined) {
        assetsToRemove = assetsToRemove.concat(currentMedias)
      }
      if (assetsToRemove.length) {
        this.log(`\nData objects to be removed due to replacement:`)
        assetsToRemove.forEach((a) => this.log(`- ${a.id} (${a.type.__typename})`))
        const totalStateBloatBond = assetsToRemove.reduce(
          (sum, { stateBloatBond }) => sum.add(new BN(stateBloatBond)),
          new BN(0)
        )
        this.log(`Total state bloat bond: ${chalk.cyanBright(formatBalance(totalStateBloatBond))}\n`)
      }
    }

    return assetsToRemove.map((a) => Number(a.id))
  }

  async run(): Promise<void> {
    const {
      flags: { input, context },
      args: { videoId },
    } = this.parse(UpdateVideoCommand)

    // Context
    const video = await this.getApi().videoById(videoId)
    const channel = await this.getApi().channelById(video.inChannel.toNumber())
    const [actor, address] = await this.getChannelManagementActor(channel, context)
    const { id: memberId } = await this.getRequiredMemberContext(true)
    const keypair = await this.getDecodedPair(address)

    const videoInput = await getInputJson<VideoInputParameters>(input, VideoInputSchema)
    const meta = asValidatedMetadata(VideoMetadata, videoInput)
    const { enableComments } = videoInput

    // Video assets
    const { videoPath, thumbnailPhotoPath, subtitles } = videoInput
    const [resolvedVideoAssets, videoAssetIndices] = await this.resolveAndValidateAssets(
      { videoPath, thumbnailPhotoPath },
      input
    )
    // Set assets indices in the metadata
    // "undefined" values will be omitted when the metadata is encoded. It's not possible to "unset" an asset this way.
    meta.video = videoAssetIndices.videoPath
    meta.thumbnailPhoto = videoAssetIndices.thumbnailPhotoPath

    // Subtitle assets
    const resolvedSubtitleAssets = await Promise.all(
      (subtitles || []).map(async (subtitleInputParameters, i) => {
        const { subtitleAssetPath } = subtitleInputParameters
        const [[resolvedAsset], assetIndices] = await this.resolveAndValidateAssets({ subtitleAssetPath }, input)
        // Set assets indices in the metadata
        if (meta.subtitles) {
          meta.subtitles[i].newAsset =
            assetIndices.subtitleAssetPath || 0 + Object.entries(videoAssetIndices).length + i
        }
        return resolvedAsset
      })
    )

    // Preare and send the extrinsic
<<<<<<< HEAD
    const assetsToUpload = await this.prepareAssetsForExtrinsic([...resolvedVideoAssets, ...resolvedSubtitleAssets])
=======
    const expectedDataObjectStateBloatBond = await this.getApi().dataObjectStateBloatBond()
    const assetsToUpload = await this.prepareAssetsForExtrinsic(resolvedAssets)
>>>>>>> 07005326
    const assetsToRemove = await this.getAssetsToRemove(
      videoId,
      videoAssetIndices.videoPath,
      videoAssetIndices.thumbnailPhotoPath
    )
    const videoUpdateParameters: CreateInterface<VideoUpdateParameters> = {
      expectedDataObjectStateBloatBond,
      autoIssueNft: null,
      assetsToUpload,
      newMeta: metadataToBytes(VideoMetadata, meta),
      assetsToRemove,
    }

    this.jsonPrettyPrint(
      JSON.stringify({ assetsToUpload: assetsToUpload?.toJSON(), newMetadata: meta, assetsToRemove, enableComments })
    )

    await this.requireConfirmation('Do you confirm the provided input?', true)

    const result = await this.sendAndFollowNamedTx(keypair, 'content', 'updateVideo', [
      actor,
      videoId,
      videoUpdateParameters,
    ])
    const dataObjectsUploadedEvent = this.findEvent(result, 'storage', 'DataObjectsUploaded')
    if (dataObjectsUploadedEvent) {
      const [objectIds] = dataObjectsUploadedEvent.data
      await this.uploadAssets(
        keypair,
        memberId.toNumber(),
<<<<<<< HEAD
        `dynamic:channel:${video.in_channel.toString()}`,
        objectIds.map((id, index) => ({
          dataObjectId: id,
          path: [...resolvedVideoAssets, ...resolvedSubtitleAssets][index].path,
        })),
=======
        `dynamic:channel:${video.inChannel.toString()}`,
        objectIds.map((id, index) => ({ dataObjectId: id, path: resolvedAssets[index].path })),
>>>>>>> 07005326
        input
      )
    }
  }
}<|MERGE_RESOLUTION|>--- conflicted
+++ resolved
@@ -106,12 +106,8 @@
     )
 
     // Preare and send the extrinsic
-<<<<<<< HEAD
+    const expectedDataObjectStateBloatBond = await this.getApi().dataObjectStateBloatBond()
     const assetsToUpload = await this.prepareAssetsForExtrinsic([...resolvedVideoAssets, ...resolvedSubtitleAssets])
-=======
-    const expectedDataObjectStateBloatBond = await this.getApi().dataObjectStateBloatBond()
-    const assetsToUpload = await this.prepareAssetsForExtrinsic(resolvedAssets)
->>>>>>> 07005326
     const assetsToRemove = await this.getAssetsToRemove(
       videoId,
       videoAssetIndices.videoPath,
@@ -142,16 +138,11 @@
       await this.uploadAssets(
         keypair,
         memberId.toNumber(),
-<<<<<<< HEAD
-        `dynamic:channel:${video.in_channel.toString()}`,
+        `dynamic:channel:${video.inChannel.toString()}`,
         objectIds.map((id, index) => ({
           dataObjectId: id,
           path: [...resolvedVideoAssets, ...resolvedSubtitleAssets][index].path,
         })),
-=======
-        `dynamic:channel:${video.inChannel.toString()}`,
-        objectIds.map((id, index) => ({ dataObjectId: id, path: resolvedAssets[index].path })),
->>>>>>> 07005326
         input
       )
     }
