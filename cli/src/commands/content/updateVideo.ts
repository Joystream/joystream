import { getInputJson } from '../../helpers/InputOutput'
import { VideoInputParameters } from '../../Types'
import { asValidatedMetadata, metadataToBytes } from '../../helpers/serialization'
import UploadCommandBase from '../../base/UploadCommandBase'
import { flags } from '@oclif/command'
import { CreateInterface } from '@joystream/types'
import { PalletContentVideoUpdateParametersRecord as VideoUpdateParameters } from '@polkadot/types/lookup'
import { VideoInputSchema } from '../../schemas/ContentDirectory'
import { ContentMetadata, VideoMetadata } from '@joystream/metadata-protobuf'
import { DataObjectInfoFragment } from '../../graphql/generated/queries'
import BN from 'bn.js'
import { formatBalance } from '@polkadot/util'
import chalk from 'chalk'
import ContentDirectoryCommandBase from '../../base/ContentDirectoryCommandBase'

export default class UpdateVideoCommand extends UploadCommandBase {
  static description = 'Update video under specific id.'
  static flags = {
    input: flags.string({
      char: 'i',
      required: true,
      description: `Path to JSON file to use as input`,
    }),
    context: ContentDirectoryCommandBase.channelManagementContextFlag,
    ...UploadCommandBase.flags,
  }

  static args = [
    {
      name: 'videoId',
      required: true,
      description: 'ID of the Video',
    },
  ]

  async getAssetsToRemove(
    videoId: number,
    videoIndex: number | undefined,
    thumbnailIndex: number | undefined
  ): Promise<number[]> {
    let assetsToRemove: DataObjectInfoFragment[] = []
    if (videoIndex !== undefined || thumbnailIndex !== undefined) {
      const currentAssets = await this.getQNApi().dataObjectsByVideoId(videoId.toString())
      const currentThumbs = currentAssets.filter((a) => a.type.__typename === 'DataObjectTypeVideoThumbnail')
      const currentMedias = currentAssets.filter((a) => a.type.__typename === 'DataObjectTypeVideoMedia')
      if (currentThumbs.length && thumbnailIndex !== undefined) {
        assetsToRemove = assetsToRemove.concat(currentThumbs)
      }
      if (currentMedias.length && videoIndex !== undefined) {
        assetsToRemove = assetsToRemove.concat(currentMedias)
      }
      if (assetsToRemove.length) {
        this.log(`\nData objects to be removed due to replacement:`)
        assetsToRemove.forEach((a) => this.log(`- ${a.id} (${a.type.__typename})`))
        const totalStateBloatBond = assetsToRemove.reduce(
          (sum, { stateBloatBond }) => sum.add(new BN(stateBloatBond)),
          new BN(0)
        )
        this.log(`Total state bloat bond: ${chalk.cyanBright(formatBalance(totalStateBloatBond))}\n`)
      }
    }

    return assetsToRemove.map((a) => Number(a.id))
  }

  async run(): Promise<void> {
    const {
      flags: { input, context },
      args: { videoId },
    } = this.parse(UpdateVideoCommand)

    // Context
    const video = await this.getApi().videoById(videoId)
    const channel = await this.getApi().channelById(video.inChannel.toNumber())
    const [actor, address] = await this.getChannelManagementActor(channel, context)
    const { id: memberId } = await this.getRequiredMemberContext(true)
    const keypair = await this.getDecodedPair(address)

    const videoInput = await getInputJson<VideoInputParameters>(input, VideoInputSchema)
    const meta = asValidatedMetadata(VideoMetadata, videoInput)
    const { enableComments } = videoInput

    // Video assets
    const { videoPath, thumbnailPhotoPath, subtitles } = videoInput
    const [resolvedVideoAssets, videoAssetIndices] = await this.resolveAndValidateAssets(
      { videoPath, thumbnailPhotoPath },
      input
    )
    // Set assets indices in the metadata
    // "undefined" values will be omitted when the metadata is encoded. It's not possible to "unset" an asset this way.
    meta.video = videoAssetIndices.videoPath
    meta.thumbnailPhoto = videoAssetIndices.thumbnailPhotoPath

    // Subtitle assets
    const resolvedSubtitleAssets = await Promise.all(
      (subtitles || []).map(async (subtitleInputParameters, i) => {
        const { subtitleAssetPath } = subtitleInputParameters
        const [[resolvedAsset], assetIndices] = await this.resolveAndValidateAssets({ subtitleAssetPath }, input)
        // Set assets indices in the metadata
        if (meta.subtitles) {
          meta.subtitles[i].newAsset =
            assetIndices.subtitleAssetPath || 0 + Object.entries(videoAssetIndices).length + i
        }
        return resolvedAsset
      })
    )

    // Preare and send the extrinsic
    const expectedDataObjectStateBloatBond = await this.getApi().dataObjectStateBloatBond()
    const assetsToUpload = await this.prepareAssetsForExtrinsic([...resolvedVideoAssets, ...resolvedSubtitleAssets])
    const assetsToRemove = await this.getAssetsToRemove(
      videoId,
      videoAssetIndices.videoPath,
      videoAssetIndices.thumbnailPhotoPath
    )
    const videoUpdateParameters: CreateInterface<VideoUpdateParameters> = {
      expectedDataObjectStateBloatBond,
      autoIssueNft: null,
      assetsToUpload,
      newMeta: metadataToBytes(ContentMetadata, { videoMetadata: meta }),
      assetsToRemove,
    }

    this.jsonPrettyPrint(
      JSON.stringify({ assetsToUpload: assetsToUpload?.toJSON(), newMetadata: meta, assetsToRemove, enableComments })
    )

    await this.requireConfirmation('Do you confirm the provided input?', true)

    const result = await this.sendAndFollowNamedTx(keypair, 'content', 'updateVideo', [
      actor,
      videoId,
      videoUpdateParameters,
    ])
    const dataObjectsUploadedEvent = this.findEvent(result, 'storage', 'DataObjectsUpdated')
    if (dataObjectsUploadedEvent) {
      const [, objectIds] = dataObjectsUploadedEvent.data
      await this.uploadAssets(
        keypair,
        memberId.toNumber(),
        `dynamic:channel:${video.inChannel.toString()}`,
<<<<<<< HEAD
        objectIds.map((id, index) => ({
          dataObjectId: id,
          path: [...resolvedVideoAssets, ...resolvedSubtitleAssets][index].path,
        })),
=======
        [...objectIds.values()].map((id, index) => ({ dataObjectId: id, path: resolvedAssets[index].path })),
>>>>>>> a9bb4d54
        input
      )
    }
  }
}<|MERGE_RESOLUTION|>--- conflicted
+++ resolved
@@ -139,14 +139,10 @@
         keypair,
         memberId.toNumber(),
         `dynamic:channel:${video.inChannel.toString()}`,
-<<<<<<< HEAD
-        objectIds.map((id, index) => ({
+        [...objectIds.values()].map((id, index) => ({
           dataObjectId: id,
           path: [...resolvedVideoAssets, ...resolvedSubtitleAssets][index].path,
         })),
-=======
-        [...objectIds.values()].map((id, index) => ({ dataObjectId: id, path: resolvedAssets[index].path })),
->>>>>>> a9bb4d54
         input
       )
     }
