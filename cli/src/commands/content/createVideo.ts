--- conflicted
+++ resolved
@@ -6,11 +6,7 @@
 import { flags } from '@oclif/command'
 import { VideoCreationParameters } from '@joystream/types/content'
 import { IVideoMetadata, VideoMetadata } from '@joystream/metadata-protobuf'
-<<<<<<< HEAD
-import { integrateMeta } from '@joystream/metadata-protobuf/utils'
-=======
 import { VideoInputSchema } from '../../schemas/ContentDirectory'
->>>>>>> f62058ba
 import chalk from 'chalk'
 import ContentDirectoryCommandBase from '../../base/ContentDirectoryCommandBase'
 
@@ -30,21 +26,6 @@
     context: ContentDirectoryCommandBase.channelManagementContextFlag,
   }
 
-<<<<<<< HEAD
-  setVideoMetadataDefaults(metadata: IVideoMetadata, videoFileMetadata: VideoFileMetadata): void {
-    const videoMetaToIntegrate = {
-      duration: videoFileMetadata.duration,
-      mediaPixelWidth: videoFileMetadata.width,
-      mediaPixelHeight: videoFileMetadata.height,
-    }
-    const mediaTypeMetaToIntegrate = {
-      codecName: videoFileMetadata.codecName,
-      container: videoFileMetadata.container,
-      mimeMediaType: videoFileMetadata.mimeType,
-    }
-    integrateMeta(metadata, videoMetaToIntegrate, ['duration', 'mediaPixelWidth', 'mediaPixelHeight'])
-    integrateMeta(metadata.mediaType || {}, mediaTypeMetaToIntegrate, ['codecName', 'container', 'mimeMediaType'])
-=======
   setVideoMetadataDefaults(metadata: IVideoMetadata, videoFileMetadata: VideoFileMetadata): IVideoMetadata {
     return {
       duration: videoFileMetadata.duration,
@@ -57,7 +38,6 @@
       },
       ...metadata,
     }
->>>>>>> f62058ba
   }
 
   async run(): Promise<void> {
@@ -65,29 +45,6 @@
 
     // Get context
     const channel = await this.getApi().channelById(channelId)
-<<<<<<< HEAD
-    const [actor, address] = await this.getChannelOwnerActor(channel)
-
-    // Get input from file
-    const videoCreationParametersInput = await getInputJson<VideoInputParameters>(input)
-    const meta = asValidatedMetadata(VideoMetadata, videoCreationParametersInput)
-
-    // Assets
-    const { videoPath, thumbnailPhotoPath } = videoCreationParametersInput
-    const assetsPaths = [videoPath, thumbnailPhotoPath].filter((a) => a !== undefined) as string[]
-    const inputAssets = await this.prepareInputAssets(assetsPaths, input)
-    const assets = inputAssets.map(({ parameters }) => ({ Upload: parameters }))
-    // Set assets indexes in the metadata
-    const [videoIndex, thumbnailPhotoIndex] = this.assetsIndexes([videoPath, thumbnailPhotoPath], assetsPaths)
-    meta.video = videoIndex
-    meta.thumbnailPhoto = thumbnailPhotoIndex
-
-    // Try to get video file metadata
-    if (videoIndex !== undefined) {
-      const videoFileMetadata = await this.getVideoFileMetadata(inputAssets[videoIndex].path)
-      this.log('Video media file parameters established:', videoFileMetadata)
-      this.setVideoMetadataDefaults(meta, videoFileMetadata)
-=======
     const [actor, address] = await this.getChannelManagementActor(channel, context)
     const [memberId] = await this.getRequiredMemberContext(true)
     const keypair = await this.getDecodedPair(address)
@@ -108,7 +65,6 @@
       const videoFileMetadata = await this.getVideoFileMetadata(resolvedAssets[assetIndices.videoPath].path)
       this.log('Video media file parameters established:', videoFileMetadata)
       meta = this.setVideoMetadataDefaults(meta, videoFileMetadata)
->>>>>>> f62058ba
     }
 
     // Preare and send the extrinsic
@@ -116,15 +72,6 @@
     const videoCreationParameters = createTypeFromConstructor(VideoCreationParameters, {
       assets,
       meta: metadataToBytes(VideoMetadata, meta),
-<<<<<<< HEAD
-    }
-
-    this.jsonPrettyPrint(JSON.stringify({ assets, metadata: meta }))
-
-    await this.requireConfirmation('Do you confirm the provided input?', true)
-
-    const result = await this.sendAndFollowNamedTx(await this.getDecodedPair(address), 'content', 'createVideo', [
-=======
     })
 
     this.jsonPrettyPrint(JSON.stringify({ assets: assets?.toJSON(), metadata: meta }))
@@ -132,19 +79,10 @@
     await this.requireConfirmation('Do you confirm the provided input?', true)
 
     const result = await this.sendAndFollowNamedTx(keypair, 'content', 'createVideo', [
->>>>>>> f62058ba
       actor,
       channelId,
       videoCreationParameters,
     ])
-<<<<<<< HEAD
-    if (result) {
-      const event = this.findEvent(result, 'content', 'VideoCreated')
-      const videoId = event?.data[2]
-      this.log(chalk.green(`Video with id ${chalk.cyanBright(videoId?.toString())} successfully created!`))
-    }
-=======
->>>>>>> f62058ba
 
     const videoCreatedEvent = this.findEvent(result, 'content', 'VideoCreated')
     this.log(
