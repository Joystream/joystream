--- conflicted
+++ resolved
@@ -1,9 +1,5 @@
-<<<<<<< HEAD
-// TODO: re-work afer merging metaprotocol content categories PR - https://github.com/Joystream/joystream/pull/3950
-=======
 // TODO: either remove this file / CLI command or rework it into LeadRemark -> ModerateVideoCategories
->>>>>>> 700abcc1
-
+/*
 import ContentDirectoryCommandBase from '../../base/ContentDirectoryCommandBase'
 import { getInputJson } from '../../helpers/InputOutput'
 import { VideoCategoryInputParameters } from '../../Types'
@@ -51,4 +47,5 @@
       this.log(chalk.green(`VideoCategory with id ${chalk.cyanBright(categoryId.toString())} successfully created!`))
     }
   }
-}+}
+*/