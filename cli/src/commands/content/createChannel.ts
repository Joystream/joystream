--- conflicted
+++ resolved
@@ -2,11 +2,7 @@
 import { ChannelInputParameters } from '../../Types'
 import { asValidatedMetadata, metadataToBytes } from '../../helpers/serialization'
 import { flags } from '@oclif/command'
-<<<<<<< HEAD
-import { createTypeFromConstructor } from '@joystream/types'
-=======
 import { createType } from '@joystream/types'
->>>>>>> 3fd73fbd
 import { ChannelCreationParameters } from '@joystream/types/content'
 import { ChannelInputSchema } from '../../schemas/ContentDirectory'
 import ContentDirectoryCommandBase from '../../base/ContentDirectoryCommandBase'
@@ -32,37 +28,13 @@
     if (!context) {
       context = await this.promptForChannelCreationContext()
     }
-<<<<<<< HEAD
-    const account = await this.getRequiredSelectedAccount()
-    const actor = await this.getActor(context)
-    const memberId = await this.getRequiredMemberId(true)
-    await this.requestAccountDecoding(account)
-=======
     const [actor, address] = await this.getContentActor(context)
     const [memberId] = await this.getRequiredMemberContext(true)
     const keypair = await this.getDecodedPair(address)
->>>>>>> 3fd73fbd
 
     const channelInput = await getInputJson<ChannelInputParameters>(input, ChannelInputSchema)
     const meta = asValidatedMetadata(ChannelMetadata, channelInput)
 
-<<<<<<< HEAD
-    const { coverPhotoPath, avatarPhotoPath } = channelInput
-    const assetsPaths = [coverPhotoPath, avatarPhotoPath].filter((v) => v !== undefined) as string[]
-    const resolvedAssets = await this.resolveAndValidateAssets(assetsPaths, input)
-    // Set assets indexes in the metadata
-    const [coverPhotoIndex, avatarPhotoIndex] = this.assetsIndexes([coverPhotoPath, avatarPhotoPath], assetsPaths)
-    meta.coverPhoto = coverPhotoIndex
-    meta.avatarPhoto = avatarPhotoIndex
-
-    // Preare and send the extrinsic
-    const assets = await this.prepareAssetsForExtrinsic(resolvedAssets)
-    const channelCreationParameters = createTypeFromConstructor(ChannelCreationParameters, {
-      assets,
-      meta: metadataToBytes(ChannelMetadata, meta),
-    })
-
-=======
     if (channelInput.collaborators) {
       await this.validateCollaborators(channelInput.collaborators)
     }
@@ -87,7 +59,6 @@
       }
     )
 
->>>>>>> 3fd73fbd
     this.jsonPrettyPrint(JSON.stringify({ assets: assets?.toJSON(), metadata: meta }))
 
     await this.requireConfirmation('Do you confirm the provided input?', true)
@@ -105,13 +76,8 @@
     if (dataObjectsUploadedEvent) {
       const [objectIds] = dataObjectsUploadedEvent.data
       await this.uploadAssets(
-<<<<<<< HEAD
-        account,
-        memberId,
-=======
         keypair,
         memberId.toNumber(),
->>>>>>> 3fd73fbd
         `dynamic:channel:${channelId.toString()}`,
         objectIds.map((id, index) => ({ dataObjectId: id, path: resolvedAssets[index].path })),
         input
