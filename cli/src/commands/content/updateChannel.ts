--- conflicted
+++ resolved
@@ -123,14 +123,6 @@
     }
 
     const channelUpdateParameters = createType('PalletContentChannelUpdateParametersRecord', {
-<<<<<<< HEAD
-      assetsToUpload: assetsToUpload,
-      expectedDataObjectStateBloatBond: 0,
-      collaborators: [],
-      assetsToRemove: createType('BTreeSet<u64>', assetsToRemove),
-      newMeta: metadataToBytes(ChannelMetadata, meta),
-      storageBucketsNumWitness: (await this.getChannelBagWitness(channelId)).storageBucketsNum,
-=======
       expectedDataObjectStateBloatBond,
       assetsToUpload,
       assetsToRemove,
@@ -138,7 +130,7 @@
       collaborators: collaborators?.length
         ? new Map(collaborators?.map(({ memberId, channelAgentPermissions }) => [memberId, channelAgentPermissions]))
         : null,
->>>>>>> 9a33ea47
+      storageBucketsNumWitness: await this.getStorageBucketsNumWitness(channelId),
     })
     this.jsonPrettyPrint(
       JSON.stringify({
