--- conflicted
+++ resolved
@@ -15,12 +15,8 @@
   ]
 
   async init() {
-<<<<<<< HEAD
-    await super.init()
-=======
     // Pass "skipConnection" arg to prevent command from exiting if current api uri is invalid
     await super.init(true)
->>>>>>> b2765ec0
   }
 
   async run() {
