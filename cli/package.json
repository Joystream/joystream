{
  "name": "@joystream/cli",
  "description": "Command Line Interface for Joystream community and governance activities",
<<<<<<< HEAD
  "version": "0.5.0",
=======
  "version": "0.5.1",
>>>>>>> b2765ec0
  "author": "Leszek Wiesner",
  "bin": {
    "joystream-cli": "./bin/run"
  },
  "bugs": "https://github.com/Joystream/joystream/issues",
  "dependencies": {
    "@apollo/client": "^3.3.13",
    "cross-fetch": "^3.0.6",
    "@apidevtools/json-schema-ref-parser": "^9.0.6",
    "@ffprobe-installer/ffprobe": "^1.1.0",
<<<<<<< HEAD
    "@joystream/types": "^0.15.0",
    "@joystream/cd-schemas": "^0.1.0",
=======
    "@joystream/content-metadata-protobuf": "^1.1.0",
    "@joystream/types": "^0.16.1",
>>>>>>> b2765ec0
    "@oclif/command": "^1.5.19",
    "@oclif/config": "^1.14.0",
    "@oclif/plugin-autocomplete": "^0.2.0",
    "@oclif/plugin-help": "^3.2.2",
    "@oclif/plugin-not-found": "^1.2.4",
    "@oclif/plugin-warn-if-update-available": "^1.7.0",
<<<<<<< HEAD
    "@polkadot/api": "^2.4.1",
=======
    "@polkadot/api": "4.2.1",
    "@types/cli-progress": "^3.9.1",
>>>>>>> b2765ec0
    "@types/fluent-ffmpeg": "^2.1.16",
    "@types/inquirer": "^6.5.0",
    "@types/mime-types": "^2.1.0",
    "@types/proper-lockfile": "^4.1.1",
    "@types/slug": "^0.9.1",
    "ajv": "^6.11.0",
    "axios": "^0.21.1",
    "cli-progress": "^3.9.0",
    "cli-ux": "^5.4.5",
    "fluent-ffmpeg": "^2.1.2",
    "inquirer": "^7.1.0",
    "inquirer-datepicker-prompt": "^0.4.2",
    "ipfs-http-client": "^47.0.1",
    "ipfs-only-hash": "^1.0.2",
    "it-all": "^1.0.4",
    "it-drain": "^1.0.3",
    "it-first": "^1.0.4",
    "it-last": "^1.0.4",
    "it-to-buffer": "^1.0.4",
    "mime-types": "^2.1.30",
    "moment": "^2.24.0",
    "proper-lockfile": "^4.1.1",
    "slug": "^2.1.1",
    "tslib": "^1.11.1"
  },
  "devDependencies": {
    "@oclif/dev-cli": "^1.22.2",
    "@oclif/test": "^1.2.5",
    "@polkadot/ts": "^0.3.62",
    "@types/chai": "^4.2.11",
    "@types/mocha": "^5.2.7",
    "@types/node": "^10.17.18",
    "chai": "^4.2.0",
    "eslint": "^7.6.0",
    "eslint-config-oclif": "^3.1.0",
    "eslint-config-oclif-typescript": "^0.1.0",
    "globby": "^10.0.2",
    "json-schema-to-typescript": "^9.1.1",
    "mocha": "^5.2.0",
    "nyc": "^14.1.1",
    "ts-node": "^8.8.2",
<<<<<<< HEAD
    "typescript": "^3.8.3",
    "json-schema-to-typescript": "^9.1.1",
    "@graphql-codegen/cli": "^1.21.4",
    "@graphql-codegen/typescript": "^1.22.0",
    "@graphql-codegen/import-types-preset": "^1.18.1",
    "@graphql-codegen/typescript-operations": "^1.17.16",
    "@graphql-codegen/typescript-document-nodes": "^1.17.11"
=======
    "typescript": "^3.8.3"
>>>>>>> b2765ec0
  },
  "engines": {
    "node": ">=14.0.0",
    "yarn": "^1.22.0"
  },
  "publishConfig": {
    "access": "public",
    "registry": "https://registry.npmjs.org"
  },
  "files": [
    "/bin",
    "/lib",
    "/npm-shrinkwrap.json",
    "/oclif.manifest.json"
  ],
  "homepage": "https://github.com/Joystream/joystream/blob/master/cli",
  "keywords": [
    "oclif"
  ],
  "license": "GPL-3.0-only",
  "main": "lib/index.js",
  "oclif": {
    "repositoryPrefix": "<%- repo %>/blob/master/cli/<%- commandPath %>",
    "commands": "./lib/commands",
    "bin": "joystream-cli",
    "plugins": [
      "@oclif/plugin-help",
      "@oclif/plugin-autocomplete",
      "@oclif/plugin-not-found",
      "@oclif/plugin-warn-if-update-available"
    ],
    "topics": {
      "council": {
        "description": "Council-related information and activities like voting, becoming part of the council etc."
      },
      "account": {
        "description": "Accounts management - create, import or switch currently used account"
      },
      "api": {
        "description": "Inspect the substrate node api, perform lower-level api calls or change the current api provider uri"
      },
      "working-groups": {
        "description": "Working group lead and worker actions"
      },
      "content": {
        "description": "Interactions with content directory module - managing vidoes, channels, assets, categories and curator groups"
      }
    }
  },
  "repository": {
    "type": "git",
    "url": "https://github.com/Joystream/joystream",
    "directory": "cli"
  },
  "scripts": {
    "postpack": "rm -f oclif.manifest.json",
    "posttest": "yarn lint",
    "prepack": "rm -rf lib && tsc -b && oclif-dev manifest && oclif-dev readme",
    "test": "nyc --extension .ts mocha --forbid-only \"test/**/*.test.ts\"",
    "build": "tsc --build tsconfig.json",
    "version": "oclif-dev readme && git add README.md",
    "lint": "eslint ./src --ext .ts",
    "checks": "tsc --noEmit --pretty && prettier ./ --check && yarn lint",
    "format": "prettier ./ --write",
    "generate:schema-typings": "rm -rf ./src/json-schemas/typings && json2ts -i ./src/json-schemas/ -o ./src/json-schemas/typings/ && yarn format",
    "generate:graphql-typings": "graphql-codegen",
    "generate:all": "yarn generate:schema-typings && yarn generate:graphql-typings"
  },
  "types": "lib/index.d.ts",
  "volta": {
    "node": "14.16.1",
    "yarn": "1.22.4"
  }
}<|MERGE_RESOLUTION|>--- conflicted
+++ resolved
@@ -1,11 +1,7 @@
 {
   "name": "@joystream/cli",
   "description": "Command Line Interface for Joystream community and governance activities",
-<<<<<<< HEAD
-  "version": "0.5.0",
-=======
-  "version": "0.5.1",
->>>>>>> b2765ec0
+  "version": "0.6.0",
   "author": "Leszek Wiesner",
   "bin": {
     "joystream-cli": "./bin/run"
@@ -16,25 +12,16 @@
     "cross-fetch": "^3.0.6",
     "@apidevtools/json-schema-ref-parser": "^9.0.6",
     "@ffprobe-installer/ffprobe": "^1.1.0",
-<<<<<<< HEAD
-    "@joystream/types": "^0.15.0",
-    "@joystream/cd-schemas": "^0.1.0",
-=======
     "@joystream/content-metadata-protobuf": "^1.1.0",
-    "@joystream/types": "^0.16.1",
->>>>>>> b2765ec0
+    "@joystream/types": "^0.17.0",
     "@oclif/command": "^1.5.19",
     "@oclif/config": "^1.14.0",
     "@oclif/plugin-autocomplete": "^0.2.0",
     "@oclif/plugin-help": "^3.2.2",
     "@oclif/plugin-not-found": "^1.2.4",
     "@oclif/plugin-warn-if-update-available": "^1.7.0",
-<<<<<<< HEAD
-    "@polkadot/api": "^2.4.1",
-=======
     "@polkadot/api": "4.2.1",
     "@types/cli-progress": "^3.9.1",
->>>>>>> b2765ec0
     "@types/fluent-ffmpeg": "^2.1.16",
     "@types/inquirer": "^6.5.0",
     "@types/mime-types": "^2.1.0",
@@ -72,11 +59,9 @@
     "eslint-config-oclif": "^3.1.0",
     "eslint-config-oclif-typescript": "^0.1.0",
     "globby": "^10.0.2",
-    "json-schema-to-typescript": "^9.1.1",
     "mocha": "^5.2.0",
     "nyc": "^14.1.1",
     "ts-node": "^8.8.2",
-<<<<<<< HEAD
     "typescript": "^3.8.3",
     "json-schema-to-typescript": "^9.1.1",
     "@graphql-codegen/cli": "^1.21.4",
@@ -84,9 +69,6 @@
     "@graphql-codegen/import-types-preset": "^1.18.1",
     "@graphql-codegen/typescript-operations": "^1.17.16",
     "@graphql-codegen/typescript-document-nodes": "^1.17.11"
-=======
-    "typescript": "^3.8.3"
->>>>>>> b2765ec0
   },
   "engines": {
     "node": ">=14.0.0",
