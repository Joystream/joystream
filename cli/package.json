{
  "name": "@joystream/cli",
  "description": "Command Line Interface for Joystream community and governance activities",
  "version": "0.8.0",
  "author": "Leszek Wiesner",
  "bin": {
    "joystream-cli": "./bin/run"
  },
  "bugs": "https://github.com/Joystream/joystream/issues",
  "dependencies": {
    "@apidevtools/json-schema-ref-parser": "^9.0.6",
    "@apollo/client": "^3.3.13",
    "@ffprobe-installer/ffprobe": "^1.4.1",
    "@joystream/metadata-protobuf": "^2.4.0",
    "@joystream/types": "^0.20.2",
    "@oclif/command": "^1.5.19",
    "@oclif/config": "^1.14.0",
    "@oclif/plugin-autocomplete": "^0.2.0",
    "@oclif/plugin-help": "^3.2.2",
    "@oclif/plugin-not-found": "^1.2.4",
    "@oclif/plugin-warn-if-update-available": "^1.7.0",
    "@polkadot/api": "8.9.1",
    "@polkadot/keyring": "9.5.1",
    "@polkadot/util": "9.5.1",
    "@polkadot/util-crypto": "9.5.1",
    "@types/cli-progress": "^3.9.1",
    "@types/fluent-ffmpeg": "^2.1.16",
    "@types/inquirer": "^6.5.0",
    "@types/mime-types": "^2.1.0",
    "@types/proper-lockfile": "^4.1.1",
    "@types/slug": "^0.9.1",
    "ajv": "^6.11.0",
    "axios": "^0.21.1",
    "blake3-wasm": "^2.1.5",
    "chalk": "^5.0.1",
    "cli-progress": "^3.9.0",
    "cli-ux": "^5.4.5",
    "cross-fetch": "^3.0.6",
    "fluent-ffmpeg": "^2.1.2",
    "form-data": "^4.0.0",
    "graphql": "^14.7.0",
    "graphql-tag": "^2.12.6",
    "inquirer": "^7.1.0",
    "inquirer-datepicker-prompt": "^0.4.2",
    "ipfs-http-client": "^47.0.1",
    "ipfs-only-hash": "^1.0.2",
    "it-all": "^1.0.4",
    "it-drain": "^1.0.3",
    "it-first": "^1.0.4",
    "it-last": "^1.0.4",
    "it-to-buffer": "^1.0.4",
    "mime-types": "^2.1.30",
    "moment": "^2.24.0",
    "multihashes": "^4.0.3",
    "proper-lockfile": "^4.1.1",
    "slug": "^2.1.1",
<<<<<<< HEAD
    "tslib": "^1.11.1",
    "blake3-wasm": "^2.1.5",
    "multihashes": "^4.0.3",
    "form-data": "^4.0.0",
    "graphql": "^14.7.0",
    "@joystreamjs/content": "^1.0.0",
    "@joystreamjs/utils": "^1.0.0"
=======
    "tslib": "^1.11.1"
>>>>>>> 2c792a93
  },
  "devDependencies": {
    "@graphql-codegen/cli": "^1.21.4",
    "@graphql-codegen/import-types-preset": "^1.18.1",
    "@graphql-codegen/typescript": "^1.22.0",
    "@graphql-codegen/typescript-document-nodes": "^2.2.11",
    "@graphql-codegen/typescript-operations": "^1.17.16",
    "@oclif/dev-cli": "^1.22.2",
    "@oclif/test": "^1.2.5",
    "@types/chai": "^4.2.11",
    "@types/mocha": "^5.2.7",
    "@types/node": "^10.17.18",
    "chai": "^4.2.0",
    "eslint": "^7.6.0",
    "eslint-config-oclif": "^3.1.0",
    "eslint-config-oclif-typescript": "^0.1.0",
    "globby": "^10.0.2",
    "json-schema-to-typescript": "^10.1.4",
    "mocha": "^5.2.0",
    "nyc": "^14.1.1",
    "ts-node": "^10.2.1",
    "typescript": "^4.4.3"
  },
  "engines": {
    "node": ">=14.0.0",
    "yarn": "^1.22.0"
  },
  "publishConfig": {
    "access": "public",
    "registry": "https://registry.npmjs.org"
  },
  "files": [
    "/bin",
    "/lib",
    "/npm-shrinkwrap.json",
    "/oclif.manifest.json"
  ],
  "homepage": "https://github.com/Joystream/joystream/blob/master/cli",
  "keywords": [
    "oclif"
  ],
  "license": "GPL-3.0-only",
  "main": "lib/index.js",
  "oclif": {
    "repositoryPrefix": "<%- repo %>/blob/master/cli/<%- commandPath %>",
    "commands": "./lib/commands",
    "bin": "joystream-cli",
    "plugins": [
      "@oclif/plugin-help",
      "@oclif/plugin-autocomplete",
      "@oclif/plugin-not-found",
      "@oclif/plugin-warn-if-update-available"
    ],
    "topics": {
      "account": {
        "description": "Accounts management - create, import or switch currently used account"
      },
      "api": {
        "description": "Inspect the substrate node api, perform lower-level api calls or change the current api provider uri"
      },
      "working-groups": {
        "description": "Working group lead and worker actions"
      },
      "content": {
        "description": "Interactions with content directory module - managing vidoes, channels, assets, categories and curator groups"
      },
      "membership": {
        "description": "Membership management - buy a new membership, update membership, manage membership keys"
      },
      "forum": {
        "description": "Forum working group activities (moderation, category management)"
      },
      "staking": {
        "description": "Staking and validation commands"
      },
      "fee-profile": {
        "description": "Commands for generating the fee profiles of some common extrinsics"
      }
    }
  },
  "repository": {
    "type": "git",
    "url": "https://github.com/Joystream/joystream",
    "directory": "cli"
  },
  "scripts": {
    "postpack": "rm -f oclif.manifest.json",
    "posttest": "yarn lint",
    "prepack": "rm -rf lib && tsc -b && oclif-dev manifest && oclif-dev readme",
    "test": "nyc --extension .ts mocha --forbid-only \"test/**/*.test.ts\"",
    "build": "rm -rf lib && tsc --build tsconfig.json",
    "version": "oclif-dev readme && git add README.md",
    "lint": "eslint ./src --ext .ts",
    "checks": "tsc --noEmit --pretty && prettier ./ --check && yarn lint",
    "format": "prettier ./ --write",
    "generate:schema-typings": "rm -rf ./src/schemas/typings && json2ts -i ./src/schemas/json/ -o ./src/schemas/typings/ && yarn format",
    "generate:graphql-typings": "graphql-codegen",
    "generate:all": "yarn generate:schema-typings && yarn generate:graphql-typings"
  },
  "types": "lib/index.d.ts",
  "volta": {
    "node": "14.16.1",
    "yarn": "1.22.15"
  }
}<|MERGE_RESOLUTION|>--- conflicted
+++ resolved
@@ -54,7 +54,6 @@
     "multihashes": "^4.0.3",
     "proper-lockfile": "^4.1.1",
     "slug": "^2.1.1",
-<<<<<<< HEAD
     "tslib": "^1.11.1",
     "blake3-wasm": "^2.1.5",
     "multihashes": "^4.0.3",
@@ -62,9 +61,6 @@
     "graphql": "^14.7.0",
     "@joystreamjs/content": "^1.0.0",
     "@joystreamjs/utils": "^1.0.0"
-=======
-    "tslib": "^1.11.1"
->>>>>>> 2c792a93
   },
   "devDependencies": {
     "@graphql-codegen/cli": "^1.21.4",
