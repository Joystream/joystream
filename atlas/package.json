--- conflicted
+++ resolved
@@ -8,12 +8,8 @@
 		"start": "concurrently \"yarn dev\" \"yarn storybook\"",
 		"build": "lerna run build",
 		"dev": "lerna run --parallel dev",
-<<<<<<< HEAD
 		"storybook": "lerna run --scope atlas-app --stream storybook",
-=======
-		"storybook": "lerna run --scope @joystream/components --stream storybook",
 		"lint": "yarn run eslint . --ext .js,.jsx,.ts,.tsx",
->>>>>>> 6b99a973
 		"clean": "lerna clean && rm -rf node_modules",
 		"test": "jest"
 	},
@@ -41,16 +37,7 @@
 		"@storybook/react": "^5.3.17",
 		"@storybook/theming": "^5.3.19",
 		"@svgr/webpack": "^5.4.0",
-<<<<<<< HEAD
-		"@typescript-eslint/eslint-plugin": "^3.2.0",
-=======
-		"@types/reach__router": "^1.3.5",
-		"@types/react": "^16.9.36",
-		"@types/react-dom": "^16.9.8",
-		"@types/react-redux": "^7.1.9",
-		"@types/redux": "^3.6.0",
 		"@typescript-eslint/eslint-plugin": "^3.5.0",
->>>>>>> 6b99a973
 		"@typescript-eslint/parser": "^3.2.0",
 		"babel-loader": "^8.0.6",
 		"concurrently": "^5.2.0",
