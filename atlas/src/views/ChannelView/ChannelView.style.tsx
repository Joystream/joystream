import styled from '@emotion/styled'
import { Avatar } from '@/shared/components'
import { fluidRange } from 'polished'
import theme from '@/shared/theme'

type ChannelHeaderProps = {
  coverPhotoURL: string | null
}
export const Header = styled.section<ChannelHeaderProps>`
  background-image: linear-gradient(0deg, #000000 10.85%, rgba(0, 0, 0, 0) 88.35%),
    ${(props) => `url(${props.coverPhotoURL})`};
  background-size: cover;
  background-position: center center;
  background-repeat: no-repeat;
  height: 430px;
  padding: 0 ${theme.sizes.b8}px;
  margin: 0 -${theme.sizes.b8}px;
`
export const TitleSection = styled.div`
  display: flex;
  flex-direction: column;
  align-items: start;
  padding-top: ${theme.sizes.b10}px;
  @media (min-width: ${theme.breakpoints.small}) {
    flex-direction: row;
    align-items: center;
  }
`
export const Title = styled.h1`
  font-weight: bold;
  ${fluidRange({ prop: 'fontSize', fromSize: '34px', toSize: '40px' })};
  max-width: 320px;
  display: inline-block;
  margin: 0;
`

export const VideoSection = styled.section`
  margin-top: -100px;
`

export const StyledAvatar = styled(Avatar)`
  max-width: 136px;
  max-height: 136px;
  width: 128px;
  height: 128px;
  margin-right: ${theme.sizes.b6}px;
<<<<<<< HEAD
  @media (min-width: ${theme.breakpoints.small}) {
    width: 136px;
    height: 136px;
=======

  > span {
    font-size: ${theme.typography.sizes.h2};
>>>>>>> 7e9a7826
  }
`<|MERGE_RESOLUTION|>--- conflicted
+++ resolved
@@ -44,14 +44,11 @@
   width: 128px;
   height: 128px;
   margin-right: ${theme.sizes.b6}px;
-<<<<<<< HEAD
+  > span {
+    font-size: ${theme.typography.sizes.h2};
+  };
   @media (min-width: ${theme.breakpoints.small}) {
     width: 136px;
     height: 136px;
-=======
-
-  > span {
-    font-size: ${theme.typography.sizes.h2};
->>>>>>> 7e9a7826
   }
 `