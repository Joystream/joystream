--- conflicted
+++ resolved
@@ -9,11 +9,7 @@
 export WORKSPACE_ROOT=`cargo metadata --offline --no-deps --format-version 1 | jq .workspace_root -r`
 
 docker run \
-<<<<<<< HEAD
     -e WASM_BUILD_TOOLCHAIN=nightly-2022-05-11 \
-=======
-    -e WASM_BUILD_TOOLCHAIN=nightly-2021-02-20 \
->>>>>>> d9d9b49b
     --volume ${WORKSPACE_ROOT}/:/home/cross/project \
     --volume ${HOME}/.cargo/registry:/home/cross/.cargo/registry \
     joystream/rust-raspberry:nightly-2021-02-20 \
