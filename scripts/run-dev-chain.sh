#!/usr/bin/env bash
set -e

<<<<<<< HEAD
export WASM_BUILD_TOOLCHAIN=nightly-2022-05-11
=======
SCRIPT_PATH="$(dirname "${BASH_SOURCE[0]}")"
cd $SCRIPT_PATH

source features.sh

export WASM_BUILD_TOOLCHAIN=nightly-2021-02-20
>>>>>>> d9d9b49b

# Build release binary
cargo +nightly-2021-02-20 build --release --features "${FEATURES}"

# Purge existing local chain
yes | cargo +nightly-2021-02-20 run --release --features "${FEATURES}" -- purge-chain --dev

# Run local development chain -
# No need to specify `-p joystream-node` it is the default bin crate in the cargo workspace
cargo +nightly-2021-02-20 run --release --features "${FEATURES}" -- --dev --log runtime<|MERGE_RESOLUTION|>--- conflicted
+++ resolved
@@ -1,23 +1,19 @@
 #!/usr/bin/env bash
 set -e
 
-<<<<<<< HEAD
-export WASM_BUILD_TOOLCHAIN=nightly-2022-05-11
-=======
 SCRIPT_PATH="$(dirname "${BASH_SOURCE[0]}")"
 cd $SCRIPT_PATH
 
 source features.sh
 
-export WASM_BUILD_TOOLCHAIN=nightly-2021-02-20
->>>>>>> d9d9b49b
+export WASM_BUILD_TOOLCHAIN=nightly-2022-05-11
 
 # Build release binary
-cargo +nightly-2021-02-20 build --release --features "${FEATURES}"
+cargo +nightly-2022-05-11 build --release --features "${FEATURES}"
 
 # Purge existing local chain
-yes | cargo +nightly-2021-02-20 run --release --features "${FEATURES}" -- purge-chain --dev
+yes | cargo +nightly-2022-05-11 run --release --features "${FEATURES}" -- purge-chain --dev
 
 # Run local development chain -
 # No need to specify `-p joystream-node` it is the default bin crate in the cargo workspace
-cargo +nightly-2021-02-20 run --release --features "${FEATURES}" -- --dev --log runtime+cargo +nightly-2022-05-11 run --release --features "${FEATURES}" -- --dev --log runtime