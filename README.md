# Joystream [![Build Status](https://travis-ci.org/Joystream/joystream.svg?branch=master)](https://travis-ci.org/Joystream/joystream)

This is the main code repository for all Joystream software. In this mono-repo you will find all the software required to run a Joystream network: The Joystream full node, runtime and all reusable substrate runtime modules that make up the Joystream runtime. In addition to all front-end apps and infrastructure servers necessary for operating the network.

## Overview

The Joystream network builds on a pre-release version of [substrate v2.0](https://substrate.dev/) and adds additional
functionality to support the [various roles](https://www.joystream.org/roles) that can be entered into on the platform.

## Build Status

Development [![Development Branch Build Status](https://travis-ci.org/Joystream/joystream.svg?branch=development)](https://travis-ci.org/Joystream/joystream) - build history on [Travis](https://travis-ci.org/github/Joystream/joystream/builds)

## Development Tools

The following tools are required for building, testing and contributing to this repo:

- [Rust](https://www.rust-lang.org/tools/install) toolchain - _required_
- [nodejs](https://nodejs.org/) v12.x - _required_
- [yarn classic](https://classic.yarnpkg.com/en/docs/install) package manager v1.22.x- _required_
<<<<<<< HEAD
- [docker](https://www.docker.com/get-started) - _optional_
=======
- [docker](https://www.docker.com/get-started) and docker-compose - _optional_
>>>>>>> 65a74760
- [ansible](https://www.ansible.com/) - _optional_

If you use VSCode as your code editor we recommend using the workspace [settings](devops/vscode/settings.json) for recommend eslint plugin to function properly.

After cloning the repo run the following initialization scripts:

```sh
# Install rust toolchain
./setup.sh

# Install npm package dependencies
# Also good habit to run this when switching between branches
yarn install

# run some tests
yarn cargo-checks
```

## Software
<<<<<<< HEAD

**Substrate blockchain**

- [joystream-node](./node)
- [runtime](./runtime)
- [runtime modules](./runtime-modules)

**Server Applications - infrastructure**

- [Storage Node](./storage-node) - Media Storage Infrastructure
- [Query Node](https://github.com/Joystream/joystream/tree/query_node/query-node) - _under development_
- [Discovery Node](https://github.com/Joystream/joystream/tree/init_discovery_node/discovery_node) - _under development_

**Front-end Applications**

- [Pioneer](./pioneer) - Main UI for accessing all Joystream features
- [Atlas](https://github.com/Joystream/joystream/tree/init_atlas/atlas) - Media Player- _under development_

**Tools and CLI**

- [joystream-cli](./cli) - CLI for community and governance activities

**Testing infrastructure**

- [Network integration](./tests/network-tests) - Joystream network integration testing framework

## Exploring the network with Pioneer

Pioneer is currently the main web interface to interact with the network:

Currently hosted on: https://testnet.joystream.org

You may have to disable some privacy/ad-blocker extensions in your browser for proper functionality, especially when browsing media.

You can also run a local development instance:

The HEAD of the master branch should always be used for the correct version of the applications to connect to the current testnet:

=======

**Substrate blockchain**

- [joystream-node](./node)
- [runtime](./runtime)
- [runtime modules](./runtime-modules)

**Server Applications - infrastructure**

- [Storage Node](./storage-node) - Media Storage Infrastructure
- [Query Node](https://github.com/Joystream/joystream/tree/query_node/query-node) - _under development_
- [Discovery Node](https://github.com/Joystream/joystream/tree/init_discovery_node/discovery_node) - _under development_

**Front-end Applications**

- [Pioneer](./pioneer) - Main UI for accessing all Joystream features
- [Atlas](https://github.com/Joystream/joystream/tree/init_atlas/atlas) - Media Player- _under development_

**Tools and CLI**

- [joystream-cli](./cli) - CLI for community and governance activities

**Testing infrastructure**

- [Network integration](./tests/network-tests) - Joystream network integration testing framework

## Exploring the network with Pioneer

Pioneer is currently the main web interface to interact with the network:

Currently hosted on: https://testnet.joystream.org

You may have to disable some privacy/ad-blocker extensions in your browser for proper functionality, especially when browsing media.

You can also run a local development instance:

The HEAD of the master branch should always be used for the correct version of the applications to connect to the current testnet:

>>>>>>> 65a74760
```sh
git checkout master
yarn install
yarn workspace pioneer start
```

This runs a local development web server on port 3000.

Use the link below to browse the network using the publicly hosted endpoint:
http://localhost:3000/?rpc=wss://rome-rpc-endpoint.joystream.org:9944/

## Running a local full node

You can also run your our own joystream-node:

```sh
git checkout master
<<<<<<< HEAD
cargo build --release
cargo run --release -- --pruning archive --chain testnets/rome.json
=======
WASM_BUILD_TOOLCHAIN=nightly-2020-10-06 cargo build --release
./target/release/joystream-node -- --pruning archive --chain testnets/joy-testnet-4.json
>>>>>>> 65a74760
```

Wait for the node to sync to the latest block, then change pioneer settings "remote node" option to "Local Node", or follow the link below:

http://localhost:3000/?rpc=ws://localhost:9944/

Learn more about [joystream-node](node/README.md).

A step by step guide to setup a full node and validator on the Joystream testnet, can be found [here](https://github.com/Joystream/helpdesk/tree/master/roles/validators).

<<<<<<< HEAD
### Contributing

We have lots of good first [issues](https://github.com/Joystream/joystream/issues?q=is%3Aopen+is%3Aissue+label%3A%22good+first+issue%22) open to help you get started on contributing code. If you are not a developer you can still make valuable contributions by testing our software and providing feedback and opening new issues.

A description of our [branching model](https://github.com/Joystream/joystream/issues/638) will help you to understand where work on different software components happens, and consequently where to direct your pull requests.

We rely on `eslint` for code quality of our JavaScript and TypeScript code and `prettier` for consistent formatting. For Rust we rely on `rustfmt` and `clippy`.

The [husky](https://www.npmjs.com/package/husky#ci-servers) npm package is used to manage the project git-hooks. This is automatically installed and setup when you run `yarn install`.

When you `git commit` and `git push` some scripts will run automatically to ensure committed code passes lint, tests, and code-style checks.

During a rebase/merge you may want to skip all hooks, you can use `HUSKY_SKIP_HOOKS` environment variable.

```
HUSKY_SKIP_HOOKS=1 git rebase ...
```
=======
### Integration tests

```bash
tests/network-tests/run-tests.sh
```

### Contributing

We have lots of good first [issues](https://github.com/Joystream/joystream/issues?q=is%3Aopen+is%3Aissue+label%3A%22good+first+issue%22) open to help you get started on contributing code. If you are not a developer you can still make valuable contributions by testing our software and providing feedback and opening new issues.

A description of our [branching model](https://github.com/Joystream/joystream/issues/638) will help you to understand where work on different software components happens, and consequently where to direct your pull requests.

We rely on `eslint` for code quality of our JavaScript and TypeScript code and `prettier` for consistent formatting. For Rust we rely on `rustfmt` and `clippy`.

The [husky](https://www.npmjs.com/package/husky#ci-servers) npm package is used to manage the project git-hooks. This is automatically installed and setup when you run `yarn install`.

When you `git commit` and `git push` some scripts will run automatically to ensure committed code passes lint, tests, and code-style checks.

During a rebase/merge you may want to skip all hooks, you can use `HUSKY_SKIP_HOOKS` environment variable.

```
HUSKY_SKIP_HOOKS=1 git rebase ...
```

## RLS Extension in VScode or Atom Editors

If you use RLS extension in your IDE, start your editor with the `BUILD_DUMMY_WASM_BINARY=1` environment set to workaround a build issue that occurs in the IDE only.

`BUILD_DUMMY_WASM_BINARY=1 code ./joystream`
>>>>>>> 65a74760

## Authors

See the list of [contributors](https://github.com/Joystream/joystream/graphs/contributors) who participated in this project.

## License

All software under this project is licensed as [GPLv3](./LICENSE) unless otherwise indicated.

## Acknowledgments

Thanks to the whole [Parity Tech](https://www.parity.io/) team for making substrate and helping in chat with tips, suggestions, tutorials and answering all our questions during development.<|MERGE_RESOLUTION|>--- conflicted
+++ resolved
@@ -18,11 +18,7 @@
 - [Rust](https://www.rust-lang.org/tools/install) toolchain - _required_
 - [nodejs](https://nodejs.org/) v12.x - _required_
 - [yarn classic](https://classic.yarnpkg.com/en/docs/install) package manager v1.22.x- _required_
-<<<<<<< HEAD
-- [docker](https://www.docker.com/get-started) - _optional_
-=======
 - [docker](https://www.docker.com/get-started) and docker-compose - _optional_
->>>>>>> 65a74760
 - [ansible](https://www.ansible.com/) - _optional_
 
 If you use VSCode as your code editor we recommend using the workspace [settings](devops/vscode/settings.json) for recommend eslint plugin to function properly.
@@ -42,7 +38,6 @@
 ```
 
 ## Software
-<<<<<<< HEAD
 
 **Substrate blockchain**
 
@@ -81,46 +76,6 @@
 
 The HEAD of the master branch should always be used for the correct version of the applications to connect to the current testnet:
 
-=======
-
-**Substrate blockchain**
-
-- [joystream-node](./node)
-- [runtime](./runtime)
-- [runtime modules](./runtime-modules)
-
-**Server Applications - infrastructure**
-
-- [Storage Node](./storage-node) - Media Storage Infrastructure
-- [Query Node](https://github.com/Joystream/joystream/tree/query_node/query-node) - _under development_
-- [Discovery Node](https://github.com/Joystream/joystream/tree/init_discovery_node/discovery_node) - _under development_
-
-**Front-end Applications**
-
-- [Pioneer](./pioneer) - Main UI for accessing all Joystream features
-- [Atlas](https://github.com/Joystream/joystream/tree/init_atlas/atlas) - Media Player- _under development_
-
-**Tools and CLI**
-
-- [joystream-cli](./cli) - CLI for community and governance activities
-
-**Testing infrastructure**
-
-- [Network integration](./tests/network-tests) - Joystream network integration testing framework
-
-## Exploring the network with Pioneer
-
-Pioneer is currently the main web interface to interact with the network:
-
-Currently hosted on: https://testnet.joystream.org
-
-You may have to disable some privacy/ad-blocker extensions in your browser for proper functionality, especially when browsing media.
-
-You can also run a local development instance:
-
-The HEAD of the master branch should always be used for the correct version of the applications to connect to the current testnet:
-
->>>>>>> 65a74760
 ```sh
 git checkout master
 yarn install
@@ -138,13 +93,8 @@
 
 ```sh
 git checkout master
-<<<<<<< HEAD
-cargo build --release
-cargo run --release -- --pruning archive --chain testnets/rome.json
-=======
 WASM_BUILD_TOOLCHAIN=nightly-2020-10-06 cargo build --release
 ./target/release/joystream-node -- --pruning archive --chain testnets/joy-testnet-4.json
->>>>>>> 65a74760
 ```
 
 Wait for the node to sync to the latest block, then change pioneer settings "remote node" option to "Local Node", or follow the link below:
@@ -155,25 +105,6 @@
 
 A step by step guide to setup a full node and validator on the Joystream testnet, can be found [here](https://github.com/Joystream/helpdesk/tree/master/roles/validators).
 
-<<<<<<< HEAD
-### Contributing
-
-We have lots of good first [issues](https://github.com/Joystream/joystream/issues?q=is%3Aopen+is%3Aissue+label%3A%22good+first+issue%22) open to help you get started on contributing code. If you are not a developer you can still make valuable contributions by testing our software and providing feedback and opening new issues.
-
-A description of our [branching model](https://github.com/Joystream/joystream/issues/638) will help you to understand where work on different software components happens, and consequently where to direct your pull requests.
-
-We rely on `eslint` for code quality of our JavaScript and TypeScript code and `prettier` for consistent formatting. For Rust we rely on `rustfmt` and `clippy`.
-
-The [husky](https://www.npmjs.com/package/husky#ci-servers) npm package is used to manage the project git-hooks. This is automatically installed and setup when you run `yarn install`.
-
-When you `git commit` and `git push` some scripts will run automatically to ensure committed code passes lint, tests, and code-style checks.
-
-During a rebase/merge you may want to skip all hooks, you can use `HUSKY_SKIP_HOOKS` environment variable.
-
-```
-HUSKY_SKIP_HOOKS=1 git rebase ...
-```
-=======
 ### Integration tests
 
 ```bash
@@ -203,7 +134,6 @@
 If you use RLS extension in your IDE, start your editor with the `BUILD_DUMMY_WASM_BINARY=1` environment set to workaround a build issue that occurs in the IDE only.
 
 `BUILD_DUMMY_WASM_BINARY=1 code ./joystream`
->>>>>>> 65a74760
 
 ## Authors
 
