--- conflicted
+++ resolved
@@ -46,21 +46,12 @@
 **Server Applications - infrastructure**
 
 - [Storage Node](./storage-node) - Media Storage Infrastructure
-<<<<<<< HEAD
 - [Query Node](./query-node)
 - [Distributor Node](./distributor-node)
 
 **Front-end Applications**
 
 - [Pioneer v2](https://github.com/Joystream/pioneer) - Main UI for accessing Joystream community and governance features
-=======
-- [Distributor Node](./distributor-node) - Bandwith Infrastructure
-- [Query Node](./query-node) - GraphQL query infrastructure powering front end applications
-
-**Front-end Applications**
-
-- [Pioneer](./pioneer) - Main UI for accessing all Joystream features
->>>>>>> 2804b7aa
 - [Atlas](https://github.com/Joystream/atlas) - Media Player
 
 **Tools and CLI**
@@ -69,7 +60,7 @@
 
 **Testing infrastructure**
 
-- [Network integration](./tests/network-tests) - Joystream network integration testing framework
+- [Network integration](./tests/integration-tests) - Joystream network integration testing framework
 
 ## Running a local full node
 
@@ -86,7 +77,7 @@
 ### Integration tests
 
 ```bash
-tests/network-tests/run-tests.sh
+tests/integration-tests/run-full-tests.sh
 ```
 
 ### Contributing
