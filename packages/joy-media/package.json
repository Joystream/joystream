{
  "name": "@polkadot/joy-media",
  "version": "0.1.1",
  "description": "Media content module for Joystream node",
  "main": "index.js",
  "scripts": {},
  "author": "Joystream contributors",
  "maintainers": [],
  "dependencies": {
<<<<<<< HEAD
    "@babel/runtime": "^7.7.1",
    "@polkadot/react-components": "0.37.0-beta.63",
    "@polkadot/react-query": "0.37.0-beta.63",
    "@polkadot/joy-utils": "^0.1.1",
=======
    "@babel/runtime": "^7.6.0",
    "@polkadot/joy-utils": "^0.1.1",
    "@polkadot/react-components": "^0.36.0-beta.65",
    "@polkadot/react-query": "^0.36.0-beta.65",
>>>>>>> 0c22dc13
    "@types/mime-types": "^2.1.0",
    "@types/react-beautiful-dnd": "^11.0.3",
    "aplayer": "^1.10.1",
    "dplayer": "^1.25.0",
    "ipfs-only-hash": "^1.0.2",
    "lodash": "^4.17.11",
    "mime-types": "^2.1.22",
    "react-aplayer": "^1.0.0",
    "react-beautiful-dnd": "^12.0.0",
    "react-dplayer": "^0.2.3"
  }
}<|MERGE_RESOLUTION|>--- conflicted
+++ resolved
@@ -7,18 +7,11 @@
   "author": "Joystream contributors",
   "maintainers": [],
   "dependencies": {
-<<<<<<< HEAD
     "@babel/runtime": "^7.7.1",
     "@polkadot/react-components": "0.37.0-beta.63",
     "@polkadot/react-query": "0.37.0-beta.63",
     "@polkadot/joy-utils": "^0.1.1",
-=======
-    "@babel/runtime": "^7.6.0",
-    "@polkadot/joy-utils": "^0.1.1",
-    "@polkadot/react-components": "^0.36.0-beta.65",
-    "@polkadot/react-query": "^0.36.0-beta.65",
->>>>>>> 0c22dc13
-    "@types/mime-types": "^2.1.0",
+   "@types/mime-types": "^2.1.0",
     "@types/react-beautiful-dnd": "^11.0.3",
     "aplayer": "^1.10.1",
     "dplayer": "^1.25.0",
