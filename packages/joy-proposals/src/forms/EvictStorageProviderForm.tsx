import React from "react";
import { getFormErrorLabelsProps } from "./errorHandling";
import * as Yup from "yup";
import { Label, Loader } from "semantic-ui-react";
import {
  GenericProposalForm,
  GenericFormValues,
  genericFormDefaultOptions,
  genericFormDefaultValues,
  withProposalFormData,
  ProposalFormExportProps,
  ProposalFormContainerProps,
  ProposalFormInnerProps
} from "./GenericProposalForm";
import Validation from "../validationSchema";
import { FormField } from "./FormFields";
import { withFormContainer } from "./FormContainer";
import { InputAddress } from "@polkadot/react-components/index";
import { accountIdsToOptions } from "@polkadot/joy-election/utils";
<<<<<<< HEAD
import { createType } from "@polkadot/types";
=======
import { AccountId } from "@polkadot/types/interfaces";
import { useTransport } from "../runtime";
import { usePromise } from "../utils";
>>>>>>> 95b90fde
import "./forms.css";

type FormValues = GenericFormValues & {
  storageProvider: any;
};

const defaultValues: FormValues = {
  ...genericFormDefaultValues,
  storageProvider: ""
};

type FormAdditionalProps = {}; // Aditional props coming all the way from export comonent into the inner form.
type ExportComponentProps = ProposalFormExportProps<FormAdditionalProps, FormValues>;
type FormContainerProps = ProposalFormContainerProps<ExportComponentProps>;
type FormInnerProps = ProposalFormInnerProps<FormContainerProps, FormValues>;

const EvictStorageProviderForm: React.FunctionComponent<FormInnerProps> = props => {
  const { errors, touched, values, setFieldValue } = props;
  const errorLabelsProps = getFormErrorLabelsProps<FormValues>(errors, touched);
  const transport = useTransport();
  const [ storageProviders, /* error */ , loading ] = usePromise<AccountId[]>(() => transport.storageProviders(), []);
  const storageProvidersOptions = accountIdsToOptions(storageProviders);
  return (
    <GenericProposalForm
      {...props}
      txMethod="createEvictStorageProviderProposal"
      requiredStakePercent={0.1}
      submitParams={[props.myMemberId, values.title, values.rationale, "{STAKE}", values.storageProvider]}
    >
<<<<<<< HEAD
      <FormField
        error={errorLabelsProps.storageProvider}
        label="Storage provider"
        help="The storage provider you propose to evict"
      >
        <InputAddress
          onChange={address => setFieldValue("storageProvider", address)}
          type="address"
          placeholder="Select storage provider"
          value={values.storageProvider}
          options={storageProvidersOptions}
        />
        {errorLabelsProps.storageProvider && <Label {...errorLabelsProps.storageProvider} prompt />}
      </FormField>
=======
      { loading ?
        <><Loader active inline style={ { marginRight: '5px' } }/> Fetching storage providers...</>
        : (
          <FormField
            error={errorLabelsProps.storageProvider}
            label="Storage provider"
            help="The storage provider you propose to evict"
          >
            <InputAddress
              onChange={(address) => setFieldValue("storageProvider", address) }
              type="address"
              placeholder="Select storage provider"
              value={values.storageProvider}
              options={storageProvidersOptions}
            />
            {errorLabelsProps.storageProvider && <Label {...errorLabelsProps.storageProvider} prompt />}
          </FormField>
        )
      }
>>>>>>> 95b90fde
    </GenericProposalForm>
  );
};

const FormContainer = withFormContainer<FormContainerProps, FormValues>({
  mapPropsToValues: (props: FormContainerProps) => ({
    ...defaultValues,
    ...(props.initialData || {})
  }),
  validationSchema: Yup.object().shape({
    ...genericFormDefaultOptions.validationSchema,
    storageProvider: Validation.EvictStorageProvider.storageProvider
  }),
  handleSubmit: genericFormDefaultOptions.handleSubmit,
  displayName: "EvictStorageProvidersForm"
})(EvictStorageProviderForm);

export default withProposalFormData<FormContainerProps, ExportComponentProps>(FormContainer);<|MERGE_RESOLUTION|>--- conflicted
+++ resolved
@@ -17,13 +17,9 @@
 import { withFormContainer } from "./FormContainer";
 import { InputAddress } from "@polkadot/react-components/index";
 import { accountIdsToOptions } from "@polkadot/joy-election/utils";
-<<<<<<< HEAD
-import { createType } from "@polkadot/types";
-=======
 import { AccountId } from "@polkadot/types/interfaces";
 import { useTransport } from "../runtime";
 import { usePromise } from "../utils";
->>>>>>> 95b90fde
 import "./forms.css";
 
 type FormValues = GenericFormValues & {
@@ -44,7 +40,7 @@
   const { errors, touched, values, setFieldValue } = props;
   const errorLabelsProps = getFormErrorLabelsProps<FormValues>(errors, touched);
   const transport = useTransport();
-  const [ storageProviders, /* error */ , loading ] = usePromise<AccountId[]>(() => transport.storageProviders(), []);
+  const [storageProviders /* error */, , loading] = usePromise<AccountId[]>(() => transport.storageProviders(), []);
   const storageProvidersOptions = accountIdsToOptions(storageProviders);
   return (
     <GenericProposalForm
@@ -53,42 +49,26 @@
       requiredStakePercent={0.1}
       submitParams={[props.myMemberId, values.title, values.rationale, "{STAKE}", values.storageProvider]}
     >
-<<<<<<< HEAD
-      <FormField
-        error={errorLabelsProps.storageProvider}
-        label="Storage provider"
-        help="The storage provider you propose to evict"
-      >
-        <InputAddress
-          onChange={address => setFieldValue("storageProvider", address)}
-          type="address"
-          placeholder="Select storage provider"
-          value={values.storageProvider}
-          options={storageProvidersOptions}
-        />
-        {errorLabelsProps.storageProvider && <Label {...errorLabelsProps.storageProvider} prompt />}
-      </FormField>
-=======
-      { loading ?
-        <><Loader active inline style={ { marginRight: '5px' } }/> Fetching storage providers...</>
-        : (
-          <FormField
-            error={errorLabelsProps.storageProvider}
-            label="Storage provider"
-            help="The storage provider you propose to evict"
-          >
-            <InputAddress
-              onChange={(address) => setFieldValue("storageProvider", address) }
-              type="address"
-              placeholder="Select storage provider"
-              value={values.storageProvider}
-              options={storageProvidersOptions}
-            />
-            {errorLabelsProps.storageProvider && <Label {...errorLabelsProps.storageProvider} prompt />}
-          </FormField>
-        )
-      }
->>>>>>> 95b90fde
+      {loading ? (
+        <>
+          <Loader active inline style={{ marginRight: "5px" }} /> Fetching storage providers...
+        </>
+      ) : (
+        <FormField
+          error={errorLabelsProps.storageProvider}
+          label="Storage provider"
+          help="The storage provider you propose to evict"
+        >
+          <InputAddress
+            onChange={address => setFieldValue("storageProvider", address)}
+            type="address"
+            placeholder="Select storage provider"
+            value={values.storageProvider}
+            options={storageProvidersOptions}
+          />
+          {errorLabelsProps.storageProvider && <Label {...errorLabelsProps.storageProvider} prompt />}
+        </FormField>
+      )}
     </GenericProposalForm>
   );
 };
