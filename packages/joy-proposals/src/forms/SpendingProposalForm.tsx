--- conflicted
+++ resolved
@@ -2,10 +2,6 @@
 import { FormikProps } from "formik";
 import { getFormErrorLabelsProps } from "./errorHandling";
 import * as Yup from "yup";
-<<<<<<< HEAD
-import LabelWithHelp from "./LabelWithHelp";
-
-=======
 import { Dropdown, Label } from "semantic-ui-react";
 import {
   GenericProposalForm,
@@ -13,110 +9,69 @@
   genericFormDefaultOptions,
   DefaultOuterFormProps,
   genericFormDefaultValues
-} from './GenericProposalForm';
-import { InputFormField, FormField } from './FormFields';
->>>>>>> d89f6fd7
+} from "./GenericProposalForm";
+import { InputFormField, FormField } from "./FormFields";
 import { withFormContainer } from "./FormContainer";
 import "./forms.css";
 
 type FormValues = GenericFormValues & {
-  destinationAccount: any,
-  tokens: string,
+  destinationAccount: any;
+  tokens: string;
 };
 
-const defaultValues:FormValues = {
+const defaultValues: FormValues = {
   ...genericFormDefaultValues,
-  destinationAccount: '',
-  tokens: '',
-}
+  destinationAccount: "",
+  tokens: ""
+};
 
 type FormAdditionalProps = {
-  destinationAccounts: any[]
+  destinationAccounts: any[];
 };
 type SpendingProposalProps = FormikProps<FormValues> & FormAdditionalProps;
-
 
 const SpendingProposalForm: React.FunctionComponent<SpendingProposalProps> = props => {
   const { handleChange, destinationAccounts, errors, touched, values } = props;
   const errorLabelsProps = getFormErrorLabelsProps<FormValues>(errors, touched);
   return (
-<<<<<<< HEAD
-    <div className="Forms">
-      <Form className="proposal-form" onSubmit={handleSubmit}>
-        <Form.Field error={Boolean(errorLabelsProps.title)}>
-          <LabelWithHelp text="Title" help="The title of your proposal" />
-          <Form.Input
-            onChange={handleChange}
-            name="title"
-            placeholder="Title for your awesome proposal..."
-            error={errorLabelsProps.title}
-          />
-        </Form.Field>
-        <Form.Field error={Boolean(errorLabelsProps.rationale)}>
-          <LabelWithHelp text="Rationale" help="The rationale behind your proposal" />
-          <Form.TextArea
-            onChange={handleChange}
-            name="rationale"
-            placeholder="This proposal is awesome because..."
-            error={errorLabelsProps.rationale}
-          />
-        </Form.Field>
-        <Form.Field error={Boolean(errorLabelsProps.tokens)}>
-          <LabelWithHelp text="Amount of tokens" help="The amount of tokens you propose to spend" />
-          <Form.Input
-            style={{ display: "flex", alignItems: "center" }}
-            onChange={handleChange}
-            className="tokens"
-            name="tokens"
-            placeholder="100"
-            error={errorLabelsProps.tokens}
-          >
-            <input />
-            <div style={{ margin: "0 0 0 1rem" }}>tJOY</div>
-          </Form.Input>
-        </Form.Field>
-        <Form.Field error={Boolean(errorLabelsProps.destinationAccount)}>
-          <LabelWithHelp text="Destination account" help="The account you propose to send the tokens into" />
-=======
     <GenericProposalForm {...props}>
-        <InputFormField
-          label="Amount of tokens"
-          help="The amount of tokens you propose to spend"
+      <InputFormField
+        label="Amount of tokens"
+        help="The amount of tokens you propose to spend"
+        onChange={handleChange}
+        className="tokens"
+        name="tokens"
+        placeholder="100"
+        error={errorLabelsProps.tokens}
+        unit={"tJOY"}
+        value={values.tokens}
+      />
+      <FormField
+        error={errorLabelsProps.destinationAccount}
+        label="Destination account"
+        help="The account you propose to send the tokens into"
+      >
+        <Dropdown
+          clearable
+          name="destinationAccount"
+          labeled
+          placeholder="Select Destination Account"
+          fluid
+          selection
+          options={destinationAccounts}
           onChange={handleChange}
-          className="tokens"
-          name="tokens"
-          placeholder="100"
-          error={errorLabelsProps.tokens}
-          unit={'tJOY'}
-          value={ values.tokens }
-          />
-        <FormField
-          error={errorLabelsProps.destinationAccount}
-          label="Destination account"
-          help="The account you propose to send the tokens into">
->>>>>>> d89f6fd7
-          <Dropdown
-            clearable
-            name="destinationAccount"
-            labeled
-            placeholder="Select Destination Account"
-            fluid
-            selection
-            options={destinationAccounts}
-            onChange={handleChange}
-            value={ values.destinationAccount }
-          />
-          {errorLabelsProps.destinationAccount && <Label {...errorLabelsProps.destinationAccount} prompt />}
-        </FormField>
-
+          value={values.destinationAccount}
+        />
+        {errorLabelsProps.destinationAccount && <Label {...errorLabelsProps.destinationAccount} prompt />}
+      </FormField>
     </GenericProposalForm>
   );
-}
+};
 
 type OuterFormProps = DefaultOuterFormProps<FormAdditionalProps, FormValues>;
 
 export default withFormContainer<OuterFormProps, FormValues>({
-  mapPropsToValues: (props:OuterFormProps) => ({
+  mapPropsToValues: (props: OuterFormProps) => ({
     ...defaultValues,
     ...(props.initialData || {})
   }),
@@ -125,15 +80,6 @@
     tokens: Yup.number().required("You need to specify an amount of tokens."),
     destinationAccount: Yup.string().required("Select a destination account!")
   }),
-<<<<<<< HEAD
-  handleSubmit: (values: FormValues, { setSubmitting }) => {
-    setTimeout(() => {
-      console.log(JSON.stringify(values, null, 2));
-      setSubmitting(false);
-    });
-  },
-=======
   handleSubmit: genericFormDefaultOptions.handleSubmit,
->>>>>>> d89f6fd7
   displayName: "SpendingProposalsForm"
 })(SpendingProposalForm);