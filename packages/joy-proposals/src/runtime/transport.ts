--- conflicted
+++ resolved
@@ -1,9 +1,5 @@
-<<<<<<< HEAD
-import { Profile } from "@joystream/types/members";
 import { ProposalId } from "@joystream/types/proposals";
 // FIXME: Those don't have the same names as in the runtime
-=======
->>>>>>> 4c4fbadd
 export const ProposalTypes = [
   "Text",
   "RuntimeUpgrade",
@@ -38,11 +34,7 @@
   title: string;
   description: string;
   status: any;
-<<<<<<< HEAD
-  proposer: Profile;
-=======
   proposer: ParsedMember;
->>>>>>> 4c4fbadd
   proposerId: number;
   createdAtBlock: number;
   createdAt: Date;
