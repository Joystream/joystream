import React, { createContext, useContext } from "react";
import { ApiContext } from "@polkadot/react-api";
import { ApiProps } from "@polkadot/react-api/types";
import { SubstrateTransport } from "./transport.substrate";
import { MockTransport } from "./transport.mock";
import { Transport } from "./transport";

<<<<<<< HEAD
export const TransportContext = createContext<Transport>(new MockTransport());

export function MockProvider({ children }) {
  return <TransportContext.Provider value={new MockTransport()}>{children}</TransportContext.Provider>;
}

export function SubstrateProvider({ children }) {
=======
const TransportContext = createContext<Transport>((null as unknown) as Transport);

export function MockProvider({ children }: { children: React.PropsWithChildren<{}> }) {
  return <TransportContext.Provider value={new MockTransport()}>{children}</TransportContext.Provider>;
}

export function SubstrateProvider({ children }: { children: React.PropsWithChildren<{}> }) {
>>>>>>> 075a184a
  const api: ApiProps = useContext(ApiContext);
  const transport = new SubstrateTransport(api);

  return <TransportContext.Provider value={transport}>{children}</TransportContext.Provider>;
}

export function useTransport() {
<<<<<<< HEAD
  return useContext<SubstrateTransport>(TransportContext);
=======
  return useContext(TransportContext) as SubstrateTransport;
>>>>>>> 075a184a
}<|MERGE_RESOLUTION|>--- conflicted
+++ resolved
@@ -5,15 +5,6 @@
 import { MockTransport } from "./transport.mock";
 import { Transport } from "./transport";
 
-<<<<<<< HEAD
-export const TransportContext = createContext<Transport>(new MockTransport());
-
-export function MockProvider({ children }) {
-  return <TransportContext.Provider value={new MockTransport()}>{children}</TransportContext.Provider>;
-}
-
-export function SubstrateProvider({ children }) {
-=======
 const TransportContext = createContext<Transport>((null as unknown) as Transport);
 
 export function MockProvider({ children }: { children: React.PropsWithChildren<{}> }) {
@@ -21,7 +12,6 @@
 }
 
 export function SubstrateProvider({ children }: { children: React.PropsWithChildren<{}> }) {
->>>>>>> 075a184a
   const api: ApiProps = useContext(ApiContext);
   const transport = new SubstrateTransport(api);
 
@@ -29,9 +19,5 @@
 }
 
 export function useTransport() {
-<<<<<<< HEAD
-  return useContext<SubstrateTransport>(TransportContext);
-=======
   return useContext(TransportContext) as SubstrateTransport;
->>>>>>> 075a184a
 }