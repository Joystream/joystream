// Copyright 2017-2019 @polkadot/ui-app authors & contributors
// This software may be modified and distributed under the terms
// of the Apache-2.0 license. See the LICENSE file for details.

import { ApiProps } from '@polkadot/ui-api/types';
import { DropdownOptions } from '../util/types';
import { BareProps } from '../types';

import React from 'react';
import { StorageFunction } from '@polkadot/types/primitive/StorageKey';
<<<<<<< HEAD
import { withApi } from '@polkadot/ui-api/index';
=======
import { withApi } from '@polkadot/ui-api';
>>>>>>> fa9d4c36

import Dropdown from '../Dropdown';
import { classes } from '../util';

type Props = ApiProps & BareProps & {
  isError?: boolean,
  onChange: (value: StorageFunction) => void,
  options: DropdownOptions,
  value: StorageFunction
};

class SelectKey extends React.PureComponent<Props> {
  render () {
    const { api, className, isError, onChange, options, style, value } = this.props;

    if (!options.length) {
      return null;
    }

    const transform = (method: string): StorageFunction =>
      api.query[value.section][method];

    return (
      <Dropdown
        className={classes('ui--DropdownLinked-Items', className)}
        isError={isError}
        onChange={onChange}
        options={options}
        style={style}
        transform={transform}
        value={value.method}
        withLabel={false}
      />
    );
  }
}

export default withApi(SelectKey);<|MERGE_RESOLUTION|>--- conflicted
+++ resolved
@@ -8,11 +8,7 @@
 
 import React from 'react';
 import { StorageFunction } from '@polkadot/types/primitive/StorageKey';
-<<<<<<< HEAD
-import { withApi } from '@polkadot/ui-api/index';
-=======
 import { withApi } from '@polkadot/ui-api';
->>>>>>> fa9d4c36
 
 import Dropdown from '../Dropdown';
 import { classes } from '../util';
