{
  "name": "@polkadot/ui-reactive",
  "version": "0.30.1",
  "description": "A collection of RxJs React components the Polkadot JS API",
  "main": "index.js",
  "keywords": [
    "Polkadot",
    "React",
    "RxJs"
  ],
  "author": "Jaco Greeff <jacogr@gmail.com>",
  "maintainers": [
    "Jaco Greeff <jacogr@gmail.com>"
  ],
  "contributors": [],
  "license": "Apache-2.0",
  "engines": {
    "node": ">=8.0"
  },
  "publishConfig": {
    "access": "public",
    "registry": "https://registry.npmjs.org"
  },
  "repository": {
    "type": "git",
    "url": "git+https://github.com/polkadot-js/ui.git"
  },
  "bugs": {
    "url": "https://github.com/polkadot-js/ui/issues"
  },
  "homepage": "https://github.com/polkadot-js/ui/tree/master/packages/ui-reactive#readme",
  "dependencies": {
<<<<<<< HEAD
    "@babel/runtime": "^7.2.0",
    "@polkadot/api": "^0.46.9",
=======
    "@babel/runtime": "^7.4.3",
>>>>>>> fa9d4c36
    "rxjs-compat": "^6.3.2"
  }
}<|MERGE_RESOLUTION|>--- conflicted
+++ resolved
@@ -30,12 +30,7 @@
   },
   "homepage": "https://github.com/polkadot-js/ui/tree/master/packages/ui-reactive#readme",
   "dependencies": {
-<<<<<<< HEAD
-    "@babel/runtime": "^7.2.0",
-    "@polkadot/api": "^0.46.9",
-=======
     "@babel/runtime": "^7.4.3",
->>>>>>> fa9d4c36
     "rxjs-compat": "^6.3.2"
   }
 }