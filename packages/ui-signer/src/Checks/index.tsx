// Copyright 2017-2019 @polkadot/ui-signer authors & contributors
// This software may be modified and distributed under the terms
// of the Apache-2.0 license. See the LICENSE file for details.

import { I18nProps } from '@polkadot/ui-app/types';
import { DerivedFees, DerivedBalances } from '@polkadot/api-derive/types';
import { IExtrinsic } from '@polkadot/types/types';
import { ExtraFees } from './types';

import BN from 'bn.js';
import React from 'react';
import { Method } from '@polkadot/types';
<<<<<<< HEAD
import { withCalls } from '@polkadot/ui-api/index';
import { Icon } from '@polkadot/ui-app/index';
import { formatBalance } from '@polkadot/ui-app/util';
import { compactToU8a } from '@polkadot/util';
=======
import { withCalls } from '@polkadot/ui-api';
import { Icon } from '@polkadot/ui-app';
import { compactToU8a, formatBalance } from '@polkadot/util';
>>>>>>> fa9d4c36

import translate from '../translate';
import Proposal from './Proposal';
import Transfer from './Transfer';
import { MAX_SIZE_BYTES, MAX_SIZE_MB, ZERO_BALANCE, ZERO_FEES } from './constants';

type State = ExtraFees & {
  allFees: BN,
  allTotal: BN,
  allWarn: boolean,
  extMethod?: string,
  extSection?: string,
  hasAvailable: boolean,
  isRemovable: boolean,
  isReserved: boolean,
  overLimit: boolean
};

type Props = I18nProps & {
  balances_fees?: DerivedFees,
  balances_votingBalance?: DerivedBalances,
  accountId?: string | null,
  extrinsic?: IExtrinsic | null,
  isSendable: boolean,
  onChange?: (hasAvailble: boolean) => void,
  system_accountNonce?: BN
};

const LENGTH_PUBLICKEY = 32 + 1; // publicKey + prefix
const LENGTH_SIGNATURE = 64;
const LENGTH_ERA = 1;
const SIGNATURE_SIZE = LENGTH_PUBLICKEY + LENGTH_SIGNATURE + LENGTH_ERA;

class FeeDisplay extends React.PureComponent<Props, State> {
  state: State = {
    allFees: new BN(0),
    allTotal: new BN(0),
    allWarn: false,
    extraAmount: new BN(0),
    extraFees: new BN(0),
    extraWarn: false,
    hasAvailable: false,
    isRemovable: false,
    isReserved: false,
    overLimit: false
  };

  static getDerivedStateFromProps ({ accountId, balances_votingBalance = ZERO_BALANCE, extrinsic, balances_fees = ZERO_FEES, system_accountNonce = new BN(0) }: Props, prevState: State): State | null {
    if (!accountId || !extrinsic) {
      return null;
    }

    const fn = Method.findFunction(extrinsic.callIndex);
    const extMethod = fn.method;
    const extSection = fn.section;
    const txLength = SIGNATURE_SIZE + compactToU8a(system_accountNonce).length + (
      extrinsic
        ? extrinsic.encodedLength
        : 0
    );
    const isSameExtrinsic = prevState.extMethod === extMethod && prevState.extSection === extSection;
    const extraAmount = isSameExtrinsic
      ? prevState.extraAmount
      : new BN(0);
    const extraFees = isSameExtrinsic
      ? prevState.extraFees
      : new BN(0);
    const extraWarn = isSameExtrinsic
      ? prevState.extraWarn
      : false;
    const allFees = extraFees
      .add(balances_fees.transactionBaseFee)
      .add(balances_fees.transactionByteFee.muln(txLength));

    const allTotal = extraAmount.add(allFees);
    const hasAvailable = balances_votingBalance.freeBalance.gte(allTotal);
    const isRemovable = balances_votingBalance.votingBalance.sub(allTotal).lte(balances_fees.existentialDeposit);
    const isReserved = balances_votingBalance.freeBalance.isZero() && balances_votingBalance.reservedBalance.gtn(0);
    const allWarn = extraWarn;
    const overLimit = txLength >= MAX_SIZE_BYTES;

    return {
      allFees,
      allTotal,
      allWarn,
      extMethod,
      extSection,
      extraAmount,
      extraFees,
      extraWarn,
      hasAvailable,
      isRemovable,
      isReserved,
      overLimit
    };
  }

  componentDidUpdate () {
    const { onChange } = this.props;
    const { hasAvailable } = this.state;

    onChange && onChange(hasAvailable);
  }

  render () {
    const { accountId, className, isSendable, t } = this.props;
    const { allFees, allTotal, allWarn, hasAvailable, isRemovable, isReserved, overLimit } = this.state;

    if (!accountId) {
      return null;
    }

    const feeClass = !hasAvailable || overLimit
      ? 'error'
      : (
        allWarn
          ? 'warning'
          : 'normal'
        );

    // display all the errors, warning and information messages (in that order)
    return (
      <article
        className={[className, feeClass, 'padded'].join(' ')}
        key='txinfo'
      >
        {
          isSendable
            ? undefined
            : <div><Icon name='ban' />{t('The selected account does not exist on your keyring')}</div>
        }
        {
          hasAvailable
            ? undefined
            : <div><Icon name='ban' />{t('The selected account does not have the required balance available for this transaction')}</div>
        }
        {
          overLimit
            ? <div><Icon name='ban' />{t(`This transaction will be rejected by the node as it is greater than the maximum size of ${MAX_SIZE_MB}MB`)}></div>
            : undefined
        }
        {this.renderTransfer()}
        {this.renderProposal()}
        {
          isRemovable && hasAvailable
            ? <div><Icon name='warning sign' />{t('Submitting this transaction will drop the account balance to below the existential amount, removing the account from the chain state and burning associated funds')}</div>
            : undefined
        }{
          isReserved
            ? <div><Icon name='arrow right' />{t('This account does have a reserved/locked balance, not taken into account')}</div>
            : undefined
        }
        <div><Icon name='arrow right' />{t('Fees includes the transaction fee and the per-byte fee')}</div>
        <div><Icon name='arrow right' />{t('Fees totalling {{fees}} will be applied to the submission', {
          replace: {
            fees: formatBalance(allFees)
          }
        })}</div>
        <div><Icon name='arrow right' />{t('{{total}} total transaction amount (fees + value)', {
          replace: {
            total: formatBalance(allTotal)
          }
        })}</div>
      </article>
    );
  }

  private renderProposal () {
    const { extrinsic, balances_fees } = this.props;
    const { extMethod, extSection } = this.state;

    if (!balances_fees || !extrinsic || extSection !== 'democracy' || extMethod !== 'propose') {
      return null;
    }

    const [, deposit] = extrinsic.args;

    return (
      <Proposal
        deposit={deposit}
        fees={balances_fees}
        onChange={this.onExtraUpdate}
      />
    );
  }

  private renderTransfer () {
    const { extrinsic, balances_fees } = this.props;
    const { extMethod, extSection } = this.state;

    if (!balances_fees || !extrinsic || extSection !== 'balances' || extMethod !== 'transfer') {
      return null;
    }

    const [recipientId, amount] = extrinsic.args;

    return (
      <Transfer
        amount={amount}
        fees={balances_fees}
        recipientId={recipientId}
        onChange={this.onExtraUpdate}
      />
    );
  }

  private onExtraUpdate = (extra: ExtraFees) => {
    this.setState({ ...extra });
  }
}

export default translate(
  withCalls<Props>(
    'derive.balances.fees',
    ['derive.balances.votingBalance', { paramName: 'accountId' }],
    ['query.system.accountNonce', { paramName: 'accountId' }]
  )(FeeDisplay)
);<|MERGE_RESOLUTION|>--- conflicted
+++ resolved
@@ -10,16 +10,9 @@
 import BN from 'bn.js';
 import React from 'react';
 import { Method } from '@polkadot/types';
-<<<<<<< HEAD
-import { withCalls } from '@polkadot/ui-api/index';
-import { Icon } from '@polkadot/ui-app/index';
-import { formatBalance } from '@polkadot/ui-app/util';
-import { compactToU8a } from '@polkadot/util';
-=======
 import { withCalls } from '@polkadot/ui-api';
 import { Icon } from '@polkadot/ui-app';
 import { compactToU8a, formatBalance } from '@polkadot/util';
->>>>>>> fa9d4c36
 
 import translate from '../translate';
 import Proposal from './Proposal';
