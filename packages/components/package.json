{
  "name": "components",
  "version": "1.0.0",
  "description": "\"React Components for the Atlas Project\"",
  "author": "Gamaranto <gamarantor@gmail.com>",
  "homepage": "https://github.com/Joystream/atlas#readme",
  "license": "ISC",
<<<<<<< HEAD
  "main": "dist/index.js",
  "module": "dist/index.esm.js",
=======
  "main": "dist/index.cjs.js",
  "module": "dist/index.es.js",
>>>>>>> develop
  "directories": {
    "src": "src",
    "test": "__tests__"
  },
  "files": [
    "src"
  ],
  "repository": {
    "type": "git",
    "url": "git+https://github.com/Joystream/atlas.git"
  },
  "scripts": {
    "start": "rollup -wc",
    "index": "node scripts/build-index.js",
    "build": "yarn run index && rollup -c",
    "storybook": "start-storybook -p 6006",
    "build-storybook": "build-storybook",
    "now-build": "build-storybook",
    "test": "echo \"Error: run tests from root\" && exit 1"
  },
  "bugs": {
    "url": "https://github.com/Joystream/atlas/issues"
  },
  "dependencies": {
    "@emotion/babel-preset-css-prop": "^10.0.27",
    "@emotion/core": "^10.0.28",
    "react": "^16.13.0",
    "react-dom": "^16.13.0"
  },
  "devDependencies": {
    "@babel/core": "^7.8.7",
    "react-docgen-typescript-loader": "^3.7.1",
    "ts-loader": "^6.2.1"
  }
}<|MERGE_RESOLUTION|>--- conflicted
+++ resolved
@@ -5,13 +5,8 @@
   "author": "Gamaranto <gamarantor@gmail.com>",
   "homepage": "https://github.com/Joystream/atlas#readme",
   "license": "ISC",
-<<<<<<< HEAD
-  "main": "dist/index.js",
-  "module": "dist/index.esm.js",
-=======
   "main": "dist/index.cjs.js",
   "module": "dist/index.es.js",
->>>>>>> develop
   "directories": {
     "src": "src",
     "test": "__tests__"
