--- conflicted
+++ resolved
@@ -185,21 +185,6 @@
     ));
   }
 
-  // @ts-ignore is declared but its value is never read
-  private renderGithub () {
-    return (
-      <Menu.Item className='apps--SideBar-Item'>
-        <a
-          className='apps--SideBar-Item-NavLink'
-          href='https://github.com/polkadot-js/apps'
-          target='_blank'
-        >
-          <Icon name='github' /><span className='text'>GitHub</span>
-        </a>
-      </Menu.Item>
-    );
-  }
-
   private renderToggleBar () {
     return (
       <Responsive minWidth={SIDEBAR_MENU_THRESHOLD}>
@@ -225,27 +210,6 @@
       />
     );
   }
-
-  // @ts-ignore is declared but its value is never read
-  private renderWiki () {
-    return (
-      <Menu.Item className='apps--SideBar-Item'>
-        <a
-          className='apps--SideBar-Item-NavLink'
-<<<<<<< HEAD
-          href='https://github.com/w3f/Web3-wiki/wiki/Polkadot'
-        >
-          <Icon name='book' /> Wiki
-=======
-          href='https://wiki.polkadot.network'
-          target='_blank'
-        >
-          <Icon name='book' /><span className='text'>Wiki</span>
->>>>>>> 008da2b2
-        </a>
-      </Menu.Item>
-    );
-  }
 }
 
 export default translate(SideBar);