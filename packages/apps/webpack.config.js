/* eslint-disable @typescript-eslint/camelcase */
/* eslint-disable @typescript-eslint/no-var-requires */
// Copyright 2017-2019 @polkadot/apps authors & contributors
// This software may be modified and distributed under the terms
// of the Apache-2.0 license. See the LICENSE file for details.

const fs = require('fs');
const path = require('path');
const webpack = require('webpack');

const CopyWebpackPlugin = require('copy-webpack-plugin');
const MiniCssExtractPlugin = require('mini-css-extract-plugin');
const HtmlWebpackPlugin = require('html-webpack-plugin');
const { WebpackPluginServe } = require('webpack-plugin-serve');

const findPackages = require('../../scripts/findPackages'); // Do we need to add joy- apps in that script?

<<<<<<< HEAD
const DEFAULT_THEME = 'substrate';
=======
const ENV = process.env.NODE_ENV || 'development';
>>>>>>> 6fb8916e

function createWebpack ({ alias = {}, context, name = 'index' }) {
  const pkgJson = require(path.join(context, 'package.json'));
  const isProd = ENV === 'production';
  const hasPublic = fs.existsSync(path.join(context, 'public'));
  const plugins = hasPublic
    ? [new CopyWebpackPlugin([{ from: 'public' }])]
    : [];
  // disabled, smooths dev load, was -
  // isProd ? 'source-map' : 'cheap-eval-source-map',
  const devtool = false;

  return {
    context,
    devtool,
    entry: [
      '@babel/polyfill',
      `./src/${name}.tsx`,
      isProd
        ? null
        : null // 'webpack-plugin-serve/client'
    ].filter((entry) => entry),
    mode: ENV,
    output: {
      chunkFilename: '[name].[chunkhash:8].js',
      filename: '[name].[hash:8].js',
      globalObject: '(typeof self !== \'undefined\' ? self : this)',
      path: path.join(context, 'build')
    },
    resolve: {
      alias,
      extensions: ['.js', '.jsx', '.ts', '.tsx']
    },
    module: {
      rules: [
        {
          test: /\.css$/,
          exclude: /(node_modules)/,
          use: [
            isProd
              ? MiniCssExtractPlugin.loader
              : require.resolve('style-loader'),
            {
              loader: require.resolve('css-loader'),
              options: {
                importLoaders: 1
              }
            },
            {
              loader: require.resolve('postcss-loader'),
              options: {
                ident: 'postcss',
                plugins: () => [
                  require('precss'),
                  require('autoprefixer'),
                  require('postcss-simple-vars'),
                  require('postcss-nested'),
                  require('postcss-import'),
                  require('postcss-clean')(),
                  require('postcss-flexbugs-fixes')
                ]
              }
            }
          ]
        },
        {
          test: /\.css$/,
          include: /node_modules/,
          use: [
            isProd
              ? MiniCssExtractPlugin.loader
              : require.resolve('style-loader'),
            require.resolve('css-loader')
          ]
        },
        {
          test: /\.(js|ts|tsx)$/,
          exclude: /(node_modules)/,
          use: [
            require.resolve('thread-loader'),
            {
              loader: require.resolve('babel-loader'),
              options: require('@polkadot/dev-react/config/babel')
            }
          ]
        },
        {
          test: /\.md$/,
          use: [
            require.resolve('html-loader'),
            require.resolve('markdown-loader')
          ]
        },
        {
          test: [/\.bmp$/, /\.gif$/, /\.jpe?g$/, /\.png$/],
          use: [
            {
              loader: require.resolve('url-loader'),
              options: {
                limit: 10000,
                name: 'static/[name].[hash:8].[ext]'
              }
            }
          ]
        },
        {
          test: [/\.eot$/, /\.ttf$/, /\.svg$/, /\.woff$/, /\.woff2$/],
          use: [
            {
              loader: require.resolve('file-loader'),
              options: {
                name: 'static/[name].[hash:8].[ext]'
              }
            }
          ]
        }
      ]
    },
    node: {
      child_process: 'empty',
      dgram: 'empty',
      fs: 'empty',
      net: 'empty',
      tls: 'empty'
    },
    optimization: {
      runtimeChunk: 'single',
      splitChunks: {
        cacheGroups: {
          vendorOther: {
            chunks: 'initial',
            enforce: true,
            name: 'vendor',
            test: /node_modules\/(asn1|bn\.js|buffer|cuint|elliptic|lodash|moment|readable-stream|rxjs)/
          },
          vendorReact: {
            chunks: 'initial',
            enforce: true,
            name: 'react',
            test: /node_modules\/(chart|i18next|react|semantic-ui)/
          },
          polkadotJs: {
            chunks: 'initial',
            enforce: true,
            name: 'polkadotjs',
            test: /node_modules\/(@polkadot\/wasm-(crypto|dalek-ed25519|schnorrkel))/
          }
        }
      }
    },
    performance: {
      hints: false
    },
    plugins: plugins.concat([
      new webpack.IgnorePlugin(/^\.\/locale$/, /moment$/),
      new webpack.DefinePlugin({
        'process.env': {
          NODE_ENV: JSON.stringify(ENV),
          VERSION: JSON.stringify(pkgJson.version),
          UI_MODE: JSON.stringify(process.env.UI_MODE || 'light'),
          UI_THEME: JSON.stringify(process.env.UI_THEME || DEFAULT_THEME),
          WS_URL: JSON.stringify(process.env.WS_URL)
        }
      }),
      new HtmlWebpackPlugin({
        inject: true,
        template: path.join(context, `${hasPublic ? 'public/' : ''}${name}.html`),
        IS_PROD: isProd,
        PAGE_TITLE: process.env.UI_THEME === 'substrate'
          ? 'Joystream Network Portal'
          : 'Joystream Network Portal'
      }),
      new webpack.optimize.SplitChunksPlugin(),
      new MiniCssExtractPlugin({
        filename: '[name].[contenthash:8].css'
      }),
      isProd
        ? null
        : new WebpackPluginServe({
          hmr: false, // switch off, Chrome WASM memory leak
          liveReload: false, // explict off, overrides hmr
          progress: false, // since we have hmr off, disable
          port: 3000,
          static: path.join(process.cwd(), '/build')
        })
    ]).filter((plugin) => plugin),
    watch: !isProd
  };
}

module.exports = createWebpack({
  context: __dirname,
  alias: findPackages().reduce((alias, { dir, name }) => {
    alias[name] = path.resolve(__dirname, `../${dir}/src`);

    return alias;
  }, {})
});<|MERGE_RESOLUTION|>--- conflicted
+++ resolved
@@ -15,11 +15,8 @@
 
 const findPackages = require('../../scripts/findPackages'); // Do we need to add joy- apps in that script?
 
-<<<<<<< HEAD
 const DEFAULT_THEME = 'substrate';
-=======
 const ENV = process.env.NODE_ENV || 'development';
->>>>>>> 6fb8916e
 
 function createWebpack ({ alias = {}, context, name = 'index' }) {
   const pkgJson = require(path.join(context, 'package.json'));
