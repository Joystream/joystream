--- conflicted
+++ resolved
@@ -7,13 +7,9 @@
 import { withApi } from '@polkadot/react-api/index';
 import { assert } from '@polkadot/util';
 import { withMyAccount, MyAccountProps } from '@polkadot/joy-utils/MyAccount';
-<<<<<<< HEAD
+
 import { useTransportContext } from '@polkadot/joy-media/TransportContext';
 import { SubstrateTransport } from '@polkadot/joy-media/transport.substrate';
-=======
-import { useTransportContext } from '@polkadot/joy-media/MediaView';
-import { MockTransport } from '@polkadot/joy-media/transport.mock';
->>>>>>> 2360a1fe
 import { Button$Sizes } from '@polkadot/react-components/Button/types';
 
 type InjectedProps = {
@@ -112,11 +108,11 @@
 }
 
 function ResolvedButton (props: Props) {
-  const isMock = useTransportContext() instanceof MockTransport;
+  const isSubstrate = useTransportContext() instanceof SubstrateTransport;
 
-  const Component = isMock
-    ? MockTxButton
-    : withApi(withMyAccount(TxButton));
+  const Component = isSubstrate
+    ? withApi(withMyAccount(TxButton))
+    : MockTxButton;
 
   return <Component {...props} />;
 }
